--- conflicted
+++ resolved
@@ -32,23 +32,11 @@
 """
 import time
 
-<<<<<<< HEAD
-from test_framework.mininode import wait_until
 from test_framework.test_framework import IoPTestFramework
 from test_framework.util import *
 
 class MempoolPersistTest(IoPTestFramework):
-
-    def __init__(self):
-        super().__init__()
-        # We need 3 nodes for this test. Node1 does not have a persistent mempool.
-=======
-from test_framework.test_framework import BitcoinTestFramework
-from test_framework.util import *
-
-class MempoolPersistTest(BitcoinTestFramework):
     def set_test_params(self):
->>>>>>> 51bad919
         self.num_nodes = 3
         self.extra_args = [[], ["-persistmempool=0"], []]
 
@@ -71,30 +59,17 @@
 
         self.log.debug("Stop-start node0 and node1. Verify that node0 has the transactions in its mempool and node1 does not.")
         self.stop_nodes()
-<<<<<<< HEAD
-        self.nodes = []
-        self.nodes.append(self.start_node(0, self.options.tmpdir))
-        self.nodes.append(self.start_node(1, self.options.tmpdir))
-        # Give iopd a second to reload the mempool
-=======
         self.start_node(0)
         self.start_node(1)
-        # Give bitcoind a second to reload the mempool
->>>>>>> 51bad919
+        # Give iopd a second to reload the mempool
         time.sleep(1)
         wait_until(lambda: len(self.nodes[0].getrawmempool()) == 5)
         assert_equal(len(self.nodes[1].getrawmempool()), 0)
 
         self.log.debug("Stop-start node0 with -persistmempool=0. Verify that it doesn't load its mempool.dat file.")
         self.stop_nodes()
-<<<<<<< HEAD
-        self.nodes = []
-        self.nodes.append(self.start_node(0, self.options.tmpdir, ["-persistmempool=0"]))
+        self.start_node(0, extra_args=["-persistmempool=0"])
         # Give iopd a second to reload the mempool
-=======
-        self.start_node(0, extra_args=["-persistmempool=0"])
-        # Give bitcoind a second to reload the mempool
->>>>>>> 51bad919
         time.sleep(1)
         assert_equal(len(self.nodes[0].getrawmempool()), 0)
 
