#!/usr/bin/env python3
# Copyright (c) 2015-2016 The Bitcoin Core developers
# Distributed under the MIT software license, see the accompanying
# file COPYING or http://www.opensource.org/licenses/mit-license.php.
"""Test transaction signing using the signrawtransaction RPC."""

from test_framework.test_framework import IoPTestFramework
from test_framework.util import *


<<<<<<< HEAD
class SignRawTransactionsTest(IoPTestFramework):
    def __init__(self):
        super().__init__()
=======
class SignRawTransactionsTest(BitcoinTestFramework):
    def set_test_params(self):
>>>>>>> 51bad919
        self.setup_clean_chain = True
        self.num_nodes = 1

    def successful_signing_test(self):
        """Create and sign a valid raw transaction with one input.

        Expected results:

        1) The transaction has a complete set of signatures
        2) No script verification error occurred"""
        privKeys = ['cUeKHd5orzT3mz8P9pxyREHfsWtVfgsfDjiZZBcjUBAaGk1BTj7N', 'cVKpPfVKSJxKqVpE9awvXNWuLHCa5j5tiE7K6zbUSptFpTEtiFrA']

        inputs = [
            # Valid pay-to-pubkey scripts
            {'txid': '9b907ef1e3c26fc71fe4a4b3580bc75264112f95050014157059c736f0202e71', 'vout': 0,
             'scriptPubKey': '76a91460baa0f494b38ce3c940dea67f3804dc52d1fb9488ac'},
            {'txid': '83a4f6a6b73660e13ee6cb3c6063fa3759c50c9b7521d0536022961898f4fb02', 'vout': 0,
             'scriptPubKey': '76a914669b857c03a5ed269d5d85a1ffac9ed5d663072788ac'},
        ]

        outputs = {'mpLQjfK79b7CCV4VMJWEWAj5Mpx8Up5zxB': 0.1}

        rawTx = self.nodes[0].createrawtransaction(inputs, outputs)
        rawTxSigned = self.nodes[0].signrawtransaction(rawTx, inputs, privKeys)

        # 1) The transaction has a complete set of signatures
        assert 'complete' in rawTxSigned
        assert_equal(rawTxSigned['complete'], True)

        # 2) No script verification error occurred
        assert 'errors' not in rawTxSigned

    def script_verification_error_test(self):
        """Create and sign a raw transaction with valid (vin 0), invalid (vin 1) and one missing (vin 2) input script.

        Expected results:

        3) The transaction has no complete set of signatures
        4) Two script verification errors occurred
        5) Script verification errors have certain properties ("txid", "vout", "scriptSig", "sequence", "error")
        6) The verification errors refer to the invalid (vin 1) and missing input (vin 2)"""
        privKeys = ['cUeKHd5orzT3mz8P9pxyREHfsWtVfgsfDjiZZBcjUBAaGk1BTj7N']

        inputs = [
            # Valid pay-to-pubkey script
            {'txid': '9b907ef1e3c26fc71fe4a4b3580bc75264112f95050014157059c736f0202e71', 'vout': 0},
            # Invalid script
            {'txid': '5b8673686910442c644b1f4993d8f7753c7c8fcb5c87ee40d56eaeef25204547', 'vout': 7},
            # Missing scriptPubKey
            {'txid': '9b907ef1e3c26fc71fe4a4b3580bc75264112f95050014157059c736f0202e71', 'vout': 1},
        ]

        scripts = [
            # Valid pay-to-pubkey script
            {'txid': '9b907ef1e3c26fc71fe4a4b3580bc75264112f95050014157059c736f0202e71', 'vout': 0,
             'scriptPubKey': '76a91460baa0f494b38ce3c940dea67f3804dc52d1fb9488ac'},
            # Invalid script
            {'txid': '5b8673686910442c644b1f4993d8f7753c7c8fcb5c87ee40d56eaeef25204547', 'vout': 7,
             'scriptPubKey': 'badbadbadbad'}
        ]

        outputs = {'mpLQjfK79b7CCV4VMJWEWAj5Mpx8Up5zxB': 0.1}

        rawTx = self.nodes[0].createrawtransaction(inputs, outputs)

        # Make sure decoderawtransaction is at least marginally sane
        decodedRawTx = self.nodes[0].decoderawtransaction(rawTx)
        for i, inp in enumerate(inputs):
            assert_equal(decodedRawTx["vin"][i]["txid"], inp["txid"])
            assert_equal(decodedRawTx["vin"][i]["vout"], inp["vout"])

        # Make sure decoderawtransaction throws if there is extra data
        assert_raises(JSONRPCException, self.nodes[0].decoderawtransaction, rawTx + "00")

        rawTxSigned = self.nodes[0].signrawtransaction(rawTx, scripts, privKeys)

        # 3) The transaction has no complete set of signatures
        assert 'complete' in rawTxSigned
        assert_equal(rawTxSigned['complete'], False)

        # 4) Two script verification errors occurred
        assert 'errors' in rawTxSigned
        assert_equal(len(rawTxSigned['errors']), 2)

        # 5) Script verification errors have certain properties
        assert 'txid' in rawTxSigned['errors'][0]
        assert 'vout' in rawTxSigned['errors'][0]
        assert 'witness' in rawTxSigned['errors'][0]
        assert 'scriptSig' in rawTxSigned['errors'][0]
        assert 'sequence' in rawTxSigned['errors'][0]
        assert 'error' in rawTxSigned['errors'][0]

        # 6) The verification errors refer to the invalid (vin 1) and missing input (vin 2)
        assert_equal(rawTxSigned['errors'][0]['txid'], inputs[1]['txid'])
        assert_equal(rawTxSigned['errors'][0]['vout'], inputs[1]['vout'])
        assert_equal(rawTxSigned['errors'][1]['txid'], inputs[2]['txid'])
        assert_equal(rawTxSigned['errors'][1]['vout'], inputs[2]['vout'])
        assert not rawTxSigned['errors'][0]['witness']

        # Now test signing failure for transaction with input witnesses
        p2wpkh_raw_tx = "01000000000102fff7f7881a8099afa6940d42d1e7f6362bec38171ea3edf433541db4e4ad969f00000000494830450221008b9d1dc26ba6a9cb62127b02742fa9d754cd3bebf337f7a55d114c8e5cdd30be022040529b194ba3f9281a99f2b1c0a19c0489bc22ede944ccf4ecbab4cc618ef3ed01eeffffffef51e1b804cc89d182d279655c3aa89e815b1b309fe287d9b2b55d57b90ec68a0100000000ffffffff02202cb206000000001976a9148280b37df378db99f66f85c95a783a76ac7a6d5988ac9093510d000000001976a9143bde42dbee7e4dbe6a21b2d50ce2f0167faa815988ac000247304402203609e17b84f6a7d30c80bfa610b5b4542f32a8a0d5447a12fb1366d7f01cc44a0220573a954c4518331561406f90300e8f3358f51928d43c212a8caed02de67eebee0121025476c2e83188368da1ff3e292e7acafcdb3566bb0ad253f62fc70f07aeee635711000000"

        rawTxSigned = self.nodes[0].signrawtransaction(p2wpkh_raw_tx)

        # 7) The transaction has no complete set of signatures
        assert 'complete' in rawTxSigned
        assert_equal(rawTxSigned['complete'], False)

        # 8) Two script verification errors occurred
        assert 'errors' in rawTxSigned
        assert_equal(len(rawTxSigned['errors']), 2)

        # 9) Script verification errors have certain properties
        assert 'txid' in rawTxSigned['errors'][0]
        assert 'vout' in rawTxSigned['errors'][0]
        assert 'witness' in rawTxSigned['errors'][0]
        assert 'scriptSig' in rawTxSigned['errors'][0]
        assert 'sequence' in rawTxSigned['errors'][0]
        assert 'error' in rawTxSigned['errors'][0]

        # Non-empty witness checked here
        assert_equal(rawTxSigned['errors'][1]['witness'], ["304402203609e17b84f6a7d30c80bfa610b5b4542f32a8a0d5447a12fb1366d7f01cc44a0220573a954c4518331561406f90300e8f3358f51928d43c212a8caed02de67eebee01", "025476c2e83188368da1ff3e292e7acafcdb3566bb0ad253f62fc70f07aeee6357"])
        assert not rawTxSigned['errors'][0]['witness']

    def run_test(self):
        self.successful_signing_test()
        self.script_verification_error_test()


if __name__ == '__main__':
    SignRawTransactionsTest().main()<|MERGE_RESOLUTION|>--- conflicted
+++ resolved
@@ -8,14 +8,8 @@
 from test_framework.util import *
 
 
-<<<<<<< HEAD
 class SignRawTransactionsTest(IoPTestFramework):
-    def __init__(self):
-        super().__init__()
-=======
-class SignRawTransactionsTest(BitcoinTestFramework):
     def set_test_params(self):
->>>>>>> 51bad919
         self.setup_clean_chain = True
         self.num_nodes = 1
 
