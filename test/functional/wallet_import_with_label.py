--- conflicted
+++ resolved
@@ -93,11 +93,7 @@
             "Test importprivkey won't label new dests with the same "
             "label as others labeled dests for the same key."
         )
-<<<<<<< HEAD
-        self.log.info("Import a watch-only legacy address with a label.")
-=======
         self.log.info("Import a watch-only p2sh-segwit address with a label.")
->>>>>>> 6a3031c8
         address4 = self.nodes[0].getnewaddress("", "p2sh-segwit")
         label4_addr = "Test Label 4 for importaddress"
         self.nodes[1].importaddress(address4, label4_addr)
