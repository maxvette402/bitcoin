#!/usr/bin/env python3
# Copyright (c) 2017 The Bitcoin Core developers
# Distributed under the MIT software license, see the accompanying
# file COPYING or http://www.opensource.org/licenses/mit-license.php.
"""Test recovery from a crash during chainstate writing.

- 4 nodes
  * node0, node1, and node2 will have different dbcrash ratios, and different
    dbcache sizes
  * node3 will be a regular node, with no crashing.
  * The nodes will not connect to each other.

- use default test framework starting chain. initialize starting_tip_height to
  tip height.

- Main loop:
  * generate lots of transactions on node3, enough to fill up a block.
  * uniformly randomly pick a tip height from starting_tip_height to
    tip_height; with probability 1/(height_difference+4), invalidate this block.
  * mine enough blocks to overtake tip_height at start of loop.
  * for each node in [node0,node1,node2]:
     - for each mined block:
       * submit block to node
       * if node crashed on/after submitting:
         - restart until recovery succeeds
         - check that utxo matches node3 using gettxoutsetinfo"""

import errno
import http.client
import random
import sys
import time

from test_framework.mininode import *
from test_framework.script import *
from test_framework.test_framework import IoPTestFramework
from test_framework.util import *

HTTP_DISCONNECT_ERRORS = [http.client.CannotSendRequest]
try:
    HTTP_DISCONNECT_ERRORS.append(http.client.RemoteDisconnected)
except AttributeError:
    pass

<<<<<<< HEAD
class ChainstateWriteCrashTest(IoPTestFramework):
    def __init__(self):
        super().__init__()
=======
class ChainstateWriteCrashTest(BitcoinTestFramework):
    def set_test_params(self):
>>>>>>> 51bad919
        self.num_nodes = 4
        self.setup_clean_chain = False

        # Set -maxmempool=0 to turn off mempool memory sharing with dbcache
        # Set -rpcservertimeout=900 to reduce socket disconnects in this
        # long-running test
        self.base_args = ["-limitdescendantsize=0", "-maxmempool=0", "-rpcservertimeout=900", "-dbbatchsize=200000"]

        # Set different crash ratios and cache sizes.  Note that not all of
        # -dbcache goes to pcoinsTip.
        self.node0_args = ["-dbcrashratio=8", "-dbcache=4"] + self.base_args
        self.node1_args = ["-dbcrashratio=16", "-dbcache=8"] + self.base_args
        self.node2_args = ["-dbcrashratio=24", "-dbcache=16"] + self.base_args

        # Node3 is a normal node with default args, except will mine full blocks
        self.node3_args = ["-blockmaxweight=4000000"]
        self.extra_args = [self.node0_args, self.node1_args, self.node2_args, self.node3_args]

    def setup_network(self):
        # Need a bit of extra time for the nodes to start up for this test
        self.add_nodes(self.num_nodes, extra_args=self.extra_args, timewait=90)
        self.start_nodes()
        # Leave them unconnected, we'll use submitblock directly in this test

    def restart_node(self, node_index, expected_tip):
        """Start up a given node id, wait for the tip to reach the given block hash, and calculate the utxo hash.

        Exceptions on startup should indicate node crash (due to -dbcrashratio), in which case we try again. Give up
        after 60 seconds. Returns the utxo hash of the given node."""

        time_start = time.time()
        while time.time() - time_start < 120:
            try:
                # Any of these RPC calls could throw due to node crash
                self.start_node(node_index)
                self.nodes[node_index].waitforblock(expected_tip)
                utxo_hash = self.nodes[node_index].gettxoutsetinfo()['hash_serialized_2']
                return utxo_hash
            except:
                # An exception here should mean the node is about to crash.
                # If iopd exits, then try again.  wait_for_node_exit()
                # should raise an exception if iopd doesn't exit.
                self.wait_for_node_exit(node_index, timeout=10)
            self.crashed_on_restart += 1
            time.sleep(1)

        # If we got here, iopd isn't coming back up on restart.  Could be a
        # bug in iopd, or we've gotten unlucky with our dbcrash ratio --
        # perhaps we generated a test case that blew up our cache?
        # TODO: If this happens a lot, we should try to restart without -dbcrashratio
        # and make sure that recovery happens.
        raise AssertionError("Unable to successfully restart node %d in allotted time", node_index)

    def submit_block_catch_error(self, node_index, block):
        """Try submitting a block to the given node.

        Catch any exceptions that indicate the node has crashed.
        Returns true if the block was submitted successfully; false otherwise."""

        try:
            self.nodes[node_index].submitblock(block)
            return True
        except http.client.BadStatusLine as e:
            # Prior to 3.5 BadStatusLine('') was raised for a remote disconnect error.
            if sys.version_info[0] == 3 and sys.version_info[1] < 5 and e.line == "''":
                self.log.debug("node %d submitblock raised exception: %s", node_index, e)
                return False
            else:
                raise
        except tuple(HTTP_DISCONNECT_ERRORS) as e:
            self.log.debug("node %d submitblock raised exception: %s", node_index, e)
            return False
        except OSError as e:
            self.log.debug("node %d submitblock raised OSError exception: errno=%s", node_index, e.errno)
            if e.errno in [errno.EPIPE, errno.ECONNREFUSED, errno.ECONNRESET]:
                # The node has likely crashed
                return False
            else:
                # Unexpected exception, raise
                raise

    def sync_node3blocks(self, block_hashes):
        """Use submitblock to sync node3's chain with the other nodes

        If submitblock fails, restart the node and get the new utxo hash.
        If any nodes crash while updating, we'll compare utxo hashes to
        ensure recovery was successful."""

        node3_utxo_hash = self.nodes[3].gettxoutsetinfo()['hash_serialized_2']

        # Retrieve all the blocks from node3
        blocks = []
        for block_hash in block_hashes:
            blocks.append([block_hash, self.nodes[3].getblock(block_hash, 0)])

        # Deliver each block to each other node
        for i in range(3):
            nodei_utxo_hash = None
            self.log.debug("Syncing blocks to node %d", i)
            for (block_hash, block) in blocks:
                # Get the block from node3, and submit to node_i
                self.log.debug("submitting block %s", block_hash)
                if not self.submit_block_catch_error(i, block):
                    # TODO: more carefully check that the crash is due to -dbcrashratio
                    # (change the exit code perhaps, and check that here?)
                    self.wait_for_node_exit(i, timeout=30)
                    self.log.debug("Restarting node %d after block hash %s", i, block_hash)
                    nodei_utxo_hash = self.restart_node(i, block_hash)
                    assert nodei_utxo_hash is not None
                    self.restart_counts[i] += 1
                else:
                    # Clear it out after successful submitblock calls -- the cached
                    # utxo hash will no longer be correct
                    nodei_utxo_hash = None

            # Check that the utxo hash matches node3's utxo set
            # NOTE: we only check the utxo set if we had to restart the node
            # after the last block submitted:
            # - checking the utxo hash causes a cache flush, which we don't
            # want to do every time; so
            # - we only update the utxo cache after a node restart, since flushing
            # the cache is a no-op at that point
            if nodei_utxo_hash is not None:
                self.log.debug("Checking txoutsetinfo matches for node %d", i)
                assert_equal(nodei_utxo_hash, node3_utxo_hash)

    def verify_utxo_hash(self):
        """Verify that the utxo hash of each node matches node3.

        Restart any nodes that crash while querying."""
        node3_utxo_hash = self.nodes[3].gettxoutsetinfo()['hash_serialized_2']
        self.log.info("Verifying utxo hash matches for all nodes")

        for i in range(3):
            try:
                nodei_utxo_hash = self.nodes[i].gettxoutsetinfo()['hash_serialized_2']
            except OSError:
                # probably a crash on db flushing
                nodei_utxo_hash = self.restart_node(i, self.nodes[3].getbestblockhash())
            assert_equal(nodei_utxo_hash, node3_utxo_hash)

    def generate_small_transactions(self, node, count, utxo_list):
        FEE = 1000  # TODO: replace this with node relay fee based calculation
        num_transactions = 0
        random.shuffle(utxo_list)
        while len(utxo_list) >= 2 and num_transactions < count:
            tx = CTransaction()
            input_amount = 0
            for i in range(2):
                utxo = utxo_list.pop()
                tx.vin.append(CTxIn(COutPoint(int(utxo['txid'], 16), utxo['vout'])))
                input_amount += int(utxo['amount'] * COIN)
            output_amount = (input_amount - FEE) // 3

            if output_amount <= 0:
                # Sanity check -- if we chose inputs that are too small, skip
                continue

            for i in range(3):
                tx.vout.append(CTxOut(output_amount, hex_str_to_bytes(utxo['scriptPubKey'])))

            # Sign and send the transaction to get into the mempool
            tx_signed_hex = node.signrawtransaction(ToHex(tx))['hex']
            node.sendrawtransaction(tx_signed_hex)
            num_transactions += 1

    def run_test(self):
        # Track test coverage statistics
        self.restart_counts = [0, 0, 0]  # Track the restarts for nodes 0-2
        self.crashed_on_restart = 0      # Track count of crashes during recovery

        # Start by creating a lot of utxos on node3
        initial_height = self.nodes[3].getblockcount()
        utxo_list = create_confirmed_utxos(self.nodes[3].getnetworkinfo()['relayfee'], self.nodes[3], 5000)
        self.log.info("Prepped %d utxo entries", len(utxo_list))

        # Sync these blocks with the other nodes
        block_hashes_to_sync = []
        for height in range(initial_height + 1, self.nodes[3].getblockcount() + 1):
            block_hashes_to_sync.append(self.nodes[3].getblockhash(height))

        self.log.debug("Syncing %d blocks with other nodes", len(block_hashes_to_sync))
        # Syncing the blocks could cause nodes to crash, so the test begins here.
        self.sync_node3blocks(block_hashes_to_sync)

        starting_tip_height = self.nodes[3].getblockcount()

        # Main test loop:
        # each time through the loop, generate a bunch of transactions,
        # and then either mine a single new block on the tip, or some-sized reorg.
        for i in range(40):
            self.log.info("Iteration %d, generating 2500 transactions %s", i, self.restart_counts)
            # Generate a bunch of small-ish transactions
            self.generate_small_transactions(self.nodes[3], 2500, utxo_list)
            # Pick a random block between current tip, and starting tip
            current_height = self.nodes[3].getblockcount()
            random_height = random.randint(starting_tip_height, current_height)
            self.log.debug("At height %d, considering height %d", current_height, random_height)
            if random_height > starting_tip_height:
                # Randomly reorg from this point with some probability (1/4 for
                # tip, 1/5 for tip-1, ...)
                if random.random() < 1.0 / (current_height + 4 - random_height):
                    self.log.debug("Invalidating block at height %d", random_height)
                    self.nodes[3].invalidateblock(self.nodes[3].getblockhash(random_height))

            # Now generate new blocks until we pass the old tip height
            self.log.debug("Mining longer tip")
            block_hashes = []
            while current_height + 1 > self.nodes[3].getblockcount():
                block_hashes.extend(self.nodes[3].generate(min(10, current_height + 1 - self.nodes[3].getblockcount())))
            self.log.debug("Syncing %d new blocks...", len(block_hashes))
            self.sync_node3blocks(block_hashes)
            utxo_list = self.nodes[3].listunspent()
            self.log.debug("Node3 utxo count: %d", len(utxo_list))

        # Check that the utxo hashes agree with node3
        # Useful side effect: each utxo cache gets flushed here, so that we
        # won't get crashes on shutdown at the end of the test.
        self.verify_utxo_hash()

        # Check the test coverage
        self.log.info("Restarted nodes: %s; crashes on restart: %d", self.restart_counts, self.crashed_on_restart)

        # If no nodes were restarted, we didn't test anything.
        assert self.restart_counts != [0, 0, 0]

        # Make sure we tested the case of crash-during-recovery.
        assert self.crashed_on_restart > 0

        # Warn if any of the nodes escaped restart.
        for i in range(3):
            if self.restart_counts[i] == 0:
                self.log.warn("Node %d never crashed during utxo flush!", i)

if __name__ == "__main__":
    ChainstateWriteCrashTest().main()<|MERGE_RESOLUTION|>--- conflicted
+++ resolved
@@ -42,14 +42,8 @@
 except AttributeError:
     pass
 
-<<<<<<< HEAD
 class ChainstateWriteCrashTest(IoPTestFramework):
-    def __init__(self):
-        super().__init__()
-=======
-class ChainstateWriteCrashTest(BitcoinTestFramework):
     def set_test_params(self):
->>>>>>> 51bad919
         self.num_nodes = 4
         self.setup_clean_chain = False
 
