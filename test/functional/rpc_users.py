--- conflicted
+++ resolved
@@ -31,12 +31,6 @@
         rpcauth2 = "rpcauth=rt2:f8607b1a88861fac29dfccf9b52ff9f$ff36a0c23c8c62b4846112e50fa888416e94c17bfd4c42f88fd8f55ec6a3137e"
         rpcuser = "rpcuser=rpcuser💻"
         rpcpassword = "rpcpassword=rpcpassword🔑"
-<<<<<<< HEAD
-        with open(os.path.join(get_datadir_path(self.options.tmpdir, 0), "particl.conf"), 'a', encoding='utf8') as f:
-            f.write(rpcauth+"\n")
-            f.write(rpcauth2+"\n")
-        with open(os.path.join(get_datadir_path(self.options.tmpdir, 1), "particl.conf"), 'a', encoding='utf8') as f:
-=======
 
         self.user = ''.join(SystemRandom().choice(string.ascii_letters + string.digits) for _ in range(10))
         config = configparser.ConfigParser()
@@ -47,12 +41,11 @@
         rpcauth3 = lines[1]
         self.password = lines[3]
 
-        with open(os.path.join(get_datadir_path(self.options.tmpdir, 0), "bitcoin.conf"), 'a', encoding='utf8') as f:
+        with open(os.path.join(get_datadir_path(self.options.tmpdir, 0), "particl.conf"), 'a', encoding='utf8') as f:
             f.write(rpcauth+"\n")
             f.write(rpcauth2+"\n")
             f.write(rpcauth3+"\n")
-        with open(os.path.join(get_datadir_path(self.options.tmpdir, 1), "bitcoin.conf"), 'a', encoding='utf8') as f:
->>>>>>> 6f8b3453
+        with open(os.path.join(get_datadir_path(self.options.tmpdir, 1), "particl.conf"), 'a', encoding='utf8') as f:
             f.write(rpcuser+"\n")
             f.write(rpcpassword+"\n")
 
