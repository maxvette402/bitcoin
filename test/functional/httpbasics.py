#!/usr/bin/env python3
# Copyright (c) 2014-2016 The Bitcoin Core developers
# Distributed under the MIT software license, see the accompanying
# file COPYING or http://www.opensource.org/licenses/mit-license.php.
"""Test the RPC HTTP basics."""

from test_framework.test_framework import IoPTestFramework
from test_framework.util import *

import http.client
import urllib.parse

<<<<<<< HEAD
class HTTPBasicsTest (IoPTestFramework):
    def __init__(self):
        super().__init__()
=======
class HTTPBasicsTest (BitcoinTestFramework):
    def set_test_params(self):
>>>>>>> 51bad919
        self.num_nodes = 3

    def setup_network(self):
        self.setup_nodes()

    def run_test(self):

        #################################################
        # lowlevel check for http persistent connection #
        #################################################
        url = urllib.parse.urlparse(self.nodes[0].url)
        authpair = url.username + ':' + url.password
        headers = {"Authorization": "Basic " + str_to_b64str(authpair)}

        conn = http.client.HTTPConnection(url.hostname, url.port)
        conn.connect()
        conn.request('POST', '/', '{"method": "getbestblockhash"}', headers)
        out1 = conn.getresponse().read()
        assert(b'"error":null' in out1)
        assert(conn.sock!=None) #according to http/1.1 connection must still be open!

        #send 2nd request without closing connection
        conn.request('POST', '/', '{"method": "getchaintips"}', headers)
        out1 = conn.getresponse().read()
        assert(b'"error":null' in out1) #must also response with a correct json-rpc message
        assert(conn.sock!=None) #according to http/1.1 connection must still be open!
        conn.close()

        #same should be if we add keep-alive because this should be the std. behaviour
        headers = {"Authorization": "Basic " + str_to_b64str(authpair), "Connection": "keep-alive"}

        conn = http.client.HTTPConnection(url.hostname, url.port)
        conn.connect()
        conn.request('POST', '/', '{"method": "getbestblockhash"}', headers)
        out1 = conn.getresponse().read()
        assert(b'"error":null' in out1)
        assert(conn.sock!=None) #according to http/1.1 connection must still be open!

        #send 2nd request without closing connection
        conn.request('POST', '/', '{"method": "getchaintips"}', headers)
        out1 = conn.getresponse().read()
        assert(b'"error":null' in out1) #must also response with a correct json-rpc message
        assert(conn.sock!=None) #according to http/1.1 connection must still be open!
        conn.close()

        #now do the same with "Connection: close"
        headers = {"Authorization": "Basic " + str_to_b64str(authpair), "Connection":"close"}

        conn = http.client.HTTPConnection(url.hostname, url.port)
        conn.connect()
        conn.request('POST', '/', '{"method": "getbestblockhash"}', headers)
        out1 = conn.getresponse().read()
        assert(b'"error":null' in out1)
        assert(conn.sock==None) #now the connection must be closed after the response

        #node1 (2nd node) is running with disabled keep-alive option
        urlNode1 = urllib.parse.urlparse(self.nodes[1].url)
        authpair = urlNode1.username + ':' + urlNode1.password
        headers = {"Authorization": "Basic " + str_to_b64str(authpair)}

        conn = http.client.HTTPConnection(urlNode1.hostname, urlNode1.port)
        conn.connect()
        conn.request('POST', '/', '{"method": "getbestblockhash"}', headers)
        out1 = conn.getresponse().read()
        assert(b'"error":null' in out1)

        #node2 (third node) is running with standard keep-alive parameters which means keep-alive is on
        urlNode2 = urllib.parse.urlparse(self.nodes[2].url)
        authpair = urlNode2.username + ':' + urlNode2.password
        headers = {"Authorization": "Basic " + str_to_b64str(authpair)}

        conn = http.client.HTTPConnection(urlNode2.hostname, urlNode2.port)
        conn.connect()
        conn.request('POST', '/', '{"method": "getbestblockhash"}', headers)
        out1 = conn.getresponse().read()
        assert(b'"error":null' in out1)
        assert(conn.sock!=None) #connection must be closed because iopd should use keep-alive by default

        # Check excessive request size
        conn = http.client.HTTPConnection(urlNode2.hostname, urlNode2.port)
        conn.connect()
        conn.request('GET', '/' + ('x'*1000), '', headers)
        out1 = conn.getresponse()
        assert_equal(out1.status, http.client.NOT_FOUND)

        conn = http.client.HTTPConnection(urlNode2.hostname, urlNode2.port)
        conn.connect()
        conn.request('GET', '/' + ('x'*10000), '', headers)
        out1 = conn.getresponse()
        assert_equal(out1.status, http.client.BAD_REQUEST)


if __name__ == '__main__':
    HTTPBasicsTest ().main ()<|MERGE_RESOLUTION|>--- conflicted
+++ resolved
@@ -10,14 +10,8 @@
 import http.client
 import urllib.parse
 
-<<<<<<< HEAD
 class HTTPBasicsTest (IoPTestFramework):
-    def __init__(self):
-        super().__init__()
-=======
-class HTTPBasicsTest (BitcoinTestFramework):
     def set_test_params(self):
->>>>>>> 51bad919
         self.num_nodes = 3
 
     def setup_network(self):
