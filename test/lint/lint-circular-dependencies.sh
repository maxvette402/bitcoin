--- conflicted
+++ resolved
@@ -46,11 +46,8 @@
     "omnicore/dbtxlist -> omnicore/dex -> omnicore/rules -> omnicore/dbtxlist"
     "omnicore/dex -> omnicore/omnicore -> omnicore/persistence -> omnicore/dex"
     "omnicore/omnicore -> omnicore/tx -> omnicore/sto -> omnicore/omnicore"
-<<<<<<< HEAD
-=======
     "init -> txmempool -> omnicore/omnicore -> init"
     "omnicore/omnicore -> omnicore/pending -> txmempool -> omnicore/omnicore"
->>>>>>> 6a3031c8
     "txdb -> validation -> txdb"
 )
 
