--- conflicted
+++ resolved
@@ -9,13 +9,7 @@
 
 <!-- This issue tracker is only for technical issues related to vBitcoin Core.
 
-<<<<<<< HEAD
-General vbitcoin questions and/or support requests are best directed to the vBitcoin StackExchange at https://www.veriblock.org
-
-For reporting security issues, please read instructions at https://www.veriblock.org
-=======
 General vbitcoin questions and/or support requests are best directed to the VeriBlock team at https://discord.gg/wJZEjry
->>>>>>> d6589a98
 
 If the node is "stuck" during sync or giving "block checksum mismatch" errors, please ensure your hardware is stable by running memtest and observe CPU temperature with a load-test tool such as linpack before creating an issue! -->
 
