--- conflicted
+++ resolved
@@ -102,37 +102,7 @@
     x64_NATIVE_TOOLS: '"C:\Program Files (x86)\Microsoft Visual Studio\2022\BuildTools\VC\Auxiliary\Build\vcvars64.bat"'
     IgnoreWarnIntDirInTempDetected: 'true'
   merge_script:
-<<<<<<< HEAD
-    - git config --global user.email "ci@ci.ci"
-    - git config --global user.name "ci"
-    # Windows filesystem loses the executable bit, and all of the executable
-    # files are considered "modified" now. It will break the following `git merge`
-    # command. The next two commands make git ignore this issue.
-    - git config core.filemode false
-    - git reset --hard
-    - PowerShell -NoLogo -Command if ($env:CIRRUS_PR -ne $null) { git fetch $env:CIRRUS_REPO_CLONE_URL $env:CIRRUS_BASE_BRANCH; git merge FETCH_HEAD; }
-=======
     - PowerShell -NoLogo -Command if ($env:CIRRUS_PR -ne $null) { git fetch $env:CIRRUS_REPO_CLONE_URL pull/$env:CIRRUS_PR/merge; git reset --hard FETCH_HEAD; }
-  msvc_qt_built_cache:
-    folder: "%QTBASEDIR%"
-    reupload_on_changes: false
-    fingerprint_script:
-      - echo %QT_DOWNLOAD_URL% %QT_CONFIGURE_COMMAND%
-      - msbuild -version
-    populate_script:
-      - curl -L -o C:\jom.zip http://download.qt.io/official_releases/jom/jom.zip
-      - mkdir C:\jom
-      - tar -xf C:\jom.zip -C C:\jom
-      - curl -L -o %QT_LOCAL_PATH% %QT_DOWNLOAD_URL%
-      - tar -xf %QT_LOCAL_PATH% -C C:\
-      - '%x64_NATIVE_TOOLS%'
-      - cd %QT_SOURCE_DIR%
-      - mkdir build
-      - cd build
-      - '%QT_CONFIGURE_COMMAND% -prefix %QTBASEDIR%'
-      - jom
-      - jom install
->>>>>>> 2e77dff7
   vcpkg_tools_cache:
     folder: '%VCPKG_DOWNLOADS%\tools'
     reupload_on_changes: false
@@ -172,15 +142,9 @@
     - python build_msvc\msvc-autogen.py
     - msbuild build_msvc\bitcoin.sln -property:CLToolExe=%WRAPPED_CL% -property:Configuration=Release -maxCpuCount -verbosity:minimal -noLogo
     - ccache --show-stats
-<<<<<<< HEAD
-  unit_tests_script:
-    - src\test_navcoin.exe -l test_suite
-    - src\bench_navcoin.exe > NUL
-=======
   check_script:
     - src\test_bitcoin.exe -l test_suite
     - src\bench_bitcoin.exe --sanity-check > NUL
->>>>>>> 2e77dff7
     - python test\util\test_runner.py
     - python test\util\rpcauth-test.py
   functional_tests_script:
