# Support for Output Descriptors in Bitcoin Core

Since Bitcoin Core v0.17, there is support for Output Descriptors. This is a
simple language which can be used to describe collections of output scripts.
Supporting RPCs are:
- `scantxoutset` takes as input descriptors to scan for, and also reports
  specialized descriptors for the matching UTXOs.
- `getdescriptorinfo` analyzes a descriptor, and reports a canonicalized version
  with checksum added.
- `deriveaddresses` takes as input a descriptor and computes the corresponding
  addresses.
- `listunspent` outputs a specialized descriptor for the reported unspent outputs.

This document describes the language. For the specifics on usage, see the RPC
documentation for the functions mentioned above.

## Features

Output descriptors currently support:
- Pay-to-pubkey scripts (P2PK), through the `pk` function.
- Pay-to-pubkey-hash scripts (P2PKH), through the `pkh` function.
- Pay-to-witness-pubkey-hash scripts (P2WPKH), through the `wpkh` function.
- Pay-to-script-hash scripts (P2SH), through the `sh` function.
- Pay-to-witness-script-hash scripts (P2WSH), through the `wsh` function.
- Multisig scripts, through the `multi` function.
- Multisig scripts where the public keys are sorted lexicographically, through the `sortedmulti` function.
- Any type of supported address through the `addr` function.
- Raw hex scripts through the `raw` function.
- Public keys (compressed and uncompressed) in hex notation, or BIP32 extended pubkeys with derivation paths.

## Examples

- `pk(0279be667ef9dcbbac55a06295ce870b07029bfcdb2dce28d959f2815b16f81798)` describes a P2PK output with the specified public key.
- `pkh(02c6047f9441ed7d6d3045406e95c07cd85c778e4b8cef3ca7abac09b95c709ee5)` describes a P2PKH output with the specified public key.
- `wpkh(02f9308a019258c31049344f85f89d5229b531c845836f99b08601f113bce036f9)` describes a P2WPKH output with the specified public key.
- `sh(wpkh(03fff97bd5755eeea420453a14355235d382f6472f8568a18b2f057a1460297556))` describes a P2SH-P2WPKH output with the specified public key.
- `combo(0279be667ef9dcbbac55a06295ce870b07029bfcdb2dce28d959f2815b16f81798)` describes any P2PK, P2PKH, P2WPKH, or P2SH-P2WPKH output with the specified public key.
- `sh(wsh(pkh(02e493dbf1c10d80f3581e4904930b1404cc6c13900ee0758474fa94abe8c4cd13)))` describes an (overly complicated) P2SH-P2WSH-P2PKH output with the specified public key.
- `multi(1,022f8bde4d1a07209355b4a7250a5c5128e88b84bddc619ab7cba8d569b240efe4,025cbdf0646e5db4eaa398f365f2ea7a0e3d419b7e0330e39ce92bddedcac4f9bc)` describes a bare *1-of-2* multisig output with keys in the specified order.
- `sh(multi(2,022f01e5e15cca351daff3843fb70f3c2f0a1bdd05e5af888a67784ef3e10a2a01,03acd484e2f0c7f65309ad178a9f559abde09796974c57e714c35f110dfc27ccbe))` describes a P2SH *2-of-2* multisig output with keys in the specified order.
- `sh(sortedmulti(2,03acd484e2f0c7f65309ad178a9f559abde09796974c57e714c35f110dfc27ccbe,022f01e5e15cca351daff3843fb70f3c2f0a1bdd05e5af888a67784ef3e10a2a01))` describes a P2SH *2-of-2* multisig output with keys sorted lexicographically in the resulting redeemScript.
- `wsh(multi(2,03a0434d9e47f3c86235477c7b1ae6ae5d3442d49b1943c2b752a68e2a47e247c7,03774ae7f858a9411e5ef4246b70c65aac5649980be5c17891bbec17895da008cb,03d01115d548e7561b15c38f004d734633687cf4419620095bc5b0f47070afe85a))` describes a P2WSH *2-of-3* multisig output with keys in the specified order.
- `sh(wsh(multi(1,03f28773c2d975288bc7d1d205c3748651b075fbc6610e58cddeeddf8f19405aa8,03499fdf9e895e719cfd64e67f07d38e3226aa7b63678949e6e49b241a60e823e4,02d7924d4f7d43ea965a465ae3095ff41131e5946f3c85f79e44adbcf8e27e080e)))` describes a P2SH-P2WSH *1-of-3* multisig output with keys in the specified order.
- `pk(xpub661MyMwAqRbcFtXgS5sYJABqqG9YLmC4Q1Rdap9gSE8NqtwybGhePY2gZ29ESFjqJoCu1Rupje8YtGqsefD265TMg7usUDFdp6W1EGMcet8)` describes a P2PK output with the public key of the specified xpub.
- `pkh(xpub68Gmy5EdvgibQVfPdqkBBCHxA5htiqg55crXYuXoQRKfDBFA1WEjWgP6LHhwBZeNK1VTsfTFUHCdrfp1bgwQ9xv5ski8PX9rL2dZXvgGDnw/1'/2)` describes a P2PKH output with child key *1'/2* of the specified xpub.
- `pkh([d34db33f/44'/0'/0']xpub6ERApfZwUNrhLCkDtcHTcxd75RbzS1ed54G1LkBUHQVHQKqhMkhgbmJbZRkrgZw4koxb5JaHWkY4ALHY2grBGRjaDMzQLcgJvLJuZZvRcEL/1/*)` describes a set of P2PKH outputs, but additionally specifies that the specified xpub is a child of a master with fingerprint `d34db33f`, and derived using path `44'/0'/0'`.
- `wsh(multi(1,xpub661MyMwAqRbcFW31YEwpkMuc5THy2PSt5bDMsktWQcFF8syAmRUapSCGu8ED9W6oDMSgv6Zz8idoc4a6mr8BDzTJY47LJhkJ8UB7WEGuduB/1/0/*,xpub69H7F5d8KSRgmmdJg2KhpAK8SR3DjMwAdkxj3ZuxV27CprR9LgpeyGmXUbC6wb7ERfvrnKZjXoUmmDznezpbZb7ap6r1D3tgFxHmwMkQTPH/0/0/*))` describes a set of *1-of-2* P2WSH multisig outputs where the first multisig key is the *1/0/`i`* child of the first specified xpub and the second multisig key is the *0/0/`i`* child of the second specified xpub, and `i` is any number in a configurable range (`0-1000` by default).
- `wsh(sortedmulti(1,xpub661MyMwAqRbcFW31YEwpkMuc5THy2PSt5bDMsktWQcFF8syAmRUapSCGu8ED9W6oDMSgv6Zz8idoc4a6mr8BDzTJY47LJhkJ8UB7WEGuduB/1/0/*,xpub69H7F5d8KSRgmmdJg2KhpAK8SR3DjMwAdkxj3ZuxV27CprR9LgpeyGmXUbC6wb7ERfvrnKZjXoUmmDznezpbZb7ap6r1D3tgFxHmwMkQTPH/0/0/*))` describes a set of *1-of-2* P2WSH multisig outputs where one multisig key is the *1/0/`i`* child of the first specified xpub and the other multisig key is the *0/0/`i`* child of the second specified xpub, and `i` is any number in a configurable range (`0-1000` by default). The order of public keys in the resulting witnessScripts is determined by the lexicographic order of the public keys at that index.

## Reference

Descriptors consist of several types of expressions. The top level expression is either a `SCRIPT`, or `SCRIPT#CHECKSUM` where `CHECKSUM` is an 8-character alphanumeric descriptor checksum.

`SCRIPT` expressions:
- `sh(SCRIPT)` (top level only): P2SH embed the argument.
- `wsh(SCRIPT)` (not inside another 'wsh'): P2WSH embed the argument.
- `pk(KEY)` (anywhere): P2PK output for the given public key.
- `pkh(KEY)` (anywhere): P2PKH output for the given public key (use `addr` if you only know the pubkey hash).
- `wpkh(KEY)` (not inside `wsh`): P2WPKH output for the given compressed pubkey.
- `combo(KEY)` (top level only): an alias for the collection of `pk(KEY)` and `pkh(KEY)`. If the key is compressed, it also includes `wpkh(KEY)` and `sh(wpkh(KEY))`.
- `multi(k,KEY_1,KEY_2,...,KEY_n)` (anywhere): k-of-n multisig script.
- `sortedmulti(k,KEY_1,KEY_2,...,KEY_n)` (anywhere): k-of-n multisig script with keys sorted lexicographically in the resulting script.
- `addr(ADDR)` (top level only): the script which ADDR expands to.
- `raw(HEX)` (top level only): the script whose hex encoding is HEX.

`KEY` expressions:
- Optionally, key origin information, consisting of:
  - An open bracket `[`
  - Exactly 8 hex characters for the fingerprint of the key where the derivation starts (see BIP32 for details)
  - Followed by zero or more `/NUM` or `/NUM'` path elements to indicate unhardened or hardened derivation steps between the fingerprint and the key or xpub/xprv root that follows
  - A closing bracket `]`
- Followed by the actual key, which is either:
  - Hex encoded public keys (either 66 characters starting with `02` or `03` for a compressed pubkey, or 130 characters starting with `04` for an uncompressed pubkey).
    - Inside `wpkh` and `wsh`, only compressed public keys are permitted.
  - [WIF](https://en.bitcoin.it/wiki/Wallet_import_format) encoded private keys may be specified instead of the corresponding public key, with the same meaning.
  - `xpub` encoded extended public key or `xprv` encoded extended private key (as defined in [BIP 32](https://github.com/bitcoin/bips/blob/master/bip-0032.mediawiki)).
    - Followed by zero or more `/NUM` unhardened and `/NUM'` hardened BIP32 derivation steps.
    - Optionally followed by a single `/*` or `/*'` final step to denote all (direct) unhardened or hardened children.
    - The usage of hardened derivation steps requires providing the private key.

(Anywhere a `'` suffix is permitted to denote hardened derivation, the suffix `h` can be used instead.)

`ADDR` expressions are any type of supported address:
- P2PKH addresses (base58, of the form `1...` for mainnet or `[nm]...` for testnet). Note that P2PKH addresses in descriptors cannot be used for P2PK outputs (use the `pk` function instead).
- P2SH addresses (base58, of the form `3...` for mainnet or `2...` for testnet, defined in [BIP 13](https://github.com/bitcoin/bips/blob/master/bip-0013.mediawiki)).
- Segwit addresses (bech32, of the form `bc1...` for mainnet or `tb1...` for testnet, defined in [BIP 173](https://github.com/bitcoin/bips/blob/master/bip-0173.mediawiki)).

## Explanation

### Single-key scripts

Many single-key constructions are used in practice, generally including
P2PK, P2PKH, P2WPKH, and P2SH-P2WPKH. Many more combinations are
imaginable, though they may not be optimal: P2SH-P2PK, P2SH-P2PKH,
P2WSH-P2PK, P2WSH-P2PKH, P2SH-P2WSH-P2PK, P2SH-P2WSH-P2PKH.

To describe these, we model these as functions. The functions `pk`
(P2PK), `pkh` (P2PKH) and `wpkh` (P2WPKH) take as input a `KEY` expression, and return the
corresponding *scriptPubKey*. The functions `sh` (P2SH) and `wsh` (P2WSH)
take as input a `SCRIPT` expression, and return the script describing P2SH and P2WSH
outputs with the input as embedded script. The names of the functions do
not contain "p2" for brevity.

### Multisig

Several pieces of software use multi-signature (multisig) scripts based
<<<<<<< HEAD
on NdovuCoin's OP_CHECKMULTISIG opcode. To support these, we introduce the
`multi(k,key_1,key_2,...,key_n)` function. It represents a *k-of-n*
=======
on Bitcoin's OP_CHECKMULTISIG opcode. To support these, we introduce the
`multi(k,key_1,key_2,...,key_n)` and `sortedmulti(k,key_1,key_2,...,key_n)`
functions. They represent a *k-of-n*
>>>>>>> e8e79958
multisig policy, where any *k* out of the *n* provided `KEY` expressions must
sign.

Key order is significant for `multi()`. A `multi()` expression describes a multisig script
with keys in the specified order, and in a search for TXOs, it will not match
outputs with multisig scriptPubKeys that have the same keys in a different
order. Also, to prevent a combinatorial explosion of the search space, if more
than one of the `multi()` key arguments is a BIP32 wildcard path ending in `/*`
or `*'`, the `multi()` expression only matches multisig scripts with the `i`th
child key from each wildcard path in lockstep, rather than scripts with any
combination of child keys from each wildcard path.

Key order does not matter for `sortedmulti()`. `sortedmulti()` behaves in the same way
as `multi()` does but the keys are reordered in the resulting script such that they
are lexicographically ordered as described in BIP67.

### BIP32 derived keys and chains

Most modern wallet software and hardware uses keys that are derived using
BIP32 ("HD keys"). We support these directly by permitting strings
consisting of an extended public key (commonly referred to as an *xpub*)
plus derivation path anywhere a public key is expected. The derivation
path consists of a sequence of 0 or more integers (in the range
*0..2<sup>31</sup>-1*) each optionally followed by `'` or `h`, and
separated by `/` characters. The string may optionally end with the
literal `/*` or `/*'` (or `/*h`) to refer to all unhardened or hardened
child keys in a configurable range (by default `0-1000`, inclusive).

Whenever a public key is described using a hardened derivation step, the
script cannot be computed without access to the corresponding private
key.

### Key origin identification

In order to describe scripts whose signing keys reside on another device,
it may be necessary to identify the master key and derivation path an
xpub was derived with.

For example, when following BIP44, it would be useful to describe a
change chain directly as `xpub.../44'/0'/0'/1/*` where `xpub...`
corresponds with the master key `m`. Unfortunately, since there are
hardened derivation steps that follow the xpub, this descriptor does not
let you compute scripts without access to the corresponding private keys.
Instead, it should be written as `xpub.../1/*`, where xpub corresponds to
`m/44'/0'/0'`.

When interacting with a hardware device, it may be necessary to include
the entire path from the master down. [BIP174](https://github.com/bitcoin/bips/blob/master/bip-0174.mediawiki) standardizes this by
providing the master key *fingerprint* (first 32 bit of the Hash160 of
the master pubkey), plus all derivation steps. To support constructing
these, we permit providing this key origin information inside the
descriptor language, even though it does not affect the actual
scriptPubKeys it refers to.

Every public key can be prefixed by an 8-character hexadecimal
fingerprint plus optional derivation steps (hardened and unhardened)
surrounded by brackets, identifying the master and derivation path the key or xpub
that follows was derived with.

Note that the fingerprint of the parent only serves as a fast way to detect
parent and child nodes in software, and software must be willing to deal with
collisions.

### Including private keys

Often it is useful to communicate a description of scripts along with the
necessary private keys. For this reason, anywhere a public key or xpub is
supported, a private key in WIF format or xprv may be provided instead.
This is useful when private keys are necessary for hardened derivation
steps, or for dumping wallet descriptors including private key material.

### Compatibility with old wallets

In order to easily represent the sets of scripts currently supported by
existing NdovuCoin Core wallets, a convenience function `combo` is
provided, which takes as input a public key, and describes a set of P2PK,
P2PKH, P2WPKH, and P2SH-P2WPH scripts for that key. In case the key is
uncompressed, the set only includes P2PK and P2PKH scripts.

### Checksums

Descriptors can optionally be suffixed with a checksum to protect against
typos or copy-paste errors.

These checksums consist of 8 alphanumeric characters. As long as errors are
restricted to substituting characters in `0123456789()[],'/*abcdefgh@:$%{}`
for others in that set and changes in letter case, up to 4 errors will always
be detected in descriptors up to 501 characters, and up to 3 errors in longer
ones. For larger numbers of errors, or other types of errors, there is a
roughly 1 in a trillion chance of not detecting the errors.

All RPCs in Bitcoin Core will include the checksum in their output. Only
certain RPCs require checksums on input, including `deriveaddress` and
`importmulti`. The checksum for a descriptor without one can be computed
using the `getdescriptorinfo` RPC.<|MERGE_RESOLUTION|>--- conflicted
+++ resolved
@@ -104,14 +104,9 @@
 ### Multisig
 
 Several pieces of software use multi-signature (multisig) scripts based
-<<<<<<< HEAD
-on NdovuCoin's OP_CHECKMULTISIG opcode. To support these, we introduce the
-`multi(k,key_1,key_2,...,key_n)` function. It represents a *k-of-n*
-=======
 on Bitcoin's OP_CHECKMULTISIG opcode. To support these, we introduce the
 `multi(k,key_1,key_2,...,key_n)` and `sortedmulti(k,key_1,key_2,...,key_n)`
 functions. They represent a *k-of-n*
->>>>>>> e8e79958
 multisig policy, where any *k* out of the *n* provided `KEY` expressions must
 sign.
 
