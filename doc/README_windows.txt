--- conflicted
+++ resolved
@@ -1,84 +1,80 @@
-<<<<<<< HEAD
-Peercoin (PPCoin) 0.4.0 BETA
-
-Copyright (c) 2011-2014 Peercoin (PPCoin) Developers
-Distributed under the MIT/X11 software license, see the accompanying
-file COPYING or http://www.opensource.org/licenses/mit-license.php.
-This product includes software developed by the OpenSSL Project for use in
-the OpenSSL Toolkit (http://www.openssl.org/).  This product includes
-cryptographic software written by Eric Young (eay@cryptsoft.com).
-
-
-Intro
------
-PPCoin is a free open source project derived from Bitcoin, with
-the goal of providing a long-term energy-efficient crypto-currency.
-Built on the foundation of Bitcoin, innovations such as proof-of-stake
-help further advance the field of crypto-currency.
-
-
-Setup
------
-After completing windows setup then run ppcoin-qt.
-Alternatively you can run windows command line (cmd) in ppcoin program dir.
-  cd daemon
-  ppcoind
-You would need to create a configuration file ppcoin.conf in the default
-wallet directory. Grant access to ppcoind/ppcoin-qt in anti-virus and firewall
-applications if necessary.
-
-The software automatically finds other nodes to connect to.  You can
-enable Universal Plug and Play (UPnP) with your router/firewall
-or forward port 9901 (TCP) to your computer so you can receive
-incoming connections.  PPCoin works without incoming connections,
-but allowing incoming connections helps the PPCoin network.
-
-
-Upgrade
--------
-All your existing coins/transactions should be intact with the upgrade.
-To upgrade from 0.3, first backup wallet in qt menu or by command line
-ppcoind backupwallet <destination_backup_file>
-Then shutdown ppcoind by
-ppcoind stop
-Uninstall v0.3 client, download and install v0.4 client.
-If upgrade is performed after upgrade deadline, blockchain re-download is
-required.
-
-
-See the documentation/wiki at github:
-  http://github.com/ppcoin/ppcoin
-for help and more information.
-
-
-------------------
-Bitcoin 0.8.3 BETA
-=======
-Bitcoin 0.8.5 BETA
->>>>>>> 03a7d673
-
-Copyright (c) 2009-2013 Bitcoin Developers
-Distributed under the MIT/X11 software license, see the accompanying
-file license.txt or http://www.opensource.org/licenses/mit-license.php.
-This product includes software developed by the OpenSSL Project for use in
-the OpenSSL Toolkit (http://www.openssl.org/).  This product includes
-cryptographic software written by Eric Young (eay@cryptsoft.com).
-
-
-Intro
------
-Bitcoin is a free open source peer-to-peer electronic cash system that is
-completely decentralized, without the need for a central server or trusted
-parties.  Users hold the crypto keys to their own money and transact directly
-with each other, with the help of a P2P network to check for double-spending.
-
-Unpack the files into a directory and run bitcoin-qt.exe.
-
-Bitcoin-Qt is the original Bitcoin client and it builds the backbone of the network.
-However, it downloads and stores the entire history of Bitcoin transactions;
-depending on the speed of your computer and network connection, the synchronization
-process can take anywhere from a few hours to a day or more.
-
-See the bitcoin wiki at:
-  https://en.bitcoin.it/wiki/Main_Page
-for more help and information.
+Peercoin (PPCoin) 0.4.0 BETA
+
+Copyright (c) 2011-2014 Peercoin (PPCoin) Developers
+Distributed under the MIT/X11 software license, see the accompanying
+file COPYING or http://www.opensource.org/licenses/mit-license.php.
+This product includes software developed by the OpenSSL Project for use in
+the OpenSSL Toolkit (http://www.openssl.org/).  This product includes
+cryptographic software written by Eric Young (eay@cryptsoft.com).
+
+
+Intro
+-----
+PPCoin is a free open source project derived from Bitcoin, with
+the goal of providing a long-term energy-efficient crypto-currency.
+Built on the foundation of Bitcoin, innovations such as proof-of-stake
+help further advance the field of crypto-currency.
+
+
+Setup
+-----
+After completing windows setup then run ppcoin-qt.
+Alternatively you can run windows command line (cmd) in ppcoin program dir.
+  cd daemon
+  ppcoind
+You would need to create a configuration file ppcoin.conf in the default
+wallet directory. Grant access to ppcoind/ppcoin-qt in anti-virus and firewall
+applications if necessary.
+
+The software automatically finds other nodes to connect to.  You can
+enable Universal Plug and Play (UPnP) with your router/firewall
+or forward port 9901 (TCP) to your computer so you can receive
+incoming connections.  PPCoin works without incoming connections,
+but allowing incoming connections helps the PPCoin network.
+
+
+Upgrade
+-------
+All your existing coins/transactions should be intact with the upgrade.
+To upgrade from 0.3, first backup wallet in qt menu or by command line
+ppcoind backupwallet <destination_backup_file>
+Then shutdown ppcoind by
+ppcoind stop
+Uninstall v0.3 client, download and install v0.4 client.
+If upgrade is performed after upgrade deadline, blockchain re-download is
+required.
+
+
+See the documentation/wiki at github:
+  http://github.com/ppcoin/ppcoin
+for help and more information.
+
+
+------------------
+Bitcoin 0.8.6 BETA
+
+Copyright (c) 2009-2013 Bitcoin Developers
+Distributed under the MIT/X11 software license, see the accompanying
+file license.txt or http://www.opensource.org/licenses/mit-license.php.
+This product includes software developed by the OpenSSL Project for use in
+the OpenSSL Toolkit (http://www.openssl.org/).  This product includes
+cryptographic software written by Eric Young (eay@cryptsoft.com).
+
+
+Intro
+-----
+Bitcoin is a free open source peer-to-peer electronic cash system that is
+completely decentralized, without the need for a central server or trusted
+parties.  Users hold the crypto keys to their own money and transact directly
+with each other, with the help of a P2P network to check for double-spending.
+
+Unpack the files into a directory and run bitcoin-qt.exe.
+
+Bitcoin-Qt is the original Bitcoin client and it builds the backbone of the network.
+However, it downloads and stores the entire history of Bitcoin transactions;
+depending on the speed of your computer and network connection, the synchronization
+process can take anywhere from a few hours to a day or more.
+
+See the bitcoin wiki at:
+  https://en.bitcoin.it/wiki/Main_Page
+for more help and information.