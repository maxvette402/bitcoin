--- conflicted
+++ resolved
@@ -5,11 +5,7 @@
 Source: https://github.com/bitcoin/bitcoin
 
 Files: *
-<<<<<<< HEAD
-Copyright: 2009-2019, NdovuCoin Core Developers
-=======
 Copyright: 2009-2020, Bitcoin Core Developers
->>>>>>> e8e79958
 License: Expat
 Comment: The NdovuCoin Core Developers encompasses the current developers listed on bitcoin.org,
          as well as the numerous contributors to the project.
