// Copyright (c) 2016-2017 The Bitcoin Core developers
// Distributed under the MIT software license, see the accompanying
// file COPYING or http://www.opensource.org/licenses/mit-license.php.

#include <wallet/test/wallet_test_fixture.h>

#include <rpc/server.h>
#include <wallet/db.h>

WalletTestingSetup::WalletTestingSetup(const std::string& chainName):
    TestingSetup(chainName)
{
    bitdb.MakeMock();

    bool fFirstRun;
    g_address_type = OUTPUT_TYPE_DEFAULT;
    g_change_type = OUTPUT_TYPE_DEFAULT;
    std::unique_ptr<CWalletDBWrapper> dbw(new CWalletDBWrapper(&bitdb, "wallet_test.dat"));
<<<<<<< HEAD
    
    gArgs.ForceSetArg("-legacymode", "1");
    fParticlWallet = false;
    pwalletMain = new CWallet(std::move(dbw));
=======
    pwalletMain = MakeUnique<CWallet>(std::move(dbw));
>>>>>>> f17942a3
    pwalletMain->LoadWallet(fFirstRun);
    RegisterValidationInterface(pwalletMain.get());

    RegisterWalletRPCCommands(tableRPC);
}

WalletTestingSetup::~WalletTestingSetup()
{
    UnregisterValidationInterface(pwalletMain.get());

    bitdb.Flush(true);
    bitdb.Reset();
}<|MERGE_RESOLUTION|>--- conflicted
+++ resolved
@@ -16,14 +16,10 @@
     g_address_type = OUTPUT_TYPE_DEFAULT;
     g_change_type = OUTPUT_TYPE_DEFAULT;
     std::unique_ptr<CWalletDBWrapper> dbw(new CWalletDBWrapper(&bitdb, "wallet_test.dat"));
-<<<<<<< HEAD
-    
+
     gArgs.ForceSetArg("-legacymode", "1");
     fParticlWallet = false;
-    pwalletMain = new CWallet(std::move(dbw));
-=======
     pwalletMain = MakeUnique<CWallet>(std::move(dbw));
->>>>>>> f17942a3
     pwalletMain->LoadWallet(fFirstRun);
     RegisterValidationInterface(pwalletMain.get());
 
