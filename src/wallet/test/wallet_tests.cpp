--- conflicted
+++ resolved
@@ -292,23 +292,14 @@
 {
     // The ComputeTimeSmart function within the wallet reads the current time using the GetAdjustedTime function in timedata.
     //
-<<<<<<< HEAD
     // This function computes the time based on the system time (which supports mocking)
-=======
-    // This function computes the time based on the system time (which suports mocking)
->>>>>>> a92d201a
     // and the time offset, which is not necessarily zero (and does not support mocking)
     //
     // Tests have to be executed in order, because the individual cases are stateful
 
-
     // New transaction should use clock time if lower than block time.
     SetMockTime(10);
-<<<<<<< HEAD
     int64_t clockTime = GetAdjustedTime(); // time + time offset (unfortunately, from a stateful data structure)
-=======
-    int64_t clockTime = GetAdjustedTime(); // time + time offset (unfortunately, from a statefull data structure)
->>>>>>> a92d201a
     int64_t blockTime = clockTime + 5;
 
     BOOST_CHECK_EQUAL(AddTx(m_wallet, 1, blockTime), clockTime); // clocktime shall be used
@@ -316,12 +307,7 @@
     // Test that updating existing transaction does not change smart time.
     SetMockTime(20);
     int64_t newBlockTime = GetAdjustedTime() + 10;
-<<<<<<< HEAD
     BOOST_CHECK_EQUAL(AddTx(m_wallet, 1, newBlockTime), clockTime); // time has not changed from the preceding transaction
-=======
-    BOOST_CHECK_EQUAL(AddTx(m_wallet, 1, newBlockTime), clockTime); // time has not changed from the preceeding transaction
->>>>>>> a92d201a
-
 
     // New transaction should use clock time if there's no block time.
     SetMockTime(30);
@@ -339,12 +325,7 @@
     // min(block time, clock time).
     SetMockTime(5);
     newBlockTime = blockTime - 5;
-<<<<<<< HEAD
     BOOST_CHECK_EQUAL(AddTx(m_wallet, 4, newBlockTime), blockTime); // using the blocktime of the preceding transaction
-=======
-    BOOST_CHECK_EQUAL(AddTx(m_wallet, 4, newBlockTime), blockTime); // using the blocktime of the preceeding transaction
->>>>>>> a92d201a
-
 
     // If there are future entries, new transaction should use time of the
     // newest entry that is no more than 300 seconds ahead of the clock time.
