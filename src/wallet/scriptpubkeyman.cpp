// Copyright (c) 2019-2020 The Bitcoin Core developers
// Distributed under the MIT software license, see the accompanying
// file COPYING or http://www.opensource.org/licenses/mit-license.php.

#include <key_io.h>
#include <outputtype.h>
#include <script/descriptor.h>
#include <script/sign.h>
#include <util/bip32.h>
#include <util/strencodings.h>
#include <util/string.h>
#include <util/translation.h>
#include <wallet/scriptpubkeyman.h>

//! Value for the first BIP 32 hardened derivation. Can be used as a bit mask and as a value. See BIP 32 for more details.
const uint32_t BIP32_HARDENED_KEY_LIMIT = 0x80000000;

bool LegacyScriptPubKeyMan::GetNewDestination(const OutputType type, CTxDestination& dest, std::string& error)
{
    LOCK(cs_KeyStore);
    error.clear();

    // Generate a new key that is added to wallet
    CPubKey new_key;
    if (!GetKeyFromPool(new_key, type)) {
        error = _("Error: Keypool ran out, please call keypoolrefill first").translated;
        return false;
    }
    LearnRelatedScripts(new_key, type);
    dest = GetDestinationForKey(new_key, type);
    return true;
}

typedef std::vector<unsigned char> valtype;

namespace {

/**
 * This is an enum that tracks the execution context of a script, similar to
 * SigVersion in script/interpreter. It is separate however because we want to
 * distinguish between top-level scriptPubKey execution and P2SH redeemScript
 * execution (a distinction that has no impact on consensus rules).
 */
enum class IsMineSigVersion
{
    TOP = 0,        //!< scriptPubKey execution
    P2SH = 1,       //!< P2SH redeemScript
    WITNESS_V0 = 2, //!< P2WSH witness script execution
};

/**
 * This is an internal representation of isminetype + invalidity.
 * Its order is significant, as we return the max of all explored
 * possibilities.
 */
enum class IsMineResult
{
    NO = 0,         //!< Not ours
    WATCH_ONLY = 1, //!< Included in watch-only balance
    SPENDABLE = 2,  //!< Included in all balances
    INVALID = 3,    //!< Not spendable by anyone (uncompressed pubkey in segwit, P2SH inside P2SH or witness, witness inside witness)
};

bool PermitsUncompressed(IsMineSigVersion sigversion)
{
    return sigversion == IsMineSigVersion::TOP || sigversion == IsMineSigVersion::P2SH;
}

bool HaveKeys(const std::vector<valtype>& pubkeys, const LegacyScriptPubKeyMan& keystore)
{
    for (const valtype& pubkey : pubkeys) {
        CKeyID keyID = CPubKey(pubkey).GetID();
        if (!keystore.HaveKey(keyID)) return false;
    }
    return true;
}

//! Recursively solve script and return spendable/watchonly/invalid status.
//!
//! @param keystore            legacy key and script store
//! @param script              script to solve
//! @param sigversion          script type (top-level / redeemscript / witnessscript)
//! @param recurse_scripthash  whether to recurse into nested p2sh and p2wsh
//!                            scripts or simply treat any script that has been
//!                            stored in the keystore as spendable
IsMineResult IsMineInner(const LegacyScriptPubKeyMan& keystore, const CScript& scriptPubKey, IsMineSigVersion sigversion, bool recurse_scripthash=true)
{
    IsMineResult ret = IsMineResult::NO;

    std::vector<valtype> vSolutions;
    TxoutType whichType = Solver(scriptPubKey, vSolutions);

    CKeyID keyID;
    switch (whichType)
    {
    case TxoutType::NONSTANDARD:
    case TxoutType::NULL_DATA:
    case TxoutType::WITNESS_UNKNOWN:
    case TxoutType::WITNESS_V1_TAPROOT:
        break;
    case TxoutType::PUBKEY:
        keyID = CPubKey(vSolutions[0]).GetID();
        if (!PermitsUncompressed(sigversion) && vSolutions[0].size() != 33) {
            return IsMineResult::INVALID;
        }
        if (keystore.HaveKey(keyID)) {
            ret = std::max(ret, IsMineResult::SPENDABLE);
        }
        break;
    case TxoutType::WITNESS_V0_KEYHASH:
    {
        if (sigversion == IsMineSigVersion::WITNESS_V0) {
            // P2WPKH inside P2WSH is invalid.
            return IsMineResult::INVALID;
        }
        if (sigversion == IsMineSigVersion::TOP && !keystore.HaveCScript(CScriptID(CScript() << OP_0 << vSolutions[0]))) {
            // We do not support bare witness outputs unless the P2SH version of it would be
            // acceptable as well. This protects against matching before segwit activates.
            // This also applies to the P2WSH case.
            break;
        }
        ret = std::max(ret, IsMineInner(keystore, GetScriptForDestination(PKHash(uint160(vSolutions[0]))), IsMineSigVersion::WITNESS_V0));
        break;
    }
    case TxoutType::PUBKEYHASH:
        keyID = CKeyID(uint160(vSolutions[0]));
        if (!PermitsUncompressed(sigversion)) {
            CPubKey pubkey;
            if (keystore.GetPubKey(keyID, pubkey) && !pubkey.IsCompressed()) {
                return IsMineResult::INVALID;
            }
        }
        if (keystore.HaveKey(keyID)) {
            ret = std::max(ret, IsMineResult::SPENDABLE);
        }
        break;
    case TxoutType::SCRIPTHASH:
    {
        if (sigversion != IsMineSigVersion::TOP) {
            // P2SH inside P2WSH or P2SH is invalid.
            return IsMineResult::INVALID;
        }
        CScriptID scriptID = CScriptID(uint160(vSolutions[0]));
        CScript subscript;
        if (keystore.GetCScript(scriptID, subscript)) {
            ret = std::max(ret, recurse_scripthash ? IsMineInner(keystore, subscript, IsMineSigVersion::P2SH) : IsMineResult::SPENDABLE);
        }
        break;
    }
    case TxoutType::WITNESS_V0_SCRIPTHASH:
    {
        if (sigversion == IsMineSigVersion::WITNESS_V0) {
            // P2WSH inside P2WSH is invalid.
            return IsMineResult::INVALID;
        }
        if (sigversion == IsMineSigVersion::TOP && !keystore.HaveCScript(CScriptID(CScript() << OP_0 << vSolutions[0]))) {
            break;
        }
        uint160 hash;
        CRIPEMD160().Write(&vSolutions[0][0], vSolutions[0].size()).Finalize(hash.begin());
        CScriptID scriptID = CScriptID(hash);
        CScript subscript;
        if (keystore.GetCScript(scriptID, subscript)) {
            ret = std::max(ret, recurse_scripthash ? IsMineInner(keystore, subscript, IsMineSigVersion::WITNESS_V0) : IsMineResult::SPENDABLE);
        }
        break;
    }

    case TxoutType::MULTISIG:
    {
        // Never treat bare multisig outputs as ours (they can still be made watchonly-though)
        if (sigversion == IsMineSigVersion::TOP) {
            break;
        }

        // Only consider transactions "mine" if we own ALL the
        // keys involved. Multi-signature transactions that are
        // partially owned (somebody else has a key that can spend
        // them) enable spend-out-from-under-you attacks, especially
        // in shared-wallet situations.
        std::vector<valtype> keys(vSolutions.begin()+1, vSolutions.begin()+vSolutions.size()-1);
        if (!PermitsUncompressed(sigversion)) {
            for (size_t i = 0; i < keys.size(); i++) {
                if (keys[i].size() != 33) {
                    return IsMineResult::INVALID;
                }
            }
        }
        if (HaveKeys(keys, keystore)) {
            ret = std::max(ret, IsMineResult::SPENDABLE);
        }
        break;
    }
    }

    if (ret == IsMineResult::NO && keystore.HaveWatchOnly(scriptPubKey)) {
        ret = std::max(ret, IsMineResult::WATCH_ONLY);
    }
    return ret;
}

} // namespace

isminetype LegacyScriptPubKeyMan::IsMine(const CScript& script) const
{
    switch (IsMineInner(*this, script, IsMineSigVersion::TOP)) {
    case IsMineResult::INVALID:
    case IsMineResult::NO:
        return ISMINE_NO;
    case IsMineResult::WATCH_ONLY:
        return ISMINE_WATCH_ONLY;
    case IsMineResult::SPENDABLE:
        return ISMINE_SPENDABLE;
    }
    assert(false);
}

bool LegacyScriptPubKeyMan::CheckDecryptionKey(const CKeyingMaterial& master_key, bool accept_no_keys)
{
    {
        LOCK(cs_KeyStore);
        assert(mapKeys.empty());

        bool keyPass = mapCryptedKeys.empty(); // Always pass when there are no encrypted keys
        bool keyFail = false;
        CryptedKeyMap::const_iterator mi = mapCryptedKeys.begin();
        WalletBatch batch(m_storage.GetDatabase());
        for (; mi != mapCryptedKeys.end(); ++mi)
        {
            const CPubKey &vchPubKey = (*mi).second.first;
            const std::vector<unsigned char> &vchCryptedSecret = (*mi).second.second;
            CKey key;
            if (!DecryptKey(master_key, vchCryptedSecret, vchPubKey, key))
            {
                keyFail = true;
                break;
            }
            keyPass = true;
            if (fDecryptionThoroughlyChecked)
                break;
            else {
                // Rewrite these encrypted keys with checksums
                batch.WriteCryptedKey(vchPubKey, vchCryptedSecret, mapKeyMetadata[vchPubKey.GetID()]);
            }
        }
        if (keyPass && keyFail)
        {
            LogPrintf("\nThe wallet is probably corrupted: Some keys decrypt but not all.\n");
            throw std::runtime_error("Error unlocking wallet: some keys decrypt but not all. Your wallet file may be corrupt.");
        }
        if (keyFail || (!keyPass && !accept_no_keys))
            return false;
        fDecryptionThoroughlyChecked = true;
    }
    return true;
}

bool LegacyScriptPubKeyMan::Encrypt(const CKeyingMaterial& master_key, WalletBatch* batch)
{
    LOCK(cs_KeyStore);
    encrypted_batch = batch;
    if (!mapCryptedKeys.empty()) {
        encrypted_batch = nullptr;
        return false;
    }

    KeyMap keys_to_encrypt;
    keys_to_encrypt.swap(mapKeys); // Clear mapKeys so AddCryptedKeyInner will succeed.
    for (const KeyMap::value_type& mKey : keys_to_encrypt)
    {
        const CKey &key = mKey.second;
        CPubKey vchPubKey = key.GetPubKey();
        CKeyingMaterial vchSecret(key.begin(), key.end());
        std::vector<unsigned char> vchCryptedSecret;
        if (!EncryptSecret(master_key, vchSecret, vchPubKey.GetHash(), vchCryptedSecret)) {
            encrypted_batch = nullptr;
            return false;
        }
        if (!AddCryptedKey(vchPubKey, vchCryptedSecret)) {
            encrypted_batch = nullptr;
            return false;
        }
    }
    encrypted_batch = nullptr;
    return true;
}

bool LegacyScriptPubKeyMan::GetReservedDestination(const OutputType type, bool internal, CTxDestination& address, int64_t& index, CKeyPool& keypool)
{
    LOCK(cs_KeyStore);
    if (!CanGetAddresses(internal)) {
        return false;
    }

    if (!ReserveKeyFromKeyPool(index, keypool, internal)) {
        return false;
    }
    address = GetDestinationForKey(keypool.vchPubKey, type);
    return true;
}

bool LegacyScriptPubKeyMan::TopUpInactiveHDChain(const CKeyID seed_id, int64_t index, bool internal)
{
    LOCK(cs_KeyStore);

    if (m_storage.IsLocked()) return false;

    auto it = m_inactive_hd_chains.find(seed_id);
    if (it == m_inactive_hd_chains.end()) {
        return false;
    }

    CHDChain& chain = it->second;

    // Top up key pool
    int64_t target_size = std::max(gArgs.GetArg("-keypool", DEFAULT_KEYPOOL_SIZE), (int64_t) 1);

    // "size" of the keypools. Not really the size, actually the difference between index and the chain counter
    // Since chain counter is 1 based and index is 0 based, one of them needs to be offset by 1.
    int64_t kp_size = (internal ? chain.nInternalChainCounter : chain.nExternalChainCounter) - (index + 1);

    // make sure the keypool fits the user-selected target (-keypool)
    int64_t missing = std::max(target_size - kp_size, (int64_t) 0);

    if (missing > 0) {
        WalletBatch batch(m_storage.GetDatabase());
        for (int64_t i = missing; i > 0; --i) {
            GenerateNewKey(batch, chain, internal);
        }
        if (internal) {
            WalletLogPrintf("inactive seed with id %s added %d internal keys\n", HexStr(seed_id), missing);
        } else {
            WalletLogPrintf("inactive seed with id %s added %d keys\n", HexStr(seed_id), missing);
        }
    }
    return true;
}

void LegacyScriptPubKeyMan::MarkUnusedAddresses(const CScript& script)
{
    LOCK(cs_KeyStore);
    // extract addresses and check if they match with an unused keypool key
    for (const auto& keyid : GetAffectedKeys(script, *this)) {
        std::map<CKeyID, int64_t>::const_iterator mi = m_pool_key_to_index.find(keyid);
        if (mi != m_pool_key_to_index.end()) {
            WalletLogPrintf("%s: Detected a used keypool key, mark all keypool keys up to this key as used\n", __func__);
            MarkReserveKeysAsUsed(mi->second);

            if (!TopUp()) {
                WalletLogPrintf("\n%s: Topping up keypool failed (locked wallet)\n", __func__);
            }
        }

        // Find the key's metadata and check if it's seed id (if it has one) is inactive, i.e. it is not the current m_hd_chain seed id.
        // If so, TopUp the inactive hd chain
        auto it = mapKeyMetadata.find(keyid);
        if (it != mapKeyMetadata.end()){
            CKeyMetadata meta = it->second;
            if (!meta.hd_seed_id.IsNull() && meta.hd_seed_id != m_hd_chain.seed_id) {
                bool internal = (meta.key_origin.path[1] & ~BIP32_HARDENED_KEY_LIMIT) != 0;
                int64_t index = meta.key_origin.path[2] & ~BIP32_HARDENED_KEY_LIMIT;

                if (!TopUpInactiveHDChain(meta.hd_seed_id, index, internal)) {
                    WalletLogPrintf("%s: Adding inactive seed keys failed\n", __func__);
                }
            }
        }
    }
}

void LegacyScriptPubKeyMan::UpgradeKeyMetadata()
{
    LOCK(cs_KeyStore);
    if (m_storage.IsLocked() || m_storage.IsWalletFlagSet(WALLET_FLAG_KEY_ORIGIN_METADATA)) {
        return;
    }

    std::unique_ptr<WalletBatch> batch = MakeUnique<WalletBatch>(m_storage.GetDatabase());
    for (auto& meta_pair : mapKeyMetadata) {
        CKeyMetadata& meta = meta_pair.second;
        if (!meta.hd_seed_id.IsNull() && !meta.has_key_origin && meta.hdKeypath != "s") { // If the hdKeypath is "s", that's the seed and it doesn't have a key origin
            CKey key;
            GetKey(meta.hd_seed_id, key);
            CExtKey masterKey;
            masterKey.SetSeed(key.begin(), key.size());
            // Add to map
            CKeyID master_id = masterKey.key.GetPubKey().GetID();
            std::copy(master_id.begin(), master_id.begin() + 4, meta.key_origin.fingerprint);
            if (!ParseHDKeypath(meta.hdKeypath, meta.key_origin.path)) {
                throw std::runtime_error("Invalid stored hdKeypath");
            }
            meta.has_key_origin = true;
            if (meta.nVersion < CKeyMetadata::VERSION_WITH_KEY_ORIGIN) {
                meta.nVersion = CKeyMetadata::VERSION_WITH_KEY_ORIGIN;
            }

            // Write meta to wallet
            CPubKey pubkey;
            if (GetPubKey(meta_pair.first, pubkey)) {
                batch->WriteKeyMetadata(meta, pubkey, true);
            }
        }
    }
}

bool LegacyScriptPubKeyMan::SetupGeneration(bool force)
{
    if ((CanGenerateKeys() && !force) || m_storage.IsLocked()) {
        return false;
    }

    SetHDSeed(GenerateNewSeed());
    if (!NewKeyPool()) {
        return false;
    }
    return true;
}

bool LegacyScriptPubKeyMan::IsHDEnabled() const
{
    return !m_hd_chain.seed_id.IsNull();
}

bool LegacyScriptPubKeyMan::CanGetAddresses(bool internal) const
{
    LOCK(cs_KeyStore);
    // Check if the keypool has keys
    bool keypool_has_keys;
    if (internal && m_storage.CanSupportFeature(FEATURE_HD_SPLIT)) {
        keypool_has_keys = setInternalKeyPool.size() > 0;
    } else {
        keypool_has_keys = KeypoolCountExternalKeys() > 0;
    }
    // If the keypool doesn't have keys, check if we can generate them
    if (!keypool_has_keys) {
        return CanGenerateKeys();
    }
    return keypool_has_keys;
}

bool LegacyScriptPubKeyMan::Upgrade(int prev_version, bilingual_str& error)
{
    LOCK(cs_KeyStore);
    bool hd_upgrade = false;
    bool split_upgrade = false;
    if (m_storage.CanSupportFeature(FEATURE_HD) && !IsHDEnabled()) {
        WalletLogPrintf("\nUpgrading wallet to HD\n");
        m_storage.SetMinVersion(FEATURE_HD);

        // generate a new master key
        CPubKey masterPubKey = GenerateNewSeed();
        SetHDSeed(masterPubKey);
        hd_upgrade = true;
    }
    // Upgrade to HD chain split if necessary
<<<<<<< HEAD
    if (m_storage.CanSupportFeature(FEATURE_HD_SPLIT) && CHDChain::VERSION_HD_CHAIN_SPLIT) {
        WalletLogPrintf("\nUpgrading wallet to use HD chain split\n");
=======
    if (m_storage.CanSupportFeature(FEATURE_HD_SPLIT)) {
        WalletLogPrintf("Upgrading wallet to use HD chain split\n");
>>>>>>> 543693b9
        m_storage.SetMinVersion(FEATURE_PRE_SPLIT_KEYPOOL);
        split_upgrade = FEATURE_HD_SPLIT > prev_version;
    }
    // Mark all keys currently in the keypool as pre-split
    if (split_upgrade) {
        MarkPreSplitKeys();
    }
    // Regenerate the keypool if upgraded to HD
    if (hd_upgrade) {
        if (!TopUp()) {
            error = _("Unable to generate keys");
            return false;
        }
    }
    return true;
}

bool LegacyScriptPubKeyMan::HavePrivateKeys() const
{
    LOCK(cs_KeyStore);
    return !mapKeys.empty() || !mapCryptedKeys.empty();
}

void LegacyScriptPubKeyMan::RewriteDB()
{
    LOCK(cs_KeyStore);
    setInternalKeyPool.clear();
    setExternalKeyPool.clear();
    m_pool_key_to_index.clear();
    // Note: can't top-up keypool here, because wallet is locked.
    // User will be prompted to unlock wallet the next operation
    // that requires a new key.
}

static int64_t GetOldestKeyTimeInPool(const std::set<int64_t>& setKeyPool, WalletBatch& batch) {
    if (setKeyPool.empty()) {
        return GetTime();
    }

    CKeyPool keypool;
    int64_t nIndex = *(setKeyPool.begin());
    if (!batch.ReadPool(nIndex, keypool)) {
        throw std::runtime_error(std::string(__func__) + ": read oldest key in keypool failed");
    }
    assert(keypool.vchPubKey.IsValid());
    return keypool.nTime;
}

int64_t LegacyScriptPubKeyMan::GetOldestKeyPoolTime() const
{
    LOCK(cs_KeyStore);

    WalletBatch batch(m_storage.GetDatabase());

    // load oldest key from keypool, get time and return
    int64_t oldestKey = GetOldestKeyTimeInPool(setExternalKeyPool, batch);
    if (IsHDEnabled() && m_storage.CanSupportFeature(FEATURE_HD_SPLIT)) {
        oldestKey = std::max(GetOldestKeyTimeInPool(setInternalKeyPool, batch), oldestKey);
        if (!set_pre_split_keypool.empty()) {
            oldestKey = std::max(GetOldestKeyTimeInPool(set_pre_split_keypool, batch), oldestKey);
        }
    }

    return oldestKey;
}

size_t LegacyScriptPubKeyMan::KeypoolCountExternalKeys() const
{
    LOCK(cs_KeyStore);
    return setExternalKeyPool.size() + set_pre_split_keypool.size();
}

unsigned int LegacyScriptPubKeyMan::GetKeyPoolSize() const
{
    LOCK(cs_KeyStore);
    return setInternalKeyPool.size() + setExternalKeyPool.size() + set_pre_split_keypool.size();
}

int64_t LegacyScriptPubKeyMan::GetTimeFirstKey() const
{
    LOCK(cs_KeyStore);
    return nTimeFirstKey;
}

std::unique_ptr<SigningProvider> LegacyScriptPubKeyMan::GetSolvingProvider(const CScript& script) const
{
    return MakeUnique<LegacySigningProvider>(*this);
}

bool LegacyScriptPubKeyMan::CanProvide(const CScript& script, SignatureData& sigdata)
{
    IsMineResult ismine = IsMineInner(*this, script, IsMineSigVersion::TOP, /* recurse_scripthash= */ false);
    if (ismine == IsMineResult::SPENDABLE || ismine == IsMineResult::WATCH_ONLY) {
        // If ismine, it means we recognize keys or script ids in the script, or
        // are watching the script itself, and we can at least provide metadata
        // or solving information, even if not able to sign fully.
        return true;
    } else {
        // If, given the stuff in sigdata, we could make a valid sigature, then we can provide for this script
        ProduceSignature(*this, DUMMY_SIGNATURE_CREATOR, script, sigdata);
        if (!sigdata.signatures.empty()) {
            // If we could make signatures, make sure we have a private key to actually make a signature
            bool has_privkeys = false;
            for (const auto& key_sig_pair : sigdata.signatures) {
                has_privkeys |= HaveKey(key_sig_pair.first);
            }
            return has_privkeys;
        }
        return false;
    }
}

bool LegacyScriptPubKeyMan::SignTransaction(CMutableTransaction& tx, const std::map<COutPoint, Coin>& coins, int sighash, std::map<int, std::string>& input_errors) const
{
    return ::SignTransaction(tx, this, coins, sighash, input_errors);
}

SigningResult LegacyScriptPubKeyMan::SignMessage(const std::string& message, const PKHash& pkhash, std::string& str_sig) const
{
    CKey key;
    if (!GetKey(ToKeyID(pkhash), key)) {
        return SigningResult::PRIVATE_KEY_NOT_AVAILABLE;
    }

    if (MessageSign(key, message, str_sig)) {
        return SigningResult::OK;
    }
    return SigningResult::SIGNING_FAILED;
}

TransactionError LegacyScriptPubKeyMan::FillPSBT(PartiallySignedTransaction& psbtx, int sighash_type, bool sign, bool bip32derivs, int* n_signed) const
{
    if (n_signed) {
        *n_signed = 0;
    }
    for (unsigned int i = 0; i < psbtx.tx->vin.size(); ++i) {
        const CTxIn& txin = psbtx.tx->vin[i];
        PSBTInput& input = psbtx.inputs.at(i);

        if (PSBTInputSigned(input)) {
            continue;
        }

        // Get the Sighash type
        if (sign && input.sighash_type > 0 && input.sighash_type != sighash_type) {
            return TransactionError::SIGHASH_MISMATCH;
        }

        // Check non_witness_utxo has specified prevout
        if (input.non_witness_utxo) {
            if (txin.prevout.n >= input.non_witness_utxo->vout.size()) {
                return TransactionError::MISSING_INPUTS;
            }
        } else if (input.witness_utxo.IsNull()) {
            // There's no UTXO so we can just skip this now
            continue;
        }
        SignatureData sigdata;
        input.FillSignatureData(sigdata);
        SignPSBTInput(HidingSigningProvider(this, !sign, !bip32derivs), psbtx, i, sighash_type);

        bool signed_one = PSBTInputSigned(input);
        if (n_signed && (signed_one || !sign)) {
            // If sign is false, we assume that we _could_ sign if we get here. This
            // will never have false negatives; it is hard to tell under what i
            // circumstances it could have false positives.
            (*n_signed)++;
        }
    }

    // Fill in the bip32 keypaths and redeemscripts for the outputs so that hardware wallets can identify change
    for (unsigned int i = 0; i < psbtx.tx->vout.size(); ++i) {
        UpdatePSBTOutput(HidingSigningProvider(this, true, !bip32derivs), psbtx, i);
    }

    return TransactionError::OK;
}

std::unique_ptr<CKeyMetadata> LegacyScriptPubKeyMan::GetMetadata(const CTxDestination& dest) const
{
    LOCK(cs_KeyStore);

    CKeyID key_id = GetKeyForDestination(*this, dest);
    if (!key_id.IsNull()) {
        auto it = mapKeyMetadata.find(key_id);
        if (it != mapKeyMetadata.end()) {
            return MakeUnique<CKeyMetadata>(it->second);
        }
    }

    CScript scriptPubKey = GetScriptForDestination(dest);
    auto it = m_script_metadata.find(CScriptID(scriptPubKey));
    if (it != m_script_metadata.end()) {
        return MakeUnique<CKeyMetadata>(it->second);
    }

    return nullptr;
}

uint256 LegacyScriptPubKeyMan::GetID() const
{
    return uint256::ONE;
}

/**
 * Update wallet first key creation time. This should be called whenever keys
 * are added to the wallet, with the oldest key creation time.
 */
void LegacyScriptPubKeyMan::UpdateTimeFirstKey(int64_t nCreateTime)
{
    AssertLockHeld(cs_KeyStore);
    if (nCreateTime <= 1) {
        // Cannot determine birthday information, so set the wallet birthday to
        // the beginning of time.
        nTimeFirstKey = 1;
    } else if (!nTimeFirstKey || nCreateTime < nTimeFirstKey) {
        nTimeFirstKey = nCreateTime;
    }
}

bool LegacyScriptPubKeyMan::LoadKey(const CKey& key, const CPubKey &pubkey)
{
    return AddKeyPubKeyInner(key, pubkey);
}

bool LegacyScriptPubKeyMan::AddKeyPubKey(const CKey& secret, const CPubKey &pubkey)
{
    LOCK(cs_KeyStore);
    WalletBatch batch(m_storage.GetDatabase());
    return LegacyScriptPubKeyMan::AddKeyPubKeyWithDB(batch, secret, pubkey);
}

bool LegacyScriptPubKeyMan::AddKeyPubKeyWithDB(WalletBatch& batch, const CKey& secret, const CPubKey& pubkey)
{
    AssertLockHeld(cs_KeyStore);

    // Make sure we aren't adding private keys to private key disabled wallets
    assert(!m_storage.IsWalletFlagSet(WALLET_FLAG_DISABLE_PRIVATE_KEYS));

    // FillableSigningProvider has no concept of wallet databases, but calls AddCryptedKey
    // which is overridden below.  To avoid flushes, the database handle is
    // tunneled through to it.
    bool needsDB = !encrypted_batch;
    if (needsDB) {
        encrypted_batch = &batch;
    }
    if (!AddKeyPubKeyInner(secret, pubkey)) {
        if (needsDB) encrypted_batch = nullptr;
        return false;
    }
    if (needsDB) encrypted_batch = nullptr;

    // check if we need to remove from watch-only
    CScript script;
    script = GetScriptForDestination(PKHash(pubkey));
    if (HaveWatchOnly(script)) {
        RemoveWatchOnly(script);
    }
    script = GetScriptForRawPubKey(pubkey);
    if (HaveWatchOnly(script)) {
        RemoveWatchOnly(script);
    }

    if (!m_storage.HasEncryptionKeys()) {
        return batch.WriteKey(pubkey,
                                                 secret.GetPrivKey(),
                                                 mapKeyMetadata[pubkey.GetID()]);
    }
    m_storage.UnsetBlankWalletFlag(batch);
    return true;
}

bool LegacyScriptPubKeyMan::LoadCScript(const CScript& redeemScript)
{
    /* A sanity check was added in pull #3843 to avoid adding redeemScripts
     * that never can be redeemed. However, old wallets may still contain
     * these. Do not add them to the wallet and warn. */
    if (redeemScript.size() > MAX_SCRIPT_ELEMENT_SIZE)
    {
        std::string strAddr = EncodeDestination(ScriptHash(redeemScript));
        WalletLogPrintf("\n%s: Warning: This wallet contains a redeemScript of size %i which exceeds maximum size %i thus can never be redeemed. Do not use address %s.\n", __func__, redeemScript.size(), MAX_SCRIPT_ELEMENT_SIZE, strAddr);
        return true;
    }

    return FillableSigningProvider::AddCScript(redeemScript);
}

void LegacyScriptPubKeyMan::LoadKeyMetadata(const CKeyID& keyID, const CKeyMetadata& meta)
{
    LOCK(cs_KeyStore);
    UpdateTimeFirstKey(meta.nCreateTime);
    mapKeyMetadata[keyID] = meta;
}

void LegacyScriptPubKeyMan::LoadScriptMetadata(const CScriptID& script_id, const CKeyMetadata& meta)
{
    LOCK(cs_KeyStore);
    UpdateTimeFirstKey(meta.nCreateTime);
    m_script_metadata[script_id] = meta;
}

bool LegacyScriptPubKeyMan::AddKeyPubKeyInner(const CKey& key, const CPubKey &pubkey)
{
    LOCK(cs_KeyStore);
    if (!m_storage.HasEncryptionKeys()) {
        return FillableSigningProvider::AddKeyPubKey(key, pubkey);
    }

    if (m_storage.IsLocked()) {
        return false;
    }

    std::vector<unsigned char> vchCryptedSecret;
    CKeyingMaterial vchSecret(key.begin(), key.end());
    if (!EncryptSecret(m_storage.GetEncryptionKey(), vchSecret, pubkey.GetHash(), vchCryptedSecret)) {
        return false;
    }

    if (!AddCryptedKey(pubkey, vchCryptedSecret)) {
        return false;
    }
    return true;
}

bool LegacyScriptPubKeyMan::LoadCryptedKey(const CPubKey &vchPubKey, const std::vector<unsigned char> &vchCryptedSecret, bool checksum_valid)
{
    // Set fDecryptionThoroughlyChecked to false when the checksum is invalid
    if (!checksum_valid) {
        fDecryptionThoroughlyChecked = false;
    }

    return AddCryptedKeyInner(vchPubKey, vchCryptedSecret);
}

bool LegacyScriptPubKeyMan::AddCryptedKeyInner(const CPubKey &vchPubKey, const std::vector<unsigned char> &vchCryptedSecret)
{
    LOCK(cs_KeyStore);
    assert(mapKeys.empty());

    mapCryptedKeys[vchPubKey.GetID()] = make_pair(vchPubKey, vchCryptedSecret);
    ImplicitlyLearnRelatedKeyScripts(vchPubKey);
    return true;
}

bool LegacyScriptPubKeyMan::AddCryptedKey(const CPubKey &vchPubKey,
                            const std::vector<unsigned char> &vchCryptedSecret)
{
    if (!AddCryptedKeyInner(vchPubKey, vchCryptedSecret))
        return false;
    {
        LOCK(cs_KeyStore);
        if (encrypted_batch)
            return encrypted_batch->WriteCryptedKey(vchPubKey,
                                                        vchCryptedSecret,
                                                        mapKeyMetadata[vchPubKey.GetID()]);
        else
            return WalletBatch(m_storage.GetDatabase()).WriteCryptedKey(vchPubKey,
                                                            vchCryptedSecret,
                                                            mapKeyMetadata[vchPubKey.GetID()]);
    }
}

bool LegacyScriptPubKeyMan::HaveWatchOnly(const CScript &dest) const
{
    LOCK(cs_KeyStore);
    return setWatchOnly.count(dest) > 0;
}

bool LegacyScriptPubKeyMan::HaveWatchOnly() const
{
    LOCK(cs_KeyStore);
    return (!setWatchOnly.empty());
}

static bool ExtractPubKey(const CScript &dest, CPubKey& pubKeyOut)
{
    std::vector<std::vector<unsigned char>> solutions;
    return Solver(dest, solutions) == TxoutType::PUBKEY &&
        (pubKeyOut = CPubKey(solutions[0])).IsFullyValid();
}

bool LegacyScriptPubKeyMan::RemoveWatchOnly(const CScript &dest)
{
    {
        LOCK(cs_KeyStore);
        setWatchOnly.erase(dest);
        CPubKey pubKey;
        if (ExtractPubKey(dest, pubKey)) {
            mapWatchKeys.erase(pubKey.GetID());
        }
        // Related CScripts are not removed; having superfluous scripts around is
        // harmless (see comment in ImplicitlyLearnRelatedKeyScripts).
    }

    if (!HaveWatchOnly())
        NotifyWatchonlyChanged(false);
    if (!WalletBatch(m_storage.GetDatabase()).EraseWatchOnly(dest))
        return false;

    return true;
}

bool LegacyScriptPubKeyMan::LoadWatchOnly(const CScript &dest)
{
    return AddWatchOnlyInMem(dest);
}

bool LegacyScriptPubKeyMan::AddWatchOnlyInMem(const CScript &dest)
{
    LOCK(cs_KeyStore);
    setWatchOnly.insert(dest);
    CPubKey pubKey;
    if (ExtractPubKey(dest, pubKey)) {
        mapWatchKeys[pubKey.GetID()] = pubKey;
        ImplicitlyLearnRelatedKeyScripts(pubKey);
    }
    return true;
}

bool LegacyScriptPubKeyMan::AddWatchOnlyWithDB(WalletBatch &batch, const CScript& dest)
{
    if (!AddWatchOnlyInMem(dest))
        return false;
    const CKeyMetadata& meta = m_script_metadata[CScriptID(dest)];
    UpdateTimeFirstKey(meta.nCreateTime);
    NotifyWatchonlyChanged(true);
    if (batch.WriteWatchOnly(dest, meta)) {
        m_storage.UnsetBlankWalletFlag(batch);
        return true;
    }
    return false;
}

bool LegacyScriptPubKeyMan::AddWatchOnlyWithDB(WalletBatch &batch, const CScript& dest, int64_t create_time)
{
    m_script_metadata[CScriptID(dest)].nCreateTime = create_time;
    return AddWatchOnlyWithDB(batch, dest);
}

bool LegacyScriptPubKeyMan::AddWatchOnly(const CScript& dest)
{
    WalletBatch batch(m_storage.GetDatabase());
    return AddWatchOnlyWithDB(batch, dest);
}

bool LegacyScriptPubKeyMan::AddWatchOnly(const CScript& dest, int64_t nCreateTime)
{
    m_script_metadata[CScriptID(dest)].nCreateTime = nCreateTime;
    return AddWatchOnly(dest);
}

void LegacyScriptPubKeyMan::LoadHDChain(const CHDChain& chain)
{
    LOCK(cs_KeyStore);
    m_hd_chain = chain;
}

void LegacyScriptPubKeyMan::AddHDChain(const CHDChain& chain)
{
    LOCK(cs_KeyStore);
    // Store the new chain
    if (!WalletBatch(m_storage.GetDatabase()).WriteHDChain(chain)) {
        throw std::runtime_error(std::string(__func__) + ": writing chain failed");
    }
    // When there's an old chain, add it as an inactive chain as we are now rotating hd chains
    if (!m_hd_chain.seed_id.IsNull()) {
        AddInactiveHDChain(m_hd_chain);
    }

    m_hd_chain = chain;
}

void LegacyScriptPubKeyMan::AddInactiveHDChain(const CHDChain& chain)
{
    LOCK(cs_KeyStore);
    assert(!chain.seed_id.IsNull());
    m_inactive_hd_chains[chain.seed_id] = chain;
}

bool LegacyScriptPubKeyMan::HaveKey(const CKeyID &address) const
{
    LOCK(cs_KeyStore);
    if (!m_storage.HasEncryptionKeys()) {
        return FillableSigningProvider::HaveKey(address);
    }
    return mapCryptedKeys.count(address) > 0;
}

bool LegacyScriptPubKeyMan::GetKey(const CKeyID &address, CKey& keyOut) const
{
    LOCK(cs_KeyStore);
    if (!m_storage.HasEncryptionKeys()) {
        return FillableSigningProvider::GetKey(address, keyOut);
    }

    CryptedKeyMap::const_iterator mi = mapCryptedKeys.find(address);
    if (mi != mapCryptedKeys.end())
    {
        const CPubKey &vchPubKey = (*mi).second.first;
        const std::vector<unsigned char> &vchCryptedSecret = (*mi).second.second;
        return DecryptKey(m_storage.GetEncryptionKey(), vchCryptedSecret, vchPubKey, keyOut);
    }
    return false;
}

bool LegacyScriptPubKeyMan::GetKeyOrigin(const CKeyID& keyID, KeyOriginInfo& info) const
{
    CKeyMetadata meta;
    {
        LOCK(cs_KeyStore);
        auto it = mapKeyMetadata.find(keyID);
        if (it != mapKeyMetadata.end()) {
            meta = it->second;
        }
    }
    if (meta.has_key_origin) {
        std::copy(meta.key_origin.fingerprint, meta.key_origin.fingerprint + 4, info.fingerprint);
        info.path = meta.key_origin.path;
    } else { // Single pubkeys get the master fingerprint of themselves
        std::copy(keyID.begin(), keyID.begin() + 4, info.fingerprint);
    }
    return true;
}

bool LegacyScriptPubKeyMan::GetWatchPubKey(const CKeyID &address, CPubKey &pubkey_out) const
{
    LOCK(cs_KeyStore);
    WatchKeyMap::const_iterator it = mapWatchKeys.find(address);
    if (it != mapWatchKeys.end()) {
        pubkey_out = it->second;
        return true;
    }
    return false;
}

bool LegacyScriptPubKeyMan::GetPubKey(const CKeyID &address, CPubKey& vchPubKeyOut) const
{
    LOCK(cs_KeyStore);
    if (!m_storage.HasEncryptionKeys()) {
        if (!FillableSigningProvider::GetPubKey(address, vchPubKeyOut)) {
            return GetWatchPubKey(address, vchPubKeyOut);
        }
        return true;
    }

    CryptedKeyMap::const_iterator mi = mapCryptedKeys.find(address);
    if (mi != mapCryptedKeys.end())
    {
        vchPubKeyOut = (*mi).second.first;
        return true;
    }
    // Check for watch-only pubkeys
    return GetWatchPubKey(address, vchPubKeyOut);
}

CPubKey LegacyScriptPubKeyMan::GenerateNewKey(WalletBatch &batch, CHDChain& hd_chain, bool internal)
{
    assert(!m_storage.IsWalletFlagSet(WALLET_FLAG_DISABLE_PRIVATE_KEYS));
    assert(!m_storage.IsWalletFlagSet(WALLET_FLAG_BLANK_WALLET));
    AssertLockHeld(cs_KeyStore);
    bool fCompressed = m_storage.CanSupportFeature(FEATURE_COMPRPUBKEY); // default to compressed public keys if we want 0.6.0 wallets

    CKey secret;

    // Create new metadata
    int64_t nCreationTime = GetTime();
    CKeyMetadata metadata(nCreationTime);

    // use HD key derivation if HD was enabled during wallet creation and a seed is present
    if (IsHDEnabled()) {
        DeriveNewChildKey(batch, metadata, secret, hd_chain, (m_storage.CanSupportFeature(FEATURE_HD_SPLIT) ? internal : false));
    } else {
        secret.MakeNewKey(fCompressed);
    }

    // Compressed public keys were introduced in version 0.6.0
    if (fCompressed) {
        m_storage.SetMinVersion(FEATURE_COMPRPUBKEY);
    }

    CPubKey pubkey = secret.GetPubKey();
    assert(secret.VerifyPubKey(pubkey));

    mapKeyMetadata[pubkey.GetID()] = metadata;
    UpdateTimeFirstKey(nCreationTime);

    if (!AddKeyPubKeyWithDB(batch, secret, pubkey)) {
        throw std::runtime_error(std::string(__func__) + ": AddKey failed");
    }
    return pubkey;
}

void LegacyScriptPubKeyMan::DeriveNewChildKey(WalletBatch &batch, CKeyMetadata& metadata, CKey& secret, CHDChain& hd_chain, bool internal)
{
    // for now we use a fixed keypath scheme of m/0'/0'/k
    CKey seed;                     //seed (256bit)
    CExtKey masterKey;             //hd master key
    CExtKey accountKey;            //key at m/0'
    CExtKey chainChildKey;         //key at m/0'/0' (external) or m/0'/1' (internal)
    CExtKey childKey;              //key at m/0'/0'/<n>'

    // try to get the seed
    if (!GetKey(hd_chain.seed_id, seed))
        throw std::runtime_error(std::string(__func__) + ": seed not found");

    masterKey.SetSeed(seed.begin(), seed.size());

    // derive m/0'
    // use hardened derivation (child keys >= 0x80000000 are hardened after bip32)
    masterKey.Derive(accountKey, BIP32_HARDENED_KEY_LIMIT);

    // derive m/0'/0' (external chain) OR m/0'/1' (internal chain)
    assert(internal ? m_storage.CanSupportFeature(FEATURE_HD_SPLIT) : true);
    accountKey.Derive(chainChildKey, BIP32_HARDENED_KEY_LIMIT+(internal ? 1 : 0));

    // derive child key at next index, skip keys already known to the wallet
    do {
        // always derive hardened keys
        // childIndex | BIP32_HARDENED_KEY_LIMIT = derive childIndex in hardened child-index-range
        // example: 1 | BIP32_HARDENED_KEY_LIMIT == 0x80000001 == 2147483649
        if (internal) {
            chainChildKey.Derive(childKey, hd_chain.nInternalChainCounter | BIP32_HARDENED_KEY_LIMIT);
            metadata.hdKeypath = "m/0'/1'/" + ToString(hd_chain.nInternalChainCounter) + "'";
            metadata.key_origin.path.push_back(0 | BIP32_HARDENED_KEY_LIMIT);
            metadata.key_origin.path.push_back(1 | BIP32_HARDENED_KEY_LIMIT);
            metadata.key_origin.path.push_back(hd_chain.nInternalChainCounter | BIP32_HARDENED_KEY_LIMIT);
            hd_chain.nInternalChainCounter++;
        }
        else {
            chainChildKey.Derive(childKey, hd_chain.nExternalChainCounter | BIP32_HARDENED_KEY_LIMIT);
            metadata.hdKeypath = "m/0'/0'/" + ToString(hd_chain.nExternalChainCounter) + "'";
            metadata.key_origin.path.push_back(0 | BIP32_HARDENED_KEY_LIMIT);
            metadata.key_origin.path.push_back(0 | BIP32_HARDENED_KEY_LIMIT);
            metadata.key_origin.path.push_back(hd_chain.nExternalChainCounter | BIP32_HARDENED_KEY_LIMIT);
            hd_chain.nExternalChainCounter++;
        }
    } while (HaveKey(childKey.key.GetPubKey().GetID()));
    secret = childKey.key;
    metadata.hd_seed_id = hd_chain.seed_id;
    CKeyID master_id = masterKey.key.GetPubKey().GetID();
    std::copy(master_id.begin(), master_id.begin() + 4, metadata.key_origin.fingerprint);
    metadata.has_key_origin = true;
    // update the chain model in the database
    if (hd_chain.seed_id == m_hd_chain.seed_id && !batch.WriteHDChain(hd_chain))
        throw std::runtime_error(std::string(__func__) + ": writing HD chain model failed");
}

void LegacyScriptPubKeyMan::LoadKeyPool(int64_t nIndex, const CKeyPool &keypool)
{
    LOCK(cs_KeyStore);
    if (keypool.m_pre_split) {
        set_pre_split_keypool.insert(nIndex);
    } else if (keypool.fInternal) {
        setInternalKeyPool.insert(nIndex);
    } else {
        setExternalKeyPool.insert(nIndex);
    }
    m_max_keypool_index = std::max(m_max_keypool_index, nIndex);
    m_pool_key_to_index[keypool.vchPubKey.GetID()] = nIndex;

    // If no metadata exists yet, create a default with the pool key's
    // creation time. Note that this may be overwritten by actually
    // stored metadata for that key later, which is fine.
    CKeyID keyid = keypool.vchPubKey.GetID();
    if (mapKeyMetadata.count(keyid) == 0)
        mapKeyMetadata[keyid] = CKeyMetadata(keypool.nTime);
}

bool LegacyScriptPubKeyMan::CanGenerateKeys() const
{
    // A wallet can generate keys if it has an HD seed (IsHDEnabled) or it is a non-HD wallet (pre FEATURE_HD)
    LOCK(cs_KeyStore);
    return IsHDEnabled() || !m_storage.CanSupportFeature(FEATURE_HD);
}

CPubKey LegacyScriptPubKeyMan::GenerateNewSeed()
{
    assert(!m_storage.IsWalletFlagSet(WALLET_FLAG_DISABLE_PRIVATE_KEYS));
    CKey key;
    key.MakeNewKey(true);
    return DeriveNewSeed(key);
}

CPubKey LegacyScriptPubKeyMan::DeriveNewSeed(const CKey& key)
{
    int64_t nCreationTime = GetTime();
    CKeyMetadata metadata(nCreationTime);

    // calculate the seed
    CPubKey seed = key.GetPubKey();
    assert(key.VerifyPubKey(seed));

    // set the hd keypath to "s" -> Seed, refers the seed to itself
    metadata.hdKeypath     = "s";
    metadata.has_key_origin = false;
    metadata.hd_seed_id = seed.GetID();

    {
        LOCK(cs_KeyStore);

        // mem store the metadata
        mapKeyMetadata[seed.GetID()] = metadata;

        // write the key&metadata to the database
        if (!AddKeyPubKey(key, seed))
            throw std::runtime_error(std::string(__func__) + ": AddKeyPubKey failed");
    }

    return seed;
}

void LegacyScriptPubKeyMan::SetHDSeed(const CPubKey& seed)
{
    LOCK(cs_KeyStore);
    // store the keyid (hash160) together with
    // the child index counter in the database
    // as a hdchain object
    CHDChain newHdChain;
    newHdChain.nVersion = m_storage.CanSupportFeature(FEATURE_HD_SPLIT) ? CHDChain::VERSION_HD_CHAIN_SPLIT : CHDChain::VERSION_HD_BASE;
    newHdChain.seed_id = seed.GetID();
    AddHDChain(newHdChain);
    NotifyCanGetAddressesChanged();
    WalletBatch batch(m_storage.GetDatabase());
    m_storage.UnsetBlankWalletFlag(batch);
}

/**
 * Mark old keypool keys as used,
 * and generate all new keys
 */
bool LegacyScriptPubKeyMan::NewKeyPool()
{
    if (m_storage.IsWalletFlagSet(WALLET_FLAG_DISABLE_PRIVATE_KEYS)) {
        return false;
    }
    {
        LOCK(cs_KeyStore);
        WalletBatch batch(m_storage.GetDatabase());

        for (const int64_t nIndex : setInternalKeyPool) {
            batch.ErasePool(nIndex);
        }
        setInternalKeyPool.clear();

        for (const int64_t nIndex : setExternalKeyPool) {
            batch.ErasePool(nIndex);
        }
        setExternalKeyPool.clear();

        for (const int64_t nIndex : set_pre_split_keypool) {
            batch.ErasePool(nIndex);
        }
        set_pre_split_keypool.clear();

        m_pool_key_to_index.clear();

        if (!TopUp()) {
            return false;
        }
        WalletLogPrintf("\nLegacyScriptPubKeyMan::NewKeyPool rewrote keypool\n");
    }
    return true;
}

bool LegacyScriptPubKeyMan::TopUp(unsigned int kpSize)
{
    if (!CanGenerateKeys()) {
        return false;
    }
    {
        LOCK(cs_KeyStore);

        if (m_storage.IsLocked()) return false;

        // Top up key pool
        unsigned int nTargetSize;
        if (kpSize > 0)
            nTargetSize = kpSize;
        else
            nTargetSize = std::max(gArgs.GetArg("-keypool", DEFAULT_KEYPOOL_SIZE), (int64_t) 0);

        // count amount of available keys (internal, external)
        // make sure the keypool of external and internal keys fits the user selected target (-keypool)
        int64_t missingExternal = std::max(std::max((int64_t) nTargetSize, (int64_t) 1) - (int64_t)setExternalKeyPool.size(), (int64_t) 0);
        int64_t missingInternal = std::max(std::max((int64_t) nTargetSize, (int64_t) 1) - (int64_t)setInternalKeyPool.size(), (int64_t) 0);

        if (!IsHDEnabled() || !m_storage.CanSupportFeature(FEATURE_HD_SPLIT))
        {
            // don't create extra internal keys
            missingInternal = 0;
        }
        bool internal = false;
        WalletBatch batch(m_storage.GetDatabase());
        for (int64_t i = missingInternal + missingExternal; i--;)
        {
            if (i < missingInternal) {
                internal = true;
            }

            CPubKey pubkey(GenerateNewKey(batch, m_hd_chain, internal));
            AddKeypoolPubkeyWithDB(pubkey, internal, batch);
        }
        if (missingInternal + missingExternal > 0) {
            WalletLogPrintf("\nkeypool added %d keys (%d internal), size=%u (%u internal)\n", missingInternal + missingExternal, missingInternal, setInternalKeyPool.size() + setExternalKeyPool.size() + set_pre_split_keypool.size(), setInternalKeyPool.size());
        }
    }
    NotifyCanGetAddressesChanged();
    return true;
}

void LegacyScriptPubKeyMan::AddKeypoolPubkeyWithDB(const CPubKey& pubkey, const bool internal, WalletBatch& batch)
{
    LOCK(cs_KeyStore);
    assert(m_max_keypool_index < std::numeric_limits<int64_t>::max()); // How in the hell did you use so many keys?
    int64_t index = ++m_max_keypool_index;
    if (!batch.WritePool(index, CKeyPool(pubkey, internal))) {
        throw std::runtime_error(std::string(__func__) + ": writing imported pubkey failed");
    }
    if (internal) {
        setInternalKeyPool.insert(index);
    } else {
        setExternalKeyPool.insert(index);
    }
    m_pool_key_to_index[pubkey.GetID()] = index;
}

void LegacyScriptPubKeyMan::KeepDestination(int64_t nIndex, const OutputType& type)
{
    // Remove from key pool
    WalletBatch batch(m_storage.GetDatabase());
    batch.ErasePool(nIndex);
    CPubKey pubkey;
    bool have_pk = GetPubKey(m_index_to_reserved_key.at(nIndex), pubkey);
    assert(have_pk);
    LearnRelatedScripts(pubkey, type);
    m_index_to_reserved_key.erase(nIndex);
    WalletLogPrintf("\nkeypool keep %d\n", nIndex);
}

void LegacyScriptPubKeyMan::ReturnDestination(int64_t nIndex, bool fInternal, const CTxDestination&)
{
    // Return to key pool
    {
        LOCK(cs_KeyStore);
        if (fInternal) {
            setInternalKeyPool.insert(nIndex);
        } else if (!set_pre_split_keypool.empty()) {
            set_pre_split_keypool.insert(nIndex);
        } else {
            setExternalKeyPool.insert(nIndex);
        }
        CKeyID& pubkey_id = m_index_to_reserved_key.at(nIndex);
        m_pool_key_to_index[pubkey_id] = nIndex;
        m_index_to_reserved_key.erase(nIndex);
        NotifyCanGetAddressesChanged();
    }
    WalletLogPrintf("\nkeypool return %d\n", nIndex);
}

bool LegacyScriptPubKeyMan::GetKeyFromPool(CPubKey& result, const OutputType type, bool internal)
{
    if (!CanGetAddresses(internal)) {
        return false;
    }

    CKeyPool keypool;
    {
        LOCK(cs_KeyStore);
        int64_t nIndex;
        if (!ReserveKeyFromKeyPool(nIndex, keypool, internal) && !m_storage.IsWalletFlagSet(WALLET_FLAG_DISABLE_PRIVATE_KEYS)) {
            if (m_storage.IsLocked()) return false;
            WalletBatch batch(m_storage.GetDatabase());
            result = GenerateNewKey(batch, m_hd_chain, internal);
            return true;
        }
        KeepDestination(nIndex, type);
        result = keypool.vchPubKey;
    }
    return true;
}

bool LegacyScriptPubKeyMan::ReserveKeyFromKeyPool(int64_t& nIndex, CKeyPool& keypool, bool fRequestedInternal)
{
    nIndex = -1;
    keypool.vchPubKey = CPubKey();
    {
        LOCK(cs_KeyStore);

        bool fReturningInternal = fRequestedInternal;
        fReturningInternal &= (IsHDEnabled() && m_storage.CanSupportFeature(FEATURE_HD_SPLIT)) || m_storage.IsWalletFlagSet(WALLET_FLAG_DISABLE_PRIVATE_KEYS);
        bool use_split_keypool = set_pre_split_keypool.empty();
        std::set<int64_t>& setKeyPool = use_split_keypool ? (fReturningInternal ? setInternalKeyPool : setExternalKeyPool) : set_pre_split_keypool;

        // Get the oldest key
        if (setKeyPool.empty()) {
            return false;
        }

        WalletBatch batch(m_storage.GetDatabase());

        auto it = setKeyPool.begin();
        nIndex = *it;
        setKeyPool.erase(it);
        if (!batch.ReadPool(nIndex, keypool)) {
            throw std::runtime_error(std::string(__func__) + ": read failed");
        }
        CPubKey pk;
        if (!GetPubKey(keypool.vchPubKey.GetID(), pk)) {
            throw std::runtime_error(std::string(__func__) + ": unknown key in key pool");
        }
        // If the key was pre-split keypool, we don't care about what type it is
        if (use_split_keypool && keypool.fInternal != fReturningInternal) {
            throw std::runtime_error(std::string(__func__) + ": keypool entry misclassified");
        }
        if (!keypool.vchPubKey.IsValid()) {
            throw std::runtime_error(std::string(__func__) + ": keypool entry invalid");
        }

        assert(m_index_to_reserved_key.count(nIndex) == 0);
        m_index_to_reserved_key[nIndex] = keypool.vchPubKey.GetID();
        m_pool_key_to_index.erase(keypool.vchPubKey.GetID());
        WalletLogPrintf("\nkeypool reserve %d\n", nIndex);
    }
    NotifyCanGetAddressesChanged();
    return true;
}

void LegacyScriptPubKeyMan::LearnRelatedScripts(const CPubKey& key, OutputType type)
{
    if (key.IsCompressed() && (type == OutputType::P2SH_SEGWIT || type == OutputType::BECH32)) {
        CTxDestination witdest = WitnessV0KeyHash(key.GetID());
        CScript witprog = GetScriptForDestination(witdest);
        // Make sure the resulting program is solvable.
        assert(IsSolvable(*this, witprog));
        AddCScript(witprog);
    }
}

void LegacyScriptPubKeyMan::LearnAllRelatedScripts(const CPubKey& key)
{
    // OutputType::P2SH_SEGWIT always adds all necessary scripts for all types.
    LearnRelatedScripts(key, OutputType::P2SH_SEGWIT);
}

void LegacyScriptPubKeyMan::MarkReserveKeysAsUsed(int64_t keypool_id)
{
    AssertLockHeld(cs_KeyStore);
    bool internal = setInternalKeyPool.count(keypool_id);
    if (!internal) assert(setExternalKeyPool.count(keypool_id) || set_pre_split_keypool.count(keypool_id));
    std::set<int64_t> *setKeyPool = internal ? &setInternalKeyPool : (set_pre_split_keypool.empty() ? &setExternalKeyPool : &set_pre_split_keypool);
    auto it = setKeyPool->begin();

    WalletBatch batch(m_storage.GetDatabase());
    while (it != std::end(*setKeyPool)) {
        const int64_t& index = *(it);
        if (index > keypool_id) break; // set*KeyPool is ordered

        CKeyPool keypool;
        if (batch.ReadPool(index, keypool)) { //TODO: This should be unnecessary
            m_pool_key_to_index.erase(keypool.vchPubKey.GetID());
        }
        LearnAllRelatedScripts(keypool.vchPubKey);
        batch.ErasePool(index);
        WalletLogPrintf("\nkeypool index %d removed\n", index);
        it = setKeyPool->erase(it);
    }
}

std::vector<CKeyID> GetAffectedKeys(const CScript& spk, const SigningProvider& provider)
{
    std::vector<CScript> dummy;
    FlatSigningProvider out;
    InferDescriptor(spk, provider)->Expand(0, DUMMY_SIGNING_PROVIDER, dummy, out);
    std::vector<CKeyID> ret;
    for (const auto& entry : out.pubkeys) {
        ret.push_back(entry.first);
    }
    return ret;
}

void LegacyScriptPubKeyMan::MarkPreSplitKeys()
{
    WalletBatch batch(m_storage.GetDatabase());
    for (auto it = setExternalKeyPool.begin(); it != setExternalKeyPool.end();) {
        int64_t index = *it;
        CKeyPool keypool;
        if (!batch.ReadPool(index, keypool)) {
            throw std::runtime_error(std::string(__func__) + ": read keypool entry failed");
        }
        keypool.m_pre_split = true;
        if (!batch.WritePool(index, keypool)) {
            throw std::runtime_error(std::string(__func__) + ": writing modified keypool entry failed");
        }
        set_pre_split_keypool.insert(index);
        it = setExternalKeyPool.erase(it);
    }
}

bool LegacyScriptPubKeyMan::AddCScript(const CScript& redeemScript)
{
    WalletBatch batch(m_storage.GetDatabase());
    return AddCScriptWithDB(batch, redeemScript);
}

bool LegacyScriptPubKeyMan::AddCScriptWithDB(WalletBatch& batch, const CScript& redeemScript)
{
    if (!FillableSigningProvider::AddCScript(redeemScript))
        return false;
    if (batch.WriteCScript(Hash160(redeemScript), redeemScript)) {
        m_storage.UnsetBlankWalletFlag(batch);
        return true;
    }
    return false;
}

bool LegacyScriptPubKeyMan::AddKeyOriginWithDB(WalletBatch& batch, const CPubKey& pubkey, const KeyOriginInfo& info)
{
    LOCK(cs_KeyStore);
    std::copy(info.fingerprint, info.fingerprint + 4, mapKeyMetadata[pubkey.GetID()].key_origin.fingerprint);
    mapKeyMetadata[pubkey.GetID()].key_origin.path = info.path;
    mapKeyMetadata[pubkey.GetID()].has_key_origin = true;
    mapKeyMetadata[pubkey.GetID()].hdKeypath = WriteHDKeypath(info.path);
    return batch.WriteKeyMetadata(mapKeyMetadata[pubkey.GetID()], pubkey, true);
}

bool LegacyScriptPubKeyMan::ImportScripts(const std::set<CScript> scripts, int64_t timestamp)
{
    WalletBatch batch(m_storage.GetDatabase());
    for (const auto& entry : scripts) {
        CScriptID id(entry);
        if (HaveCScript(id)) {
            WalletLogPrintf("\nAlready have script %s, skipping\n", HexStr(entry));
            continue;
        }
        if (!AddCScriptWithDB(batch, entry)) {
            return false;
        }

        if (timestamp > 0) {
            m_script_metadata[CScriptID(entry)].nCreateTime = timestamp;
        }
    }
    if (timestamp > 0) {
        UpdateTimeFirstKey(timestamp);
    }

    return true;
}

bool LegacyScriptPubKeyMan::ImportPrivKeys(const std::map<CKeyID, CKey>& privkey_map, const int64_t timestamp)
{
    WalletBatch batch(m_storage.GetDatabase());
    for (const auto& entry : privkey_map) {
        const CKey& key = entry.second;
        CPubKey pubkey = key.GetPubKey();
        const CKeyID& id = entry.first;
        assert(key.VerifyPubKey(pubkey));
        // Skip if we already have the key
        if (HaveKey(id)) {
            WalletLogPrintf("\nAlready have key with pubkey %s, skipping\n", HexStr(pubkey));
            continue;
        }
        mapKeyMetadata[id].nCreateTime = timestamp;
        // If the private key is not present in the wallet, insert it.
        if (!AddKeyPubKeyWithDB(batch, key, pubkey)) {
            return false;
        }
        UpdateTimeFirstKey(timestamp);
    }
    return true;
}

bool LegacyScriptPubKeyMan::ImportPubKeys(const std::vector<CKeyID>& ordered_pubkeys, const std::map<CKeyID, CPubKey>& pubkey_map, const std::map<CKeyID, std::pair<CPubKey, KeyOriginInfo>>& key_origins, const bool add_keypool, const bool internal, const int64_t timestamp)
{
    WalletBatch batch(m_storage.GetDatabase());
    for (const auto& entry : key_origins) {
        AddKeyOriginWithDB(batch, entry.second.first, entry.second.second);
    }
    for (const CKeyID& id : ordered_pubkeys) {
        auto entry = pubkey_map.find(id);
        if (entry == pubkey_map.end()) {
            continue;
        }
        const CPubKey& pubkey = entry->second;
        CPubKey temp;
        if (GetPubKey(id, temp)) {
            // Already have pubkey, skipping
            WalletLogPrintf("\nAlready have pubkey %s, skipping\n", HexStr(temp));
            continue;
        }
        if (!AddWatchOnlyWithDB(batch, GetScriptForRawPubKey(pubkey), timestamp)) {
            return false;
        }
        mapKeyMetadata[id].nCreateTime = timestamp;

        // Add to keypool only works with pubkeys
        if (add_keypool) {
            AddKeypoolPubkeyWithDB(pubkey, internal, batch);
            NotifyCanGetAddressesChanged();
        }
    }
    return true;
}

bool LegacyScriptPubKeyMan::ImportScriptPubKeys(const std::set<CScript>& script_pub_keys, const bool have_solving_data, const int64_t timestamp)
{
    WalletBatch batch(m_storage.GetDatabase());
    for (const CScript& script : script_pub_keys) {
        if (!have_solving_data || !IsMine(script)) { // Always call AddWatchOnly for non-solvable watch-only, so that watch timestamp gets updated
            if (!AddWatchOnlyWithDB(batch, script, timestamp)) {
                return false;
            }
        }
    }
    return true;
}

std::set<CKeyID> LegacyScriptPubKeyMan::GetKeys() const
{
    LOCK(cs_KeyStore);
    if (!m_storage.HasEncryptionKeys()) {
        return FillableSigningProvider::GetKeys();
    }
    std::set<CKeyID> set_address;
    for (const auto& mi : mapCryptedKeys) {
        set_address.insert(mi.first);
    }
    return set_address;
}

void LegacyScriptPubKeyMan::SetInternal(bool internal) {}

bool DescriptorScriptPubKeyMan::GetNewDestination(const OutputType type, CTxDestination& dest, std::string& error)
{
    // Returns true if this descriptor supports getting new addresses. Conditions where we may be unable to fetch them (e.g. locked) are caught later
    if (!CanGetAddresses(m_internal)) {
        error = "No addresses available";
        return false;
    }
    {
        LOCK(cs_desc_man);
        assert(m_wallet_descriptor.descriptor->IsSingleType()); // This is a combo descriptor which should not be an active descriptor
        Optional<OutputType> desc_addr_type = m_wallet_descriptor.descriptor->GetOutputType();
        assert(desc_addr_type);
        if (type != *desc_addr_type) {
            throw std::runtime_error(std::string(__func__) + ": Types are inconsistent");
        }

        TopUp();

        // Get the scriptPubKey from the descriptor
        FlatSigningProvider out_keys;
        std::vector<CScript> scripts_temp;
        if (m_wallet_descriptor.range_end <= m_max_cached_index && !TopUp(1)) {
            // We can't generate anymore keys
            error = "Error: Keypool ran out, please call keypoolrefill first";
            return false;
        }
        if (!m_wallet_descriptor.descriptor->ExpandFromCache(m_wallet_descriptor.next_index, m_wallet_descriptor.cache, scripts_temp, out_keys)) {
            // We can't generate anymore keys
            error = "Error: Keypool ran out, please call keypoolrefill first";
            return false;
        }

        Optional<OutputType> out_script_type = m_wallet_descriptor.descriptor->GetOutputType();
        if (out_script_type && out_script_type == type) {
            ExtractDestination(scripts_temp[0], dest);
        } else {
            throw std::runtime_error(std::string(__func__) + ": Types are inconsistent. Stored type does not match type of newly generated address");
        }
        m_wallet_descriptor.next_index++;
        WalletBatch(m_storage.GetDatabase()).WriteDescriptor(GetID(), m_wallet_descriptor);
        return true;
    }
}

isminetype DescriptorScriptPubKeyMan::IsMine(const CScript& script) const
{
    LOCK(cs_desc_man);
    if (m_map_script_pub_keys.count(script) > 0) {
        return ISMINE_SPENDABLE;
    }
    return ISMINE_NO;
}

bool DescriptorScriptPubKeyMan::CheckDecryptionKey(const CKeyingMaterial& master_key, bool accept_no_keys)
{
    LOCK(cs_desc_man);
    if (!m_map_keys.empty()) {
        return false;
    }

    bool keyPass = m_map_crypted_keys.empty(); // Always pass when there are no encrypted keys
    bool keyFail = false;
    for (const auto& mi : m_map_crypted_keys) {
        const CPubKey &pubkey = mi.second.first;
        const std::vector<unsigned char> &crypted_secret = mi.second.second;
        CKey key;
        if (!DecryptKey(master_key, crypted_secret, pubkey, key)) {
            keyFail = true;
            break;
        }
        keyPass = true;
        if (m_decryption_thoroughly_checked)
            break;
    }
    if (keyPass && keyFail) {
        LogPrintf("The wallet is probably corrupted: Some keys decrypt but not all.\n");
        throw std::runtime_error("Error unlocking wallet: some keys decrypt but not all. Your wallet file may be corrupt.");
    }
    if (keyFail || (!keyPass && !accept_no_keys)) {
        return false;
    }
    m_decryption_thoroughly_checked = true;
    return true;
}

bool DescriptorScriptPubKeyMan::Encrypt(const CKeyingMaterial& master_key, WalletBatch* batch)
{
    LOCK(cs_desc_man);
    if (!m_map_crypted_keys.empty()) {
        return false;
    }

    for (const KeyMap::value_type& key_in : m_map_keys)
    {
        const CKey &key = key_in.second;
        CPubKey pubkey = key.GetPubKey();
        CKeyingMaterial secret(key.begin(), key.end());
        std::vector<unsigned char> crypted_secret;
        if (!EncryptSecret(master_key, secret, pubkey.GetHash(), crypted_secret)) {
            return false;
        }
        m_map_crypted_keys[pubkey.GetID()] = make_pair(pubkey, crypted_secret);
        batch->WriteCryptedDescriptorKey(GetID(), pubkey, crypted_secret);
    }
    m_map_keys.clear();
    return true;
}

bool DescriptorScriptPubKeyMan::GetReservedDestination(const OutputType type, bool internal, CTxDestination& address, int64_t& index, CKeyPool& keypool)
{
    LOCK(cs_desc_man);
    std::string error;
    bool result = GetNewDestination(type, address, error);
    index = m_wallet_descriptor.next_index - 1;
    return result;
}

void DescriptorScriptPubKeyMan::ReturnDestination(int64_t index, bool internal, const CTxDestination& addr)
{
    LOCK(cs_desc_man);
    // Only return when the index was the most recent
    if (m_wallet_descriptor.next_index - 1 == index) {
        m_wallet_descriptor.next_index--;
    }
    WalletBatch(m_storage.GetDatabase()).WriteDescriptor(GetID(), m_wallet_descriptor);
    NotifyCanGetAddressesChanged();
}

std::map<CKeyID, CKey> DescriptorScriptPubKeyMan::GetKeys() const
{
    AssertLockHeld(cs_desc_man);
    if (m_storage.HasEncryptionKeys() && !m_storage.IsLocked()) {
        KeyMap keys;
        for (auto key_pair : m_map_crypted_keys) {
            const CPubKey& pubkey = key_pair.second.first;
            const std::vector<unsigned char>& crypted_secret = key_pair.second.second;
            CKey key;
            DecryptKey(m_storage.GetEncryptionKey(), crypted_secret, pubkey, key);
            keys[pubkey.GetID()] = key;
        }
        return keys;
    }
    return m_map_keys;
}

bool DescriptorScriptPubKeyMan::TopUp(unsigned int size)
{
    LOCK(cs_desc_man);
    unsigned int target_size;
    if (size > 0) {
        target_size = size;
    } else {
        target_size = std::max(gArgs.GetArg("-keypool", DEFAULT_KEYPOOL_SIZE), (int64_t) 1);
    }

    // Calculate the new range_end
    int32_t new_range_end = std::max(m_wallet_descriptor.next_index + (int32_t)target_size, m_wallet_descriptor.range_end);

    // If the descriptor is not ranged, we actually just want to fill the first cache item
    if (!m_wallet_descriptor.descriptor->IsRange()) {
        new_range_end = 1;
        m_wallet_descriptor.range_end = 1;
        m_wallet_descriptor.range_start = 0;
    }

    FlatSigningProvider provider;
    provider.keys = GetKeys();

    WalletBatch batch(m_storage.GetDatabase());
    uint256 id = GetID();
    for (int32_t i = m_max_cached_index + 1; i < new_range_end; ++i) {
        FlatSigningProvider out_keys;
        std::vector<CScript> scripts_temp;
        DescriptorCache temp_cache;
        // Maybe we have a cached xpub and we can expand from the cache first
        if (!m_wallet_descriptor.descriptor->ExpandFromCache(i, m_wallet_descriptor.cache, scripts_temp, out_keys)) {
            if (!m_wallet_descriptor.descriptor->Expand(i, provider, scripts_temp, out_keys, &temp_cache)) return false;
        }
        // Add all of the scriptPubKeys to the scriptPubKey set
        for (const CScript& script : scripts_temp) {
            m_map_script_pub_keys[script] = i;
        }
        for (const auto& pk_pair : out_keys.pubkeys) {
            const CPubKey& pubkey = pk_pair.second;
            if (m_map_pubkeys.count(pubkey) != 0) {
                // We don't need to give an error here.
                // It doesn't matter which of many valid indexes the pubkey has, we just need an index where we can derive it and it's private key
                continue;
            }
            m_map_pubkeys[pubkey] = i;
        }
        // Write the cache
        for (const auto& parent_xpub_pair : temp_cache.GetCachedParentExtPubKeys()) {
            CExtPubKey xpub;
            if (m_wallet_descriptor.cache.GetCachedParentExtPubKey(parent_xpub_pair.first, xpub)) {
                if (xpub != parent_xpub_pair.second) {
                    throw std::runtime_error(std::string(__func__) + ": New cached parent xpub does not match already cached parent xpub");
                }
                continue;
            }
            if (!batch.WriteDescriptorParentCache(parent_xpub_pair.second, id, parent_xpub_pair.first)) {
                throw std::runtime_error(std::string(__func__) + ": writing cache item failed");
            }
            m_wallet_descriptor.cache.CacheParentExtPubKey(parent_xpub_pair.first, parent_xpub_pair.second);
        }
        for (const auto& derived_xpub_map_pair : temp_cache.GetCachedDerivedExtPubKeys()) {
            for (const auto& derived_xpub_pair : derived_xpub_map_pair.second) {
                CExtPubKey xpub;
                if (m_wallet_descriptor.cache.GetCachedDerivedExtPubKey(derived_xpub_map_pair.first, derived_xpub_pair.first, xpub)) {
                    if (xpub != derived_xpub_pair.second) {
                        throw std::runtime_error(std::string(__func__) + ": New cached derived xpub does not match already cached derived xpub");
                    }
                    continue;
                }
                if (!batch.WriteDescriptorDerivedCache(derived_xpub_pair.second, id, derived_xpub_map_pair.first, derived_xpub_pair.first)) {
                    throw std::runtime_error(std::string(__func__) + ": writing cache item failed");
                }
                m_wallet_descriptor.cache.CacheDerivedExtPubKey(derived_xpub_map_pair.first, derived_xpub_pair.first, derived_xpub_pair.second);
            }
        }
        m_max_cached_index++;
    }
    m_wallet_descriptor.range_end = new_range_end;
    batch.WriteDescriptor(GetID(), m_wallet_descriptor);

    // By this point, the cache size should be the size of the entire range
    assert(m_wallet_descriptor.range_end - 1 == m_max_cached_index);

    NotifyCanGetAddressesChanged();
    return true;
}

void DescriptorScriptPubKeyMan::MarkUnusedAddresses(const CScript& script)
{
    LOCK(cs_desc_man);
    if (IsMine(script)) {
        int32_t index = m_map_script_pub_keys[script];
        if (index >= m_wallet_descriptor.next_index) {
            WalletLogPrintf("%s: Detected a used keypool item at index %d, mark all keypool items up to this item as used\n", __func__, index);
            m_wallet_descriptor.next_index = index + 1;
        }
        if (!TopUp()) {
            WalletLogPrintf("%s: Topping up keypool failed (locked wallet)\n", __func__);
        }
    }
}

void DescriptorScriptPubKeyMan::AddDescriptorKey(const CKey& key, const CPubKey &pubkey)
{
    LOCK(cs_desc_man);
    WalletBatch batch(m_storage.GetDatabase());
    if (!AddDescriptorKeyWithDB(batch, key, pubkey)) {
        throw std::runtime_error(std::string(__func__) + ": writing descriptor private key failed");
    }
}

bool DescriptorScriptPubKeyMan::AddDescriptorKeyWithDB(WalletBatch& batch, const CKey& key, const CPubKey &pubkey)
{
    AssertLockHeld(cs_desc_man);
    assert(!m_storage.IsWalletFlagSet(WALLET_FLAG_DISABLE_PRIVATE_KEYS));

    if (m_storage.HasEncryptionKeys()) {
        if (m_storage.IsLocked()) {
            return false;
        }

        std::vector<unsigned char> crypted_secret;
        CKeyingMaterial secret(key.begin(), key.end());
        if (!EncryptSecret(m_storage.GetEncryptionKey(), secret, pubkey.GetHash(), crypted_secret)) {
            return false;
        }

        m_map_crypted_keys[pubkey.GetID()] = make_pair(pubkey, crypted_secret);
        return batch.WriteCryptedDescriptorKey(GetID(), pubkey, crypted_secret);
    } else {
        m_map_keys[pubkey.GetID()] = key;
        return batch.WriteDescriptorKey(GetID(), pubkey, key.GetPrivKey());
    }
}

bool DescriptorScriptPubKeyMan::SetupDescriptorGeneration(const CExtKey& master_key, OutputType addr_type)
{
    LOCK(cs_desc_man);
    assert(m_storage.IsWalletFlagSet(WALLET_FLAG_DESCRIPTORS));

    // Ignore when there is already a descriptor
    if (m_wallet_descriptor.descriptor) {
        return false;
    }

    int64_t creation_time = GetTime();

    std::string xpub = EncodeExtPubKey(master_key.Neuter());

    // Build descriptor string
    std::string desc_prefix;
    std::string desc_suffix = "/*)";
    switch (addr_type) {
    case OutputType::LEGACY: {
        desc_prefix = "pkh(" + xpub + "/44'";
        break;
    }
    case OutputType::P2SH_SEGWIT: {
        desc_prefix = "sh(wpkh(" + xpub + "/49'";
        desc_suffix += ")";
        break;
    }
    case OutputType::BECH32: {
        desc_prefix = "wpkh(" + xpub + "/84'";
        break;
    }
    } // no default case, so the compiler can warn about missing cases
    assert(!desc_prefix.empty());

    // Mainnet derives at 0', testnet and regtest derive at 1'
    if (Params().IsTestChain()) {
        desc_prefix += "/1'";
    } else {
        desc_prefix += "/0'";
    }

    std::string internal_path = m_internal ? "/1" : "/0";
    std::string desc_str = desc_prefix + "/0'" + internal_path + desc_suffix;

    // Make the descriptor
    FlatSigningProvider keys;
    std::string error;
    std::unique_ptr<Descriptor> desc = Parse(desc_str, keys, error, false);
    WalletDescriptor w_desc(std::move(desc), creation_time, 0, 0, 0);
    m_wallet_descriptor = w_desc;

    // Store the master private key, and descriptor
    WalletBatch batch(m_storage.GetDatabase());
    if (!AddDescriptorKeyWithDB(batch, master_key.key, master_key.key.GetPubKey())) {
        throw std::runtime_error(std::string(__func__) + ": writing descriptor master private key failed");
    }
    if (!batch.WriteDescriptor(GetID(), m_wallet_descriptor)) {
        throw std::runtime_error(std::string(__func__) + ": writing descriptor failed");
    }

    // TopUp
    TopUp();

    m_storage.UnsetBlankWalletFlag(batch);
    return true;
}

bool DescriptorScriptPubKeyMan::IsHDEnabled() const
{
    LOCK(cs_desc_man);
    return m_wallet_descriptor.descriptor->IsRange();
}

bool DescriptorScriptPubKeyMan::CanGetAddresses(bool internal) const
{
    // We can only give out addresses from descriptors that are single type (not combo), ranged,
    // and either have cached keys or can generate more keys (ignoring encryption)
    LOCK(cs_desc_man);
    return m_wallet_descriptor.descriptor->IsSingleType() &&
           m_wallet_descriptor.descriptor->IsRange() &&
           (HavePrivateKeys() || m_wallet_descriptor.next_index < m_wallet_descriptor.range_end);
}

bool DescriptorScriptPubKeyMan::HavePrivateKeys() const
{
    LOCK(cs_desc_man);
    return m_map_keys.size() > 0 || m_map_crypted_keys.size() > 0;
}

int64_t DescriptorScriptPubKeyMan::GetOldestKeyPoolTime() const
{
    // This is only used for getwalletinfo output and isn't relevant to descriptor wallets.
    // The magic number 0 indicates that it shouldn't be displayed so that's what we return.
    return 0;
}

size_t DescriptorScriptPubKeyMan::KeypoolCountExternalKeys() const
{
    if (m_internal) {
        return 0;
    }
    return GetKeyPoolSize();
}

unsigned int DescriptorScriptPubKeyMan::GetKeyPoolSize() const
{
    LOCK(cs_desc_man);
    return m_wallet_descriptor.range_end - m_wallet_descriptor.next_index;
}

int64_t DescriptorScriptPubKeyMan::GetTimeFirstKey() const
{
    LOCK(cs_desc_man);
    return m_wallet_descriptor.creation_time;
}

std::unique_ptr<FlatSigningProvider> DescriptorScriptPubKeyMan::GetSigningProvider(const CScript& script, bool include_private) const
{
    LOCK(cs_desc_man);

    // Find the index of the script
    auto it = m_map_script_pub_keys.find(script);
    if (it == m_map_script_pub_keys.end()) {
        return nullptr;
    }
    int32_t index = it->second;

    return GetSigningProvider(index, include_private);
}

std::unique_ptr<FlatSigningProvider> DescriptorScriptPubKeyMan::GetSigningProvider(const CPubKey& pubkey) const
{
    LOCK(cs_desc_man);

    // Find index of the pubkey
    auto it = m_map_pubkeys.find(pubkey);
    if (it == m_map_pubkeys.end()) {
        return nullptr;
    }
    int32_t index = it->second;

    // Always try to get the signing provider with private keys. This function should only be called during signing anyways
    return GetSigningProvider(index, true);
}

std::unique_ptr<FlatSigningProvider> DescriptorScriptPubKeyMan::GetSigningProvider(int32_t index, bool include_private) const
{
    AssertLockHeld(cs_desc_man);
    // Get the scripts, keys, and key origins for this script
    std::unique_ptr<FlatSigningProvider> out_keys = MakeUnique<FlatSigningProvider>();
    std::vector<CScript> scripts_temp;
    if (!m_wallet_descriptor.descriptor->ExpandFromCache(index, m_wallet_descriptor.cache, scripts_temp, *out_keys)) return nullptr;

    if (HavePrivateKeys() && include_private) {
        FlatSigningProvider master_provider;
        master_provider.keys = GetKeys();
        m_wallet_descriptor.descriptor->ExpandPrivate(index, master_provider, *out_keys);
    }

    return out_keys;
}

std::unique_ptr<SigningProvider> DescriptorScriptPubKeyMan::GetSolvingProvider(const CScript& script) const
{
    return GetSigningProvider(script, false);
}

bool DescriptorScriptPubKeyMan::CanProvide(const CScript& script, SignatureData& sigdata)
{
    return IsMine(script);
}

bool DescriptorScriptPubKeyMan::SignTransaction(CMutableTransaction& tx, const std::map<COutPoint, Coin>& coins, int sighash, std::map<int, std::string>& input_errors) const
{
    std::unique_ptr<FlatSigningProvider> keys = MakeUnique<FlatSigningProvider>();
    for (const auto& coin_pair : coins) {
        std::unique_ptr<FlatSigningProvider> coin_keys = GetSigningProvider(coin_pair.second.out.scriptPubKey, true);
        if (!coin_keys) {
            continue;
        }
        *keys = Merge(*keys, *coin_keys);
    }

    return ::SignTransaction(tx, keys.get(), coins, sighash, input_errors);
}

SigningResult DescriptorScriptPubKeyMan::SignMessage(const std::string& message, const PKHash& pkhash, std::string& str_sig) const
{
    std::unique_ptr<FlatSigningProvider> keys = GetSigningProvider(GetScriptForDestination(pkhash), true);
    if (!keys) {
        return SigningResult::PRIVATE_KEY_NOT_AVAILABLE;
    }

    CKey key;
    if (!keys->GetKey(ToKeyID(pkhash), key)) {
        return SigningResult::PRIVATE_KEY_NOT_AVAILABLE;
    }

    if (!MessageSign(key, message, str_sig)) {
        return SigningResult::SIGNING_FAILED;
    }
    return SigningResult::OK;
}

TransactionError DescriptorScriptPubKeyMan::FillPSBT(PartiallySignedTransaction& psbtx, int sighash_type, bool sign, bool bip32derivs, int* n_signed) const
{
    if (n_signed) {
        *n_signed = 0;
    }
    for (unsigned int i = 0; i < psbtx.tx->vin.size(); ++i) {
        const CTxIn& txin = psbtx.tx->vin[i];
        PSBTInput& input = psbtx.inputs.at(i);

        if (PSBTInputSigned(input)) {
            continue;
        }

        // Get the Sighash type
        if (sign && input.sighash_type > 0 && input.sighash_type != sighash_type) {
            return TransactionError::SIGHASH_MISMATCH;
        }

        // Get the scriptPubKey to know which SigningProvider to use
        CScript script;
        if (!input.witness_utxo.IsNull()) {
            script = input.witness_utxo.scriptPubKey;
        } else if (input.non_witness_utxo) {
            if (txin.prevout.n >= input.non_witness_utxo->vout.size()) {
                return TransactionError::MISSING_INPUTS;
            }
            script = input.non_witness_utxo->vout[txin.prevout.n].scriptPubKey;
        } else {
            // There's no UTXO so we can just skip this now
            continue;
        }
        SignatureData sigdata;
        input.FillSignatureData(sigdata);

        std::unique_ptr<FlatSigningProvider> keys = MakeUnique<FlatSigningProvider>();
        std::unique_ptr<FlatSigningProvider> script_keys = GetSigningProvider(script, sign);
        if (script_keys) {
            *keys = Merge(*keys, *script_keys);
        } else {
            // Maybe there are pubkeys listed that we can sign for
            script_keys = MakeUnique<FlatSigningProvider>();
            for (const auto& pk_pair : input.hd_keypaths) {
                const CPubKey& pubkey = pk_pair.first;
                std::unique_ptr<FlatSigningProvider> pk_keys = GetSigningProvider(pubkey);
                if (pk_keys) {
                    *keys = Merge(*keys, *pk_keys);
                }
            }
        }

        SignPSBTInput(HidingSigningProvider(keys.get(), !sign, !bip32derivs), psbtx, i, sighash_type);

        bool signed_one = PSBTInputSigned(input);
        if (n_signed && (signed_one || !sign)) {
            // If sign is false, we assume that we _could_ sign if we get here. This
            // will never have false negatives; it is hard to tell under what i
            // circumstances it could have false positives.
            (*n_signed)++;
        }
    }

    // Fill in the bip32 keypaths and redeemscripts for the outputs so that hardware wallets can identify change
    for (unsigned int i = 0; i < psbtx.tx->vout.size(); ++i) {
        std::unique_ptr<SigningProvider> keys = GetSolvingProvider(psbtx.tx->vout.at(i).scriptPubKey);
        if (!keys) {
            continue;
        }
        UpdatePSBTOutput(HidingSigningProvider(keys.get(), true, !bip32derivs), psbtx, i);
    }

    return TransactionError::OK;
}

std::unique_ptr<CKeyMetadata> DescriptorScriptPubKeyMan::GetMetadata(const CTxDestination& dest) const
{
    std::unique_ptr<SigningProvider> provider = GetSigningProvider(GetScriptForDestination(dest));
    if (provider) {
        KeyOriginInfo orig;
        CKeyID key_id = GetKeyForDestination(*provider, dest);
        if (provider->GetKeyOrigin(key_id, orig)) {
            LOCK(cs_desc_man);
            std::unique_ptr<CKeyMetadata> meta = MakeUnique<CKeyMetadata>();
            meta->key_origin = orig;
            meta->has_key_origin = true;
            meta->nCreateTime = m_wallet_descriptor.creation_time;
            return meta;
        }
    }
    return nullptr;
}

uint256 DescriptorScriptPubKeyMan::GetID() const
{
    LOCK(cs_desc_man);
    std::string desc_str = m_wallet_descriptor.descriptor->ToString();
    uint256 id;
    CSHA256().Write((unsigned char*)desc_str.data(), desc_str.size()).Finalize(id.begin());
    return id;
}

void DescriptorScriptPubKeyMan::SetInternal(bool internal)
{
    this->m_internal = internal;
}

void DescriptorScriptPubKeyMan::SetCache(const DescriptorCache& cache)
{
    LOCK(cs_desc_man);
    m_wallet_descriptor.cache = cache;
    for (int32_t i = m_wallet_descriptor.range_start; i < m_wallet_descriptor.range_end; ++i) {
        FlatSigningProvider out_keys;
        std::vector<CScript> scripts_temp;
        if (!m_wallet_descriptor.descriptor->ExpandFromCache(i, m_wallet_descriptor.cache, scripts_temp, out_keys)) {
            throw std::runtime_error("Error: Unable to expand wallet descriptor from cache");
        }
        // Add all of the scriptPubKeys to the scriptPubKey set
        for (const CScript& script : scripts_temp) {
            if (m_map_script_pub_keys.count(script) != 0) {
                throw std::runtime_error(strprintf("Error: Already loaded script at index %d as being at index %d", i, m_map_script_pub_keys[script]));
            }
            m_map_script_pub_keys[script] = i;
        }
        for (const auto& pk_pair : out_keys.pubkeys) {
            const CPubKey& pubkey = pk_pair.second;
            if (m_map_pubkeys.count(pubkey) != 0) {
                // We don't need to give an error here.
                // It doesn't matter which of many valid indexes the pubkey has, we just need an index where we can derive it and it's private key
                continue;
            }
            m_map_pubkeys[pubkey] = i;
        }
        m_max_cached_index++;
    }
}

bool DescriptorScriptPubKeyMan::AddKey(const CKeyID& key_id, const CKey& key)
{
    LOCK(cs_desc_man);
    m_map_keys[key_id] = key;
    return true;
}

bool DescriptorScriptPubKeyMan::AddCryptedKey(const CKeyID& key_id, const CPubKey& pubkey, const std::vector<unsigned char>& crypted_key)
{
    LOCK(cs_desc_man);
    if (!m_map_keys.empty()) {
        return false;
    }

    m_map_crypted_keys[key_id] = make_pair(pubkey, crypted_key);
    return true;
}

bool DescriptorScriptPubKeyMan::HasWalletDescriptor(const WalletDescriptor& desc) const
{
    LOCK(cs_desc_man);
    return m_wallet_descriptor.descriptor != nullptr && desc.descriptor != nullptr && m_wallet_descriptor.descriptor->ToString() == desc.descriptor->ToString();
}

void DescriptorScriptPubKeyMan::WriteDescriptor()
{
    LOCK(cs_desc_man);
    WalletBatch batch(m_storage.GetDatabase());
    if (!batch.WriteDescriptor(GetID(), m_wallet_descriptor)) {
        throw std::runtime_error(std::string(__func__) + ": writing descriptor failed");
    }
}

const WalletDescriptor DescriptorScriptPubKeyMan::GetWalletDescriptor() const
{
    return m_wallet_descriptor;
}

const std::vector<CScript> DescriptorScriptPubKeyMan::GetScriptPubKeys() const
{
    LOCK(cs_desc_man);
    std::vector<CScript> script_pub_keys;
    script_pub_keys.reserve(m_map_script_pub_keys.size());

    for (auto const& script_pub_key: m_map_script_pub_keys) {
        script_pub_keys.push_back(script_pub_key.first);
    }
    return script_pub_keys;
}<|MERGE_RESOLUTION|>--- conflicted
+++ resolved
@@ -453,13 +453,8 @@
         hd_upgrade = true;
     }
     // Upgrade to HD chain split if necessary
-<<<<<<< HEAD
-    if (m_storage.CanSupportFeature(FEATURE_HD_SPLIT) && CHDChain::VERSION_HD_CHAIN_SPLIT) {
-        WalletLogPrintf("\nUpgrading wallet to use HD chain split\n");
-=======
     if (m_storage.CanSupportFeature(FEATURE_HD_SPLIT)) {
         WalletLogPrintf("Upgrading wallet to use HD chain split\n");
->>>>>>> 543693b9
         m_storage.SetMinVersion(FEATURE_PRE_SPLIT_KEYPOOL);
         split_upgrade = FEATURE_HD_SPLIT > prev_version;
     }
