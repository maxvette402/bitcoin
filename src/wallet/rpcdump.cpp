--- conflicted
+++ resolved
@@ -452,12 +452,7 @@
             + HelpExampleRpc("importpubkey", "\"mypubkey\", \"testing\", false")
         );
 
-<<<<<<< HEAD
-    std::string strLabel = "";
-=======
-
     std::string strLabel;
->>>>>>> 6012f1ca
     if (!request.params[1].isNull())
         strLabel = request.params[1].get_str();
 
