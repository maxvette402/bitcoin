--- conflicted
+++ resolved
@@ -143,30 +143,9 @@
     {
     }
 
-<<<<<<< HEAD
-    bool IsCrypted() const
-    {
-        return fUseCrypto;
-    }
-
-    bool IsLocked() const
-    {
-        if (!IsCrypted())
-            return false;
-        bool result;
-        {
-            LOCK(cs_KeyStore);
-            result = vMasterKey.empty();
-        }
-        return result;
-    }
-
-    virtual bool Lock();
-=======
     bool IsCrypted() const { return fUseCrypto; }
     bool IsLocked() const;
-    bool Lock();
->>>>>>> f17942a3
+    virtual bool Lock();
 
     virtual bool AddCryptedKey(const CPubKey &vchPubKey, const std::vector<unsigned char> &vchCryptedSecret);
     bool AddKeyPubKey(const CKey& key, const CPubKey &pubkey) override;
