// Copyright (c) 2009-2010 Satoshi Nakamoto
// Copyright (c) 2009-2018 The Bitcoin Core developers
// Distributed under the MIT software license, see the accompanying
// file COPYING or http://www.opensource.org/licenses/mit-license.php.

#include <primitives/transaction.h>

#include <hash.h>
#include <tinyformat.h>
#include <util/strencodings.h>

std::string COutPoint::ToString() const
{
    return strprintf("COutPoint(%s, %u)", hash.ToString().substr(0,10), n);
}

CTxIn::CTxIn(COutPoint prevoutIn, CScript scriptSigIn, uint32_t nSequenceIn)
{
    prevout = prevoutIn;
    scriptSig = scriptSigIn;
    nSequence = nSequenceIn;
}

CTxIn::CTxIn(uint256 hashPrevTx, uint32_t nOut, CScript scriptSigIn, uint32_t nSequenceIn)
{
    prevout = COutPoint(hashPrevTx, nOut);
    scriptSig = scriptSigIn;
    nSequence = nSequenceIn;
}

std::string CTxIn::ToString() const
{
    std::string str;
    str += "CTxIn(";
    str += prevout.ToString();
    if (prevout.IsNull())
        str += strprintf(", coinbase %s", HexStr(scriptSig));
    else
        str += strprintf(", scriptSig=%s", HexStr(scriptSig).substr(0, 24));
    if (nSequence != SEQUENCE_FINAL)
        str += strprintf(", nSequence=%u", nSequence);
    str += ")";
    return str;
}

CTxOut::CTxOut(const CAmount& nValueIn, CScript scriptPubKeyIn)
{
    nValue = nValueIn;
    scriptPubKey = scriptPubKeyIn;
}

std::string CTxOut::ToString() const
{
    return strprintf("CTxOut(nValue=%d.%08d, scriptPubKey=%s)", nValue / COIN, nValue % COIN, HexStr(scriptPubKey).substr(0, 30));
}

CMutableTransaction::CMutableTransaction() : nVersion(CTransaction::CURRENT_VERSION), nLockTime(0) {}
CMutableTransaction::CMutableTransaction(const CTransaction& tx) : vin(tx.vin), vout(tx.vout), nVersion(tx.nVersion), nLockTime(tx.nLockTime) {}

uint256 CMutableTransaction::GetHash() const
{
    return SerializeHash(*this, SER_GETHASH, SERIALIZE_TRANSACTION_NO_WITNESS);
}

uint256 CTransaction::ComputeHash() const
{
    return SerializeHash(*this, SER_GETHASH, SERIALIZE_TRANSACTION_NO_WITNESS);
}

uint256 CTransaction::ComputeWitnessHash() const
{
    if (!HasWitness()) {
        return hash;
    }
    return SerializeHash(*this, SER_GETHASH, 0);
}

/* For backward compatibility, the hash is initialized to 0. TODO: remove the need for this default constructor entirely. */
CTransaction::CTransaction() : vin(), vout(), nVersion(CTransaction::CURRENT_VERSION), nLockTime(0), hash{}, m_witness_hash{} {}
CTransaction::CTransaction(const CMutableTransaction& tx) : vin(tx.vin), vout(tx.vout), nVersion(tx.nVersion), nLockTime(tx.nLockTime), hash{ComputeHash()}, m_witness_hash{ComputeWitnessHash()} {}
CTransaction::CTransaction(CMutableTransaction&& tx) : vin(std::move(tx.vin)), vout(std::move(tx.vout)), nVersion(tx.nVersion), nLockTime(tx.nLockTime), hash{ComputeHash()}, m_witness_hash{ComputeWitnessHash()} {}

CAmount CTransaction::GetValueOut() const
{
    CAmount nValueOut = 0;
<<<<<<< HEAD
    for (std::vector<CTxOut>::const_iterator it(vout.begin()); it != vout.end(); ++it)
    {
        nValueOut += it->nValue;
        if (!MoneyRange(it->nValue) || !MoneyRange(nValueOut))
=======
    for (const auto& tx_out : vout) {
        nValueOut += tx_out.nValue;
        if (!MoneyRange(tx_out.nValue) || !MoneyRange(nValueOut))
>>>>>>> be92be56
            throw std::runtime_error(std::string(__func__) + ": value out of range");
    }
    return nValueOut;
}

unsigned int CTransaction::GetTotalSize() const
{
<<<<<<< HEAD
    nTxSize = CalculateModifiedSize(nTxSize);
    if (nTxSize == 0) return 0.0;

    return dPriorityInputs / nTxSize;
}

unsigned int CTransaction::CalculateModifiedSize(unsigned int nTxSize) const
{
    // In order to avoid disincentivizing cleaning up the UTXO set we don't count
    // the constant overhead for each txin and up to 110 bytes of scriptSig (which
    // is enough to cover a compressed pubkey p2sh redemption) for priority.
    // Providing any more cleanup incentive than making additional inputs free would
    // risk encouraging people to create junk outputs to redeem later.
    if (nTxSize == 0)
        nTxSize = (GetTransactionWeight(*this) + WITNESS_SCALE_FACTOR - 1) / WITNESS_SCALE_FACTOR;
    for (std::vector<CTxIn>::const_iterator it(vin.begin()); it != vin.end(); ++it)
    {
        unsigned int offset = 41U + std::min(110U, (unsigned int)it->scriptSig.size());
        if (nTxSize > offset)
            nTxSize -= offset;
    }
    return nTxSize;
=======
    return ::GetSerializeSize(*this, PROTOCOL_VERSION);
>>>>>>> be92be56
}

std::string CTransaction::ToString() const
{
    std::string str;
    str += strprintf("CTransaction(hash=%s, ver=%d, vin.size=%u, vout.size=%u, nLockTime=%u)\n",
        GetHash().ToString().substr(0,10),
        nVersion,
        vin.size(),
        vout.size(),
        nLockTime);
    for (const auto& tx_in : vin)
        str += "    " + tx_in.ToString() + "\n";
    for (const auto& tx_in : vin)
        str += "    " + tx_in.scriptWitness.ToString() + "\n";
    for (const auto& tx_out : vout)
        str += "    " + tx_out.ToString() + "\n";
    return str;
<<<<<<< HEAD
}

int64_t GetTransactionWeight(const CTransaction& tx)
{
    return ::GetSerializeSize(tx, SER_NETWORK, PROTOCOL_VERSION | SERIALIZE_TRANSACTION_NO_WITNESS) * (WITNESS_SCALE_FACTOR -1) + ::GetSerializeSize(tx, SER_NETWORK, PROTOCOL_VERSION);
=======
>>>>>>> be92be56
}<|MERGE_RESOLUTION|>--- conflicted
+++ resolved
@@ -83,16 +83,9 @@
 CAmount CTransaction::GetValueOut() const
 {
     CAmount nValueOut = 0;
-<<<<<<< HEAD
-    for (std::vector<CTxOut>::const_iterator it(vout.begin()); it != vout.end(); ++it)
-    {
-        nValueOut += it->nValue;
-        if (!MoneyRange(it->nValue) || !MoneyRange(nValueOut))
-=======
     for (const auto& tx_out : vout) {
         nValueOut += tx_out.nValue;
         if (!MoneyRange(tx_out.nValue) || !MoneyRange(nValueOut))
->>>>>>> be92be56
             throw std::runtime_error(std::string(__func__) + ": value out of range");
     }
     return nValueOut;
@@ -100,32 +93,7 @@
 
 unsigned int CTransaction::GetTotalSize() const
 {
-<<<<<<< HEAD
-    nTxSize = CalculateModifiedSize(nTxSize);
-    if (nTxSize == 0) return 0.0;
-
-    return dPriorityInputs / nTxSize;
-}
-
-unsigned int CTransaction::CalculateModifiedSize(unsigned int nTxSize) const
-{
-    // In order to avoid disincentivizing cleaning up the UTXO set we don't count
-    // the constant overhead for each txin and up to 110 bytes of scriptSig (which
-    // is enough to cover a compressed pubkey p2sh redemption) for priority.
-    // Providing any more cleanup incentive than making additional inputs free would
-    // risk encouraging people to create junk outputs to redeem later.
-    if (nTxSize == 0)
-        nTxSize = (GetTransactionWeight(*this) + WITNESS_SCALE_FACTOR - 1) / WITNESS_SCALE_FACTOR;
-    for (std::vector<CTxIn>::const_iterator it(vin.begin()); it != vin.end(); ++it)
-    {
-        unsigned int offset = 41U + std::min(110U, (unsigned int)it->scriptSig.size());
-        if (nTxSize > offset)
-            nTxSize -= offset;
-    }
-    return nTxSize;
-=======
     return ::GetSerializeSize(*this, PROTOCOL_VERSION);
->>>>>>> be92be56
 }
 
 std::string CTransaction::ToString() const
@@ -144,12 +112,4 @@
     for (const auto& tx_out : vout)
         str += "    " + tx_out.ToString() + "\n";
     return str;
-<<<<<<< HEAD
-}
-
-int64_t GetTransactionWeight(const CTransaction& tx)
-{
-    return ::GetSerializeSize(tx, SER_NETWORK, PROTOCOL_VERSION | SERIALIZE_TRANSACTION_NO_WITNESS) * (WITNESS_SCALE_FACTOR -1) + ::GetSerializeSize(tx, SER_NETWORK, PROTOCOL_VERSION);
-=======
->>>>>>> be92be56
 }