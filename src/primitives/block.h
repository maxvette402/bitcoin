// Copyright (c) 2009-2010 Satoshi Nakamoto
// Copyright (c) 2009-2015 The Bitcoin Core developers
// Distributed under the MIT software license, see the accompanying
// file COPYING or http://www.opensource.org/licenses/mit-license.php.

#ifndef BITCOIN_PRIMITIVES_BLOCK_H
#define BITCOIN_PRIMITIVES_BLOCK_H

#include "primitives/transaction.h"
#include "serialize.h"
#include "uint256.h"

/** Nodes collect new transactions into a block, hash them into a hash tree,
 * and scan through nonce values to make the block's hash satisfy proof-of-work
 * requirements.  When they solve the proof-of-work, they broadcast the block
 * to everyone and the block is added to the block chain.  The first transaction
 * in the block is a special one that creates a new coin owned by the creator
 * of the block.
 */
class CBlockHeader
{
public:
    // header
<<<<<<< HEAD
    static const int32_t CURRENT_VERSION=5;
=======
    static const int32_t CURRENT_VERSION=4;
>>>>>>> 188ca9c3
    int32_t nVersion;
    uint256 hashPrevBlock;
    uint256 hashMerkleRoot;
    uint32_t nTime;
    uint32_t nBits;
    uint32_t nNonce;

    CBlockHeader()
    {
        SetNull();
    }

    ADD_SERIALIZE_METHODS;

    template <typename Stream, typename Operation>
    inline void SerializationOp(Stream& s, Operation ser_action, int nType, int nVersion) {
        READWRITE(this->nVersion);
        nVersion = this->nVersion;
        READWRITE(hashPrevBlock);
        READWRITE(hashMerkleRoot);
        READWRITE(nTime);
        READWRITE(nBits);
        READWRITE(nNonce);
    }

    void SetNull()
    {
        nVersion = CBlockHeader::CURRENT_VERSION;
        hashPrevBlock.SetNull();
        hashMerkleRoot.SetNull();
        nTime = 0;
        nBits = 0;
        nNonce = 0;
    }

    bool IsNull() const
    {
        return (nBits == 0);
    }

    uint256 GetHash() const;

    int64_t GetBlockTime() const
    {
        return (int64_t)nTime;
    }
};


class CBlock : public CBlockHeader
{
public:
    // network and disk
    std::vector<CTransaction> vtx;

    // memory only
    mutable bool fChecked;

    CBlock()
    {
        SetNull();
    }

    CBlock(const CBlockHeader &header)
    {
        SetNull();
        *((CBlockHeader*)this) = header;
    }

    ADD_SERIALIZE_METHODS;

    template <typename Stream, typename Operation>
    inline void SerializationOp(Stream& s, Operation ser_action, int nType, int nVersion) {
        READWRITE(*(CBlockHeader*)this);
        READWRITE(vtx);
    }

    void SetNull()
    {
        CBlockHeader::SetNull();
        vtx.clear();
        fChecked = false;
    }

    CBlockHeader GetBlockHeader() const
    {
        CBlockHeader block;
        block.nVersion       = nVersion;
        block.hashPrevBlock  = hashPrevBlock;
        block.hashMerkleRoot = hashMerkleRoot;
        block.nTime          = nTime;
        block.nBits          = nBits;
        block.nNonce         = nNonce;
        return block;
    }

    std::string ToString() const;
};


/** Describes a place in the block chain to another node such that if the
 * other node doesn't have the same branch, it can find a recent common trunk.
 * The further back it is, the further before the fork it may be.
 */
struct CBlockLocator
{
    std::vector<uint256> vHave;

    CBlockLocator() {}

    CBlockLocator(const std::vector<uint256>& vHaveIn)
    {
        vHave = vHaveIn;
    }

    ADD_SERIALIZE_METHODS;

    template <typename Stream, typename Operation>
    inline void SerializationOp(Stream& s, Operation ser_action, int nType, int nVersion) {
        if (!(nType & SER_GETHASH))
            READWRITE(nVersion);
        READWRITE(vHave);
    }

    void SetNull()
    {
        vHave.clear();
    }

    bool IsNull() const
    {
        return vHave.empty();
    }
};

#endif // BITCOIN_PRIMITIVES_BLOCK_H<|MERGE_RESOLUTION|>--- conflicted
+++ resolved
@@ -21,11 +21,7 @@
 {
 public:
     // header
-<<<<<<< HEAD
     static const int32_t CURRENT_VERSION=5;
-=======
-    static const int32_t CURRENT_VERSION=4;
->>>>>>> 188ca9c3
     int32_t nVersion;
     uint256 hashPrevBlock;
     uint256 hashMerkleRoot;
