// Copyright (c) 2009-2010 Satoshi Nakamoto
// Copyright (c) 2009-2015 The Bitcoin Core developers
// Distributed under the MIT software license, see the accompanying
// file COPYING or http://www.opensource.org/licenses/mit-license.php.

#include "script.h"
#include "tinyformat.h"
#include "utilstrencodings.h"

using namespace std;

const char* GetOpName(opcodetype opcode)
{
    switch (opcode)
    {
    // push value
    case OP_0                      : return "0";
    case OP_PUSHDATA1              : return "OP_PUSHDATA1";
    case OP_PUSHDATA2              : return "OP_PUSHDATA2";
    case OP_PUSHDATA4              : return "OP_PUSHDATA4";
    case OP_1NEGATE                : return "-1";
    case OP_RESERVED               : return "OP_RESERVED";
    case OP_1                      : return "1";
    case OP_2                      : return "2";
    case OP_3                      : return "3";
    case OP_4                      : return "4";
    case OP_5                      : return "5";
    case OP_6                      : return "6";
    case OP_7                      : return "7";
    case OP_8                      : return "8";
    case OP_9                      : return "9";
    case OP_10                     : return "10";
    case OP_11                     : return "11";
    case OP_12                     : return "12";
    case OP_13                     : return "13";
    case OP_14                     : return "14";
    case OP_15                     : return "15";
    case OP_16                     : return "16";

    // control
    case OP_NOP                    : return "OP_NOP";
    case OP_VER                    : return "OP_VER";
    case OP_IF                     : return "OP_IF";
    case OP_NOTIF                  : return "OP_NOTIF";
    case OP_VERIF                  : return "OP_VERIF";
    case OP_VERNOTIF               : return "OP_VERNOTIF";
    case OP_ELSE                   : return "OP_ELSE";
    case OP_ENDIF                  : return "OP_ENDIF";
    case OP_VERIFY                 : return "OP_VERIFY";
    case OP_RETURN                 : return "OP_RETURN";

    // stack ops
    case OP_TOALTSTACK             : return "OP_TOALTSTACK";
    case OP_FROMALTSTACK           : return "OP_FROMALTSTACK";
    case OP_2DROP                  : return "OP_2DROP";
    case OP_2DUP                   : return "OP_2DUP";
    case OP_3DUP                   : return "OP_3DUP";
    case OP_2OVER                  : return "OP_2OVER";
    case OP_2ROT                   : return "OP_2ROT";
    case OP_2SWAP                  : return "OP_2SWAP";
    case OP_IFDUP                  : return "OP_IFDUP";
    case OP_DEPTH                  : return "OP_DEPTH";
    case OP_DROP                   : return "OP_DROP";
    case OP_DUP                    : return "OP_DUP";
    case OP_NIP                    : return "OP_NIP";
    case OP_OVER                   : return "OP_OVER";
    case OP_PICK                   : return "OP_PICK";
    case OP_ROLL                   : return "OP_ROLL";
    case OP_ROT                    : return "OP_ROT";
    case OP_SWAP                   : return "OP_SWAP";
    case OP_TUCK                   : return "OP_TUCK";

    // splice ops
    case OP_CAT                    : return "OP_CAT";
    case OP_SUBSTR                 : return "OP_SUBSTR";
    case OP_LEFT                   : return "OP_LEFT";
    case OP_RIGHT                  : return "OP_RIGHT";
    case OP_SIZE                   : return "OP_SIZE";

    // bit logic
    case OP_INVERT                 : return "OP_INVERT";
    case OP_AND                    : return "OP_AND";
    case OP_OR                     : return "OP_OR";
    case OP_XOR                    : return "OP_XOR";
    case OP_EQUAL                  : return "OP_EQUAL";
    case OP_EQUALVERIFY            : return "OP_EQUALVERIFY";
    case OP_RESERVED1              : return "OP_RESERVED1";
    case OP_RESERVED2              : return "OP_RESERVED2";

    // numeric
    case OP_1ADD                   : return "OP_1ADD";
    case OP_1SUB                   : return "OP_1SUB";
    case OP_2MUL                   : return "OP_2MUL";
    case OP_2DIV                   : return "OP_2DIV";
    case OP_NEGATE                 : return "OP_NEGATE";
    case OP_ABS                    : return "OP_ABS";
    case OP_NOT                    : return "OP_NOT";
    case OP_0NOTEQUAL              : return "OP_0NOTEQUAL";
    case OP_ADD                    : return "OP_ADD";
    case OP_SUB                    : return "OP_SUB";
    case OP_MUL                    : return "OP_MUL";
    case OP_DIV                    : return "OP_DIV";
    case OP_MOD                    : return "OP_MOD";
    case OP_LSHIFT                 : return "OP_LSHIFT";
    case OP_RSHIFT                 : return "OP_RSHIFT";
    case OP_BOOLAND                : return "OP_BOOLAND";
    case OP_BOOLOR                 : return "OP_BOOLOR";
    case OP_NUMEQUAL               : return "OP_NUMEQUAL";
    case OP_NUMEQUALVERIFY         : return "OP_NUMEQUALVERIFY";
    case OP_NUMNOTEQUAL            : return "OP_NUMNOTEQUAL";
    case OP_LESSTHAN               : return "OP_LESSTHAN";
    case OP_GREATERTHAN            : return "OP_GREATERTHAN";
    case OP_LESSTHANOREQUAL        : return "OP_LESSTHANOREQUAL";
    case OP_GREATERTHANOREQUAL     : return "OP_GREATERTHANOREQUAL";
    case OP_MIN                    : return "OP_MIN";
    case OP_MAX                    : return "OP_MAX";
    case OP_WITHIN                 : return "OP_WITHIN";

    // crypto
    case OP_RIPEMD160              : return "OP_RIPEMD160";
    case OP_SHA1                   : return "OP_SHA1";
    case OP_SHA256                 : return "OP_SHA256";
    case OP_HASH160                : return "OP_HASH160";
    case OP_HASH256                : return "OP_HASH256";
    case OP_CODESEPARATOR          : return "OP_CODESEPARATOR";
    case OP_CHECKSIG               : return "OP_CHECKSIG";
    case OP_CHECKSIGVERIFY         : return "OP_CHECKSIGVERIFY";
    case OP_CHECKMULTISIG          : return "OP_CHECKMULTISIG";
    case OP_CHECKMULTISIGVERIFY    : return "OP_CHECKMULTISIGVERIFY";

    // expanson
    case OP_NOP1                   : return "OP_NOP1";
    case OP_CHECKLOCKTIMEVERIFY    : return "OP_CHECKLOCKTIMEVERIFY";
    case OP_NOP3                   : return "OP_NOP3";
    case OP_NOP4                   : return "OP_NOP4";
    case OP_NOP5                   : return "OP_NOP5";
    case OP_NOP6                   : return "OP_NOP6";
    case OP_NOP7                   : return "OP_NOP7";
    case OP_NOP8                   : return "OP_NOP8";
    case OP_NOP9                   : return "OP_NOP9";
    case OP_NOP10                  : return "OP_NOP10";

    case OP_INVALIDOPCODE          : return "OP_INVALIDOPCODE";

    // Note:
    //  The template matching params OP_SMALLINTEGER/etc are defined in opcodetype enum
    //  as kind of implementation hack, they are *NOT* real opcodes.  If found in real
    //  Script, just let the default: case deal with them.

    default:
        return "OP_UNKNOWN";
    }
}

unsigned int CScript::GetSigOpCount(bool fAccurate) const
{
    unsigned int n = 0;
    const_iterator pc = begin();
    opcodetype lastOpcode = OP_INVALIDOPCODE;
    while (pc < end())
    {
        opcodetype opcode;
        if (!GetOp(pc, opcode))
            break;
        if (opcode == OP_CHECKSIG || opcode == OP_CHECKSIGVERIFY)
            n++;
        else if (opcode == OP_CHECKMULTISIG || opcode == OP_CHECKMULTISIGVERIFY)
        {
            if (fAccurate && lastOpcode >= OP_1 && lastOpcode <= OP_16)
                n += DecodeOP_N(lastOpcode);
            else
                n += MAX_PUBKEYS_PER_MULTISIG;
        }
        lastOpcode = opcode;
    }
    return n;
}

unsigned int CScript::GetSigOpCount(const CScript& scriptSig) const
{
    if (!IsPayToScriptHash())
        return GetSigOpCount(true);

    // This is a pay-to-script-hash scriptPubKey;
    // get the last item that the scriptSig
    // pushes onto the stack:
    const_iterator pc = scriptSig.begin();
    vector<unsigned char> data;
    while (pc < scriptSig.end())
    {
        opcodetype opcode;
        if (!scriptSig.GetOp(pc, opcode, data))
            return 0;
        if (opcode > OP_16)
            return 0;
    }

    /// ... and return its opcount:
    CScript subscript(data.begin(), data.end());
    return subscript.GetSigOpCount(true);
}

<<<<<<< HEAD
bool CScript::IsNormalPaymentScript() const
{
    if(this->size() != 25) return false;

    std::string str;
    opcodetype opcode;
    const_iterator pc = begin();
    int i = 0;
    while (pc < end())
    {
        GetOp(pc, opcode);

        if(     i == 0 && opcode != OP_DUP) return false;
        else if(i == 1 && opcode != OP_HASH160) return false;
        else if(i == 3 && opcode != OP_EQUALVERIFY) return false;
        else if(i == 4 && opcode != OP_CHECKSIG) return false;
        else if(i == 5) return false;

        i++;
    }

    return true;
=======
bool CScript::IsPayToPublicKeyHash() const
{
    // Extra-fast test for pay-to-pubkey-hash CScripts:
    return (this->size() == 25 &&
	    (*this)[0] == OP_DUP &&
	    (*this)[1] == OP_HASH160 &&
	    (*this)[2] == 0x14 &&
	    (*this)[23] == OP_EQUALVERIFY &&
	    (*this)[24] == OP_CHECKSIG);
>>>>>>> e0d02ff2
}

bool CScript::IsPayToScriptHash() const
{
    // Extra-fast test for pay-to-script-hash CScripts:
    return (this->size() == 23 &&
            (*this)[0] == OP_HASH160 &&
            (*this)[1] == 0x14 &&
            (*this)[22] == OP_EQUAL);
}

bool CScript::IsPushOnly(const_iterator pc) const
{
    while (pc < end())
    {
        opcodetype opcode;
        if (!GetOp(pc, opcode))
            return false;
        // Note that IsPushOnly() *does* consider OP_RESERVED to be a
        // push-type opcode, however execution of OP_RESERVED fails, so
        // it's not relevant to P2SH/BIP62 as the scriptSig would fail prior to
        // the P2SH special validation code being executed.
        if (opcode > OP_16)
            return false;
    }
    return true;
}

bool CScript::IsPushOnly() const
{
    return this->IsPushOnly(begin());
}<|MERGE_RESOLUTION|>--- conflicted
+++ resolved
@@ -200,7 +200,6 @@
     return subscript.GetSigOpCount(true);
 }
 
-<<<<<<< HEAD
 bool CScript::IsNormalPaymentScript() const
 {
     if(this->size() != 25) return false;
@@ -223,7 +222,8 @@
     }
 
     return true;
-=======
+}
+
 bool CScript::IsPayToPublicKeyHash() const
 {
     // Extra-fast test for pay-to-pubkey-hash CScripts:
@@ -233,7 +233,6 @@
 	    (*this)[2] == 0x14 &&
 	    (*this)[23] == OP_EQUALVERIFY &&
 	    (*this)[24] == OP_CHECKSIG);
->>>>>>> e0d02ff2
 }
 
 bool CScript::IsPayToScriptHash() const
