--- conflicted
+++ resolved
@@ -28,27 +28,6 @@
     WITNESS_V0 = 2, //!< P2WSH witness script execution
 };
 
-<<<<<<< HEAD
-isminetype IsMine(const CKeyStore& keystore, const CScript& scriptPubKey, SigVersion sigversion)
-{
-    bool isInvalid = false;
-    return IsMine(keystore, scriptPubKey, isInvalid, sigversion);
-}
-
-isminetype IsMine(const CKeyStore& keystore, const CTxDestination& dest, SigVersion sigversion)
-{
-    bool isInvalid = false;
-    return IsMine(keystore, dest, isInvalid, sigversion);
-}
-
-isminetype IsMine(const CKeyStore &keystore, const CTxDestination& dest, bool& isInvalid, SigVersion sigversion)
-{
-    CScript script = GetScriptForDestination(dest);
-    return IsMine(keystore, script, isInvalid, sigversion);
-}
-
-isminetype IsMine(const CKeyStore &keystore, const CScript& scriptPubKey, bool& isInvalid, SigVersion sigversion)
-=======
 /**
  * This is an internal representation of isminetype + invalidity.
  * Its order is significant, as we return the max of all explored
@@ -68,7 +47,6 @@
 }
 
 bool HaveKeys(const std::vector<valtype>& pubkeys, const CKeyStore& keystore)
->>>>>>> be92be56
 {
     for (const valtype& pubkey : pubkeys) {
         CKeyID keyID = CPubKey(pubkey).GetID();
@@ -93,18 +71,6 @@
         break;
     case TX_PUBKEY:
         keyID = CPubKey(vSolutions[0]).GetID();
-<<<<<<< HEAD
-        if (sigversion != SIGVERSION_BASE && vSolutions[0].size() != 33) {
-            isInvalid = true;
-            return ISMINE_NO;
-        }
-        if (keystore.HaveKey(keyID))
-            return ISMINE_SPENDABLE;
-        break;
-    case TX_WITNESS_V0_KEYHASH:
-    {
-        if (!keystore.HaveCScript(CScriptID(CScript() << OP_0 << vSolutions[0]))) {
-=======
         if (!PermitsUncompressed(sigversion) && vSolutions[0].size() != 33) {
             return IsMineResult::INVALID;
         }
@@ -119,34 +85,16 @@
             return IsMineResult::INVALID;
         }
         if (sigversion == IsMineSigVersion::TOP && !keystore.HaveCScript(CScriptID(CScript() << OP_0 << vSolutions[0]))) {
->>>>>>> be92be56
             // We do not support bare witness outputs unless the P2SH version of it would be
             // acceptable as well. This protects against matching before segwit activates.
             // This also applies to the P2WSH case.
             break;
         }
-<<<<<<< HEAD
-        isminetype ret = ::IsMine(keystore, GetScriptForDestination(CKeyID(uint160(vSolutions[0]))), isInvalid, SIGVERSION_WITNESS_V0);
-        if (ret == ISMINE_SPENDABLE || ret == ISMINE_WATCH_SOLVABLE || (ret == ISMINE_NO && isInvalid))
-            return ret;
-=======
         ret = std::max(ret, IsMineInner(keystore, GetScriptForDestination(CKeyID(uint160(vSolutions[0]))), IsMineSigVersion::WITNESS_V0));
->>>>>>> be92be56
         break;
     }
     case TX_PUBKEYHASH:
         keyID = CKeyID(uint160(vSolutions[0]));
-<<<<<<< HEAD
-        if (sigversion != SIGVERSION_BASE) {
-            CPubKey pubkey;
-            if (keystore.GetPubKey(keyID, pubkey) && !pubkey.IsCompressed()) {
-                isInvalid = true;
-                return ISMINE_NO;
-            }
-        }
-        if (keystore.HaveKey(keyID))
-            return ISMINE_SPENDABLE;
-=======
         if (!PermitsUncompressed(sigversion)) {
             CPubKey pubkey;
             if (keystore.GetPubKey(keyID, pubkey) && !pubkey.IsCompressed()) {
@@ -156,7 +104,6 @@
         if (keystore.HaveKey(keyID)) {
             ret = std::max(ret, IsMineResult::SPENDABLE);
         }
->>>>>>> be92be56
         break;
     case TX_SCRIPTHASH:
     {
@@ -167,27 +114,17 @@
         CScriptID scriptID = CScriptID(uint160(vSolutions[0]));
         CScript subscript;
         if (keystore.GetCScript(scriptID, subscript)) {
-<<<<<<< HEAD
-            isminetype ret = IsMine(keystore, subscript, isInvalid);
-            if (ret == ISMINE_SPENDABLE || ret == ISMINE_WATCH_SOLVABLE || (ret == ISMINE_NO && isInvalid))
-                return ret;
-=======
             ret = std::max(ret, IsMineInner(keystore, subscript, IsMineSigVersion::P2SH));
->>>>>>> be92be56
         }
         break;
     }
     case TX_WITNESS_V0_SCRIPTHASH:
     {
-<<<<<<< HEAD
-        if (!keystore.HaveCScript(CScriptID(CScript() << OP_0 << vSolutions[0]))) {
-=======
         if (sigversion == IsMineSigVersion::WITNESS_V0) {
             // P2WSH inside P2WSH is invalid.
             return IsMineResult::INVALID;
         }
         if (sigversion == IsMineSigVersion::TOP && !keystore.HaveCScript(CScriptID(CScript() << OP_0 << vSolutions[0]))) {
->>>>>>> be92be56
             break;
         }
         uint160 hash;
@@ -195,13 +132,7 @@
         CScriptID scriptID = CScriptID(hash);
         CScript subscript;
         if (keystore.GetCScript(scriptID, subscript)) {
-<<<<<<< HEAD
-            isminetype ret = IsMine(keystore, subscript, isInvalid, SIGVERSION_WITNESS_V0);
-            if (ret == ISMINE_SPENDABLE || ret == ISMINE_WATCH_SOLVABLE || (ret == ISMINE_NO && isInvalid))
-                return ret;
-=======
             ret = std::max(ret, IsMineInner(keystore, subscript, IsMineSigVersion::WITNESS_V0));
->>>>>>> be92be56
         }
         break;
     }
@@ -218,19 +149,6 @@
         // partially owned (somebody else has a key that can spend
         // them) enable spend-out-from-under-you attacks, especially
         // in shared-wallet situations.
-<<<<<<< HEAD
-        vector<valtype> keys(vSolutions.begin()+1, vSolutions.begin()+vSolutions.size()-1);
-        if (sigversion != SIGVERSION_BASE) {
-            for (size_t i = 0; i < keys.size(); i++) {
-                if (keys[i].size() != 33) {
-                    isInvalid = true;
-                    return ISMINE_NO;
-                }
-            }
-        }
-        if (HaveKeys(keys, keystore) == keys.size())
-            return ISMINE_SPENDABLE;
-=======
         std::vector<valtype> keys(vSolutions.begin()+1, vSolutions.begin()+vSolutions.size()-1);
         if (!PermitsUncompressed(sigversion)) {
             for (size_t i = 0; i < keys.size(); i++) {
@@ -242,7 +160,6 @@
         if (HaveKeys(keys, keystore)) {
             ret = std::max(ret, IsMineResult::SPENDABLE);
         }
->>>>>>> be92be56
         break;
     }
     }
