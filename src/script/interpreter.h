--- conflicted
+++ resolved
@@ -138,12 +138,8 @@
 static constexpr size_t WITNESS_V0_SCRIPTHASH_SIZE = 32;
 static constexpr size_t WITNESS_V0_KEYHASH_SIZE = 20;
 
-<<<<<<< HEAD
-uint256 SignatureHash(const CScript &scriptCode, const CTransaction& txTo, unsigned int nIn, int nHashType, const std::vector<uint8_t>& amount, SigVersion sigversion, const PrecomputedTransactionData* cache = nullptr);
-=======
 template <class T>
-uint256 SignatureHash(const CScript& scriptCode, const T& txTo, unsigned int nIn, int nHashType, const CAmount& amount, SigVersion sigversion, const PrecomputedTransactionData* cache = nullptr);
->>>>>>> 87a9d03c
+uint256 SignatureHash(const CScript& scriptCode, const T& txTo, unsigned int nIn, int nHashType, const std::vector<uint8_t>& amount, SigVersion sigversion, const PrecomputedTransactionData* cache = nullptr);
 
 class BaseSignatureChecker
 {
@@ -189,13 +185,8 @@
     virtual bool VerifySignature(const std::vector<unsigned char>& vchSig, const CPubKey& vchPubKey, const uint256& sighash) const;
 
 public:
-<<<<<<< HEAD
-    TransactionSignatureChecker(const CTransaction* txToIn, unsigned int nInIn, const std::vector<uint8_t>& amountIn) : txTo(txToIn), nIn(nInIn), amount(amountIn), txdata(nullptr) {}
-    TransactionSignatureChecker(const CTransaction* txToIn, unsigned int nInIn, const std::vector<uint8_t>& amountIn, const PrecomputedTransactionData& txdataIn) : txTo(txToIn), nIn(nInIn), amount(amountIn), txdata(&txdataIn) {}
-=======
-    GenericTransactionSignatureChecker(const T* txToIn, unsigned int nInIn, const CAmount& amountIn) : txTo(txToIn), nIn(nInIn), amount(amountIn), txdata(nullptr) {}
-    GenericTransactionSignatureChecker(const T* txToIn, unsigned int nInIn, const CAmount& amountIn, const PrecomputedTransactionData& txdataIn) : txTo(txToIn), nIn(nInIn), amount(amountIn), txdata(&txdataIn) {}
->>>>>>> 87a9d03c
+    GenericTransactionSignatureChecker(const T* txToIn, unsigned int nInIn, const std::vector<uint8_t>& amountIn) : txTo(txToIn), nIn(nInIn), amount(amountIn), txdata(nullptr) {}
+    GenericTransactionSignatureChecker(const T* txToIn, unsigned int nInIn, const std::vector<uint8_t>& amountIn, const PrecomputedTransactionData& txdataIn) : txTo(txToIn), nIn(nInIn), amount(amountIn), txdata(&txdataIn) {}
     bool CheckSig(const std::vector<unsigned char>& scriptSig, const std::vector<unsigned char>& vchPubKey, const CScript& scriptCode, SigVersion sigversion) const override;
     bool CheckLockTime(const CScriptNum& nLockTime) const override;
     bool CheckSequence(const CScriptNum& nSequence) const override;
@@ -211,19 +202,8 @@
     }
 };
 
-<<<<<<< HEAD
-class MutableTransactionSignatureChecker : public TransactionSignatureChecker
-{
-private:
-    const CTransaction txTo;
-
-public:
-    MutableTransactionSignatureChecker(const CMutableTransaction* txToIn, unsigned int nInIn, const std::vector<uint8_t>& amountIn) : TransactionSignatureChecker(&txTo, nInIn, amountIn), txTo(*txToIn) {}
-};
-=======
 using TransactionSignatureChecker = GenericTransactionSignatureChecker<CTransaction>;
 using MutableTransactionSignatureChecker = GenericTransactionSignatureChecker<CMutableTransaction>;
->>>>>>> 87a9d03c
 
 bool EvalScript(std::vector<std::vector<unsigned char> >& stack, const CScript& script, unsigned int flags, const BaseSignatureChecker& checker, SigVersion sigversion, ScriptError* error = nullptr);
 bool VerifyScript(const CScript& scriptSig, const CScript& scriptPubKey, const CScriptWitness* witness, unsigned int flags, const BaseSignatureChecker& checker, ScriptError* serror = nullptr);
