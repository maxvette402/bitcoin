// Copyright (c) 2009-2010 Satoshi Nakamoto
// Copyright (c) 2009-2015 The Bitcoin Core developers
// Distributed under the MIT software license, see the accompanying
// file COPYING or http://www.opensource.org/licenses/mit-license.php.

#include "main.h"

#include "addrman.h"
#include "alert.h"
#include "arith_uint256.h"
#include "chainparams.h"
#include "checkpoints.h"
#include "checkqueue.h"
#include "consensus/consensus.h"
#include "consensus/merkle.h"
#include "consensus/validation.h"
#include "hash.h"
#include "init.h"
#include "merkleblock.h"
#include "net.h"
#include "policy/policy.h"
#include "pow.h"
#include "primitives/block.h"
#include "primitives/transaction.h"
#include "script/script.h"
#include "script/sigcache.h"
#include "script/standard.h"
#include "thinblock.h"
#include "tinyformat.h"
#include "txdb.h"
#include "txmempool.h"
#include "ui_interface.h"
#include "undo.h"
#include "util.h"
#include "utilmoneystr.h"
#include "utilstrencodings.h"
#include "validationinterface.h"
<<<<<<< HEAD
#include "versionbits.h"
=======
#include "unlimited.h" // This is here because many files include util, so hopefully it will minimize diffs
>>>>>>> 5c3e4bdb

#include <sstream>
#include <algorithm>
#include <boost/algorithm/string/replace.hpp>
#include <boost/atomic.hpp>
#include <boost/filesystem.hpp>
#include <boost/filesystem/fstream.hpp>
#include <boost/math/distributions/poisson.hpp>
#include <boost/thread.hpp>

using namespace std;

#if defined(NDEBUG)
# error "Bitcoin cannot be compiled without assertions."
#endif

/**
 * Global state
 */

CCriticalSection cs_main;

BlockMap mapBlockIndex;
CChain chainActive;
CBlockIndex *pindexBestHeader = NULL;
boost::atomic<uint32_t> sizeForkTime(std::numeric_limits<uint32_t>::max());
int64_t nTimeBestReceived = 0;
CWaitableCriticalSection csBestBlock;
CConditionVariable cvBlockChange;
int nScriptCheckThreads = 0;
bool fImporting = false;
bool fReindex = false;
bool fTxIndex = false;
bool fHavePruned = false;
bool fPruneMode = false;
bool fIsBareMultisigStd = DEFAULT_PERMIT_BAREMULTISIG;
bool fRequireStandard = true;
unsigned int nBytesPerSigOp = DEFAULT_BYTES_PER_SIGOP;
bool fCheckBlockIndex = false;
bool fCheckpointsEnabled = DEFAULT_CHECKPOINTS_ENABLED;
size_t nCoinCacheUsage = 5000 * 300;
uint64_t nPruneTarget = 0;
bool fAlerts = DEFAULT_ALERTS;

/** Fees smaller than this (in satoshi) are considered zero fee (for relaying, mining and transaction creation) */
CFeeRate minRelayTxFee = CFeeRate(DEFAULT_MIN_RELAY_TX_FEE);

CTxMemPool mempool(::minRelayTxFee);

struct COrphanTx {
    CTransaction tx;
    NodeId fromPeer;
};
map<uint256, COrphanTx> mapOrphanTransactions GUARDED_BY(cs_main);;
map<uint256, set<uint256> > mapOrphanTransactionsByPrev GUARDED_BY(cs_main);;
void EraseOrphansFor(NodeId peer) EXCLUSIVE_LOCKS_REQUIRED(cs_main);

/**
 * Returns true if there are nRequired or more blocks with a version that matches
 * versionOrBitmask in the last Consensus::Params::nMajorityWindow blocks,
 * starting at pstart and going backwards.
 *
 * A bitmask is used to be compatible with BIP009,
 * so it is possible for multiple forks to be in-progress
 * at the same time. A simple >= version field is used for forks that
 * predate this proposal.
 */
static bool IsSuperMajority(int versionOrBitmask, const CBlockIndex* pstart, unsigned nRequired, const Consensus::Params& consensusParams, bool useBitMask=false);
static void CheckBlockIndex(const Consensus::Params& consensusParams);

/** Constant stuff for coinbase transactions we create: */
CScript COINBASE_FLAGS;

const string strMessageMagic = "Bitcoin Signed Message:\n";

// Internal stuff
namespace {

    struct CBlockIndexWorkComparator
    {
        bool operator()(CBlockIndex *pa, CBlockIndex *pb) const {
            // First sort by most total work, ...
            if (pa->nChainWork > pb->nChainWork) return false;
            if (pa->nChainWork < pb->nChainWork) return true;

            // ... then by earliest time received, ...
            if (pa->nSequenceId < pb->nSequenceId) return false;
            if (pa->nSequenceId > pb->nSequenceId) return true;

            // Use pointer address as tie breaker (should only happen with blocks
            // loaded from disk, as those all have id 0).
            if (pa < pb) return false;
            if (pa > pb) return true;

            // Identical blocks.
            return false;
        }
    };

    CBlockIndex *pindexBestInvalid;

    /**
     * The set of all CBlockIndex entries with BLOCK_VALID_TRANSACTIONS (for itself and all ancestors) and
     * as good as our current tip or better. Entries may be failed, though, and pruning nodes may be
     * missing the data for the block.
     */
    set<CBlockIndex*, CBlockIndexWorkComparator> setBlockIndexCandidates;
    /** Number of nodes with fSyncStarted. */
    int nSyncStarted = 0;
    /** All pairs A->B, where A (or one of its ancestors) misses transactions, but B has transactions.
     * Pruned nodes may have entries where B is missing data.
     */
    multimap<CBlockIndex*, CBlockIndex*> mapBlocksUnlinked;

    CCriticalSection cs_LastBlockFile;
    std::vector<CBlockFileInfo> vinfoBlockFile;
    int nLastBlockFile = 0;
    /** Global flag to indicate we should check to see if there are
     *  block/undo files that should be deleted.  Set on startup
     *  or if we allocate more file space when we're in prune mode
     */
    bool fCheckForPruning = false;

    /**
     * Every received block is assigned a unique and increasing identifier, so we
     * know which one to give priority in case of a fork.
     */
    CCriticalSection cs_nBlockSequenceId;
    /** Blocks loaded from disk are assigned id 0, so start the counter at 1. */
    uint32_t nBlockSequenceId = 1;

    /**
     * Sources of received blocks, saved to be able to send them reject
     * messages or ban them when processing happens afterwards. Protected by
     * cs_main.
     */
    map<uint256, NodeId> mapBlockSource;

    /**
     * Filter for transactions that were recently rejected by
     * AcceptToMemoryPool. These are not rerequested until the chain tip
     * changes, at which point the entire filter is reset. Protected by
     * cs_main.
     *
     * Without this filter we'd be re-requesting txs from each of our peers,
     * increasing bandwidth consumption considerably. For instance, with 100
     * peers, half of which relay a tx we don't accept, that might be a 50x
     * bandwidth increase. A flooding attacker attempting to roll-over the
     * filter using minimum-sized, 60byte, transactions might manage to send
     * 1000/sec if we have fast peers, so we pick 120,000 to give our peers a
     * two minute window to send invs to us.
     *
     * Decreasing the false positive rate is fairly cheap, so we pick one in a
     * million to make it highly unlikely for users to have issues with this
     * filter.
     *
     * Memory used: 1.7MB
     */
    boost::scoped_ptr<CRollingBloomFilter> recentRejects;
    uint256 hashRecentRejectsChainTip;

    /** Blocks that are in flight, and that are in the queue to be downloaded. Protected by cs_main. */
    struct QueuedBlock {
        uint256 hash;
        CBlockIndex* pindex;     //!< Optional.
        bool fValidatedHeaders;  //!< Whether this block has validated headers at the time of request.
    };
    map<uint256, pair<NodeId, list<QueuedBlock>::iterator> > mapBlocksInFlight;

    /** Number of preferable block download peers. */
    int nPreferredDownload = 0;

    /** Dirty block index entries. */
    set<CBlockIndex*> setDirtyBlockIndex;

    /** Dirty block file entries. */
    set<int> setDirtyFileInfo;

    /** Number of peers from which we're downloading blocks. */
    int nPeersWithValidatedDownloads = 0;
} // anon namespace

//////////////////////////////////////////////////////////////////////////////
//
// Registration of network node signals.
//

namespace {

struct CBlockReject {
    unsigned char chRejectCode;
    string strRejectReason;
    uint256 hashBlock;
};

/**
 * Maintain validation-specific state about nodes, protected by cs_main, instead
 * by CNode's own locks. This simplifies asynchronous operation, where
 * processing of incoming data is done after the ProcessMessage call returns,
 * and we're no longer holding the node's locks.
 */
struct CNodeState {
    //! The peer's address
    CService address;
    //! Whether we have a fully established connection.
    bool fCurrentlyConnected;
    //! Accumulated misbehaviour score for this peer.
    int nMisbehavior;
    //! Whether this peer should be disconnected and banned (unless whitelisted).
    bool fShouldBan;
    //! String name of this peer (debugging/logging purposes).
    std::string name;
    //! List of asynchronously-determined block rejections to notify this peer about.
    std::vector<CBlockReject> rejects;
    //! The best known block we know this peer has announced.
    CBlockIndex *pindexBestKnownBlock;
    //! The hash of the last unknown block this peer has announced.
    uint256 hashLastUnknownBlock;
    //! The last full block we both have.
    CBlockIndex *pindexLastCommonBlock;
    //! The best header we have sent our peer.
    CBlockIndex *pindexBestHeaderSent;
    //! Whether we've started headers synchronization with this peer.
    bool fSyncStarted;
    //! Since when we're stalling block download progress (in microseconds), or 0.
    int64_t nStallingSince;
    list<QueuedBlock> vBlocksInFlight;
    //! When the first entry in vBlocksInFlight started downloading. Don't care when vBlocksInFlight is empty.
    int64_t nDownloadingSince;
    int nBlocksInFlight;
    int nBlocksInFlightValidHeaders;
    //! Whether we consider this a preferred download peer.
    bool fPreferredDownload;
    //! Whether this peer wants invs or headers (when possible) for block announcements.
    bool fPreferHeaders;

    CNodeState() {
        fCurrentlyConnected = false;
        nMisbehavior = 0;
        fShouldBan = false;
        pindexBestKnownBlock = NULL;
        hashLastUnknownBlock.SetNull();
        pindexLastCommonBlock = NULL;
        pindexBestHeaderSent = NULL;
        fSyncStarted = false;
        nStallingSince = 0;
        nDownloadingSince = 0;
        nBlocksInFlight = 0;
        nBlocksInFlightValidHeaders = 0;
        fPreferredDownload = false;
        fPreferHeaders = false;
    }
};

/** Map maintaining per-node state. Requires cs_main. */
map<NodeId, CNodeState> mapNodeState;

// Requires cs_main.
CNodeState *State(NodeId pnode) {
    map<NodeId, CNodeState>::iterator it = mapNodeState.find(pnode);
    if (it == mapNodeState.end())
        return NULL;
    return &it->second;
}

int GetHeight()
{
    LOCK(cs_main);
    return chainActive.Height();
}

void UpdatePreferredDownload(CNode* node, CNodeState* state)
{
    nPreferredDownload -= state->fPreferredDownload;

    // Whether this node should be marked as a preferred download node.
    state->fPreferredDownload = (!node->fInbound || node->fWhitelisted) && !node->fOneShot && !node->fClient;

    nPreferredDownload += state->fPreferredDownload;
}

void InitializeNode(NodeId nodeid, const CNode *pnode) {
    LOCK(cs_main);
    CNodeState &state = mapNodeState.insert(std::make_pair(nodeid, CNodeState())).first->second;
    state.name = pnode->addrName;
    state.address = pnode->addr;
}

void FinalizeNode(NodeId nodeid) {
    LOCK(cs_main);
    CNodeState *state = State(nodeid);

    if (state->fSyncStarted)
        nSyncStarted--;

    if (state->nMisbehavior == 0 && state->fCurrentlyConnected) {
        AddressCurrentlyConnected(state->address);
    }

    BOOST_FOREACH(const QueuedBlock& entry, state->vBlocksInFlight) {
        mapBlocksInFlight.erase(entry.hash);
    }
    nPreferredDownload -= state->fPreferredDownload;
    nPeersWithValidatedDownloads -= (state->nBlocksInFlightValidHeaders != 0);
    assert(nPeersWithValidatedDownloads >= 0);

    mapNodeState.erase(nodeid);

    if (mapNodeState.empty()) {
        // Do a consistency check after the last peer is removed.
        assert(mapBlocksInFlight.empty());
        assert(nPreferredDownload == 0);
        assert(nPeersWithValidatedDownloads == 0);
    }
}

// Requires cs_main.
// Returns a bool indicating whether we requested this block.
bool MarkBlockAsReceived(const uint256& hash) {
    map<uint256, pair<NodeId, list<QueuedBlock>::iterator> >::iterator itInFlight = mapBlocksInFlight.find(hash);
    if (itInFlight != mapBlocksInFlight.end()) {
        int64_t getdataTime = itInFlight->second.second->nTime;
        int64_t now = GetTimeMicros();
        LogPrint("thin", "Received block %s in %.2f seconds\n", hash.ToString(), (now - getdataTime) / 1000000.0);
        CNodeState *state = State(itInFlight->second.first);
        state->nBlocksInFlightValidHeaders -= itInFlight->second.second->fValidatedHeaders;
        if (state->nBlocksInFlightValidHeaders == 0 && itInFlight->second.second->fValidatedHeaders) {
            // Last validated block on the queue was received.
            nPeersWithValidatedDownloads--;
        }
        if (state->vBlocksInFlight.begin() == itInFlight->second.second) {
            // First block on the queue was received, update the start download time for the next one
            state->nDownloadingSince = std::max(state->nDownloadingSince, GetTimeMicros());
        }
        state->vBlocksInFlight.erase(itInFlight->second.second);
        state->nBlocksInFlight--;
        state->nStallingSince = 0;
        mapBlocksInFlight.erase(itInFlight);
        return true;
    }
    return false;
}

// Requires cs_main.
void MarkBlockAsInFlight(NodeId nodeid, const uint256& hash, const Consensus::Params& consensusParams, CBlockIndex *pindex = NULL) {
    CNodeState *state = State(nodeid);
    assert(state != NULL);

    // Make sure it's not listed somewhere already.
    MarkBlockAsReceived(hash);

    QueuedBlock newentry = {hash, pindex, pindex != NULL};
    list<QueuedBlock>::iterator it = state->vBlocksInFlight.insert(state->vBlocksInFlight.end(), newentry);
    state->nBlocksInFlight++;
    state->nBlocksInFlightValidHeaders += newentry.fValidatedHeaders;
    if (state->nBlocksInFlight == 1) {
        // We're starting a block download (batch) from this peer.
        state->nDownloadingSince = GetTimeMicros();
    }
    if (state->nBlocksInFlightValidHeaders == 1 && pindex != NULL) {
        nPeersWithValidatedDownloads++;
    }
    mapBlocksInFlight[hash] = std::make_pair(nodeid, it);
}

/** Check whether the last unknown block a peer advertised is not yet known. */
void ProcessBlockAvailability(NodeId nodeid) {
    CNodeState *state = State(nodeid);
    assert(state != NULL);

    if (!state->hashLastUnknownBlock.IsNull()) {
        BlockMap::iterator itOld = mapBlockIndex.find(state->hashLastUnknownBlock);
        if (itOld != mapBlockIndex.end() && itOld->second->nChainWork > 0) {
            if (state->pindexBestKnownBlock == NULL || itOld->second->nChainWork >= state->pindexBestKnownBlock->nChainWork)
                state->pindexBestKnownBlock = itOld->second;
            state->hashLastUnknownBlock.SetNull();
        }
    }
}

/** Update tracking information about which blocks a peer is assumed to have. */
void UpdateBlockAvailability(NodeId nodeid, const uint256 &hash) {
    CNodeState *state = State(nodeid);
    assert(state != NULL);

    ProcessBlockAvailability(nodeid);

    BlockMap::iterator it = mapBlockIndex.find(hash);
    if (it != mapBlockIndex.end() && it->second->nChainWork > 0) {
        // An actually better block was announced.
        if (state->pindexBestKnownBlock == NULL || it->second->nChainWork >= state->pindexBestKnownBlock->nChainWork)
            state->pindexBestKnownBlock = it->second;
    } else {
        // An unknown block was announced; just assume that the latest one is the best one.
        state->hashLastUnknownBlock = hash;
    }
}

// Requires cs_main
bool CanDirectFetch(const Consensus::Params &consensusParams)
{
    return chainActive.Tip()->GetBlockTime() > GetAdjustedTime() - consensusParams.nPowTargetSpacing * 20;
}

// Requires cs_main
bool PeerHasHeader(CNodeState *state, CBlockIndex *pindex)
{
    if (state->pindexBestKnownBlock && pindex == state->pindexBestKnownBlock->GetAncestor(pindex->nHeight))
        return true;
    if (state->pindexBestHeaderSent && pindex == state->pindexBestHeaderSent->GetAncestor(pindex->nHeight))
        return true;
    return false;
}

/** Find the last common ancestor two blocks have.
 *  Both pa and pb must be non-NULL. */
CBlockIndex* LastCommonAncestor(CBlockIndex* pa, CBlockIndex* pb) {
    if (pa->nHeight > pb->nHeight) {
        pa = pa->GetAncestor(pb->nHeight);
    } else if (pb->nHeight > pa->nHeight) {
        pb = pb->GetAncestor(pa->nHeight);
    }

    while (pa != pb && pa && pb) {
        pa = pa->pprev;
        pb = pb->pprev;
    }

    // Eventually all chain branches meet at the genesis block.
    assert(pa == pb);
    return pa;
}

/** Update pindexLastCommonBlock and add not-in-flight missing successors to vBlocks, until it has
 *  at most count entries. */
void FindNextBlocksToDownload(NodeId nodeid, unsigned int count, std::vector<CBlockIndex*>& vBlocks, NodeId& nodeStaller) {
    if (count == 0)
        return;

    vBlocks.reserve(vBlocks.size() + count);
    CNodeState *state = State(nodeid);
    assert(state != NULL);

    // Make sure pindexBestKnownBlock is up to date, we'll need it.
    ProcessBlockAvailability(nodeid);

    if (state->pindexBestKnownBlock == NULL || state->pindexBestKnownBlock->nChainWork < chainActive.Tip()->nChainWork) {
        // This peer has nothing interesting.
        return;
    }

    if (state->pindexLastCommonBlock == NULL) {
        // Bootstrap quickly by guessing a parent of our best tip is the forking point.
        // Guessing wrong in either direction is not a problem.
        state->pindexLastCommonBlock = chainActive[std::min(state->pindexBestKnownBlock->nHeight, chainActive.Height())];
    }

    // If the peer reorganized, our previous pindexLastCommonBlock may not be an ancestor
    // of its current tip anymore. Go back enough to fix that.
    state->pindexLastCommonBlock = LastCommonAncestor(state->pindexLastCommonBlock, state->pindexBestKnownBlock);
    if (state->pindexLastCommonBlock == state->pindexBestKnownBlock)
        return;

    std::vector<CBlockIndex*> vToFetch;
    CBlockIndex *pindexWalk = state->pindexLastCommonBlock;
    // Never fetch further than the best block we know the peer has, or more than BLOCK_DOWNLOAD_WINDOW + 1 beyond the last
    // linked block we have in common with this peer. The +1 is so we can detect stalling, namely if we would be able to
    // download that next block if the window were 1 larger.
    int nWindowEnd = state->pindexLastCommonBlock->nHeight + BLOCK_DOWNLOAD_WINDOW;
    int nMaxHeight = std::min<int>(state->pindexBestKnownBlock->nHeight, nWindowEnd + 1);
    NodeId waitingfor = -1;
    while (pindexWalk->nHeight < nMaxHeight) {
        // Read up to 128 (or more, if more blocks than that are needed) successors of pindexWalk (towards
        // pindexBestKnownBlock) into vToFetch. We fetch 128, because CBlockIndex::GetAncestor may be as expensive
        // as iterating over ~100 CBlockIndex* entries anyway.
        int nToFetch = std::min(nMaxHeight - pindexWalk->nHeight, std::max<int>(count - vBlocks.size(), 128));
        vToFetch.resize(nToFetch);
        pindexWalk = state->pindexBestKnownBlock->GetAncestor(pindexWalk->nHeight + nToFetch);
        vToFetch[nToFetch - 1] = pindexWalk;
        for (unsigned int i = nToFetch - 1; i > 0; i--) {
            vToFetch[i - 1] = vToFetch[i]->pprev;
        }

        // Iterate over those blocks in vToFetch (in forward direction), adding the ones that
        // are not yet downloaded and not in flight to vBlocks. In the mean time, update
        // pindexLastCommonBlock as long as all ancestors are already downloaded, or if it's
        // already part of our chain (and therefore don't need it even if pruned).
        BOOST_FOREACH(CBlockIndex* pindex, vToFetch) {
            if (!pindex->IsValid(BLOCK_VALID_TREE)) {
                // We consider the chain that this peer is on invalid.
                return;
            }
            if (pindex->nStatus & BLOCK_HAVE_DATA || chainActive.Contains(pindex)) {
                if (pindex->nChainTx)
                    state->pindexLastCommonBlock = pindex;
            } else if (mapBlocksInFlight.count(pindex->GetBlockHash()) == 0) {
                // The block is not already downloaded, and not yet in flight.
                if (pindex->nHeight > nWindowEnd) {
                    // We reached the end of the window.
                    if (vBlocks.size() == 0 && waitingfor != nodeid) {
                        // We aren't able to fetch anything, but we would be if the download window was one larger.
                        nodeStaller = waitingfor;
                    }
                    return;
                }
                vBlocks.push_back(pindex);
                if (vBlocks.size() == count) {
                    return;
                }
            } else if (waitingfor == -1) {
                // This is the first already-in-flight block.
                waitingfor = mapBlocksInFlight[pindex->GetBlockHash()].first;
            }
        }
    }
}

} // anon namespace

bool GetNodeStateStats(NodeId nodeid, CNodeStateStats &stats) {
    LOCK(cs_main);
    CNodeState *state = State(nodeid);
    if (state == NULL)
        return false;
    stats.nMisbehavior = state->nMisbehavior;
    stats.nSyncHeight = state->pindexBestKnownBlock ? state->pindexBestKnownBlock->nHeight : -1;
    stats.nCommonHeight = state->pindexLastCommonBlock ? state->pindexLastCommonBlock->nHeight : -1;
    BOOST_FOREACH(const QueuedBlock& queue, state->vBlocksInFlight) {
        if (queue.pindex)
            stats.vHeightInFlight.push_back(queue.pindex->nHeight);
    }
    return true;
}

void RegisterNodeSignals(CNodeSignals& nodeSignals)
{
    nodeSignals.GetHeight.connect(&GetHeight);
    nodeSignals.ProcessMessages.connect(&ProcessMessages);
    nodeSignals.SendMessages.connect(&SendMessages);
    nodeSignals.InitializeNode.connect(&InitializeNode);
    nodeSignals.FinalizeNode.connect(&FinalizeNode);
}

void UnregisterNodeSignals(CNodeSignals& nodeSignals)
{
    nodeSignals.GetHeight.disconnect(&GetHeight);
    nodeSignals.ProcessMessages.disconnect(&ProcessMessages);
    nodeSignals.SendMessages.disconnect(&SendMessages);
    nodeSignals.InitializeNode.disconnect(&InitializeNode);
    nodeSignals.FinalizeNode.disconnect(&FinalizeNode);
}

CBlockIndex* FindForkInGlobalIndex(const CChain& chain, const CBlockLocator& locator)
{
    // Find the first block the caller has in the main chain
    BOOST_FOREACH(const uint256& hash, locator.vHave) {
        BlockMap::iterator mi = mapBlockIndex.find(hash);
        if (mi != mapBlockIndex.end())
        {
            CBlockIndex* pindex = (*mi).second;
            if (chain.Contains(pindex))
                return pindex;
        }
    }
    return chain.Genesis();
}

CCoinsViewCache *pcoinsTip = NULL;
CBlockTreeDB *pblocktree = NULL;

//////////////////////////////////////////////////////////////////////////////
//
// mapOrphanTransactions
//

bool AddOrphanTx(const CTransaction& tx, NodeId peer) EXCLUSIVE_LOCKS_REQUIRED(cs_main)
{
    uint256 hash = tx.GetHash();
    if (mapOrphanTransactions.count(hash))
        return false;

    // Ignore big transactions, to avoid a
    // send-big-orphans memory exhaustion attack. If a peer has a legitimate
    // large transaction with a missing parent then we assume
    // it will rebroadcast it later, after the parent transaction(s)
    // have been mined or received.
    // 10,000 orphans, each of which is at most 5,000 bytes big is
    // at most 500 megabytes of orphans:
    unsigned int sz = tx.GetSerializeSize(SER_NETWORK, CTransaction::CURRENT_VERSION);
    if (sz > 5000)
    {
        LogPrint("mempool", "ignoring large orphan tx (size: %u, hash: %s)\n", sz, hash.ToString());
        return false;
    }

    mapOrphanTransactions[hash].tx = tx;
    mapOrphanTransactions[hash].fromPeer = peer;
    BOOST_FOREACH(const CTxIn& txin, tx.vin)
        mapOrphanTransactionsByPrev[txin.prevout.hash].insert(hash);

    LogPrint("mempool", "stored orphan tx %s (mapsz %u prevsz %u)\n", hash.ToString(),
             mapOrphanTransactions.size(), mapOrphanTransactionsByPrev.size());
    return true;
}

void static EraseOrphanTx(uint256 hash) EXCLUSIVE_LOCKS_REQUIRED(cs_main)
{
    map<uint256, COrphanTx>::iterator it = mapOrphanTransactions.find(hash);
    if (it == mapOrphanTransactions.end())
        return;
    BOOST_FOREACH(const CTxIn& txin, it->second.tx.vin)
    {
        map<uint256, set<uint256> >::iterator itPrev = mapOrphanTransactionsByPrev.find(txin.prevout.hash);
        if (itPrev == mapOrphanTransactionsByPrev.end())
            continue;
        itPrev->second.erase(hash);
        if (itPrev->second.empty())
            mapOrphanTransactionsByPrev.erase(itPrev);
    }
    mapOrphanTransactions.erase(it);
}

void EraseOrphansFor(NodeId peer)
{
    int nErased = 0;
    map<uint256, COrphanTx>::iterator iter = mapOrphanTransactions.begin();
    while (iter != mapOrphanTransactions.end())
    {
        map<uint256, COrphanTx>::iterator maybeErase = iter++; // increment to avoid iterator becoming invalid
        if (maybeErase->second.fromPeer == peer)
        {
            EraseOrphanTx(maybeErase->second.tx.GetHash());
            ++nErased;
        }
    }
    if (nErased > 0) LogPrint("mempool", "Erased %d orphan tx from peer %d\n", nErased, peer);
}


unsigned int LimitOrphanTxSize(unsigned int nMaxOrphans) EXCLUSIVE_LOCKS_REQUIRED(cs_main)
{
    unsigned int nEvicted = 0;
    while (mapOrphanTransactions.size() > nMaxOrphans)
    {
        // Evict a random orphan:
        uint256 randomhash = GetRandHash();
        map<uint256, COrphanTx>::iterator it = mapOrphanTransactions.lower_bound(randomhash);
        if (it == mapOrphanTransactions.end())
            it = mapOrphanTransactions.begin();
        EraseOrphanTx(it->first);
        ++nEvicted;
    }
    return nEvicted;
}

bool IsFinalTx(const CTransaction &tx, int nBlockHeight, int64_t nBlockTime)
{
    if (tx.nLockTime == 0)
        return true;
    if ((int64_t)tx.nLockTime < ((int64_t)tx.nLockTime < LOCKTIME_THRESHOLD ? (int64_t)nBlockHeight : nBlockTime))
        return true;
    BOOST_FOREACH(const CTxIn& txin, tx.vin) {
        if (!(txin.nSequence == CTxIn::SEQUENCE_FINAL))
            return false;
    }
    return true;
}

bool CheckFinalTx(const CTransaction &tx, int flags)
{
    AssertLockHeld(cs_main);

    // By convention a negative value for flags indicates that the
    // current network-enforced consensus rules should be used. In
    // a future soft-fork scenario that would mean checking which
    // rules would be enforced for the next block and setting the
    // appropriate flags. At the present time no soft-forks are
    // scheduled, so no flags are set.
    flags = std::max(flags, 0);

    // CheckFinalTx() uses chainActive.Height()+1 to evaluate
    // nLockTime because when IsFinalTx() is called within
    // CBlock::AcceptBlock(), the height of the block *being*
    // evaluated is what is used. Thus if we want to know if a
    // transaction can be part of the *next* block, we need to call
    // IsFinalTx() with one more than chainActive.Height().
    const int nBlockHeight = chainActive.Height() + 1;

    // BIP113 will require that time-locked transactions have nLockTime set to
    // less than the median time of the previous block they're contained in.
    // When the next block is created its previous block will be the current
    // chain tip, so we use that to calculate the median time passed to
    // IsFinalTx() if LOCKTIME_MEDIAN_TIME_PAST is set.
    const int64_t nBlockTime = (flags & LOCKTIME_MEDIAN_TIME_PAST)
                             ? chainActive.Tip()->GetMedianTimePast()
                             : GetAdjustedTime();

    return IsFinalTx(tx, nBlockHeight, nBlockTime);
}

/**
 * Calculates the block height and previous block's median time past at
 * which the transaction will be considered final in the context of BIP 68.
 * Also removes from the vector of input heights any entries which did not
 * correspond to sequence locked inputs as they do not affect the calculation.
 */
static std::pair<int, int64_t> CalculateSequenceLocks(const CTransaction &tx, int flags, std::vector<int>* prevHeights, const CBlockIndex& block)
{
    assert(prevHeights->size() == tx.vin.size());

    // Will be set to the equivalent height- and time-based nLockTime
    // values that would be necessary to satisfy all relative lock-
    // time constraints given our view of block chain history.
    // The semantics of nLockTime are the last invalid height/time, so
    // use -1 to have the effect of any height or time being valid.
    int nMinHeight = -1;
    int64_t nMinTime = -1;

    // tx.nVersion is signed integer so requires cast to unsigned otherwise
    // we would be doing a signed comparison and half the range of nVersion
    // wouldn't support BIP 68.
    bool fEnforceBIP68 = static_cast<uint32_t>(tx.nVersion) >= 2
                      && flags & LOCKTIME_VERIFY_SEQUENCE;

    // Do not enforce sequence numbers as a relative lock time
    // unless we have been instructed to
    if (!fEnforceBIP68) {
        return std::make_pair(nMinHeight, nMinTime);
    }

    for (size_t txinIndex = 0; txinIndex < tx.vin.size(); txinIndex++) {
        const CTxIn& txin = tx.vin[txinIndex];

        // Sequence numbers with the most significant bit set are not
        // treated as relative lock-times, nor are they given any
        // consensus-enforced meaning at this point.
        if (txin.nSequence & CTxIn::SEQUENCE_LOCKTIME_DISABLE_FLAG) {
            // The height of this input is not relevant for sequence locks
            (*prevHeights)[txinIndex] = 0;
            continue;
        }

        int nCoinHeight = (*prevHeights)[txinIndex];

        if (txin.nSequence & CTxIn::SEQUENCE_LOCKTIME_TYPE_FLAG) {
            int64_t nCoinTime = block.GetAncestor(std::max(nCoinHeight-1, 0))->GetMedianTimePast();
            // NOTE: Subtract 1 to maintain nLockTime semantics
            // BIP 68 relative lock times have the semantics of calculating
            // the first block or time at which the transaction would be
            // valid. When calculating the effective block time or height
            // for the entire transaction, we switch to using the
            // semantics of nLockTime which is the last invalid block
            // time or height.  Thus we subtract 1 from the calculated
            // time or height.

            // Time-based relative lock-times are measured from the
            // smallest allowed timestamp of the block containing the
            // txout being spent, which is the median time past of the
            // block prior.
            nMinTime = std::max(nMinTime, nCoinTime + (int64_t)((txin.nSequence & CTxIn::SEQUENCE_LOCKTIME_MASK) << CTxIn::SEQUENCE_LOCKTIME_GRANULARITY) - 1);
        } else {
            nMinHeight = std::max(nMinHeight, nCoinHeight + (int)(txin.nSequence & CTxIn::SEQUENCE_LOCKTIME_MASK) - 1);
        }
    }

    return std::make_pair(nMinHeight, nMinTime);
}

static bool EvaluateSequenceLocks(const CBlockIndex& block, std::pair<int, int64_t> lockPair)
{
    assert(block.pprev);
    int64_t nBlockTime = block.pprev->GetMedianTimePast();
    if (lockPair.first >= block.nHeight || lockPair.second >= nBlockTime)
        return false;

    return true;
}

bool SequenceLocks(const CTransaction &tx, int flags, std::vector<int>* prevHeights, const CBlockIndex& block)
{
    return EvaluateSequenceLocks(block, CalculateSequenceLocks(tx, flags, prevHeights, block));
}

bool TestLockPointValidity(const LockPoints* lp)
{
    AssertLockHeld(cs_main);
    assert(lp);
    // If there are relative lock times then the maxInputBlock will be set
    // If there are no relative lock times, the LockPoints don't depend on the chain
    if (lp->maxInputBlock) {
        // Check whether chainActive is an extension of the block at which the LockPoints
        // calculation was valid.  If not LockPoints are no longer valid
        if (!chainActive.Contains(lp->maxInputBlock)) {
            return false;
        }
    }

    // LockPoints still valid
    return true;
}

bool CheckSequenceLocks(const CTransaction &tx, int flags, LockPoints* lp, bool useExistingLockPoints)
{
    AssertLockHeld(cs_main);
    AssertLockHeld(mempool.cs);

    CBlockIndex* tip = chainActive.Tip();
    CBlockIndex index;
    index.pprev = tip;
    // CheckSequenceLocks() uses chainActive.Height()+1 to evaluate
    // height based locks because when SequenceLocks() is called within
    // ConnectBlock(), the height of the block *being*
    // evaluated is what is used.
    // Thus if we want to know if a transaction can be part of the
    // *next* block, we need to use one more than chainActive.Height()
    index.nHeight = tip->nHeight + 1;

    std::pair<int, int64_t> lockPair;
    if (useExistingLockPoints) {
        assert(lp);
        lockPair.first = lp->height;
        lockPair.second = lp->time;
    }
    else {
        // pcoinsTip contains the UTXO set for chainActive.Tip()
        CCoinsViewMemPool viewMemPool(pcoinsTip, mempool);
        std::vector<int> prevheights;
        prevheights.resize(tx.vin.size());
        for (size_t txinIndex = 0; txinIndex < tx.vin.size(); txinIndex++) {
            const CTxIn& txin = tx.vin[txinIndex];
            CCoins coins;
            if (!viewMemPool.GetCoins(txin.prevout.hash, coins)) {
                return error("%s: Missing input", __func__);
            }
            if (coins.nHeight == MEMPOOL_HEIGHT) {
                // Assume all mempool transaction confirm in the next block
                prevheights[txinIndex] = tip->nHeight + 1;
            } else {
                prevheights[txinIndex] = coins.nHeight;
            }
        }
        lockPair = CalculateSequenceLocks(tx, flags, &prevheights, index);
        if (lp) {
            lp->height = lockPair.first;
            lp->time = lockPair.second;
            // Also store the hash of the block with the highest height of
            // all the blocks which have sequence locked prevouts.
            // This hash needs to still be on the chain
            // for these LockPoint calculations to be valid
            // Note: It is impossible to correctly calculate a maxInputBlock
            // if any of the sequence locked inputs depend on unconfirmed txs,
            // except in the special case where the relative lock time/height
            // is 0, which is equivalent to no sequence lock. Since we assume
            // input height of tip+1 for mempool txs and test the resulting
            // lockPair from CalculateSequenceLocks against tip+1.  We know
            // EvaluateSequenceLocks will fail if there was a non-zero sequence
            // lock on a mempool input, so we can use the return value of
            // CheckSequenceLocks to indicate the LockPoints validity
            int maxInputHeight = 0;
            BOOST_FOREACH(int height, prevheights) {
                // Can ignore mempool inputs since we'll fail if they had non-zero locks
                if (height != tip->nHeight+1) {
                    maxInputHeight = std::max(maxInputHeight, height);
                }
            }
            lp->maxInputBlock = tip->GetAncestor(maxInputHeight);
        }
    }
    return EvaluateSequenceLocks(index, lockPair);
}


unsigned int GetLegacySigOpCount(const CTransaction& tx)
{
    unsigned int nSigOps = 0;
    BOOST_FOREACH(const CTxIn& txin, tx.vin)
    {
        nSigOps += txin.scriptSig.GetSigOpCount(false);
    }
    BOOST_FOREACH(const CTxOut& txout, tx.vout)
    {
        nSigOps += txout.scriptPubKey.GetSigOpCount(false);
    }
    return nSigOps;
}

unsigned int GetP2SHSigOpCount(const CTransaction& tx, const CCoinsViewCache& inputs)
{
    if (tx.IsCoinBase())
        return 0;

    unsigned int nSigOps = 0;
    for (unsigned int i = 0; i < tx.vin.size(); i++)
    {
        const CTxOut &prevout = inputs.GetOutputFor(tx.vin[i]);
        if (prevout.scriptPubKey.IsPayToScriptHash())
            nSigOps += prevout.scriptPubKey.GetSigOpCount(tx.vin[i].scriptSig);
    }
    return nSigOps;
}








bool CheckTransaction(const CTransaction& tx, CValidationState &state)
{
    // Basic checks that don't depend on any context
    if (tx.vin.empty())
        return state.DoS(10, false, REJECT_INVALID, "bad-txns-vin-empty");
    if (tx.vout.empty())
        return state.DoS(10, false, REJECT_INVALID, "bad-txns-vout-empty");
    // Size limits
    if (::GetSerializeSize(tx, SER_NETWORK, PROTOCOL_VERSION) > MAX_BLOCK_SIZE)
        return state.DoS(100, false, REJECT_INVALID, "bad-txns-oversize");

    // Check for negative or overflow output values
    CAmount nValueOut = 0;
    BOOST_FOREACH(const CTxOut& txout, tx.vout)
    {
        if (txout.nValue < 0)
            return state.DoS(100, false, REJECT_INVALID, "bad-txns-vout-negative");
        if (txout.nValue > MAX_MONEY)
            return state.DoS(100, false, REJECT_INVALID, "bad-txns-vout-toolarge");
        nValueOut += txout.nValue;
        if (!MoneyRange(nValueOut))
            return state.DoS(100, false, REJECT_INVALID, "bad-txns-txouttotal-toolarge");
    }

    // Check for duplicate inputs
    set<COutPoint> vInOutPoints;
    BOOST_FOREACH(const CTxIn& txin, tx.vin)
    {
        if (vInOutPoints.count(txin.prevout))
            return state.DoS(100, false, REJECT_INVALID, "bad-txns-inputs-duplicate");
        vInOutPoints.insert(txin.prevout);
    }

    if (tx.IsCoinBase())
    {
        if (tx.vin[0].scriptSig.size() < 2 || tx.vin[0].scriptSig.size() > 100)
            return state.DoS(100, false, REJECT_INVALID, "bad-cb-length");
    }
    else
    {
        BOOST_FOREACH(const CTxIn& txin, tx.vin)
            if (txin.prevout.IsNull())
                return state.DoS(10, false, REJECT_INVALID, "bad-txns-prevout-null");
    }

    return true;
}

void LimitMempoolSize(CTxMemPool& pool, size_t limit, unsigned long age) {
    int expired = pool.Expire(GetTime() - age);
    if (expired != 0)
        LogPrint("mempool", "Expired %i transactions from the memory pool\n", expired);

    std::vector<uint256> vNoSpendsRemaining;
    pool.TrimToSize(limit, &vNoSpendsRemaining);
    BOOST_FOREACH(const uint256& removed, vNoSpendsRemaining)
        pcoinsTip->Uncache(removed);
}

/** Convert CValidationState to a human-readable message for logging */
std::string FormatStateMessage(const CValidationState &state)
{
    return strprintf("%s%s (code %i)",
        state.GetRejectReason(),
        state.GetDebugMessage().empty() ? "" : ", "+state.GetDebugMessage(),
        state.GetRejectCode());
}

bool AcceptToMemoryPoolWorker(CTxMemPool& pool, CValidationState &state, const CTransaction &tx, bool fLimitFree,
                              bool* pfMissingInputs, bool fOverrideMempoolLimit, bool fRejectAbsurdFee,
                              std::vector<uint256>& vHashTxnToUncache)
{
    AssertLockHeld(cs_main);
    if (pfMissingInputs)
        *pfMissingInputs = false;

    if (!CheckTransaction(tx, state))
        return false;

    // Coinbase is only valid in a block, not as a loose transaction
    if (tx.IsCoinBase())
        return state.DoS(100, false, REJECT_INVALID, "coinbase");

    // Rather not work on nonstandard transactions (unless -testnet/-regtest)
    string reason;
    if (fRequireStandard && !IsStandardTx(tx, reason))
        return state.DoS(0, false, REJECT_NONSTANDARD, reason);

    // Don't relay version 2 transactions until CSV is active, and we can be
    // sure that such transactions will be mined (unless we're on
    // -testnet/-regtest).
    const CChainParams& chainparams = Params();
    if (fRequireStandard && tx.nVersion >= 2 && VersionBitsTipState(chainparams.GetConsensus(), Consensus::DEPLOYMENT_CSV) != THRESHOLD_ACTIVE) {
        return state.DoS(0, false, REJECT_NONSTANDARD, "premature-version2-tx");
    }

    // Only accept nLockTime-using transactions that can be mined in the next
    // block; we don't want our mempool filled up with transactions that can't
    // be mined yet.
    if (!CheckFinalTx(tx, STANDARD_LOCKTIME_VERIFY_FLAGS))
        return state.DoS(0, false, REJECT_NONSTANDARD, "non-final");

    // is it already in the memory pool?
    uint256 hash = tx.GetHash();
    if (pool.exists(hash))
        return state.Invalid(false, REJECT_ALREADY_KNOWN, "txn-already-in-mempool");

    {
    LOCK(pool.cs); // protect pool.mapNextTx
    for (unsigned int i = 0; i < tx.vin.size(); i++)
    {
        COutPoint outpoint = tx.vin[i].prevout;
        if (pool.mapNextTx.count(outpoint))
        {
            // Disable replacement feature for now
            return state.Invalid(false, REJECT_CONFLICT, "txn-mempool-conflict");
        }
    }
    }

    {
        CCoinsView dummy;
        CCoinsViewCache view(&dummy);

        CAmount nValueIn = 0;
        LockPoints lp;
        {
        LOCK(pool.cs);
        CCoinsViewMemPool viewMemPool(pcoinsTip, pool);
        view.SetBackend(viewMemPool);

        // do we already have it?
        bool fHadTxInCache = pcoinsTip->HaveCoinsInCache(hash);
        if (view.HaveCoins(hash)) {
            if (!fHadTxInCache)
                vHashTxnToUncache.push_back(hash);
            return state.Invalid(false, REJECT_ALREADY_KNOWN, "txn-already-known");
        }

        // do all inputs exist?
        // Note that this does not check for the presence of actual outputs (see the next check for that),
        // and only helps with filling in pfMissingInputs (to determine missing vs spent).
        BOOST_FOREACH(const CTxIn txin, tx.vin) {
            if (!pcoinsTip->HaveCoinsInCache(txin.prevout.hash))
                vHashTxnToUncache.push_back(txin.prevout.hash);
            if (!view.HaveCoins(txin.prevout.hash)) {
                if (pfMissingInputs)
                    *pfMissingInputs = true;
                return false; // fMissingInputs and !state.IsInvalid() is used to detect this condition, don't set state.Invalid()
            }
        }

        // are the actual inputs available?
        if (!view.HaveInputs(tx))
            return state.Invalid(false, REJECT_DUPLICATE, "bad-txns-inputs-spent");

        // Bring the best block into scope
        view.GetBestBlock();

        nValueIn = view.GetValueIn(tx);

        // we have all inputs cached now, so switch back to dummy, so we don't need to keep lock on mempool
        view.SetBackend(dummy);

        // Only accept BIP68 sequence locked transactions that can be mined in the next
        // block; we don't want our mempool filled up with transactions that can't
        // be mined yet.
        // Must keep pool.cs for this unless we change CheckSequenceLocks to take a
        // CoinsViewCache instead of create its own
        if (!CheckSequenceLocks(tx, STANDARD_LOCKTIME_VERIFY_FLAGS, &lp))
            return state.DoS(0, false, REJECT_NONSTANDARD, "non-BIP68-final");
        }

        // Check for non-standard pay-to-script-hash in inputs
        if (fRequireStandard && !AreInputsStandard(tx, view))
            return state.Invalid(false, REJECT_NONSTANDARD, "bad-txns-nonstandard-inputs");

        unsigned int nSigOps = GetLegacySigOpCount(tx);
        nSigOps += GetP2SHSigOpCount(tx, view);

        CAmount nValueOut = tx.GetValueOut();
        CAmount nFees = nValueIn-nValueOut;
        // nModifiedFees includes any fee deltas from PrioritiseTransaction
        CAmount nModifiedFees = nFees;
        double nPriorityDummy = 0;
        pool.ApplyDeltas(hash, nPriorityDummy, nModifiedFees);

        CAmount inChainInputValue;
        double dPriority = view.GetPriority(tx, chainActive.Height(), inChainInputValue);

        // Keep track of transactions that spend a coinbase, which we re-scan
        // during reorgs to ensure COINBASE_MATURITY is still met.
        bool fSpendsCoinbase = false;
        BOOST_FOREACH(const CTxIn &txin, tx.vin) {
            const CCoins *coins = view.AccessCoins(txin.prevout.hash);
            if (coins->IsCoinBase()) {
                fSpendsCoinbase = true;
                break;
            }
        }

        CTxMemPoolEntry entry(tx, nFees, GetTime(), dPriority, chainActive.Height(), pool.HasNoInputsOf(tx), inChainInputValue, fSpendsCoinbase, nSigOps, lp);
        unsigned int nSize = entry.GetTxSize();

        // Check that the transaction doesn't have an excessive number of
        // sigops, making it impossible to mine. Since the coinbase transaction
        // itself can contain sigops MAX_STANDARD_TX_SIGOPS is less than
        // MAX_BLOCK_SIGOPS; we still consider this an invalid rather than
        // merely non-standard transaction.
        if ((nSigOps > MAX_STANDARD_TX_SIGOPS) || (nBytesPerSigOp && nSigOps > nSize / nBytesPerSigOp))
            return state.DoS(0, false, REJECT_NONSTANDARD, "bad-txns-too-many-sigops", false,
                strprintf("%d", nSigOps));

        CAmount mempoolRejectFee = pool.GetMinFee(GetArg("-maxmempool", DEFAULT_MAX_MEMPOOL_SIZE) * 1000000).GetFee(nSize);
        if (mempoolRejectFee > 0 && nModifiedFees < mempoolRejectFee) {
            return state.DoS(0, false, REJECT_INSUFFICIENTFEE, "mempool min fee not met", false, strprintf("%d < %d", nFees, mempoolRejectFee));
        } else if (GetBoolArg("-relaypriority", DEFAULT_RELAYPRIORITY) && nModifiedFees < ::minRelayTxFee.GetFee(nSize) && !AllowFree(entry.GetPriority(chainActive.Height() + 1))) {
            // Require that free transactions have sufficient priority to be mined in the next block.
            return state.DoS(0, false, REJECT_INSUFFICIENTFEE, "insufficient priority");
        }

        // Continuously rate-limit free (really, very-low-fee) transactions
        // This mitigates 'penny-flooding' -- sending thousands of free transactions just to
        // be annoying or make others' transactions take longer to confirm.
        if (fLimitFree && nModifiedFees < ::minRelayTxFee.GetFee(nSize))
        {
            static CCriticalSection csFreeLimiter;
            static double dFreeCount;
            static int64_t nLastTime;
            int64_t nNow = GetTime();

            LOCK(csFreeLimiter);

            // Use an exponentially decaying ~10-minute window:
            dFreeCount *= pow(1.0 - 1.0/600.0, (double)(nNow - nLastTime));
            nLastTime = nNow;
            // -limitfreerelay unit is thousand-bytes-per-minute
            // At default rate it would take over a month to fill 1GB
            if (dFreeCount >= GetArg("-limitfreerelay", DEFAULT_LIMITFREERELAY) * 10 * 1000)
                return state.DoS(0, false, REJECT_INSUFFICIENTFEE, "rate limited free transaction");
            LogPrint("mempool", "Rate limit dFreeCount: %g => %g\n", dFreeCount, dFreeCount+nSize);
            dFreeCount += nSize;
        }

        if (fRejectAbsurdFee && nFees > ::minRelayTxFee.GetFee(nSize) * 10000)
            return state.Invalid(false,
                REJECT_HIGHFEE, "absurdly-high-fee",
                strprintf("%d > %d", nFees, ::minRelayTxFee.GetFee(nSize) * 10000));

        // Calculate in-mempool ancestors, up to a limit.
        CTxMemPool::setEntries setAncestors;
        size_t nLimitAncestors = GetArg("-limitancestorcount", DEFAULT_ANCESTOR_LIMIT);
        size_t nLimitAncestorSize = GetArg("-limitancestorsize", DEFAULT_ANCESTOR_SIZE_LIMIT)*1000;
        size_t nLimitDescendants = GetArg("-limitdescendantcount", DEFAULT_DESCENDANT_LIMIT);
        size_t nLimitDescendantSize = GetArg("-limitdescendantsize", DEFAULT_DESCENDANT_SIZE_LIMIT)*1000;
        std::string errString;
        if (!pool.CalculateMemPoolAncestors(entry, setAncestors, nLimitAncestors, nLimitAncestorSize, nLimitDescendants, nLimitDescendantSize, errString)) {
            return state.DoS(0, false, REJECT_NONSTANDARD, "too-long-mempool-chain", false, errString);
        }

        // Check against previous transactions
        // This is done last to help prevent CPU exhaustion denial-of-service attacks.
        ValidationCostTracker costTracker(MAX_BLOCK_SIGOPS, MAX_BLOCK_SIGHASH);
        if (!CheckInputs(tx, state, view, true, STANDARD_SCRIPT_VERIFY_FLAGS, true, &costTracker))
        {
            return false;
        }
        // Reject transactions with very high signature-hash cost:
        uint64_t sighash_limit = (uint64_t)nSize * MAX_BLOCK_SIGHASH / MAX_BLOCK_SIZE;
        if (costTracker.GetSighashBytes() > sighash_limit)
        {
            return state.DoS(0,
                             error("AcceptToMemoryPool: too much signature hashing %s: %d > %d",
                                   hash.ToString(), costTracker.GetSighashBytes(), sighash_limit),
                             REJECT_NONSTANDARD, "bat-txns-too-many-sighash");
        }
        LogPrint("txcost", "txcost %s size: %d sigops: %d sighash: %d\n",
                 hash.ToString(), nSize, costTracker.GetSigOps(), costTracker.GetSighashBytes());

        // Check again against just the consensus-critical mandatory script
        // verification flags, in case of bugs in the standard flags that cause
        // transactions to pass as valid when they're actually invalid. For
        // instance the STRICTENC flag was incorrectly allowing certain
        // CHECKSIG NOT scripts to pass, even though they were invalid.
        //
        // There is a similar check in CreateNewBlock() to prevent creating
        // invalid blocks, however allowing such transactions into the mempool
        // can be exploited as a DoS attack.
        if (!CheckInputs(tx, state, view, true, MANDATORY_SCRIPT_VERIFY_FLAGS, true, NULL))
        {
            return error("%s: BUG! PLEASE REPORT THIS! ConnectInputs failed against MANDATORY but not STANDARD flags %s, %s",
                __func__, hash.ToString(), FormatStateMessage(state));
        }
        // Store transaction in memory
        pool.addUnchecked(hash, entry, setAncestors, !IsInitialBlockDownload());

        // trim mempool and check if tx was trimmed
        if (!fOverrideMempoolLimit) {
            LimitMempoolSize(pool, GetArg("-maxmempool", DEFAULT_MAX_MEMPOOL_SIZE) * 1000000, GetArg("-mempoolexpiry", DEFAULT_MEMPOOL_EXPIRY) * 60 * 60);
            if (!pool.exists(hash))
                return state.DoS(0, false, REJECT_INSUFFICIENTFEE, "mempool full");
        }
    }

    SyncWithWallets(tx, NULL);

    return true;
}

bool AcceptToMemoryPool(CTxMemPool& pool, CValidationState &state, const CTransaction &tx, bool fLimitFree,
                        bool* pfMissingInputs, bool fOverrideMempoolLimit, bool fRejectAbsurdFee)
{
    std::vector<uint256> vHashTxToUncache;
    bool res = AcceptToMemoryPoolWorker(pool, state, tx, fLimitFree, pfMissingInputs, fOverrideMempoolLimit, fRejectAbsurdFee, vHashTxToUncache);
    if (!res) {
        BOOST_FOREACH(const uint256& hashTx, vHashTxToUncache)
            pcoinsTip->Uncache(hashTx);
    }
    return res;
}

/** Return transaction in tx, and if it was found inside a block, its hash is placed in hashBlock */
bool GetTransaction(const uint256 &hash, CTransaction &txOut, const Consensus::Params& consensusParams, uint256 &hashBlock, bool fAllowSlow)
{
    CBlockIndex *pindexSlow = NULL;

    LOCK(cs_main);

    if (mempool.lookup(hash, txOut))
    {
        return true;
    }

    if (fTxIndex) {
        CDiskTxPos postx;
        if (pblocktree->ReadTxIndex(hash, postx)) {
            CAutoFile file(OpenBlockFile(postx, true), SER_DISK, CLIENT_VERSION);
            if (file.IsNull())
                return error("%s: OpenBlockFile failed", __func__);
            CBlockHeader header;
            try {
                file >> header;
                fseek(file.Get(), postx.nTxOffset, SEEK_CUR);
                file >> txOut;
            } catch (const std::exception& e) {
                return error("%s: Deserialize or I/O error - %s", __func__, e.what());
            }
            hashBlock = header.GetHash();
            if (txOut.GetHash() != hash)
                return error("%s: txid mismatch", __func__);
            return true;
        }
    }

    if (fAllowSlow) { // use coin database to locate block that contains transaction, and scan it
        int nHeight = -1;
        {
            CCoinsViewCache &view = *pcoinsTip;
            const CCoins* coins = view.AccessCoins(hash);
            if (coins)
                nHeight = coins->nHeight;
        }
        if (nHeight > 0)
            pindexSlow = chainActive[nHeight];
    }

    if (pindexSlow) {
        CBlock block;
        if (ReadBlockFromDisk(block, pindexSlow, consensusParams)) {
            BOOST_FOREACH(const CTransaction &tx, block.vtx) {
                if (tx.GetHash() == hash) {
                    txOut = tx;
                    hashBlock = pindexSlow->GetBlockHash();
                    return true;
                }
            }
        }
    }

    return false;
}






//////////////////////////////////////////////////////////////////////////////
//
// CBlock and CBlockIndex
//

bool WriteBlockToDisk(const CBlock& block, CDiskBlockPos& pos, const CMessageHeader::MessageStartChars& messageStart)
{
    // Open history file to append
    CAutoFile fileout(OpenBlockFile(pos), SER_DISK, CLIENT_VERSION);
    if (fileout.IsNull())
        return error("WriteBlockToDisk: OpenBlockFile failed");

    // Write index header
    unsigned int nSize = fileout.GetSerializeSize(block);
    fileout << FLATDATA(messageStart) << nSize;

    // Write block
    long fileOutPos = ftell(fileout.Get());
    if (fileOutPos < 0)
        return error("WriteBlockToDisk: ftell failed");
    pos.nPos = (unsigned int)fileOutPos;
    fileout << block;

    return true;
}

bool ReadBlockFromDisk(CBlock& block, const CDiskBlockPos& pos, const Consensus::Params& consensusParams)
{
    block.SetNull();

    // Open history file to read
    CAutoFile filein(OpenBlockFile(pos, true), SER_DISK, CLIENT_VERSION);
    if (filein.IsNull())
        return error("ReadBlockFromDisk: OpenBlockFile failed for %s", pos.ToString());

    // Read block
    try {
        filein >> block;
    }
    catch (const std::exception& e) {
        return error("%s: Deserialize or I/O error - %s at %s", __func__, e.what(), pos.ToString());
    }

    // Check the header
    if (!CheckProofOfWork(block.GetHash(), block.nBits, consensusParams))
        return error("ReadBlockFromDisk: Errors in block header at %s", pos.ToString());

    return true;
}

bool ReadBlockFromDisk(CBlock& block, const CBlockIndex* pindex, const Consensus::Params& consensusParams)
{
    if (!ReadBlockFromDisk(block, pindex->GetBlockPos(), consensusParams))
        return false;
    if (block.GetHash() != pindex->GetBlockHash())
        return error("ReadBlockFromDisk(CBlock&, CBlockIndex*): GetHash() doesn't match index for %s at %s",
                pindex->ToString(), pindex->GetBlockPos().ToString());
    return true;
}

CAmount GetBlockSubsidy(int nHeight, const Consensus::Params& consensusParams)
{
    int halvings = nHeight / consensusParams.nSubsidyHalvingInterval;
    // Force block reward to zero when right shift is undefined.
    if (halvings >= 64)
        return 0;

    CAmount nSubsidy = 50 * COIN;
    // Subsidy is cut in half every 210,000 blocks which will occur approximately every 4 years.
    nSubsidy >>= halvings;
    return nSubsidy;
}

bool IsInitialBlockDownload()
{
    const CChainParams& chainParams = Params();
    LOCK(cs_main);
    if (fImporting || fReindex)
        return true;
    if (fCheckpointsEnabled && chainActive.Height() < Checkpoints::GetTotalBlocksEstimate(chainParams.Checkpoints()))
        return true;
    static bool lockIBDState = false;
    if (lockIBDState)
        return false;
    bool state = (chainActive.Height() < pindexBestHeader->nHeight - 24 * 6 ||
            pindexBestHeader->GetBlockTime() < GetTime() - chainParams.MaxTipAge());
    if (!state)
        lockIBDState = true;
    return state;
}

bool fLargeWorkForkFound = false;
bool fLargeWorkInvalidChainFound = false;
CBlockIndex *pindexBestForkTip = NULL, *pindexBestForkBase = NULL;

void CheckForkWarningConditions()
{
    AssertLockHeld(cs_main);
    // Before we get past initial download, we cannot reliably alert about forks
    // (we assume we don't get stuck on a fork before the last checkpoint)
    if (IsInitialBlockDownload())
        return;

    // If our best fork is no longer within 72 blocks (+/- 12 hours if no one mines it)
    // of our head, drop it
    if (pindexBestForkTip && chainActive.Height() - pindexBestForkTip->nHeight >= 72)
        pindexBestForkTip = NULL;

    if (pindexBestForkTip || (pindexBestInvalid && pindexBestInvalid->nChainWork > chainActive.Tip()->nChainWork + (GetBlockProof(*chainActive.Tip()) * 6)))
    {
        if (!fLargeWorkForkFound && pindexBestForkBase)
        {
            std::string warning = std::string("'Warning: Large-work fork detected, forking after block ") +
                pindexBestForkBase->phashBlock->ToString() + std::string("'");
            CAlert::Notify(warning, true);
        }
        if (pindexBestForkTip && pindexBestForkBase)
        {
            LogPrintf("%s: Warning: Large valid fork found\n  forking the chain at height %d (%s)\n  lasting to height %d (%s).\nChain state database corruption likely.\n", __func__,
                   pindexBestForkBase->nHeight, pindexBestForkBase->phashBlock->ToString(),
                   pindexBestForkTip->nHeight, pindexBestForkTip->phashBlock->ToString());
            fLargeWorkForkFound = true;
        }
        else
        {
            LogPrintf("%s: Warning: Found invalid chain at least ~6 blocks longer than our best chain.\nChain state database corruption likely.\n", __func__);
            fLargeWorkInvalidChainFound = true;
        }
    }
    else
    {
        fLargeWorkForkFound = false;
        fLargeWorkInvalidChainFound = false;
    }
}

void CheckForkWarningConditionsOnNewFork(CBlockIndex* pindexNewForkTip)
{
    AssertLockHeld(cs_main);
    // If we are on a fork that is sufficiently large, set a warning flag
    CBlockIndex* pfork = pindexNewForkTip;
    CBlockIndex* plonger = chainActive.Tip();
    while (pfork && pfork != plonger)
    {
        while (plonger && plonger->nHeight > pfork->nHeight)
            plonger = plonger->pprev;
        if (pfork == plonger)
            break;
        pfork = pfork->pprev;
    }

    // We define a condition where we should warn the user about as a fork of at least 7 blocks
    // with a tip within 72 blocks (+/- 12 hours if no one mines it) of ours
    // We use 7 blocks rather arbitrarily as it represents just under 10% of sustained network
    // hash rate operating on the fork.
    // or a chain that is entirely longer than ours and invalid (note that this should be detected by both)
    // We define it this way because it allows us to only store the highest fork tip (+ base) which meets
    // the 7-block condition and from this always have the most-likely-to-cause-warning fork
    if (pfork && (!pindexBestForkTip || (pindexBestForkTip && pindexNewForkTip->nHeight > pindexBestForkTip->nHeight)) &&
            pindexNewForkTip->nChainWork - pfork->nChainWork > (GetBlockProof(*pfork) * 7) &&
            chainActive.Height() - pindexNewForkTip->nHeight < 72)
    {
        pindexBestForkTip = pindexNewForkTip;
        pindexBestForkBase = pfork;
    }

    CheckForkWarningConditions();
}

// Requires cs_main.
void Misbehaving(NodeId pnode, int howmuch)
{
    if (howmuch == 0)
        return;

    CNodeState *state = State(pnode);
    if (state == NULL)
        return;

    state->nMisbehavior += howmuch;
    int banscore = GetArg("-banscore", DEFAULT_BANSCORE_THRESHOLD);
    if (state->nMisbehavior >= banscore && state->nMisbehavior - howmuch < banscore)
    {
        LogPrintf("%s: %s (%d -> %d) BAN THRESHOLD EXCEEDED\n", __func__, state->name, state->nMisbehavior-howmuch, state->nMisbehavior);
        state->fShouldBan = true;
    } else
        LogPrintf("%s: %s (%d -> %d)\n", __func__, state->name, state->nMisbehavior-howmuch, state->nMisbehavior);
}

void static InvalidChainFound(CBlockIndex* pindexNew)
{
    if (!pindexBestInvalid || pindexNew->nChainWork > pindexBestInvalid->nChainWork)
        pindexBestInvalid = pindexNew;

    LogPrintf("%s: invalid block=%s  height=%d  log2_work=%.8g  date=%s\n", __func__,
      pindexNew->GetBlockHash().ToString(), pindexNew->nHeight,
      log(pindexNew->nChainWork.getdouble())/log(2.0), DateTimeStrFormat("%Y-%m-%d %H:%M:%S",
      pindexNew->GetBlockTime()));
    CBlockIndex *tip = chainActive.Tip();
    assert (tip);
    LogPrintf("%s:  current best=%s  height=%d  log2_work=%.8g  date=%s\n", __func__,
      tip->GetBlockHash().ToString(), chainActive.Height(), log(tip->nChainWork.getdouble())/log(2.0),
      DateTimeStrFormat("%Y-%m-%d %H:%M:%S", tip->GetBlockTime()));
    CheckForkWarningConditions();
}

void static InvalidBlockFound(CBlockIndex *pindex, const CValidationState &state) {
    int nDoS = 0;
    if (state.IsInvalid(nDoS)) {
        std::map<uint256, NodeId>::iterator it = mapBlockSource.find(pindex->GetBlockHash());
        if (it != mapBlockSource.end() && State(it->second)) {
            assert (state.GetRejectCode() < REJECT_INTERNAL); // Blocks are never rejected with internal reject codes
            CBlockReject reject = {(unsigned char)state.GetRejectCode(), state.GetRejectReason().substr(0, MAX_REJECT_MESSAGE_LENGTH), pindex->GetBlockHash()};
            State(it->second)->rejects.push_back(reject);
            if (nDoS > 0)
                Misbehaving(it->second, nDoS);
        }
    }
    if (!state.CorruptionPossible()) {
        pindex->nStatus |= BLOCK_FAILED_VALID;
        setDirtyBlockIndex.insert(pindex);
        setBlockIndexCandidates.erase(pindex);
        InvalidChainFound(pindex);
    }
}

void UpdateCoins(const CTransaction& tx, CValidationState &state, CCoinsViewCache &inputs, CTxUndo &txundo, int nHeight)
{
    // mark inputs spent
    if (!tx.IsCoinBase()) {
        txundo.vprevout.reserve(tx.vin.size());
        BOOST_FOREACH(const CTxIn &txin, tx.vin) {
            CCoinsModifier coins = inputs.ModifyCoins(txin.prevout.hash);
            unsigned nPos = txin.prevout.n;

            if (nPos >= coins->vout.size() || coins->vout[nPos].IsNull())
                assert(false);
            // mark an outpoint spent, and construct undo information
            txundo.vprevout.push_back(CTxInUndo(coins->vout[nPos]));
            coins->Spend(nPos);
            if (coins->vout.size() == 0) {
                CTxInUndo& undo = txundo.vprevout.back();
                undo.nHeight = coins->nHeight;
                undo.fCoinBase = coins->fCoinBase;
                undo.nVersion = coins->nVersion;
            }
        }
        // add outputs
        inputs.ModifyNewCoins(tx.GetHash())->FromTx(tx, nHeight);
    }
    else {
        // add outputs for coinbase tx
        // In this case call the full ModifyCoins which will do a database
        // lookup to be sure the coins do not already exist otherwise we do not
        // know whether to mark them fresh or not.  We want the duplicate coinbases
        // before BIP30 to still be properly overwritten.
        inputs.ModifyCoins(tx.GetHash())->FromTx(tx, nHeight);
    }
}

void UpdateCoins(const CTransaction& tx, CValidationState &state, CCoinsViewCache &inputs, int nHeight)
{
    CTxUndo txundo;
    UpdateCoins(tx, state, inputs, txundo, nHeight);
}

bool CScriptCheck::operator()() {
    if (costTracker && !costTracker->IsWithinLimits())
        return false; // Don't do any more checks if already past limits

    const CScript &scriptSig = ptxTo->vin[nIn].scriptSig;
    CachingTransactionSignatureChecker checker(ptxTo, nIn, cacheStore);
    if (!VerifyScript(scriptSig, scriptPubKey, nFlags, checker, &error)) {
        return false;
    }
    if (costTracker) {
        if (!costTracker->Update(ptxTo->GetHash(), checker.GetNumSigops(), checker.GetBytesHashed()))
           return ::error("CScriptCheck(): %s:%d sigop and/or sighash byte limit exceeded",
                           ptxTo->GetHash().ToString(), nIn);
    }
    return true;
}

int GetSpendHeight(const CCoinsViewCache& inputs)
{
    LOCK(cs_main);
    CBlockIndex* pindexPrev = mapBlockIndex.find(inputs.GetBestBlock())->second;
    return pindexPrev->nHeight + 1;
}

namespace Consensus {
bool CheckTxInputs(const CTransaction& tx, CValidationState& state, const CCoinsViewCache& inputs, int nSpendHeight)
{
        // This doesn't trigger the DoS code on purpose; if it did, it would make it easier
        // for an attacker to attempt to split the network.
        if (!inputs.HaveInputs(tx))
            return state.Invalid(false, 0, "", "Inputs unavailable");

        CAmount nValueIn = 0;
        CAmount nFees = 0;
        for (unsigned int i = 0; i < tx.vin.size(); i++)
        {
            const COutPoint &prevout = tx.vin[i].prevout;
            const CCoins *coins = inputs.AccessCoins(prevout.hash);
            assert(coins);

            // If prev is coinbase, check that it's matured
            if (coins->IsCoinBase()) {
                if (nSpendHeight - coins->nHeight < COINBASE_MATURITY)
                    return state.Invalid(false,
                        REJECT_INVALID, "bad-txns-premature-spend-of-coinbase",
                        strprintf("tried to spend coinbase at depth %d", nSpendHeight - coins->nHeight));
            }

            // Check for negative or overflow input values
            nValueIn += coins->vout[prevout.n].nValue;
            if (!MoneyRange(coins->vout[prevout.n].nValue) || !MoneyRange(nValueIn))
                return state.DoS(100, false, REJECT_INVALID, "bad-txns-inputvalues-outofrange");

        }

        if (nValueIn < tx.GetValueOut())
            return state.DoS(100, false, REJECT_INVALID, "bad-txns-in-belowout", false,
                strprintf("value in (%s) < value out (%s)", FormatMoney(nValueIn), FormatMoney(tx.GetValueOut())));

        // Tally transaction fees
        CAmount nTxFee = nValueIn - tx.GetValueOut();
        if (nTxFee < 0)
            return state.DoS(100, false, REJECT_INVALID, "bad-txns-fee-negative");
        nFees += nTxFee;
        if (!MoneyRange(nFees))
            return state.DoS(100, false, REJECT_INVALID, "bad-txns-fee-outofrange");
    return true;
}
}// namespace Consensus

bool CheckInputs(const CTransaction& tx, CValidationState &state, const CCoinsViewCache &inputs, bool fScriptChecks, unsigned int flags, bool cacheStore, ValidationCostTracker* costTracker, std::vector<CScriptCheck> *pvChecks)
{
    if (!tx.IsCoinBase())
    {
        if (!Consensus::CheckTxInputs(tx, state, inputs, GetSpendHeight(inputs)))
            return false;

        if (pvChecks)
            pvChecks->reserve(tx.vin.size());

        // The first loop above does all the inexpensive checks.
        // Only if ALL inputs pass do we perform expensive ECDSA signature checks.
        // Helps prevent CPU exhaustion attacks.

        // Skip ECDSA signature verification when connecting blocks
        // before the last block chain checkpoint. This is safe because block merkle hashes are
        // still computed and checked, and any change will be caught at the next checkpoint.
        if (fScriptChecks) {
            for (unsigned int i = 0; i < tx.vin.size(); i++) {
                const COutPoint &prevout = tx.vin[i].prevout;
                const CCoins* coins = inputs.AccessCoins(prevout.hash);
                assert(coins);

                // Verify signature
                CScriptCheck check(costTracker, *coins, tx, i, flags, cacheStore);
                if (pvChecks) {
                    pvChecks->push_back(CScriptCheck());
                    check.swap(pvChecks->back());
                } else if (!check()) {
                    if (flags & STANDARD_NOT_MANDATORY_VERIFY_FLAGS) {
                        // Check whether the failure was caused by a
                        // non-mandatory script verification check, such as
                        // non-standard DER encodings or non-null dummy
                        // arguments; if so, don't trigger DoS protection to
                        // avoid splitting the network between upgraded and
                        // non-upgraded nodes.
                        CScriptCheck check2(NULL, *coins, tx, i,
                                flags & ~STANDARD_NOT_MANDATORY_VERIFY_FLAGS, cacheStore);
                        if (check2())
                            return state.Invalid(false, REJECT_NONSTANDARD, strprintf("non-mandatory-script-verify-flag (%s)", ScriptErrorString(check.GetScriptError())));
                    }
                    // Failures of other flags indicate a transaction that is
                    // invalid in new blocks, e.g. a invalid P2SH. We DoS ban
                    // such nodes as they are not following the protocol. That
                    // said during an upgrade careful thought should be taken
                    // as to the correct behavior - we may want to continue
                    // peering with non-upgraded nodes even after a soft-fork
                    // super-majority vote has passed.
                    return state.DoS(100,false, REJECT_INVALID, strprintf("mandatory-script-verify-flag-failed (%s)", ScriptErrorString(check.GetScriptError())));
                }
            }
        }
    }

    return true;
}

namespace {

bool UndoWriteToDisk(const CBlockUndo& blockundo, CDiskBlockPos& pos, const uint256& hashBlock, const CMessageHeader::MessageStartChars& messageStart)
{
    // Open history file to append
    CAutoFile fileout(OpenUndoFile(pos), SER_DISK, CLIENT_VERSION);
    if (fileout.IsNull())
        return error("%s: OpenUndoFile failed", __func__);

    // Write index header
    unsigned int nSize = fileout.GetSerializeSize(blockundo);
    fileout << FLATDATA(messageStart) << nSize;

    // Write undo data
    long fileOutPos = ftell(fileout.Get());
    if (fileOutPos < 0)
        return error("%s: ftell failed", __func__);
    pos.nPos = (unsigned int)fileOutPos;
    fileout << blockundo;

    // calculate & write checksum
    CHashWriter hasher(SER_GETHASH, PROTOCOL_VERSION);
    hasher << hashBlock;
    hasher << blockundo;
    fileout << hasher.GetHash();

    return true;
}

bool UndoReadFromDisk(CBlockUndo& blockundo, const CDiskBlockPos& pos, const uint256& hashBlock)
{
    // Open history file to read
    CAutoFile filein(OpenUndoFile(pos, true), SER_DISK, CLIENT_VERSION);
    if (filein.IsNull())
        return error("%s: OpenBlockFile failed", __func__);

    // Read block
    uint256 hashChecksum;
    try {
        filein >> blockundo;
        filein >> hashChecksum;
    }
    catch (const std::exception& e) {
        return error("%s: Deserialize or I/O error - %s", __func__, e.what());
    }

    // Verify checksum
    CHashWriter hasher(SER_GETHASH, PROTOCOL_VERSION);
    hasher << hashBlock;
    hasher << blockundo;
    if (hashChecksum != hasher.GetHash())
        return error("%s: Checksum mismatch", __func__);

    return true;
}

/** Abort with a message */
bool AbortNode(const std::string& strMessage, const std::string& userMessage="")
{
    strMiscWarning = strMessage;
    LogPrintf("*** %s\n", strMessage);
    uiInterface.ThreadSafeMessageBox(
        userMessage.empty() ? _("Error: A fatal internal error occurred, see debug.log for details") : userMessage,
        "", CClientUIInterface::MSG_ERROR);
    StartShutdown();
    return false;
}

bool AbortNode(CValidationState& state, const std::string& strMessage, const std::string& userMessage="")
{
    AbortNode(strMessage, userMessage);
    return state.Error(strMessage);
}

} // anon namespace

/**
 * Apply the undo operation of a CTxInUndo to the given chain state.
 * @param undo The undo object.
 * @param view The coins view to which to apply the changes.
 * @param out The out point that corresponds to the tx input.
 * @return True on success.
 */
static bool ApplyTxInUndo(const CTxInUndo& undo, CCoinsViewCache& view, const COutPoint& out)
{
    bool fClean = true;

    CCoinsModifier coins = view.ModifyCoins(out.hash);
    if (undo.nHeight != 0) {
        // undo data contains height: this is the last output of the prevout tx being spent
        if (!coins->IsPruned())
            fClean = fClean && error("%s: undo data overwriting existing transaction", __func__);
        coins->Clear();
        coins->fCoinBase = undo.fCoinBase;
        coins->nHeight = undo.nHeight;
        coins->nVersion = undo.nVersion;
    } else {
        if (coins->IsPruned())
            fClean = fClean && error("%s: undo data adding output to missing transaction", __func__);
    }
    if (coins->IsAvailable(out.n))
        fClean = fClean && error("%s: undo data overwriting existing output", __func__);
    if (coins->vout.size() < out.n+1)
        coins->vout.resize(out.n+1);
    coins->vout[out.n] = undo.txout;

    return fClean;
}

bool DisconnectBlock(const CBlock& block, CValidationState& state, const CBlockIndex* pindex, CCoinsViewCache& view, bool* pfClean)
{
    assert(pindex->GetBlockHash() == view.GetBestBlock());

    if (pfClean)
        *pfClean = false;

    bool fClean = true;

    CBlockUndo blockUndo;
    CDiskBlockPos pos = pindex->GetUndoPos();
    if (pos.IsNull())
        return error("DisconnectBlock(): no undo data available");
    if (!UndoReadFromDisk(blockUndo, pos, pindex->pprev->GetBlockHash()))
        return error("DisconnectBlock(): failure reading undo data");

    if (blockUndo.vtxundo.size() + 1 != block.vtx.size())
        return error("DisconnectBlock(): block and undo data inconsistent");

    // undo transactions in reverse order
    for (int i = block.vtx.size() - 1; i >= 0; i--) {
        const CTransaction &tx = block.vtx[i];
        uint256 hash = tx.GetHash();

        // Check that all outputs are available and match the outputs in the block itself
        // exactly.
        {
        CCoinsModifier outs = view.ModifyCoins(hash);
        outs->ClearUnspendable();

        CCoins outsBlock(tx, pindex->nHeight);
        // The CCoins serialization does not serialize negative numbers.
        // No network rules currently depend on the version here, so an inconsistency is harmless
        // but it must be corrected before txout nversion ever influences a network rule.
        if (outsBlock.nVersion < 0)
            outs->nVersion = outsBlock.nVersion;
        if (*outs != outsBlock)
            fClean = fClean && error("DisconnectBlock(): added transaction mismatch? database corrupted");

        // remove outputs
        outs->Clear();
        }

        // restore inputs
        if (i > 0) { // not coinbases
            const CTxUndo &txundo = blockUndo.vtxundo[i-1];
            if (txundo.vprevout.size() != tx.vin.size())
                return error("DisconnectBlock(): transaction and undo data inconsistent");
            for (unsigned int j = tx.vin.size(); j-- > 0;) {
                const COutPoint &out = tx.vin[j].prevout;
                const CTxInUndo &undo = txundo.vprevout[j];
                if (!ApplyTxInUndo(undo, view, out))
                    fClean = false;
            }
        }
    }

    // move best block pointer to prevout block
    view.SetBestBlock(pindex->pprev->GetBlockHash());

    if (pfClean) {
        *pfClean = fClean;
        return true;
    }

    return fClean;
}

void static FlushBlockFile(bool fFinalize = false)
{
    LOCK(cs_LastBlockFile);

    CDiskBlockPos posOld(nLastBlockFile, 0);

    FILE *fileOld = OpenBlockFile(posOld);
    if (fileOld) {
        if (fFinalize)
            TruncateFile(fileOld, vinfoBlockFile[nLastBlockFile].nSize);
        FileCommit(fileOld);
        fclose(fileOld);
    }

    fileOld = OpenUndoFile(posOld);
    if (fileOld) {
        if (fFinalize)
            TruncateFile(fileOld, vinfoBlockFile[nLastBlockFile].nUndoSize);
        FileCommit(fileOld);
        fclose(fileOld);
    }
}

bool FindUndoPos(CValidationState &state, int nFile, CDiskBlockPos &pos, unsigned int nAddSize);

static CCheckQueue<CScriptCheck> scriptcheckqueue(128);

void ThreadScriptCheck() {
    RenameThread("bitcoin-scriptch");
    scriptcheckqueue.Thread();
}

//
// Called periodically asynchronously; alerts if it smells like
// we're being fed a bad chain (blocks being generated much
// too slowly or too quickly).
//
void PartitionCheck(bool (*initialDownloadCheck)(), CCriticalSection& cs, const CBlockIndex *const &bestHeader,
                    int64_t nPowTargetSpacing)
{
    if (bestHeader == NULL || initialDownloadCheck()) return;

    static int64_t lastAlertTime = 0;
    int64_t now = GetAdjustedTime();
    if (lastAlertTime > now-60*60*24) return; // Alert at most once per day

    const int SPAN_HOURS=4;
    const int SPAN_SECONDS=SPAN_HOURS*60*60;
    int BLOCKS_EXPECTED = SPAN_SECONDS / nPowTargetSpacing;

    boost::math::poisson_distribution<double> poisson(BLOCKS_EXPECTED);

    std::string strWarning;
    int64_t startTime = GetAdjustedTime()-SPAN_SECONDS;

    LOCK(cs);
    const CBlockIndex* i = bestHeader;
    int nBlocks = 0;
    while (i->GetBlockTime() >= startTime) {
        ++nBlocks;
        i = i->pprev;
        if (i == NULL) return; // Ran out of chain, we must not be fully sync'ed
    }

    // How likely is it to find that many by chance?
    double p = boost::math::pdf(poisson, nBlocks);

    LogPrint("partitioncheck", "%s: Found %d blocks in the last %d hours\n", __func__, nBlocks, SPAN_HOURS);
    LogPrint("partitioncheck", "%s: likelihood: %g\n", __func__, p);

    // Aim for one false-positive about every fifty years of normal running:
    const int FIFTY_YEARS = 50*365*24*60*60;
    double alertThreshold = 1.0 / (FIFTY_YEARS / SPAN_SECONDS);

    if (p <= alertThreshold && nBlocks < BLOCKS_EXPECTED)
    {
        // Many fewer blocks than expected: alert!
        strWarning = strprintf(_("WARNING: check your network connection, %d blocks received in the last %d hours (%d expected)"),
                               nBlocks, SPAN_HOURS, BLOCKS_EXPECTED);
    }
    else if (p <= alertThreshold && nBlocks > BLOCKS_EXPECTED)
    {
        // Many more blocks than expected: alert!
        strWarning = strprintf(_("WARNING: abnormally high number of blocks generated, %d blocks received in the last %d hours (%d expected)"),
                               nBlocks, SPAN_HOURS, BLOCKS_EXPECTED);
    }
    if (!strWarning.empty())
    {
        strMiscWarning = strWarning;
        CAlert::Notify(strWarning, true);
        lastAlertTime = now;
        uiInterface.NotifyAlertChanged(uint256(), CT_NEW);
    }
}

// Protected by cs_main
static VersionBitsCache versionbitscache;

int32_t ComputeBlockVersion(const CBlockIndex* pindexPrev, const Consensus::Params& params)
{
    LOCK(cs_main);
    int32_t nVersion = VERSIONBITS_TOP_BITS;

    for (int i = 1; i < (int)Consensus::MAX_VERSION_BITS_DEPLOYMENTS; i++) {
        ThresholdState state = VersionBitsState(pindexPrev, params, (Consensus::DeploymentPos)i, versionbitscache);
        if (state == THRESHOLD_LOCKED_IN || state == THRESHOLD_STARTED) {
            nVersion |= VersionBitsMask(params, (Consensus::DeploymentPos)i);
        }
    }

    if (GetAdjustedTime() <= params.SizeForkExpiration())
        nVersion |= FORK_BIT_2MB;

    return nVersion;
}

/**
 * Threshold condition checker that triggers when unknown versionbits are seen on the network.
 */
class WarningBitsConditionChecker : public AbstractThresholdConditionChecker
{
private:
    int bit;

public:
    WarningBitsConditionChecker(int bitIn) : bit(bitIn) {}

    int64_t BeginTime(const Consensus::Params& params) const { return 0; }
    int64_t EndTime(const Consensus::Params& params) const { return std::numeric_limits<int64_t>::max(); }
    int Period(const Consensus::Params& params) const { return params.nMinerConfirmationWindow; }
    int Threshold(const Consensus::Params& params) const { return params.nRuleChangeActivationThreshold; }

    bool Condition(const CBlockIndex* pindex, const Consensus::Params& params) const
    {
        return ((pindex->nVersion & VERSIONBITS_TOP_MASK) == VERSIONBITS_TOP_BITS) &&
               ((pindex->nVersion >> bit) & 1) != 0 &&
               ((ComputeBlockVersion(pindex->pprev, params) >> bit) & 1) == 0;
    }
};

// Protected by cs_main
static ThresholdConditionCache warningcache[VERSIONBITS_NUM_BITS];

static int64_t nTimeCheck = 0;
static int64_t nTimeForks = 0;
static int64_t nTimeVerify = 0;
static int64_t nTimeConnect = 0;
static int64_t nTimeIndex = 0;
static int64_t nTimeCallbacks = 0;
static int64_t nTimeTotal = 0;

static bool DidBlockTriggerSizeFork(const CBlock &block, const CBlockIndex *pindex, const CChainParams &chainparams)
{
    if (pblocktree->ForkBitActivated(FORK_BIT_2MB) != uint256())
        return false; // Already active
    if (block.nTime > chainparams.GetConsensus().SizeForkExpiration()) {
        // 2MB vote failed: this code is obsolete
        strMiscWarning = _("Warning: This version is obsolete; upgrade required!");
        CAlert::Notify(strMiscWarning, true);
        uiInterface.NotifyAlertChanged(uint256(), CT_NEW);
        return false;
    }
    if ((block.nVersion & FORK_BIT_2MB) != FORK_BIT_2MB)
        return false;
    return IsSuperMajority(FORK_BIT_2MB, pindex, chainparams.GetConsensus().ActivateSizeForkMajority(), chainparams.GetConsensus(), true /* use bitmask */);
}

bool ConnectBlock(const CBlock& block, CValidationState& state, CBlockIndex* pindex, CCoinsViewCache& view, bool fJustCheck)
{
    const CChainParams& chainparams = Params();
    AssertLockHeld(cs_main);

    int64_t nTimeStart = GetTimeMicros();

    // Check it again in case a previous version let a bad block in
    if (!CheckBlock(block, state, !fJustCheck, !fJustCheck))
        return false;

    // verify that the view's current state corresponds to the previous block
    uint256 hashPrevBlock = pindex->pprev == NULL ? uint256() : pindex->pprev->GetBlockHash();
    assert(hashPrevBlock == view.GetBestBlock());

    // Special case for the genesis block, skipping connection of its transactions
    // (its coinbase is unspendable)
    if (block.GetHash() == chainparams.GetConsensus().hashGenesisBlock) {
        if (!fJustCheck)
            view.SetBestBlock(pindex->GetBlockHash());
        return true;
    }

    const int64_t timeBarrier = GetTime() - 24 * 3600 * std::max(1, nScriptCheckThreads);
    // Blocks that have varius days of POW behind them makes them secure in
    // that actually online nodes checked the scripts, so during initial sync we
    // don't need to check the scripts.
    // All other block validity tests are still checked.
    bool fScriptChecks = !fCheckpointsEnabled || block.nTime > timeBarrier;

    int64_t nTime1 = GetTimeMicros(); nTimeCheck += nTime1 - nTimeStart;
    LogPrint("bench", "    - Sanity checks: %.2fms [%.2fs]\n", 0.001 * (nTime1 - nTimeStart), nTimeCheck * 0.000001);

    // Do not allow blocks that contain transactions which 'overwrite' older transactions,
    // unless those are already completely spent.
    // If such overwrites are allowed, coinbases and transactions depending upon those
    // can be duplicated to remove the ability to spend the first instance -- even after
    // being sent to another address.
    // See BIP30 and http://r6.ca/blog/20120206T005236Z.html for more information.
    // This logic is not necessary for memory pool transactions, as AcceptToMemoryPool
    // already refuses previously-known transaction ids entirely.
    // This rule was originally applied to all blocks with a timestamp after March 15, 2012, 0:00 UTC.
    // Now that the whole chain is irreversibly beyond that time it is applied to all blocks except the
    // two in the chain that violate it. This prevents exploiting the issue against nodes during their
    // initial block download.
    bool fEnforceBIP30 = (!pindex->phashBlock) || // Enforce on CreateNewBlock invocations which don't have a hash.
                          !((pindex->nHeight==91842 && pindex->GetBlockHash() == uint256S("0x00000000000a4d0a398161ffc163c503763b1f4360639393e0e4c8e300e0caec")) ||
                           (pindex->nHeight==91880 && pindex->GetBlockHash() == uint256S("0x00000000000743f190a18c5577a3c2d2a1f610ae9601ac046a38084ccb7cd721")));

    // Once BIP34 activated it was not possible to create new duplicate coinbases and thus other than starting
    // with the 2 existing duplicate coinbase pairs, not possible to create overwriting txs.  But by the
    // time BIP34 activated, in each of the existing pairs the duplicate coinbase had overwritten the first
    // before the first had been spent.  Since those coinbases are sufficiently buried its no longer possible to create further
    // duplicate transactions descending from the known pairs either.
    // If we're on the known chain at height greater than where BIP34 activated, we can save the db accesses needed for the BIP30 check.
    CBlockIndex *pindexBIP34height = pindex->pprev->GetAncestor(chainparams.GetConsensus().BIP34Height);
    //Only continue to enforce if we're below BIP34 activation height or the block hash at that height doesn't correspond.
    fEnforceBIP30 = fEnforceBIP30 && (!pindexBIP34height || !(pindexBIP34height->GetBlockHash() == chainparams.GetConsensus().BIP34Hash));

    if (fEnforceBIP30) {
        BOOST_FOREACH(const CTransaction& tx, block.vtx) {
            const CCoins* coins = view.AccessCoins(tx.GetHash());
            if (coins && !coins->IsPruned())
                return state.DoS(100, error("ConnectBlock(): tried to overwrite transaction"),
                                 REJECT_INVALID, "bad-txns-BIP30");
        }
    }

    // BIP16 didn't become active until Apr 1 2012
    int64_t nBIP16SwitchTime = 1333238400;
    bool fStrictPayToScriptHash = (pindex->GetBlockTime() >= nBIP16SwitchTime);

    unsigned int flags = fStrictPayToScriptHash ? SCRIPT_VERIFY_P2SH : SCRIPT_VERIFY_NONE;

    // Start enforcing the DERSIG (BIP66) rules, for block.nVersion=3 blocks,
    // when 75% of the network has upgraded:
    if (block.nVersion >= 3 && IsSuperMajority(3, pindex->pprev, chainparams.GetConsensus().nMajorityEnforceBlockUpgrade, chainparams.GetConsensus())) {
        flags |= SCRIPT_VERIFY_DERSIG;
    }

    // Start enforcing CHECKLOCKTIMEVERIFY, (BIP65) for block.nVersion=4
    // blocks, when 75% of the network has upgraded:
    if (block.nVersion >= 4 && IsSuperMajority(4, pindex->pprev, chainparams.GetConsensus().nMajorityEnforceBlockUpgrade, chainparams.GetConsensus())) {
        flags |= SCRIPT_VERIFY_CHECKLOCKTIMEVERIFY;
    }

    // Start enforcing BIP68 (sequence locks) and BIP112 (CHECKSEQUENCEVERIFY) using versionbits logic.
    int nLockTimeFlags = 0;
    if (VersionBitsState(pindex->pprev, chainparams.GetConsensus(), Consensus::DEPLOYMENT_CSV, versionbitscache) == THRESHOLD_ACTIVE) {
        flags |= SCRIPT_VERIFY_CHECKSEQUENCEVERIFY;
        nLockTimeFlags |= LOCKTIME_VERIFY_SEQUENCE;
    }

    int64_t nTime2 = GetTimeMicros(); nTimeForks += nTime2 - nTime1;
    LogPrint("bench", "    - Fork checks: %.2fms [%.2fs]\n", 0.001 * (nTime2 - nTime1), nTimeForks * 0.000001);

    CBlockUndo blockundo;

    // Pre-fork, legacy sigop counting is used, unlimited resource tracker
    // Post-fork, accurately counted sigop/sighash limits are used
    ValidationCostTracker costTracker(MaxBlockSigops(block.nTime), MaxBlockSighash(block.nTime));

    CCheckQueueControl<CScriptCheck> control(fScriptChecks && nScriptCheckThreads ? &scriptcheckqueue : NULL);

    std::vector<int> prevheights;
    CAmount nFees = 0;
    int nInputs = 0;
    uint32_t nSigOps = 0;
    uint32_t nMaxLegacySigops = MaxLegacySigops(block.nTime);
    CDiskTxPos pos(pindex->GetBlockPos(), GetSizeOfCompactSize(block.vtx.size()));
    std::vector<std::pair<uint256, CDiskTxPos> > vPos;
    vPos.reserve(block.vtx.size());
    blockundo.vtxundo.reserve(block.vtx.size() - 1);
    int nChecked = 0;
    int nOrphansChecked = 0;
    for (unsigned int i = 0; i < block.vtx.size(); i++)
    {
        const CTransaction &tx = block.vtx[i];

        nInputs += tx.vin.size();
        nSigOps += GetLegacySigOpCount(tx);
        if (nSigOps > nMaxLegacySigops)
            return state.DoS(100, error("ConnectBlock(): too many sigops"),
                             REJECT_INVALID, "bad-blk-sigops");

        if (!tx.IsCoinBase())
        {
            if (!view.HaveInputs(tx))
                return state.DoS(100, error("ConnectBlock(): inputs missing/spent"),
                                 REJECT_INVALID, "bad-txns-inputs-missingorspent");

            // Check that transaction is BIP68 final
            // BIP68 lock checks (as opposed to nLockTime checks) must
            // be in ConnectBlock because they require the UTXO set
            prevheights.resize(tx.vin.size());
            for (size_t j = 0; j < tx.vin.size(); j++) {
                prevheights[j] = view.AccessCoins(tx.vin[j].prevout.hash)->nHeight;
            }

            if (!SequenceLocks(tx, nLockTimeFlags, &prevheights, *pindex)) {
                return state.DoS(100, error("%s: contains a non-BIP68-final transaction", __func__),
                                 REJECT_INVALID, "bad-txns-nonfinal");
            }

            if (fStrictPayToScriptHash)
            {
                // Add in sigops done by pay-to-script-hash inputs;
                // this is to prevent a "rogue miner" from creating
                // an incredibly-expensive-to-validate block.
                nSigOps += GetP2SHSigOpCount(tx, view);
                if (nSigOps > nMaxLegacySigops)
                    return state.DoS(100, error("ConnectBlock(): too many sigops"),
                                     REJECT_INVALID, "bad-blk-sigops");
            }

            nFees += view.GetValueIn(tx)-tx.GetValueOut();

            std::vector<CScriptCheck> vChecks;
            bool fCacheResults = fJustCheck; /* Don't cache results if we're actually connecting blocks (still consult the cache, though) */
            // Only check inputs when the tx hash in not in the setPreVerifiedTxHash as would only
            // happen if this were a regular block or when a tx is found w?ithin the returning XThinblock.
            uint256 hash = tx.GetHash();
            bool inOrphanCache = setUnVerifiedOrphanTxHash.count(hash);
            if ((inOrphanCache) || (!setPreVerifiedTxHash.count(hash) && !inOrphanCache)) {
                nChecked++;
                if (inOrphanCache)
                    nOrphansChecked++;
                if (!CheckInputs(tx, state, view, fScriptChecks, flags, fCacheResults,
                            &costTracker, nScriptCheckThreads ? &vChecks : NULL))
                    return error("ConnectBlock(): CheckInputs on %s failed with %s",
                        tx.GetHash().ToString(), FormatStateMessage(state));
            }
            else {
                setPreVerifiedTxHash.erase(hash);
                setUnVerifiedOrphanTxHash.erase(hash);
            }
            control.Add(vChecks);
        }

        CTxUndo undoDummy;
        if (i > 0) {
            blockundo.vtxundo.push_back(CTxUndo());
        }
        UpdateCoins(tx, state, view, i == 0 ? undoDummy : blockundo.vtxundo.back(), pindex->nHeight);

        vPos.push_back(std::make_pair(tx.GetHash(), pos));
        pos.nTxOffset += ::GetSerializeSize(tx, SER_DISK, CLIENT_VERSION);
    }
    LogPrint("thin", "Number of CheckInputs() performed: %d  Orphan count: %d\n", nChecked, nOrphansChecked);

    int64_t nTime3 = GetTimeMicros(); nTimeConnect += nTime3 - nTime2;
    LogPrint("bench", "      - Connect %u transactions: %.2fms (%.3fms/tx, %.3fms/txin) [%.2fs]\n", (unsigned)block.vtx.size(), 0.001 * (nTime3 - nTime2), 0.001 * (nTime3 - nTime2) / block.vtx.size(), nInputs <= 1 ? 0 : 0.001 * (nTime3 - nTime2) / (nInputs-1), nTimeConnect * 0.000001);

    CAmount blockReward = nFees + GetBlockSubsidy(pindex->nHeight, chainparams.GetConsensus());
    if (block.vtx[0].GetValueOut() > blockReward)
        return state.DoS(100,
                         error("ConnectBlock(): coinbase pays too much (actual=%d vs limit=%d)",
                               block.vtx[0].GetValueOut(), blockReward),
                               REJECT_INVALID, "bad-cb-amount");

    if (!control.Wait())
        return state.DoS(100, false);
    int64_t nTime4 = GetTimeMicros(); nTimeVerify += nTime4 - nTime2;
    LogPrint("bench", "    - Verify %u txins: %.2fms (%.3fms/txin) [%.2fs]\n", nInputs - 1, 0.001 * (nTime4 - nTime2), nInputs <= 1 ? 0 : 0.001 * (nTime4 - nTime2) / (nInputs-1), nTimeVerify * 0.000001);

    if (fJustCheck)
        return true;

    // Write undo information to disk
    if (pindex->GetUndoPos().IsNull() || !pindex->IsValid(BLOCK_VALID_SCRIPTS))
    {
        if (pindex->GetUndoPos().IsNull()) {
            CDiskBlockPos pos;
            if (!FindUndoPos(state, pindex->nFile, pos, ::GetSerializeSize(blockundo, SER_DISK, CLIENT_VERSION) + 40))
                return error("ConnectBlock(): FindUndoPos failed");
            if (!UndoWriteToDisk(blockundo, pos, pindex->pprev->GetBlockHash(), chainparams.MessageStart()))
                return AbortNode(state, "Failed to write undo data");

            // update nUndoPos in block index
            pindex->nUndoPos = pos.nPos;
            pindex->nStatus |= BLOCK_HAVE_UNDO;
        }

        pindex->RaiseValidity(BLOCK_VALID_SCRIPTS);
        setDirtyBlockIndex.insert(pindex);
    }

    if (fTxIndex)
        if (!pblocktree->WriteTxIndex(vPos))
            return AbortNode(state, "Failed to write transaction index");

    // add this block to the view's block chain
    view.SetBestBlock(pindex->GetBlockHash());

    int64_t nTime5 = GetTimeMicros(); nTimeIndex += nTime5 - nTime4;
    LogPrint("bench", "    - Index writing: %.2fms [%.2fs]\n", 0.001 * (nTime5 - nTime4), nTimeIndex * 0.000001);

    // Watch for changes to the previous coinbase transaction.
    static uint256 hashPrevBestCoinBase;
    GetMainSignals().UpdatedTransaction(hashPrevBestCoinBase);
    hashPrevBestCoinBase = block.vtx[0].GetHash();

    int64_t nTime6 = GetTimeMicros(); nTimeCallbacks += nTime6 - nTime5;
    LogPrint("bench", "    - Callbacks: %.2fms [%.2fs]\n", 0.001 * (nTime6 - nTime5), nTimeCallbacks * 0.000001);

    if (DidBlockTriggerSizeFork(block, pindex, chainparams)) {
        uint32_t tAllowBigger = block.nTime + chainparams.GetConsensus().SizeForkGracePeriod();
        LogPrintf("%s: Max block size fork activating at time %d, bigger blocks allowed at time %d\n",
                  __func__, block.nTime, tAllowBigger);
        pblocktree->ActivateForkBit(FORK_BIT_2MB, pindex->GetBlockHash());
        sizeForkTime.store(tAllowBigger);
    }

    return true;
}

enum FlushStateMode {
    FLUSH_STATE_NONE,
    FLUSH_STATE_IF_NEEDED,
    FLUSH_STATE_PERIODIC,
    FLUSH_STATE_ALWAYS
};

/**
 * Update the on-disk chain state.
 * The caches and indexes are flushed depending on the mode we're called with
 * if they're too large, if it's been a while since the last write,
 * or always and in all cases if we're in prune mode and are deleting files.
 */
bool static FlushStateToDisk(CValidationState &state, FlushStateMode mode) {
    const CChainParams& chainparams = Params();
    LOCK2(cs_main, cs_LastBlockFile);
    static int64_t nLastWrite = 0;
    static int64_t nLastFlush = 0;
    static int64_t nLastSetChain = 0;
    std::set<int> setFilesToPrune;
    bool fFlushForPrune = false;
    try {
    if (fPruneMode && fCheckForPruning && !fReindex) {
        FindFilesToPrune(setFilesToPrune, chainparams.PruneAfterHeight());
        fCheckForPruning = false;
        if (!setFilesToPrune.empty()) {
            fFlushForPrune = true;
            if (!fHavePruned) {
                pblocktree->WriteFlag("prunedblockfiles", true);
                fHavePruned = true;
            }
        }
    }
    int64_t nNow = GetTimeMicros();
    // Avoid writing/flushing immediately after startup.
    if (nLastWrite == 0) {
        nLastWrite = nNow;
    }
    if (nLastFlush == 0) {
        nLastFlush = nNow;
    }
    if (nLastSetChain == 0) {
        nLastSetChain = nNow;
    }
    size_t cacheSize = pcoinsTip->DynamicMemoryUsage();
    // The cache is large and close to the limit, but we have time now (not in the middle of a block processing).
    bool fCacheLarge = mode == FLUSH_STATE_PERIODIC && cacheSize * (10.0/9) > nCoinCacheUsage;
    // The cache is over the limit, we have to write now.
    bool fCacheCritical = mode == FLUSH_STATE_IF_NEEDED && cacheSize > nCoinCacheUsage;
    // It's been a while since we wrote the block index to disk. Do this frequently, so we don't need to redownload after a crash.
    bool fPeriodicWrite = mode == FLUSH_STATE_PERIODIC && nNow > nLastWrite + (int64_t)DATABASE_WRITE_INTERVAL * 1000000;
    // It's been very long since we flushed the cache. Do this infrequently, to optimize cache usage.
    bool fPeriodicFlush = mode == FLUSH_STATE_PERIODIC && nNow > nLastFlush + (int64_t)DATABASE_FLUSH_INTERVAL * 1000000;
    // Combine all conditions that result in a full cache flush.
    bool fDoFullFlush = (mode == FLUSH_STATE_ALWAYS) || fCacheLarge || fCacheCritical || fPeriodicFlush || fFlushForPrune;
    // Write blocks and block index to disk.
    if (fDoFullFlush || fPeriodicWrite) {
        // Depend on nMinDiskSpace to ensure we can write block index
        if (!CheckDiskSpace(0))
            return state.Error("out of disk space");
        // First make sure all block and undo data is flushed to disk.
        FlushBlockFile();
        // Then update all block file information (which may refer to block and undo files).
        {
            std::vector<std::pair<int, const CBlockFileInfo*> > vFiles;
            vFiles.reserve(setDirtyFileInfo.size());
            for (set<int>::iterator it = setDirtyFileInfo.begin(); it != setDirtyFileInfo.end(); ) {
                vFiles.push_back(make_pair(*it, &vinfoBlockFile[*it]));
                setDirtyFileInfo.erase(it++);
            }
            std::vector<const CBlockIndex*> vBlocks;
            vBlocks.reserve(setDirtyBlockIndex.size());
            for (set<CBlockIndex*>::iterator it = setDirtyBlockIndex.begin(); it != setDirtyBlockIndex.end(); ) {
                vBlocks.push_back(*it);
                setDirtyBlockIndex.erase(it++);
            }
            if (!pblocktree->WriteBatchSync(vFiles, nLastBlockFile, vBlocks)) {
                return AbortNode(state, "Files to write to block index database");
            }
        }
        // Finally remove any pruned files
        if (fFlushForPrune)
            UnlinkPrunedFiles(setFilesToPrune);
        nLastWrite = nNow;
    }
    // Flush best chain related state. This can only be done if the blocks / block index write was also done.
    if (fDoFullFlush) {
        // Typical CCoins structures on disk are around 128 bytes in size.
        // Pushing a new one to the database can cause it to be written
        // twice (once in the log, and once in the tables). This is already
        // an overestimation, as most will delete an existing entry or
        // overwrite one. Still, use a conservative safety factor of 2.
        if (!CheckDiskSpace(128 * 2 * 2 * pcoinsTip->GetCacheSize()))
            return state.Error("out of disk space");
        // Flush the chainstate (which may refer to block index entries).
        if (!pcoinsTip->Flush())
            return AbortNode(state, "Failed to write to coin database");
        nLastFlush = nNow;
    }
    if (fDoFullFlush || ((mode == FLUSH_STATE_ALWAYS || mode == FLUSH_STATE_PERIODIC) && nNow > nLastSetChain + (int64_t)DATABASE_WRITE_INTERVAL * 1000000)) {
        // Update best block in wallet (so we can detect restored wallets).
        GetMainSignals().SetBestChain(chainActive.GetLocator());
        nLastSetChain = nNow;
    }
    } catch (const std::runtime_error& e) {
        return AbortNode(state, std::string("System error while flushing: ") + e.what());
    }
    return true;
}

void FlushStateToDisk() {
    CValidationState state;
    FlushStateToDisk(state, FLUSH_STATE_ALWAYS);
}

void PruneAndFlush() {
    CValidationState state;
    fCheckForPruning = true;
    FlushStateToDisk(state, FLUSH_STATE_NONE);
}

/** Update chainActive and related internal data structures. */
void static UpdateTip(CBlockIndex *pindexNew) {
    const CChainParams& chainParams = Params();
    chainActive.SetTip(pindexNew);

    // New best block
    nTimeBestReceived = GetTime();
    mempool.AddTransactionsUpdated(1);

    LogPrintf("%s: new best=%s  height=%d  log2_work=%.8g  tx=%lu  date=%s progress=%f  cache=%.1fMiB(%utx)\n", __func__,
      chainActive.Tip()->GetBlockHash().ToString(), chainActive.Height(), log(chainActive.Tip()->nChainWork.getdouble())/log(2.0), (unsigned long)chainActive.Tip()->nChainTx,
      DateTimeStrFormat("%Y-%m-%d %H:%M:%S", chainActive.Tip()->GetBlockTime()),
      Checkpoints::GuessVerificationProgress(chainParams.Checkpoints(), chainActive.Tip()), pcoinsTip->DynamicMemoryUsage() * (1.0 / (1<<20)), pcoinsTip->GetCacheSize());

    cvBlockChange.notify_all();

    // Check the version of the last 100 blocks to see if we need to upgrade:
    static bool fWarned = false;
    if (!IsInitialBlockDownload())
    {
        int nUpgraded = 0;
        const CBlockIndex* pindex = chainActive.Tip();
        for (int bit = 0; bit < VERSIONBITS_NUM_BITS; bit++) {
            WarningBitsConditionChecker checker(bit);
            ThresholdState state = checker.GetStateFor(pindex, chainParams.GetConsensus(), warningcache[bit]);
            if (state == THRESHOLD_ACTIVE || state == THRESHOLD_LOCKED_IN) {
                if (state == THRESHOLD_ACTIVE) {
                    strMiscWarning = strprintf(_("Warning: unknown new rules activated (versionbit %i)"), bit);
                    if (!fWarned) {
                        CAlert::Notify(strMiscWarning, true);
                        fWarned = true;
                    }
                } else {
                    LogPrintf("%s: unknown new rules are about to activate (versionbit %i)\n", __func__, bit);
                }
            }
        }
        for (int i = 0; i < 100 && pindex != NULL; i++)
        {
            int32_t nExpectedVersion = ComputeBlockVersion(pindex->pprev, chainParams.GetConsensus());
            if (pindex->nVersion > VERSIONBITS_LAST_OLD_BLOCK_VERSION && (pindex->nVersion & ~nExpectedVersion) != 0)
                ++nUpgraded;
            pindex = pindex->pprev;
        }
        if (nUpgraded > 0)
            LogPrintf("%s: %d of last 100 blocks have unexpected version\n", __func__, nUpgraded);
        if (nUpgraded > 100/2)
        {
            // strMiscWarning is read by GetWarnings(), called by Qt and the JSON-RPC code to warn the user:
            strMiscWarning = _("Warning: Unknown block versions being mined! It's possible unknown rules are in effect");
            if (!fWarned) {
                CAlert::Notify(strMiscWarning, true);
                fWarned = true;
            }
        }
    }
}

/** Disconnect chainActive's tip. You probably want to call mempool.removeForReorg and manually re-limit mempool size after this, with cs_main held. */
bool static DisconnectTip(CValidationState& state, const Consensus::Params& consensusParams)
{
    CBlockIndex *pindexDelete = chainActive.Tip();
    assert(pindexDelete);
    // Read block from disk.
    CBlock block;
    if (!ReadBlockFromDisk(block, pindexDelete, consensusParams))
        return AbortNode(state, "Failed to read block");
    // Apply the block atomically to the chain state.
    int64_t nStart = GetTimeMicros();
    {
        CCoinsViewCache view(pcoinsTip);
        if (!DisconnectBlock(block, state, pindexDelete, view))
            return error("DisconnectTip(): DisconnectBlock %s failed", pindexDelete->GetBlockHash().ToString());
        assert(view.Flush());
    }
    LogPrint("bench", "- Disconnect block: %.2fms\n", (GetTimeMicros() - nStart) * 0.001);
    // Write the chain state to disk, if necessary.
    if (!FlushStateToDisk(state, FLUSH_STATE_IF_NEEDED))
        return false;
    // Resurrect mempool transactions from the disconnected block.
    std::vector<uint256> vHashUpdate;
    BOOST_FOREACH(const CTransaction &tx, block.vtx) {
        // ignore validation errors in resurrected transactions
        list<CTransaction> removed;
        CValidationState stateDummy;
        if (tx.IsCoinBase() || !AcceptToMemoryPool(mempool, stateDummy, tx, false, NULL, true)) {
            mempool.remove(tx, removed, true);
        } else if (mempool.exists(tx.GetHash())) {
            vHashUpdate.push_back(tx.GetHash());
        }
    }
    // AcceptToMemoryPool/addUnchecked all assume that new mempool entries have
    // no in-mempool children, which is generally not true when adding
    // previously-confirmed transactions back to the mempool.
    // UpdateTransactionsFromBlock finds descendants of any transactions in this
    // block that were added back and cleans up the mempool state.
    mempool.UpdateTransactionsFromBlock(vHashUpdate);

    // Re-org past the size fork, reset activation condition:
    if (pblocktree->ForkBitActivated(FORK_BIT_2MB) == pindexDelete->GetBlockHash()) {
        LogPrintf("%s: re-org past size fork\n", __func__);
        pblocktree->ActivateForkBit(FORK_BIT_2MB, uint256());
        sizeForkTime.store(std::numeric_limits<uint32_t>::max());
    }

    // Update chainActive and related variables.
    UpdateTip(pindexDelete->pprev);
    // Let wallets know transactions went from 1-confirmed to
    // 0-confirmed or conflicted:
    BOOST_FOREACH(const CTransaction &tx, block.vtx) {
        SyncWithWallets(tx, NULL);
    }
    return true;
}

static int64_t nTimeReadFromDisk = 0;
static int64_t nTimeConnectTotal = 0;
static int64_t nTimeFlush = 0;
static int64_t nTimeChainState = 0;
static int64_t nTimePostConnect = 0;

/**
 * Connect a new block to chainActive. pblock is either NULL or a pointer to a CBlock
 * corresponding to pindexNew, to bypass loading it again from disk.
 */
bool static ConnectTip(CValidationState& state, const CChainParams& chainparams, CBlockIndex* pindexNew, const CBlock* pblock)
{
    assert(pindexNew->pprev == chainActive.Tip());
    // Read block from disk.
    int64_t nTime1 = GetTimeMicros();
    CBlock block;
    if (!pblock) {
        if (!ReadBlockFromDisk(block, pindexNew, chainparams.GetConsensus()))
            return AbortNode(state, "Failed to read block");
        pblock = &block;
    }
    // Apply the block atomically to the chain state.
    int64_t nTime2 = GetTimeMicros(); nTimeReadFromDisk += nTime2 - nTime1;
    int64_t nTime3;
    LogPrint("bench", "  - Load block from disk: %.2fms [%.2fs]\n", (nTime2 - nTime1) * 0.001, nTimeReadFromDisk * 0.000001);
    {
        CCoinsViewCache view(pcoinsTip);
        bool rv = ConnectBlock(*pblock, state, pindexNew, view);
        GetMainSignals().BlockChecked(*pblock, state);
        if (!rv) {
            if (state.IsInvalid())
                InvalidBlockFound(pindexNew, state);
            return error("ConnectTip(): ConnectBlock %s failed", pindexNew->GetBlockHash().ToString());
        }
        mapBlockSource.erase(pindexNew->GetBlockHash());
        nTime3 = GetTimeMicros(); nTimeConnectTotal += nTime3 - nTime2;
        LogPrint("bench", "  - Connect total: %.2fms [%.2fs]\n", (nTime3 - nTime2) * 0.001, nTimeConnectTotal * 0.000001);
        assert(view.Flush());
    }
    int64_t nTime4 = GetTimeMicros(); nTimeFlush += nTime4 - nTime3;
    LogPrint("bench", "  - Flush: %.2fms [%.2fs]\n", (nTime4 - nTime3) * 0.001, nTimeFlush * 0.000001);
    // Write the chain state to disk, if necessary.
    if (!FlushStateToDisk(state, FLUSH_STATE_IF_NEEDED))
        return false;
    int64_t nTime5 = GetTimeMicros(); nTimeChainState += nTime5 - nTime4;
    LogPrint("bench", "  - Writing chainstate: %.2fms [%.2fs]\n", (nTime5 - nTime4) * 0.001, nTimeChainState * 0.000001);
    // Remove conflicting transactions from the mempool.
    list<CTransaction> txConflicted;
    mempool.removeForBlock(pblock->vtx, pindexNew->nHeight, txConflicted, !IsInitialBlockDownload());
    // Update chainActive & related variables.
    UpdateTip(pindexNew);
    // Tell wallet about transactions that went from mempool
    // to conflicted:
    BOOST_FOREACH(const CTransaction &tx, txConflicted) {
        SyncWithWallets(tx, NULL);
    }
    // ... and about transactions that got confirmed:
    BOOST_FOREACH(const CTransaction &tx, pblock->vtx) {
        SyncWithWallets(tx, pblock);
    }

    int64_t nTime6 = GetTimeMicros(); nTimePostConnect += nTime6 - nTime5; nTimeTotal += nTime6 - nTime1;
    LogPrint("bench", "  - Connect postprocess: %.2fms [%.2fs]\n", (nTime6 - nTime5) * 0.001, nTimePostConnect * 0.000001);
    LogPrint("bench", "- Connect block: %.2fms [%.2fs]\n", (nTime6 - nTime1) * 0.001, nTimeTotal * 0.000001);
    return true;
}

/**
 * Return the tip of the chain with the most work in it, that isn't
 * known to be invalid (it's however far from certain to be valid).
 */
static CBlockIndex* FindMostWorkChain() {
    do {
        CBlockIndex *pindexNew = NULL;

        // Find the best candidate header.
        {
            std::set<CBlockIndex*, CBlockIndexWorkComparator>::reverse_iterator it = setBlockIndexCandidates.rbegin();
            if (it == setBlockIndexCandidates.rend())
                return NULL;
            pindexNew = *it;
        }

        // Check whether all blocks on the path between the currently active chain and the candidate are valid.
        // Just going until the active chain is an optimization, as we know all blocks in it are valid already.
        CBlockIndex *pindexTest = pindexNew;
        bool fInvalidAncestor = false;
        while (pindexTest && !chainActive.Contains(pindexTest)) {
            assert(pindexTest->nChainTx || pindexTest->nHeight == 0);

            // Pruned nodes may have entries in setBlockIndexCandidates for
            // which block files have been deleted.  Remove those as candidates
            // for the most work chain if we come across them; we can't switch
            // to a chain unless we have all the non-active-chain parent blocks.
            bool fFailedChain = pindexTest->nStatus & BLOCK_FAILED_MASK;
            bool fMissingData = !(pindexTest->nStatus & BLOCK_HAVE_DATA);
            if (fFailedChain || fMissingData) {
                // Candidate chain is not usable (either invalid or missing data)
                if (fFailedChain && (pindexBestInvalid == NULL || pindexNew->nChainWork > pindexBestInvalid->nChainWork))
                    pindexBestInvalid = pindexNew;
                CBlockIndex *pindexFailed = pindexNew;
                // Remove the entire chain from the set.
                while (pindexTest != pindexFailed) {
                    if (fFailedChain) {
                        pindexFailed->nStatus |= BLOCK_FAILED_CHILD;
                    } else if (fMissingData) {
                        // If we're missing data, then add back to mapBlocksUnlinked,
                        // so that if the block arrives in the future we can try adding
                        // to setBlockIndexCandidates again.
                        mapBlocksUnlinked.insert(std::make_pair(pindexFailed->pprev, pindexFailed));
                    }
                    setBlockIndexCandidates.erase(pindexFailed);
                    pindexFailed = pindexFailed->pprev;
                }
                setBlockIndexCandidates.erase(pindexTest);
                fInvalidAncestor = true;
                break;
            }
            pindexTest = pindexTest->pprev;
        }
        if (!fInvalidAncestor)
            return pindexNew;
    } while(true);
}

/** Delete all entries in setBlockIndexCandidates that are worse than the current tip. */
static void PruneBlockIndexCandidates() {
    // Note that we can't delete the current block itself, as we may need to return to it later in case a
    // reorganization to a better block fails.
    std::set<CBlockIndex*, CBlockIndexWorkComparator>::iterator it = setBlockIndexCandidates.begin();
    while (it != setBlockIndexCandidates.end() && setBlockIndexCandidates.value_comp()(*it, chainActive.Tip())) {
        setBlockIndexCandidates.erase(it++);
    }
    // Either the current tip or a successor of it we're working towards is left in setBlockIndexCandidates.
    assert(!setBlockIndexCandidates.empty());
}

/**
 * Try to make some progress towards making pindexMostWork the active block.
 * pblock is either NULL or a pointer to a CBlock corresponding to pindexMostWork.
 */
static bool ActivateBestChainStep(CValidationState& state, const CChainParams& chainparams, CBlockIndex* pindexMostWork, const CBlock* pblock)
{
    AssertLockHeld(cs_main);
    bool fInvalidFound = false;
    const CBlockIndex *pindexOldTip = chainActive.Tip();
    const CBlockIndex *pindexFork = chainActive.FindFork(pindexMostWork);

    // Disconnect active blocks which are no longer in the best chain.
    bool fBlocksDisconnected = false;
    while (chainActive.Tip() && chainActive.Tip() != pindexFork) {
        if (!DisconnectTip(state, chainparams.GetConsensus()))
            return false;
        fBlocksDisconnected = true;
    }

    // Build list of new blocks to connect.
    std::vector<CBlockIndex*> vpindexToConnect;
    bool fContinue = true;
    int nHeight = pindexFork ? pindexFork->nHeight : -1;
    while (fContinue && nHeight != pindexMostWork->nHeight) {
        // Don't iterate the entire list of potential improvements toward the best tip, as we likely only need
        // a few blocks along the way.
        int nTargetHeight = std::min(nHeight + 32, pindexMostWork->nHeight);
        vpindexToConnect.clear();
        vpindexToConnect.reserve(nTargetHeight - nHeight);
        CBlockIndex *pindexIter = pindexMostWork->GetAncestor(nTargetHeight);
        while (pindexIter && pindexIter->nHeight != nHeight) {
            vpindexToConnect.push_back(pindexIter);
            pindexIter = pindexIter->pprev;
        }
        nHeight = nTargetHeight;

        // Connect new blocks.
        BOOST_REVERSE_FOREACH(CBlockIndex *pindexConnect, vpindexToConnect) {
            if (!ConnectTip(state, chainparams, pindexConnect, pindexConnect == pindexMostWork ? pblock : NULL)) {
                if (state.IsInvalid()) {
                    // The block violates a consensus rule.
                    if (!state.CorruptionPossible())
                        InvalidChainFound(vpindexToConnect.back());
                    state = CValidationState();
                    fInvalidFound = true;
                    fContinue = false;
                    break;
                } else {
                    // A system error occurred (disk space, database error, ...).
                    return false;
                }
            } else {
                PruneBlockIndexCandidates();
                if (!pindexOldTip || chainActive.Tip()->nChainWork > pindexOldTip->nChainWork) {
                    // We're in a better position than we were. Return temporarily to release the lock.
                    fContinue = false;
                    break;
                }
            }
        }
    }

    if (fBlocksDisconnected) {
        mempool.removeForReorg(pcoinsTip, chainActive.Tip()->nHeight + 1, STANDARD_LOCKTIME_VERIFY_FLAGS);
        LimitMempoolSize(mempool, GetArg("-maxmempool", DEFAULT_MAX_MEMPOOL_SIZE) * 1000000, GetArg("-mempoolexpiry", DEFAULT_MEMPOOL_EXPIRY) * 60 * 60);
    }
    mempool.check(pcoinsTip);

    // Callbacks/notifications for a new best chain.
    if (fInvalidFound)
        CheckForkWarningConditionsOnNewFork(vpindexToConnect.back());
    else
        CheckForkWarningConditions();

    return true;
}

/**
 * Make the best chain active, in multiple steps. The result is either failure
 * or an activated best chain. pblock is either NULL or a pointer to a block
 * that is already loaded (to avoid loading it again from disk).
 */
bool ActivateBestChain(CValidationState &state, const CChainParams& chainparams, const CBlock *pblock) {
    CBlockIndex *pindexMostWork = NULL;
    do {
        boost::this_thread::interruption_point();
        if (ShutdownRequested())
            break;

        CBlockIndex *pindexNewTip = NULL;
        const CBlockIndex *pindexFork;
        bool fInitialDownload;
        {
            LOCK(cs_main);
            CBlockIndex *pindexOldTip = chainActive.Tip();
            pindexMostWork = FindMostWorkChain();

            // Whether we have anything to do at all.
            if (pindexMostWork == NULL || pindexMostWork == chainActive.Tip())
                return true;

            if (!ActivateBestChainStep(state, chainparams, pindexMostWork, pblock && pblock->GetHash() == pindexMostWork->GetBlockHash() ? pblock : NULL))
                return false;

            pindexNewTip = chainActive.Tip();
            pindexFork = chainActive.FindFork(pindexOldTip);
            fInitialDownload = IsInitialBlockDownload();
        }
        // When we reach this point, we switched to a new tip (stored in pindexNewTip).

        // Notifications/callbacks that can run without cs_main
        // Always notify the UI if a new block tip was connected
        if (pindexFork != pindexNewTip) {
            uiInterface.NotifyBlockTip(fInitialDownload, pindexNewTip);

            if (!fInitialDownload) {
                // Find the hashes of all blocks that weren't previously in the best chain.
                std::vector<uint256> vHashes;
                CBlockIndex *pindexToAnnounce = pindexNewTip;
                while (pindexToAnnounce != pindexFork) {
                    vHashes.push_back(pindexToAnnounce->GetBlockHash());
                    pindexToAnnounce = pindexToAnnounce->pprev;
                    if (vHashes.size() == MAX_BLOCKS_TO_ANNOUNCE) {
                        // Limit announcements in case of a huge reorganization.
                        // Rely on the peer's synchronization mechanism in that case.
                        break;
                    }
                }
                // Relay inventory, but don't relay old inventory during initial block download.
                int nBlockEstimate = 0;
                if (fCheckpointsEnabled)
                    nBlockEstimate = Checkpoints::GetTotalBlocksEstimate(chainparams.Checkpoints());
                {
                    LOCK(cs_vNodes);
                    BOOST_FOREACH(CNode* pnode, vNodes) {
                        if (chainActive.Height() > (pnode->nStartingHeight != -1 ? pnode->nStartingHeight - 2000 : nBlockEstimate)) {
                            BOOST_REVERSE_FOREACH(const uint256& hash, vHashes) {
                                pnode->PushBlockHash(hash);
                            }
                        }
                    }
                }
                // Notify external listeners about the new tip.
                if (!vHashes.empty()) {
                    GetMainSignals().UpdatedBlockTip(pindexNewTip);
                }
            }
        }
    } while(pindexMostWork != chainActive.Tip());
    CheckBlockIndex(chainparams.GetConsensus());

    // Write changes periodically to disk, after relay.
    if (!FlushStateToDisk(state, FLUSH_STATE_PERIODIC)) {
        return false;
    }

    return true;
}

bool InvalidateBlock(CValidationState& state, const Consensus::Params& consensusParams, CBlockIndex *pindex)
{
    AssertLockHeld(cs_main);

    // Mark the block itself as invalid.
    pindex->nStatus |= BLOCK_FAILED_VALID;
    setDirtyBlockIndex.insert(pindex);
    setBlockIndexCandidates.erase(pindex);

    while (chainActive.Contains(pindex)) {
        CBlockIndex *pindexWalk = chainActive.Tip();
        pindexWalk->nStatus |= BLOCK_FAILED_CHILD;
        setDirtyBlockIndex.insert(pindexWalk);
        setBlockIndexCandidates.erase(pindexWalk);
        // ActivateBestChain considers blocks already in chainActive
        // unconditionally valid already, so force disconnect away from it.
        if (!DisconnectTip(state, consensusParams)) {
            mempool.removeForReorg(pcoinsTip, chainActive.Tip()->nHeight + 1, STANDARD_LOCKTIME_VERIFY_FLAGS);
            return false;
        }
    }

    LimitMempoolSize(mempool, GetArg("-maxmempool", DEFAULT_MAX_MEMPOOL_SIZE) * 1000000, GetArg("-mempoolexpiry", DEFAULT_MEMPOOL_EXPIRY) * 60 * 60);

    // The resulting new best tip may not be in setBlockIndexCandidates anymore, so
    // add it again.
    BlockMap::iterator it = mapBlockIndex.begin();
    while (it != mapBlockIndex.end()) {
        if (it->second->IsValid(BLOCK_VALID_TRANSACTIONS) && it->second->nChainTx && !setBlockIndexCandidates.value_comp()(it->second, chainActive.Tip())) {
            setBlockIndexCandidates.insert(it->second);
        }
        it++;
    }

    InvalidChainFound(pindex);
    mempool.removeForReorg(pcoinsTip, chainActive.Tip()->nHeight + 1, STANDARD_LOCKTIME_VERIFY_FLAGS);
    return true;
}

bool ReconsiderBlock(CValidationState& state, CBlockIndex *pindex) {
    AssertLockHeld(cs_main);

    int nHeight = pindex->nHeight;

    // Remove the invalidity flag from this block and all its descendants.
    BlockMap::iterator it = mapBlockIndex.begin();
    while (it != mapBlockIndex.end()) {
        if (!it->second->IsValid() && it->second->GetAncestor(nHeight) == pindex) {
            it->second->nStatus &= ~BLOCK_FAILED_MASK;
            setDirtyBlockIndex.insert(it->second);
            if (it->second->IsValid(BLOCK_VALID_TRANSACTIONS) && it->second->nChainTx && setBlockIndexCandidates.value_comp()(chainActive.Tip(), it->second)) {
                setBlockIndexCandidates.insert(it->second);
            }
            if (it->second == pindexBestInvalid) {
                // Reset invalid block marker if it was pointing to one of those.
                pindexBestInvalid = NULL;
            }
        }
        it++;
    }

    // Remove the invalidity flag from all ancestors too.
    while (pindex != NULL) {
        if (pindex->nStatus & BLOCK_FAILED_MASK) {
            pindex->nStatus &= ~BLOCK_FAILED_MASK;
            setDirtyBlockIndex.insert(pindex);
        }
        pindex = pindex->pprev;
    }
    return true;
}

CBlockIndex* AddToBlockIndex(const CBlockHeader& block)
{
    // Check for duplicate
    uint256 hash = block.GetHash();
    BlockMap::iterator it = mapBlockIndex.find(hash);
    if (it != mapBlockIndex.end())
        return it->second;

    // Construct new block index object
    CBlockIndex* pindexNew = new CBlockIndex(block);
    assert(pindexNew);
    // We assign the sequence id to blocks only when the full data is available,
    // to avoid miners withholding blocks but broadcasting headers, to get a
    // competitive advantage.
    pindexNew->nSequenceId = 0;
    BlockMap::iterator mi = mapBlockIndex.insert(make_pair(hash, pindexNew)).first;
    pindexNew->phashBlock = &((*mi).first);
    BlockMap::iterator miPrev = mapBlockIndex.find(block.hashPrevBlock);
    if (miPrev != mapBlockIndex.end())
    {
        pindexNew->pprev = (*miPrev).second;
        pindexNew->nHeight = pindexNew->pprev->nHeight + 1;
        pindexNew->BuildSkip();
    }
    pindexNew->nChainWork = (pindexNew->pprev ? pindexNew->pprev->nChainWork : 0) + GetBlockProof(*pindexNew);
    pindexNew->RaiseValidity(BLOCK_VALID_TREE);
    if (pindexBestHeader == NULL || pindexBestHeader->nChainWork < pindexNew->nChainWork)
        pindexBestHeader = pindexNew;

    setDirtyBlockIndex.insert(pindexNew);

    return pindexNew;
}

/** Mark a block as having its data received and checked (up to BLOCK_VALID_TRANSACTIONS). */
bool ReceivedBlockTransactions(const CBlock &block, CValidationState& state, CBlockIndex *pindexNew, const CDiskBlockPos& pos)
{
    pindexNew->nTx = block.vtx.size();
    pindexNew->nChainTx = 0;
    pindexNew->nFile = pos.nFile;
    pindexNew->nDataPos = pos.nPos;
    pindexNew->nUndoPos = 0;
    pindexNew->nStatus |= BLOCK_HAVE_DATA;
    pindexNew->RaiseValidity(BLOCK_VALID_TRANSACTIONS);
    setDirtyBlockIndex.insert(pindexNew);

    if (pindexNew->pprev == NULL || pindexNew->pprev->nChainTx) {
        // If pindexNew is the genesis block or all parents are BLOCK_VALID_TRANSACTIONS.
        deque<CBlockIndex*> queue;
        queue.push_back(pindexNew);

        // Recursively process any descendant blocks that now may be eligible to be connected.
        while (!queue.empty()) {
            CBlockIndex *pindex = queue.front();
            queue.pop_front();
            pindex->nChainTx = (pindex->pprev ? pindex->pprev->nChainTx : 0) + pindex->nTx;
            {
                LOCK(cs_nBlockSequenceId);
                pindex->nSequenceId = nBlockSequenceId++;
            }
            if (chainActive.Tip() == NULL || !setBlockIndexCandidates.value_comp()(pindex, chainActive.Tip())) {
                setBlockIndexCandidates.insert(pindex);
            }
            std::pair<std::multimap<CBlockIndex*, CBlockIndex*>::iterator, std::multimap<CBlockIndex*, CBlockIndex*>::iterator> range = mapBlocksUnlinked.equal_range(pindex);
            while (range.first != range.second) {
                std::multimap<CBlockIndex*, CBlockIndex*>::iterator it = range.first;
                queue.push_back(it->second);
                range.first++;
                mapBlocksUnlinked.erase(it);
            }
        }
    } else {
        if (pindexNew->pprev && pindexNew->pprev->IsValid(BLOCK_VALID_TREE)) {
            mapBlocksUnlinked.insert(std::make_pair(pindexNew->pprev, pindexNew));
        }
    }

    return true;
}

bool FindBlockPos(CValidationState &state, CDiskBlockPos &pos, unsigned int nAddSize, unsigned int nHeight, uint64_t nTime, bool fKnown = false)
{
    LOCK(cs_LastBlockFile);

    unsigned int nFile = fKnown ? pos.nFile : nLastBlockFile;
    if (vinfoBlockFile.size() <= nFile) {
        vinfoBlockFile.resize(nFile + 1);
    }

    if (!fKnown) {
        while (vinfoBlockFile[nFile].nSize + nAddSize >= MAX_BLOCKFILE_SIZE) {
            nFile++;
            if (vinfoBlockFile.size() <= nFile) {
                vinfoBlockFile.resize(nFile + 1);
            }
        }
        pos.nFile = nFile;
        pos.nPos = vinfoBlockFile[nFile].nSize;
    }

    if ((int)nFile != nLastBlockFile) {
        if (!fKnown) {
            LogPrintf("Leaving block file %i: %s\n", nLastBlockFile, vinfoBlockFile[nLastBlockFile].ToString());
        }
        FlushBlockFile(!fKnown);
        nLastBlockFile = nFile;
    }

    vinfoBlockFile[nFile].AddBlock(nHeight, nTime);
    if (fKnown)
        vinfoBlockFile[nFile].nSize = std::max(pos.nPos + nAddSize, vinfoBlockFile[nFile].nSize);
    else
        vinfoBlockFile[nFile].nSize += nAddSize;

    if (!fKnown) {
        unsigned int nOldChunks = (pos.nPos + BLOCKFILE_CHUNK_SIZE - 1) / BLOCKFILE_CHUNK_SIZE;
        unsigned int nNewChunks = (vinfoBlockFile[nFile].nSize + BLOCKFILE_CHUNK_SIZE - 1) / BLOCKFILE_CHUNK_SIZE;
        if (nNewChunks > nOldChunks) {
            if (fPruneMode)
                fCheckForPruning = true;
            if (CheckDiskSpace(nNewChunks * BLOCKFILE_CHUNK_SIZE - pos.nPos)) {
                FILE *file = OpenBlockFile(pos);
                if (file) {
                    LogPrintf("Pre-allocating up to position 0x%x in blk%05u.dat\n", nNewChunks * BLOCKFILE_CHUNK_SIZE, pos.nFile);
                    AllocateFileRange(file, pos.nPos, nNewChunks * BLOCKFILE_CHUNK_SIZE - pos.nPos);
                    fclose(file);
                }
            }
            else
                return state.Error("out of disk space");
        }
    }

    setDirtyFileInfo.insert(nFile);
    return true;
}

bool FindUndoPos(CValidationState &state, int nFile, CDiskBlockPos &pos, unsigned int nAddSize)
{
    pos.nFile = nFile;

    LOCK(cs_LastBlockFile);

    unsigned int nNewSize;
    pos.nPos = vinfoBlockFile[nFile].nUndoSize;
    nNewSize = vinfoBlockFile[nFile].nUndoSize += nAddSize;
    setDirtyFileInfo.insert(nFile);

    unsigned int nOldChunks = (pos.nPos + UNDOFILE_CHUNK_SIZE - 1) / UNDOFILE_CHUNK_SIZE;
    unsigned int nNewChunks = (nNewSize + UNDOFILE_CHUNK_SIZE - 1) / UNDOFILE_CHUNK_SIZE;
    if (nNewChunks > nOldChunks) {
        if (fPruneMode)
            fCheckForPruning = true;
        if (CheckDiskSpace(nNewChunks * UNDOFILE_CHUNK_SIZE - pos.nPos)) {
            FILE *file = OpenUndoFile(pos);
            if (file) {
                LogPrintf("Pre-allocating up to position 0x%x in rev%05u.dat\n", nNewChunks * UNDOFILE_CHUNK_SIZE, pos.nFile);
                AllocateFileRange(file, pos.nPos, nNewChunks * UNDOFILE_CHUNK_SIZE - pos.nPos);
                fclose(file);
            }
        }
        else
            return state.Error("out of disk space");
    }

    return true;
}

bool CheckBlockHeader(const CBlockHeader& block, CValidationState& state, bool fCheckPOW)
{
    // Check proof of work matches claimed amount
    if (fCheckPOW && !CheckProofOfWork(block.GetHash(), block.nBits, Params().GetConsensus()))
        return state.DoS(50, error("CheckBlockHeader(): proof of work failed"),
                         REJECT_INVALID, "high-hash");

    // Check timestamp
    if (block.GetBlockTime() > GetAdjustedTime() + 2 * 60 * 60)
        return state.Invalid(error("CheckBlockHeader(): block timestamp too far in the future"),
                             REJECT_INVALID, "time-too-new");

    return true;
}

bool CheckBlock(const CBlock& block, CValidationState& state, bool fCheckPOW, bool fCheckMerkleRoot)
{
    // These are checks that are independent of context.

    if (block.fChecked)
        return true;

    // Check that the header is valid (particularly PoW).  This is mostly
    // redundant with the call in AcceptBlockHeader.
    if (!CheckBlockHeader(block, state, fCheckPOW))
        return false;

    // Check the merkle root.
    if (fCheckMerkleRoot) {
        bool mutated;
        uint256 hashMerkleRoot2 = BlockMerkleRoot(block, &mutated);
        if (block.hashMerkleRoot != hashMerkleRoot2)
            return state.DoS(100, error("CheckBlock(): hashMerkleRoot mismatch"),
                             REJECT_INVALID, "bad-txnmrklroot", true);

        // Check for merkle tree malleability (CVE-2012-2459): repeating sequences
        // of transactions in a block without affecting the merkle root of a block,
        // while still invalidating it.
        if (mutated)
            return state.DoS(100, error("CheckBlock(): duplicate transaction"),
                             REJECT_INVALID, "bad-txns-duplicate", true);
    }

    // Size limits
    unsigned int nSizeLimit = MaxBlockSize(block.nTime);

    if (block.vtx.empty() || block.vtx.size() > nSizeLimit || ::GetSerializeSize(block, SER_NETWORK, PROTOCOL_VERSION) > nSizeLimit)
        return state.DoS(100, error("CheckBlock(): size limits failed"),
                         REJECT_INVALID, "bad-blk-length");

    // All potential-corruption validation must be done before we do any
    // transaction validation, as otherwise we may mark the header as invalid
    // because we receive the wrong transactions for it.

    // First transaction must be coinbase, the rest must not be
    if (block.vtx.empty() || !block.vtx[0].IsCoinBase())
        return state.DoS(100, error("CheckBlock(): first tx is not coinbase"),
                         REJECT_INVALID, "bad-cb-missing");
    for (unsigned int i = 1; i < block.vtx.size(); i++)
        if (block.vtx[i].IsCoinBase())
            return state.DoS(100, error("CheckBlock(): more than one coinbase"),
                             REJECT_INVALID, "bad-cb-multiple");

    // Check transactions
    BOOST_FOREACH(const CTransaction& tx, block.vtx)
        if (!CheckTransaction(tx, state))
            return error("CheckBlock(): CheckTransaction of %s failed with %s",
                tx.GetHash().ToString(),
                FormatStateMessage(state));

    unsigned int nSigOps = 0;
    BOOST_FOREACH(const CTransaction& tx, block.vtx)
    {
        nSigOps += GetLegacySigOpCount(tx);
    }
    if (nSigOps > MaxLegacySigops(block.nTime))
        return state.DoS(100, error("CheckBlock(): out-of-bounds SigOpCount"),
                         REJECT_INVALID, "bad-blk-sigops");

    if (fCheckPOW && fCheckMerkleRoot)
        block.fChecked = true;

    return true;
}

static bool CheckIndexAgainstCheckpoint(const CBlockIndex* pindexPrev, CValidationState& state, const CChainParams& chainparams, const uint256& hash)
{
    if (*pindexPrev->phashBlock == chainparams.GetConsensus().hashGenesisBlock)
        return true;

    int nHeight = pindexPrev->nHeight+1;
    // Don't accept any forks from the main chain prior to last checkpoint
    CBlockIndex* pcheckpoint = Checkpoints::GetLastCheckpoint(chainparams.Checkpoints());
    if (pcheckpoint && nHeight < pcheckpoint->nHeight)
        return state.DoS(100, error("%s: forked chain older than last checkpoint (height %d)", __func__, nHeight));

    return true;
}

bool ContextualCheckBlockHeader(const CBlockHeader& block, CValidationState& state, CBlockIndex * const pindexPrev)
{
    const Consensus::Params& consensusParams = Params().GetConsensus();
    // Check proof of work
    if (block.nBits != GetNextWorkRequired(pindexPrev, &block, consensusParams))
        return state.DoS(100, error("%s: incorrect proof of work", __func__),
                         REJECT_INVALID, "bad-diffbits");

    // Check timestamp against prev
    if (block.GetBlockTime() <= pindexPrev->GetMedianTimePast())
        return state.Invalid(error("%s: block's timestamp is too early", __func__),
                             REJECT_INVALID, "time-too-old");

    // Reject block.nVersion=1 blocks when 95% (75% on testnet) of the network has upgraded:
    if (block.nVersion < 2 && IsSuperMajority(2, pindexPrev, consensusParams.nMajorityRejectBlockOutdated, consensusParams))
        return state.Invalid(error("%s: rejected nVersion=1 block", __func__),
                             REJECT_OBSOLETE, "bad-version");

    // Reject block.nVersion=2 blocks when 95% (75% on testnet) of the network has upgraded:
    if (block.nVersion < 3 && IsSuperMajority(3, pindexPrev, consensusParams.nMajorityRejectBlockOutdated, consensusParams))
        return state.Invalid(error("%s: rejected nVersion=2 block", __func__),
                             REJECT_OBSOLETE, "bad-version");

    // Reject block.nVersion=3 blocks when 95% (75% on testnet) of the network has upgraded:
    if (block.nVersion < 4 && IsSuperMajority(4, pindexPrev, consensusParams.nMajorityRejectBlockOutdated, consensusParams))
        return state.Invalid(error("%s : rejected nVersion=3 block", __func__),
                             REJECT_OBSOLETE, "bad-version");

    return true;
}

bool ContextualCheckBlock(const CBlock& block, CValidationState& state, CBlockIndex * const pindexPrev)
{
    const int nHeight = pindexPrev == NULL ? 0 : pindexPrev->nHeight + 1;
    const Consensus::Params& consensusParams = Params().GetConsensus();

    // Start enforcing BIP113 (Median Time Past) using versionbits logic.
    int nLockTimeFlags = 0;
    if (VersionBitsState(pindexPrev, consensusParams, Consensus::DEPLOYMENT_CSV, versionbitscache) == THRESHOLD_ACTIVE) {
        nLockTimeFlags |= LOCKTIME_MEDIAN_TIME_PAST;
    }

    int64_t nLockTimeCutoff = (nLockTimeFlags & LOCKTIME_MEDIAN_TIME_PAST)
                              ? pindexPrev->GetMedianTimePast()
                              : block.GetBlockTime();

    // Check that all transactions are finalized
    BOOST_FOREACH(const CTransaction& tx, block.vtx) {
        if (!IsFinalTx(tx, nHeight, nLockTimeCutoff)) {
            return state.DoS(10, error("%s: contains a non-final transaction", __func__), REJECT_INVALID, "bad-txns-nonfinal");
        }
    }

    // Enforce block.nVersion=2 rule that the coinbase starts with serialized block height
    // if 750 of the last 1,000 blocks are version 2 or greater (51/100 if testnet):
    if (block.nVersion >= 2 && IsSuperMajority(2, pindexPrev, consensusParams.nMajorityEnforceBlockUpgrade, consensusParams))
    {
        CScript expect = CScript() << nHeight;
        if (block.vtx[0].vin[0].scriptSig.size() < expect.size() ||
            !std::equal(expect.begin(), expect.end(), block.vtx[0].vin[0].scriptSig.begin())) {
            return state.DoS(100, error("%s: block height mismatch in coinbase", __func__), REJECT_INVALID, "bad-cb-height");
        }
    }

    return true;
}

static bool AcceptBlockHeader(const CBlockHeader& block, CValidationState& state, const CChainParams& chainparams, CBlockIndex** ppindex=NULL)
{
    AssertLockHeld(cs_main);
    // Check for duplicate
    uint256 hash = block.GetHash();
    BlockMap::iterator miSelf = mapBlockIndex.find(hash);
    CBlockIndex *pindex = NULL;
    if (hash != chainparams.GetConsensus().hashGenesisBlock) {

        if (miSelf != mapBlockIndex.end()) {
            // Block header is already known.
            pindex = miSelf->second;
            if (ppindex)
                *ppindex = pindex;
            if (pindex->nStatus & BLOCK_FAILED_MASK)
                return state.Invalid(error("%s: block is marked invalid", __func__), 0, "duplicate");
            return true;
        }

        if (!CheckBlockHeader(block, state))
            return false;

        // Get prev block index
        CBlockIndex* pindexPrev = NULL;
        BlockMap::iterator mi = mapBlockIndex.find(block.hashPrevBlock);
        if (mi == mapBlockIndex.end())
            return state.DoS(10, error("%s: prev block not found", __func__), 0, "bad-prevblk");
        pindexPrev = (*mi).second;
        if (pindexPrev->nStatus & BLOCK_FAILED_MASK)
            return state.DoS(100, error("%s: prev block invalid", __func__), REJECT_INVALID, "bad-prevblk");

        assert(pindexPrev);
        if (fCheckpointsEnabled && !CheckIndexAgainstCheckpoint(pindexPrev, state, chainparams, hash))
            return error("%s: CheckIndexAgainstCheckpoint(): %s", __func__, state.GetRejectReason().c_str());

        if (!ContextualCheckBlockHeader(block, state, pindexPrev))
            return false;
    }
    if (pindex == NULL)
        pindex = AddToBlockIndex(block);

    if (ppindex)
        *ppindex = pindex;

    return true;
}

/** Store block on disk. If dbp is non-NULL, the file is known to already reside on disk */
static bool AcceptBlock(const CBlock& block, CValidationState& state, const CChainParams& chainparams, CBlockIndex** ppindex, bool fRequested, CDiskBlockPos* dbp)
{
    AssertLockHeld(cs_main);

    CBlockIndex *&pindex = *ppindex;

    if (!AcceptBlockHeader(block, state, chainparams, &pindex))
        return false;

    // Try to process all requested blocks that we don't have, but only
    // process an unrequested block if it's new and has enough work to
    // advance our tip, and isn't too many blocks ahead.
    bool fAlreadyHave = pindex->nStatus & BLOCK_HAVE_DATA;
    bool fHasMoreWork = (chainActive.Tip() ? pindex->nChainWork > chainActive.Tip()->nChainWork : true);
    // Blocks that are too out-of-order needlessly limit the effectiveness of
    // pruning, because pruning will not delete block files that contain any
    // blocks which are too close in height to the tip.  Apply this test
    // regardless of whether pruning is enabled; it should generally be safe to
    // not process unrequested blocks.
    bool fTooFarAhead = (pindex->nHeight > int(chainActive.Height() + MIN_BLOCKS_TO_KEEP));

    // TODO: deal better with return value and error conditions for duplicate
    // and unrequested blocks.
    if (fAlreadyHave) return true;
    if (!fRequested) {  // If we didn't ask for it:
        if (pindex->nTx != 0) return true;  // This is a previously-processed block that was pruned
        if (!fHasMoreWork) return true;     // Don't process less-work chains
        if (fTooFarAhead) return true;      // Block height is too high
    }

    if ((!CheckBlock(block, state)) || !ContextualCheckBlock(block, state, pindex->pprev)) {
        if (state.IsInvalid() && !state.CorruptionPossible()) {
            pindex->nStatus |= BLOCK_FAILED_VALID;
            setDirtyBlockIndex.insert(pindex);
        }
        return false;
    }

    int nHeight = pindex->nHeight;

    // Write block to history file
    try {
        unsigned int nBlockSize = ::GetSerializeSize(block, SER_DISK, CLIENT_VERSION);
        CDiskBlockPos blockPos;
        if (dbp != NULL)
            blockPos = *dbp;
        if (!FindBlockPos(state, blockPos, nBlockSize+8, nHeight, block.GetBlockTime(), dbp != NULL))
            return error("AcceptBlock(): FindBlockPos failed");
        if (dbp == NULL)
            if (!WriteBlockToDisk(block, blockPos, chainparams.MessageStart()))
                AbortNode(state, "Failed to write block");
        if (!ReceivedBlockTransactions(block, state, pindex, blockPos))
            return error("AcceptBlock(): ReceivedBlockTransactions failed");
    } catch (const std::runtime_error& e) {
        return AbortNode(state, std::string("System error: ") + e.what());
    }

    if (fCheckForPruning)
        FlushStateToDisk(state, FLUSH_STATE_NONE); // we just allocated more disk space for block files

    return true;
}

static bool IsSuperMajority(int versionOrBitmask, const CBlockIndex* pstart, unsigned nRequired, const Consensus::Params& consensusParams, bool useBitMask)
{
    unsigned int nFound = 0;
    for (int i = 0; i < consensusParams.nMajorityWindow && nFound < nRequired && pstart != NULL; i++)
    {
        if ((useBitMask && ((pstart->nVersion & versionOrBitmask) == versionOrBitmask)) ||
            (!useBitMask && (pstart->nVersion >= versionOrBitmask)))
            ++nFound;
        pstart = pstart->pprev;
    }
    return (nFound >= nRequired);
}


bool ProcessNewBlock(CValidationState& state, const CChainParams& chainparams, const CNode* pfrom, const CBlock* pblock, bool fForceProcessing, CDiskBlockPos* dbp)
{
    // Preliminary checks
    bool checked = CheckBlock(*pblock, state);

    {
        LOCK(cs_main);
        bool fRequested = MarkBlockAsReceived(pblock->GetHash());
        fRequested |= fForceProcessing;
        if (!checked) {
            return error("%s: CheckBlock FAILED", __func__);
        }

        // Store to disk
        CBlockIndex *pindex = NULL;
        bool ret = AcceptBlock(*pblock, state, chainparams, &pindex, fRequested, dbp);
        if (pindex && pfrom) {
            mapBlockSource[pindex->GetBlockHash()] = pfrom->GetId();
        }
        CheckBlockIndex(chainparams.GetConsensus());
        if (!ret)
            return error("%s: AcceptBlock FAILED", __func__);
    }

    if (!ActivateBestChain(state, chainparams, pblock))
        return error("%s: ActivateBestChain failed", __func__);

    return true;
}

bool TestBlockValidity(CValidationState& state, const CChainParams& chainparams, const CBlock& block, CBlockIndex* pindexPrev, bool fCheckPOW, bool fCheckMerkleRoot)
{
    AssertLockHeld(cs_main);
    assert(pindexPrev && pindexPrev == chainActive.Tip());
    if (fCheckpointsEnabled && !CheckIndexAgainstCheckpoint(pindexPrev, state, chainparams, block.GetHash()))
        return error("%s: CheckIndexAgainstCheckpoint(): %s", __func__, state.GetRejectReason().c_str());

    CCoinsViewCache viewNew(pcoinsTip);
    CBlockIndex indexDummy(block);
    indexDummy.pprev = pindexPrev;
    indexDummy.nHeight = pindexPrev->nHeight + 1;

    // NOTE: CheckBlockHeader is called by CheckBlock
    if (!ContextualCheckBlockHeader(block, state, pindexPrev))
        return false;
    if (!CheckBlock(block, state, fCheckPOW, fCheckMerkleRoot))
        return false;
    if (!ContextualCheckBlock(block, state, pindexPrev))
        return false;
    if (!ConnectBlock(block, state, &indexDummy, viewNew, true))
        return false;
    assert(state.IsValid());

    return true;
}

/**
 * BLOCK PRUNING CODE
 */

/* Calculate the amount of disk space the block & undo files currently use */
uint64_t CalculateCurrentUsage()
{
    uint64_t retval = 0;
    BOOST_FOREACH(const CBlockFileInfo &file, vinfoBlockFile) {
        retval += file.nSize + file.nUndoSize;
    }
    return retval;
}

/* Prune a block file (modify associated database entries)*/
void PruneOneBlockFile(const int fileNumber)
{
    for (BlockMap::iterator it = mapBlockIndex.begin(); it != mapBlockIndex.end(); ++it) {
        CBlockIndex* pindex = it->second;
        if (pindex->nFile == fileNumber) {
            pindex->nStatus &= ~BLOCK_HAVE_DATA;
            pindex->nStatus &= ~BLOCK_HAVE_UNDO;
            pindex->nFile = 0;
            pindex->nDataPos = 0;
            pindex->nUndoPos = 0;
            setDirtyBlockIndex.insert(pindex);

            // Prune from mapBlocksUnlinked -- any block we prune would have
            // to be downloaded again in order to consider its chain, at which
            // point it would be considered as a candidate for
            // mapBlocksUnlinked or setBlockIndexCandidates.
            std::pair<std::multimap<CBlockIndex*, CBlockIndex*>::iterator, std::multimap<CBlockIndex*, CBlockIndex*>::iterator> range = mapBlocksUnlinked.equal_range(pindex->pprev);
            while (range.first != range.second) {
                std::multimap<CBlockIndex *, CBlockIndex *>::iterator it = range.first;
                range.first++;
                if (it->second == pindex) {
                    mapBlocksUnlinked.erase(it);
                }
            }
        }
    }

    vinfoBlockFile[fileNumber].SetNull();
    setDirtyFileInfo.insert(fileNumber);
}


void UnlinkPrunedFiles(std::set<int>& setFilesToPrune)
{
    for (set<int>::iterator it = setFilesToPrune.begin(); it != setFilesToPrune.end(); ++it) {
        CDiskBlockPos pos(*it, 0);
        boost::filesystem::remove(GetBlockPosFilename(pos, "blk"));
        boost::filesystem::remove(GetBlockPosFilename(pos, "rev"));
        LogPrintf("Prune: %s deleted blk/rev (%05u)\n", __func__, *it);
    }
}

/* Calculate the block/rev files that should be deleted to remain under target*/
void FindFilesToPrune(std::set<int>& setFilesToPrune, uint64_t nPruneAfterHeight)
{
    LOCK2(cs_main, cs_LastBlockFile);
    if (chainActive.Tip() == NULL || nPruneTarget == 0) {
        return;
    }
    if ((uint64_t)chainActive.Tip()->nHeight <= nPruneAfterHeight) {
        return;
    }

    unsigned int nLastBlockWeCanPrune = chainActive.Tip()->nHeight - MIN_BLOCKS_TO_KEEP;
    uint64_t nCurrentUsage = CalculateCurrentUsage();
    // We don't check to prune until after we've allocated new space for files
    // So we should leave a buffer under our target to account for another allocation
    // before the next pruning.
    uint64_t nBuffer = BLOCKFILE_CHUNK_SIZE + UNDOFILE_CHUNK_SIZE;
    uint64_t nBytesToPrune;
    int count=0;

    if (nCurrentUsage + nBuffer >= nPruneTarget) {
        for (int fileNumber = 0; fileNumber < nLastBlockFile; fileNumber++) {
            nBytesToPrune = vinfoBlockFile[fileNumber].nSize + vinfoBlockFile[fileNumber].nUndoSize;

            if (vinfoBlockFile[fileNumber].nSize == 0)
                continue;

            if (nCurrentUsage + nBuffer < nPruneTarget)  // are we below our target?
                break;

            // don't prune files that could have a block within MIN_BLOCKS_TO_KEEP of the main chain's tip but keep scanning
            if (vinfoBlockFile[fileNumber].nHeightLast > nLastBlockWeCanPrune)
                continue;

            PruneOneBlockFile(fileNumber);
            // Queue up the files for removal
            setFilesToPrune.insert(fileNumber);
            nCurrentUsage -= nBytesToPrune;
            count++;
        }
    }

    LogPrint("prune", "Prune: target=%dMiB actual=%dMiB diff=%dMiB max_prune_height=%d removed %d blk/rev pairs\n",
           nPruneTarget/1024/1024, nCurrentUsage/1024/1024,
           ((int64_t)nPruneTarget - (int64_t)nCurrentUsage)/1024/1024,
           nLastBlockWeCanPrune, count);
}

bool CheckDiskSpace(uint64_t nAdditionalBytes)
{
    uint64_t nFreeBytesAvailable = boost::filesystem::space(GetDataDir()).available;

    // Check for nMinDiskSpace bytes (currently 50MB)
    if (nFreeBytesAvailable < nMinDiskSpace + nAdditionalBytes)
        return AbortNode("Disk space is low!", _("Error: Disk space is low!"));

    return true;
}

FILE* OpenDiskFile(const CDiskBlockPos &pos, const char *prefix, bool fReadOnly)
{
    if (pos.IsNull())
        return NULL;
    boost::filesystem::path path = GetBlockPosFilename(pos, prefix);
    boost::filesystem::create_directories(path.parent_path());
    FILE* file = fopen(path.string().c_str(), "rb+");
    if (!file && !fReadOnly)
        file = fopen(path.string().c_str(), "wb+");
    if (!file) {
        LogPrintf("Unable to open file %s\n", path.string());
        return NULL;
    }
    if (pos.nPos) {
        if (fseek(file, pos.nPos, SEEK_SET)) {
            LogPrintf("Unable to seek to position %u of %s\n", pos.nPos, path.string());
            fclose(file);
            return NULL;
        }
    }
    return file;
}

FILE* OpenBlockFile(const CDiskBlockPos &pos, bool fReadOnly) {
    return OpenDiskFile(pos, "blk", fReadOnly);
}

FILE* OpenUndoFile(const CDiskBlockPos &pos, bool fReadOnly) {
    return OpenDiskFile(pos, "rev", fReadOnly);
}

boost::filesystem::path GetBlockPosFilename(const CDiskBlockPos &pos, const char *prefix)
{
    return GetDataDir() / "blocks" / strprintf("%s%05u.dat", prefix, pos.nFile);
}

CBlockIndex * InsertBlockIndex(uint256 hash)
{
    if (hash.IsNull())
        return NULL;

    // Return existing
    BlockMap::iterator mi = mapBlockIndex.find(hash);
    if (mi != mapBlockIndex.end())
        return (*mi).second;

    // Create new
    CBlockIndex* pindexNew = new CBlockIndex();
    if (!pindexNew)
        throw runtime_error("LoadBlockIndex(): new CBlockIndex failed");
    mi = mapBlockIndex.insert(make_pair(hash, pindexNew)).first;
    pindexNew->phashBlock = &((*mi).first);

    return pindexNew;
}

bool static LoadBlockIndexDB()
{
    const CChainParams& chainparams = Params();
    if (!pblocktree->LoadBlockIndexGuts())
        return false;

    // If the max-block-size fork threshold was reached, update
    // chainparams so big blocks are allowed:
    uint256 sizeForkHash = pblocktree->ForkBitActivated(FORK_BIT_2MB);
    if (sizeForkHash != uint256()) {
        BlockMap::iterator it = mapBlockIndex.find(sizeForkHash);
        assert(it != mapBlockIndex.end());
        sizeForkTime.store(it->second->GetBlockTime() + chainparams.GetConsensus().SizeForkGracePeriod());
    }

    boost::this_thread::interruption_point();

    // Calculate nChainWork
    vector<pair<int, CBlockIndex*> > vSortedByHeight;
    vSortedByHeight.reserve(mapBlockIndex.size());
    BOOST_FOREACH(const PAIRTYPE(uint256, CBlockIndex*)& item, mapBlockIndex)
    {
        CBlockIndex* pindex = item.second;
        vSortedByHeight.push_back(make_pair(pindex->nHeight, pindex));
    }
    sort(vSortedByHeight.begin(), vSortedByHeight.end());
    BOOST_FOREACH(const PAIRTYPE(int, CBlockIndex*)& item, vSortedByHeight)
    {
        CBlockIndex* pindex = item.second;
        pindex->nChainWork = (pindex->pprev ? pindex->pprev->nChainWork : 0) + GetBlockProof(*pindex);
        // We can link the chain of blocks for which we've received transactions at some point.
        // Pruned nodes may have deleted the block.
        if (pindex->nTx > 0) {
            if (pindex->pprev) {
                if (pindex->pprev->nChainTx) {
                    pindex->nChainTx = pindex->pprev->nChainTx + pindex->nTx;
                } else {
                    pindex->nChainTx = 0;
                    mapBlocksUnlinked.insert(std::make_pair(pindex->pprev, pindex));
                }
            } else {
                pindex->nChainTx = pindex->nTx;
            }
        }
        if (pindex->IsValid(BLOCK_VALID_TRANSACTIONS) && (pindex->nChainTx || pindex->pprev == NULL))
            setBlockIndexCandidates.insert(pindex);
        if (pindex->nStatus & BLOCK_FAILED_MASK && (!pindexBestInvalid || pindex->nChainWork > pindexBestInvalid->nChainWork))
            pindexBestInvalid = pindex;
        if (pindex->pprev)
            pindex->BuildSkip();
        if (pindex->IsValid(BLOCK_VALID_TREE) && (pindexBestHeader == NULL || CBlockIndexWorkComparator()(pindexBestHeader, pindex)))
            pindexBestHeader = pindex;
    }

    // Load block file info
    pblocktree->ReadLastBlockFile(nLastBlockFile);
    vinfoBlockFile.resize(nLastBlockFile + 1);
    LogPrintf("%s: last block file = %i\n", __func__, nLastBlockFile);
    for (int nFile = 0; nFile <= nLastBlockFile; nFile++) {
        pblocktree->ReadBlockFileInfo(nFile, vinfoBlockFile[nFile]);
    }
    LogPrintf("%s: last block file info: %s\n", __func__, vinfoBlockFile[nLastBlockFile].ToString());
    for (int nFile = nLastBlockFile + 1; true; nFile++) {
        CBlockFileInfo info;
        if (pblocktree->ReadBlockFileInfo(nFile, info)) {
            vinfoBlockFile.push_back(info);
        } else {
            break;
        }
    }

    // Check presence of blk files
    LogPrintf("Checking all blk files are present...\n");
    set<int> setBlkDataFiles;
    BOOST_FOREACH(const PAIRTYPE(uint256, CBlockIndex*)& item, mapBlockIndex)
    {
        CBlockIndex* pindex = item.second;
        if (pindex->nStatus & BLOCK_HAVE_DATA) {
            setBlkDataFiles.insert(pindex->nFile);
        }
    }
    for (std::set<int>::iterator it = setBlkDataFiles.begin(); it != setBlkDataFiles.end(); it++)
    {
        CDiskBlockPos pos(*it, 0);
        if (CAutoFile(OpenBlockFile(pos, true), SER_DISK, CLIENT_VERSION).IsNull()) {
            return false;
        }
    }

    // Check whether we have ever pruned block & undo files
    pblocktree->ReadFlag("prunedblockfiles", fHavePruned);
    if (fHavePruned)
        LogPrintf("LoadBlockIndexDB(): Block files have previously been pruned\n");

    // Check whether we need to continue reindexing
    bool fReindexing = false;
    pblocktree->ReadReindexing(fReindexing);
    fReindex |= fReindexing;

    // Check whether we have a transaction index
    pblocktree->ReadFlag("txindex", fTxIndex);
    LogPrintf("%s: transaction index %s\n", __func__, fTxIndex ? "enabled" : "disabled");

    // Load pointer to end of best chain
    BlockMap::iterator it = mapBlockIndex.find(pcoinsTip->GetBestBlock());
    if (it == mapBlockIndex.end())
        return true;
    chainActive.SetTip(it->second);

    PruneBlockIndexCandidates();

    LogPrintf("%s: hashBestChain=%s height=%d date=%s progress=%f\n", __func__,
        chainActive.Tip()->GetBlockHash().ToString(), chainActive.Height(),
        DateTimeStrFormat("%Y-%m-%d %H:%M:%S", chainActive.Tip()->GetBlockTime()),
        Checkpoints::GuessVerificationProgress(chainparams.Checkpoints(), chainActive.Tip()));

    return true;
}

CVerifyDB::CVerifyDB()
{
    uiInterface.ShowProgress(_("Verifying blocks..."), 0);
}

CVerifyDB::~CVerifyDB()
{
    uiInterface.ShowProgress("", 100);
}

bool CVerifyDB::VerifyDB(const CChainParams& chainparams, CCoinsView *coinsview, int nCheckLevel, int nCheckDepth)
{
    LOCK(cs_main);
    if (chainActive.Tip() == NULL || chainActive.Tip()->pprev == NULL)
        return true;

    // Verify blocks in the best chain
    if (nCheckDepth <= 0)
        nCheckDepth = 1000000000; // suffices until the year 19000
    if (nCheckDepth > chainActive.Height())
        nCheckDepth = chainActive.Height();
    nCheckLevel = std::max(0, std::min(4, nCheckLevel));
    LogPrintf("Verifying last %i blocks at level %i\n", nCheckDepth, nCheckLevel);
    CCoinsViewCache coins(coinsview);
    CBlockIndex* pindexState = chainActive.Tip();
    CBlockIndex* pindexFailure = NULL;
    int nGoodTransactions = 0;
    CValidationState state;
    for (CBlockIndex* pindex = chainActive.Tip(); pindex && pindex->pprev; pindex = pindex->pprev)
    {
        boost::this_thread::interruption_point();
        uiInterface.ShowProgress(_("Verifying blocks..."), std::max(1, std::min(99, (int)(((double)(chainActive.Height() - pindex->nHeight)) / (double)nCheckDepth * (nCheckLevel >= 4 ? 50 : 100)))));
        if (pindex->nHeight < chainActive.Height()-nCheckDepth)
            break;
        CBlock block;
        // check level 0: read from disk
        if (!ReadBlockFromDisk(block, pindex, chainparams.GetConsensus()))
            return error("VerifyDB(): *** ReadBlockFromDisk failed at %d, hash=%s", pindex->nHeight, pindex->GetBlockHash().ToString());
        // check level 1: verify block validity
        if (nCheckLevel >= 1 && !CheckBlock(block, state))
            return error("VerifyDB(): *** found bad block at %d, hash=%s\n", pindex->nHeight, pindex->GetBlockHash().ToString());
        // check level 2: verify undo validity
        if (nCheckLevel >= 2 && pindex) {
            CBlockUndo undo;
            CDiskBlockPos pos = pindex->GetUndoPos();
            if (!pos.IsNull()) {
                if (!UndoReadFromDisk(undo, pos, pindex->pprev->GetBlockHash()))
                    return error("VerifyDB(): *** found bad undo data at %d, hash=%s\n", pindex->nHeight, pindex->GetBlockHash().ToString());
            }
        }
        // check level 3: check for inconsistencies during memory-only disconnect of tip blocks
        if (nCheckLevel >= 3 && pindex == pindexState && (coins.DynamicMemoryUsage() + pcoinsTip->DynamicMemoryUsage()) <= nCoinCacheUsage) {
            bool fClean = true;
            if (!DisconnectBlock(block, state, pindex, coins, &fClean))
                return error("VerifyDB(): *** irrecoverable inconsistency in block data at %d, hash=%s", pindex->nHeight, pindex->GetBlockHash().ToString());
            pindexState = pindex->pprev;
            if (!fClean) {
                nGoodTransactions = 0;
                pindexFailure = pindex;
            } else
                nGoodTransactions += block.vtx.size();
        }
        if (ShutdownRequested())
            return true;
    }
    if (pindexFailure)
        return error("VerifyDB(): *** coin database inconsistencies found (last %i blocks, %i good transactions before that)\n", chainActive.Height() - pindexFailure->nHeight + 1, nGoodTransactions);

    // check level 4: try reconnecting blocks
    if (nCheckLevel >= 4) {
        CBlockIndex *pindex = pindexState;
        while (pindex != chainActive.Tip()) {
            boost::this_thread::interruption_point();
            uiInterface.ShowProgress(_("Verifying blocks..."), std::max(1, std::min(99, 100 - (int)(((double)(chainActive.Height() - pindex->nHeight)) / (double)nCheckDepth * 50))));
            pindex = chainActive.Next(pindex);
            CBlock block;
            if (!ReadBlockFromDisk(block, pindex, chainparams.GetConsensus()))
                return error("VerifyDB(): *** ReadBlockFromDisk failed at %d, hash=%s", pindex->nHeight, pindex->GetBlockHash().ToString());
            if (!ConnectBlock(block, state, pindex, coins))
                return error("VerifyDB(): *** found unconnectable block at %d, hash=%s", pindex->nHeight, pindex->GetBlockHash().ToString());
        }
    }

    LogPrintf("No coin database inconsistencies in last %i blocks (%i transactions)\n", chainActive.Height() - pindexState->nHeight, nGoodTransactions);

    return true;
}

void UnloadBlockIndex()
{
    LOCK(cs_main);
    setBlockIndexCandidates.clear();
    chainActive.SetTip(NULL);
    pindexBestInvalid = NULL;
    pindexBestHeader = NULL;
    mempool.clear();
    mapOrphanTransactions.clear();
    mapOrphanTransactionsByPrev.clear();
    nSyncStarted = 0;
    mapBlocksUnlinked.clear();
    vinfoBlockFile.clear();
    nLastBlockFile = 0;
    nBlockSequenceId = 1;
    mapBlockSource.clear();
    mapBlocksInFlight.clear();
    nPreferredDownload = 0;
    setDirtyBlockIndex.clear();
    setDirtyFileInfo.clear();
    mapNodeState.clear();
    recentRejects.reset(NULL);
    versionbitscache.Clear();
    for (int b = 0; b < VERSIONBITS_NUM_BITS; b++) {
        warningcache[b].clear();
    }

    BOOST_FOREACH(BlockMap::value_type& entry, mapBlockIndex) {
        delete entry.second;
    }
    mapBlockIndex.clear();
    fHavePruned = false;
}

bool LoadBlockIndex()
{
    // Load block index from databases
    if (!fReindex && !LoadBlockIndexDB())
        return false;
    return true;
}

bool InitBlockIndex(const CChainParams& chainparams)
{
    LOCK(cs_main);

    // Initialize global variables that cannot be constructed at startup.
    recentRejects.reset(new CRollingBloomFilter(120000, 0.000001));

    // Check whether we're already initialized
    if (chainActive.Genesis() != NULL)
        return true;

    // Use the provided setting for -txindex in the new database
    fTxIndex = GetBoolArg("-txindex", DEFAULT_TXINDEX);
    pblocktree->WriteFlag("txindex", fTxIndex);
    LogPrintf("Initializing databases...\n");

    // Only add the genesis block if not reindexing (in which case we reuse the one already on disk)
    if (!fReindex) {
        try {
            CBlock &block = const_cast<CBlock&>(chainparams.GenesisBlock());
            // Start new block file
            unsigned int nBlockSize = ::GetSerializeSize(block, SER_DISK, CLIENT_VERSION);
            CDiskBlockPos blockPos;
            CValidationState state;
            if (!FindBlockPos(state, blockPos, nBlockSize+8, 0, block.GetBlockTime()))
                return error("LoadBlockIndex(): FindBlockPos failed");
            if (!WriteBlockToDisk(block, blockPos, chainparams.MessageStart()))
                return error("LoadBlockIndex(): writing genesis block to disk failed");
            CBlockIndex *pindex = AddToBlockIndex(block);
            if (!ReceivedBlockTransactions(block, state, pindex, blockPos))
                return error("LoadBlockIndex(): genesis block not accepted");
            if (!ActivateBestChain(state, chainparams, &block))
                return error("LoadBlockIndex(): genesis block cannot be activated");
            // Force a chainstate write so that when we VerifyDB in a moment, it doesn't check stale data
            return FlushStateToDisk(state, FLUSH_STATE_ALWAYS);
        } catch (const std::runtime_error& e) {
            return error("LoadBlockIndex(): failed to initialize block database: %s", e.what());
        }
    }

    return true;
}

bool LoadExternalBlockFile(const CChainParams& chainparams, FILE* fileIn, CDiskBlockPos *dbp)
{
    // Map of disk positions for blocks with unknown parent (only used for reindex)
    static std::multimap<uint256, CDiskBlockPos> mapBlocksUnknownParent;
    int64_t nStart = GetTimeMillis();

    int nLoaded = 0;
    try {
        // This takes over fileIn and calls fclose() on it in the CBufferedFile destructor
        CBufferedFile blkdat(fileIn, 2*MAX_BLOCK_SIZE, MAX_BLOCK_SIZE+8, SER_DISK, CLIENT_VERSION);
        uint64_t nRewind = blkdat.GetPos();
        while (!blkdat.eof()) {
            boost::this_thread::interruption_point();

            blkdat.SetPos(nRewind);
            nRewind++; // start one byte further next time, in case of failure
            blkdat.SetLimit(); // remove former limit
            unsigned int nSize = 0;
            try {
                // locate a header
                unsigned char buf[MESSAGE_START_SIZE];
                blkdat.FindByte(chainparams.MessageStart()[0]);
                nRewind = blkdat.GetPos()+1;
                blkdat >> FLATDATA(buf);
                if (memcmp(buf, chainparams.MessageStart(), MESSAGE_START_SIZE))
                    continue;
                // read size
                blkdat >> nSize;
                if (nSize < 80 || nSize > MAX_BLOCK_SIZE)
                    continue;
            } catch (const std::exception&) {
                // no valid block header found; don't complain
                break;
            }
            try {
                // read block
                uint64_t nBlockPos = blkdat.GetPos();
                if (dbp)
                    dbp->nPos = nBlockPos;
                blkdat.SetLimit(nBlockPos + nSize);
                blkdat.SetPos(nBlockPos);
                CBlock block;
                blkdat >> block;
                nRewind = blkdat.GetPos();

                // detect out of order blocks, and store them for later
                uint256 hash = block.GetHash();
                if (hash != chainparams.GetConsensus().hashGenesisBlock && mapBlockIndex.find(block.hashPrevBlock) == mapBlockIndex.end()) {
                    LogPrint("reindex", "%s: Out of order block %s, parent %s not known\n", __func__, hash.ToString(),
                            block.hashPrevBlock.ToString());
                    if (dbp)
                        mapBlocksUnknownParent.insert(std::make_pair(block.hashPrevBlock, *dbp));
                    continue;
                }

                // process in case the block isn't known yet
                if (mapBlockIndex.count(hash) == 0 || (mapBlockIndex[hash]->nStatus & BLOCK_HAVE_DATA) == 0) {
                    CValidationState state;
                    if (ProcessNewBlock(state, chainparams, NULL, &block, true, dbp))
                        nLoaded++;
                    if (state.IsError())
                        break;
                } else if (hash != chainparams.GetConsensus().hashGenesisBlock && mapBlockIndex[hash]->nHeight % 1000 == 0) {
                    LogPrintf("Block Import: already had block %s at height %d\n", hash.ToString(), mapBlockIndex[hash]->nHeight);
                }

                // Recursively process earlier encountered successors of this block
                deque<uint256> queue;
                queue.push_back(hash);
                while (!queue.empty()) {
                    uint256 head = queue.front();
                    queue.pop_front();
                    std::pair<std::multimap<uint256, CDiskBlockPos>::iterator, std::multimap<uint256, CDiskBlockPos>::iterator> range = mapBlocksUnknownParent.equal_range(head);
                    while (range.first != range.second) {
                        std::multimap<uint256, CDiskBlockPos>::iterator it = range.first;
                        if (ReadBlockFromDisk(block, it->second, chainparams.GetConsensus()))
                        {
                            LogPrintf("%s: Processing out of order child %s of %s\n", __func__, block.GetHash().ToString(),
                                    head.ToString());
                            CValidationState dummy;
                            if (ProcessNewBlock(dummy, chainparams, NULL, &block, true, &it->second))
                            {
                                nLoaded++;
                                queue.push_back(block.GetHash());
                            }
                        }
                        range.first++;
                        mapBlocksUnknownParent.erase(it);
                    }
                }
            } catch (const std::exception& e) {
                LogPrintf("%s: Deserialize or I/O error - %s\n", __func__, e.what());
            }
        }
    } catch (const std::runtime_error& e) {
        AbortNode(std::string("System error: ") + e.what());
    }
    if (nLoaded > 0)
        LogPrintf("Loaded %i blocks from external file in %dms\n", nLoaded, GetTimeMillis() - nStart);
    return nLoaded > 0;
}

void static CheckBlockIndex(const Consensus::Params& consensusParams)
{
    if (!fCheckBlockIndex) {
        return;
    }

    LOCK(cs_main);

    // During a reindex, we read the genesis block and call CheckBlockIndex before ActivateBestChain,
    // so we have the genesis block in mapBlockIndex but no active chain.  (A few of the tests when
    // iterating the block tree require that chainActive has been initialized.)
    if (chainActive.Height() < 0) {
        assert(mapBlockIndex.size() <= 1);
        return;
    }

    // Build forward-pointing map of the entire block tree.
    std::multimap<CBlockIndex*,CBlockIndex*> forward;
    for (BlockMap::iterator it = mapBlockIndex.begin(); it != mapBlockIndex.end(); it++) {
        forward.insert(std::make_pair(it->second->pprev, it->second));
    }

    assert(forward.size() == mapBlockIndex.size());

    std::pair<std::multimap<CBlockIndex*,CBlockIndex*>::iterator,std::multimap<CBlockIndex*,CBlockIndex*>::iterator> rangeGenesis = forward.equal_range(NULL);
    CBlockIndex *pindex = rangeGenesis.first->second;
    rangeGenesis.first++;
    assert(rangeGenesis.first == rangeGenesis.second); // There is only one index entry with parent NULL.

    // Iterate over the entire block tree, using depth-first search.
    // Along the way, remember whether there are blocks on the path from genesis
    // block being explored which are the first to have certain properties.
    size_t nNodes = 0;
    int nHeight = 0;
    CBlockIndex* pindexFirstInvalid = NULL; // Oldest ancestor of pindex which is invalid.
    CBlockIndex* pindexFirstMissing = NULL; // Oldest ancestor of pindex which does not have BLOCK_HAVE_DATA.
    CBlockIndex* pindexFirstNeverProcessed = NULL; // Oldest ancestor of pindex for which nTx == 0.
    CBlockIndex* pindexFirstNotTreeValid = NULL; // Oldest ancestor of pindex which does not have BLOCK_VALID_TREE (regardless of being valid or not).
    CBlockIndex* pindexFirstNotTransactionsValid = NULL; // Oldest ancestor of pindex which does not have BLOCK_VALID_TRANSACTIONS (regardless of being valid or not).
    CBlockIndex* pindexFirstNotChainValid = NULL; // Oldest ancestor of pindex which does not have BLOCK_VALID_CHAIN (regardless of being valid or not).
    CBlockIndex* pindexFirstNotScriptsValid = NULL; // Oldest ancestor of pindex which does not have BLOCK_VALID_SCRIPTS (regardless of being valid or not).
    while (pindex != NULL) {
        nNodes++;
        if (pindexFirstInvalid == NULL && pindex->nStatus & BLOCK_FAILED_VALID) pindexFirstInvalid = pindex;
        if (pindexFirstMissing == NULL && !(pindex->nStatus & BLOCK_HAVE_DATA)) pindexFirstMissing = pindex;
        if (pindexFirstNeverProcessed == NULL && pindex->nTx == 0) pindexFirstNeverProcessed = pindex;
        if (pindex->pprev != NULL && pindexFirstNotTreeValid == NULL && (pindex->nStatus & BLOCK_VALID_MASK) < BLOCK_VALID_TREE) pindexFirstNotTreeValid = pindex;
        if (pindex->pprev != NULL && pindexFirstNotTransactionsValid == NULL && (pindex->nStatus & BLOCK_VALID_MASK) < BLOCK_VALID_TRANSACTIONS) pindexFirstNotTransactionsValid = pindex;
        if (pindex->pprev != NULL && pindexFirstNotChainValid == NULL && (pindex->nStatus & BLOCK_VALID_MASK) < BLOCK_VALID_CHAIN) pindexFirstNotChainValid = pindex;
        if (pindex->pprev != NULL && pindexFirstNotScriptsValid == NULL && (pindex->nStatus & BLOCK_VALID_MASK) < BLOCK_VALID_SCRIPTS) pindexFirstNotScriptsValid = pindex;

        // Begin: actual consistency checks.
        if (pindex->pprev == NULL) {
            // Genesis block checks.
            assert(pindex->GetBlockHash() == consensusParams.hashGenesisBlock); // Genesis block's hash must match.
            assert(pindex == chainActive.Genesis()); // The current active chain's genesis block must be this block.
        }
        if (pindex->nChainTx == 0) assert(pindex->nSequenceId == 0);  // nSequenceId can't be set for blocks that aren't linked
        // VALID_TRANSACTIONS is equivalent to nTx > 0 for all nodes (whether or not pruning has occurred).
        // HAVE_DATA is only equivalent to nTx > 0 (or VALID_TRANSACTIONS) if no pruning has occurred.
        if (!fHavePruned) {
            // If we've never pruned, then HAVE_DATA should be equivalent to nTx > 0
            assert(!(pindex->nStatus & BLOCK_HAVE_DATA) == (pindex->nTx == 0));
            assert(pindexFirstMissing == pindexFirstNeverProcessed);
        } else {
            // If we have pruned, then we can only say that HAVE_DATA implies nTx > 0
            if (pindex->nStatus & BLOCK_HAVE_DATA) assert(pindex->nTx > 0);
        }
        if (pindex->nStatus & BLOCK_HAVE_UNDO) assert(pindex->nStatus & BLOCK_HAVE_DATA);
        assert(((pindex->nStatus & BLOCK_VALID_MASK) >= BLOCK_VALID_TRANSACTIONS) == (pindex->nTx > 0)); // This is pruning-independent.
        // All parents having had data (at some point) is equivalent to all parents being VALID_TRANSACTIONS, which is equivalent to nChainTx being set.
        assert((pindexFirstNeverProcessed != NULL) == (pindex->nChainTx == 0)); // nChainTx != 0 is used to signal that all parent blocks have been processed (but may have been pruned).
        assert((pindexFirstNotTransactionsValid != NULL) == (pindex->nChainTx == 0));
        assert(pindex->nHeight == nHeight); // nHeight must be consistent.
        assert(pindex->pprev == NULL || pindex->nChainWork >= pindex->pprev->nChainWork); // For every block except the genesis block, the chainwork must be larger than the parent's.
        assert(nHeight < 2 || (pindex->pskip && (pindex->pskip->nHeight < nHeight))); // The pskip pointer must point back for all but the first 2 blocks.
        assert(pindexFirstNotTreeValid == NULL); // All mapBlockIndex entries must at least be TREE valid
        if ((pindex->nStatus & BLOCK_VALID_MASK) >= BLOCK_VALID_TREE) assert(pindexFirstNotTreeValid == NULL); // TREE valid implies all parents are TREE valid
        if ((pindex->nStatus & BLOCK_VALID_MASK) >= BLOCK_VALID_CHAIN) assert(pindexFirstNotChainValid == NULL); // CHAIN valid implies all parents are CHAIN valid
        if ((pindex->nStatus & BLOCK_VALID_MASK) >= BLOCK_VALID_SCRIPTS) assert(pindexFirstNotScriptsValid == NULL); // SCRIPTS valid implies all parents are SCRIPTS valid
        if (pindexFirstInvalid == NULL) {
            // Checks for not-invalid blocks.
            assert((pindex->nStatus & BLOCK_FAILED_MASK) == 0); // The failed mask cannot be set for blocks without invalid parents.
        }
        if (!CBlockIndexWorkComparator()(pindex, chainActive.Tip()) && pindexFirstNeverProcessed == NULL) {
            if (pindexFirstInvalid == NULL) {
                // If this block sorts at least as good as the current tip and
                // is valid and we have all data for its parents, it must be in
                // setBlockIndexCandidates.  chainActive.Tip() must also be there
                // even if some data has been pruned.
                if (pindexFirstMissing == NULL || pindex == chainActive.Tip()) {
                    assert(setBlockIndexCandidates.count(pindex));
                }
                // If some parent is missing, then it could be that this block was in
                // setBlockIndexCandidates but had to be removed because of the missing data.
                // In this case it must be in mapBlocksUnlinked -- see test below.
            }
        } else { // If this block sorts worse than the current tip or some ancestor's block has never been seen, it cannot be in setBlockIndexCandidates.
            assert(setBlockIndexCandidates.count(pindex) == 0);
        }
        // Check whether this block is in mapBlocksUnlinked.
        std::pair<std::multimap<CBlockIndex*,CBlockIndex*>::iterator,std::multimap<CBlockIndex*,CBlockIndex*>::iterator> rangeUnlinked = mapBlocksUnlinked.equal_range(pindex->pprev);
        bool foundInUnlinked = false;
        while (rangeUnlinked.first != rangeUnlinked.second) {
            assert(rangeUnlinked.first->first == pindex->pprev);
            if (rangeUnlinked.first->second == pindex) {
                foundInUnlinked = true;
                break;
            }
            rangeUnlinked.first++;
        }
        if (pindex->pprev && (pindex->nStatus & BLOCK_HAVE_DATA) && pindexFirstNeverProcessed != NULL && pindexFirstInvalid == NULL) {
            // If this block has block data available, some parent was never received, and has no invalid parents, it must be in mapBlocksUnlinked.
            assert(foundInUnlinked);
        }
        if (!(pindex->nStatus & BLOCK_HAVE_DATA)) assert(!foundInUnlinked); // Can't be in mapBlocksUnlinked if we don't HAVE_DATA
        if (pindexFirstMissing == NULL) assert(!foundInUnlinked); // We aren't missing data for any parent -- cannot be in mapBlocksUnlinked.
        if (pindex->pprev && (pindex->nStatus & BLOCK_HAVE_DATA) && pindexFirstNeverProcessed == NULL && pindexFirstMissing != NULL) {
            // We HAVE_DATA for this block, have received data for all parents at some point, but we're currently missing data for some parent.
            assert(fHavePruned); // We must have pruned.
            // This block may have entered mapBlocksUnlinked if:
            //  - it has a descendant that at some point had more work than the
            //    tip, and
            //  - we tried switching to that descendant but were missing
            //    data for some intermediate block between chainActive and the
            //    tip.
            // So if this block is itself better than chainActive.Tip() and it wasn't in
            // setBlockIndexCandidates, then it must be in mapBlocksUnlinked.
            if (!CBlockIndexWorkComparator()(pindex, chainActive.Tip()) && setBlockIndexCandidates.count(pindex) == 0) {
                if (pindexFirstInvalid == NULL) {
                    assert(foundInUnlinked);
                }
            }
        }
        // assert(pindex->GetBlockHash() == pindex->GetBlockHeader().GetHash()); // Perhaps too slow
        // End: actual consistency checks.

        // Try descending into the first subnode.
        std::pair<std::multimap<CBlockIndex*,CBlockIndex*>::iterator,std::multimap<CBlockIndex*,CBlockIndex*>::iterator> range = forward.equal_range(pindex);
        if (range.first != range.second) {
            // A subnode was found.
            pindex = range.first->second;
            nHeight++;
            continue;
        }
        // This is a leaf node.
        // Move upwards until we reach a node of which we have not yet visited the last child.
        while (pindex) {
            // We are going to either move to a parent or a sibling of pindex.
            // If pindex was the first with a certain property, unset the corresponding variable.
            if (pindex == pindexFirstInvalid) pindexFirstInvalid = NULL;
            if (pindex == pindexFirstMissing) pindexFirstMissing = NULL;
            if (pindex == pindexFirstNeverProcessed) pindexFirstNeverProcessed = NULL;
            if (pindex == pindexFirstNotTreeValid) pindexFirstNotTreeValid = NULL;
            if (pindex == pindexFirstNotTransactionsValid) pindexFirstNotTransactionsValid = NULL;
            if (pindex == pindexFirstNotChainValid) pindexFirstNotChainValid = NULL;
            if (pindex == pindexFirstNotScriptsValid) pindexFirstNotScriptsValid = NULL;
            // Find our parent.
            CBlockIndex* pindexPar = pindex->pprev;
            // Find which child we just visited.
            std::pair<std::multimap<CBlockIndex*,CBlockIndex*>::iterator,std::multimap<CBlockIndex*,CBlockIndex*>::iterator> rangePar = forward.equal_range(pindexPar);
            while (rangePar.first->second != pindex) {
                assert(rangePar.first != rangePar.second); // Our parent must have at least the node we're coming from as child.
                rangePar.first++;
            }
            // Proceed to the next one.
            rangePar.first++;
            if (rangePar.first != rangePar.second) {
                // Move to the sibling.
                pindex = rangePar.first->second;
                break;
            } else {
                // Move up further.
                pindex = pindexPar;
                nHeight--;
                continue;
            }
        }
    }

    // Check that we actually traversed the entire map.
    assert(nNodes == forward.size());
}

//////////////////////////////////////////////////////////////////////////////
//
// CAlert
//

std::string GetWarnings(const std::string& strFor)
{
    int nPriority = 0;
    string strStatusBar;
    string strRPC;
    string strGUI;

    if (!CLIENT_VERSION_IS_RELEASE) {
        strStatusBar = "This is a pre-release test build - use at your own risk - do not use for mining or merchant applications";
        strGUI = _("This is a pre-release test build - use at your own risk - do not use for mining or merchant applications");
    }

    if (GetBoolArg("-testsafemode", DEFAULT_TESTSAFEMODE))
        strStatusBar = strRPC = strGUI = "testsafemode enabled";

    // Misc warnings like out of disk space and clock is wrong
    if (strMiscWarning != "")
    {
        nPriority = 1000;
        strStatusBar = strGUI = strMiscWarning;
    }

    if (fLargeWorkForkFound)
    {
        nPriority = 2000;
        strStatusBar = strRPC = "Warning: The network does not appear to fully agree! Some miners appear to be experiencing issues.";
        strGUI = _("Warning: The network does not appear to fully agree! Some miners appear to be experiencing issues.");
    }
    else if (fLargeWorkInvalidChainFound)
    {
        nPriority = 2000;
        strStatusBar = strRPC = "Warning: We do not appear to fully agree with our peers! You may need to upgrade, or other nodes may need to upgrade.";
        strGUI = _("Warning: We do not appear to fully agree with our peers! You may need to upgrade, or other nodes may need to upgrade.");
    }

    // Alerts
    {
        LOCK(cs_mapAlerts);
        BOOST_FOREACH(PAIRTYPE(const uint256, CAlert)& item, mapAlerts)
        {
            const CAlert& alert = item.second;
            if (alert.AppliesToMe() && alert.nPriority > nPriority)
            {
                nPriority = alert.nPriority;
                strStatusBar = strGUI = alert.strStatusBar;
            }
        }
    }

    if (strFor == "gui")
        return strGUI;
    else if (strFor == "statusbar")
        return strStatusBar;
    else if (strFor == "rpc")
        return strRPC;
    assert(!"GetWarnings(): invalid parameter");
    return "error";
}








//////////////////////////////////////////////////////////////////////////////
//
// Messages
//


bool static AlreadyHave(const CInv& inv) EXCLUSIVE_LOCKS_REQUIRED(cs_main)
{
    switch (inv.type)
    {
    case MSG_TX:
        {
            assert(recentRejects);
            if (chainActive.Tip()->GetBlockHash() != hashRecentRejectsChainTip)
            {
                // If the chain tip has changed previously rejected transactions
                // might be now valid, e.g. due to a nLockTime'd tx becoming valid,
                // or a double-spend. Reset the rejects filter and give those
                // txs a second chance.
                hashRecentRejectsChainTip = chainActive.Tip()->GetBlockHash();
                recentRejects->reset();
            }

            return recentRejects->contains(inv.hash) ||
                   mempool.exists(inv.hash) ||
                   mapOrphanTransactions.count(inv.hash) ||
                   pcoinsTip->HaveCoins(inv.hash);
        }
    case MSG_BLOCK:
        return mapBlockIndex.count(inv.hash);
    }
    // Don't know what it is, just say we already got one
    return true;
}

void static ProcessGetData(CNode* pfrom, const Consensus::Params& consensusParams)
{
    std::deque<CInv>::iterator it = pfrom->vRecvGetData.begin();

    vector<CInv> vNotFound;

    LOCK(cs_main);

    while (it != pfrom->vRecvGetData.end()) {
        // Don't bother if send buffer is too full to respond anyway
        if (pfrom->nSendSize >= SendBufferSize())
            break;

        const CInv &inv = *it;
        {
            boost::this_thread::interruption_point();
            it++;

            if (inv.type == MSG_BLOCK || inv.type == MSG_FILTERED_BLOCK
                    || inv.type == MSG_THINBLOCK || inv.type == MSG_XTHINBLOCK)
            {
                bool send = false;
                BlockMap::iterator mi = mapBlockIndex.find(inv.hash);
                if (mi != mapBlockIndex.end())
                {
                    if (chainActive.Contains(mi->second)) {
                        send = true;
                    } else {
                        static const int nOneMonth = 30 * 24 * 60 * 60;
                        // To prevent fingerprinting attacks, only send blocks outside of the active
                        // chain if they are valid, and no more than a month older (both in time, and in
                        // best equivalent proof of work) than the best header chain we know about.
                        send = mi->second->IsValid(BLOCK_VALID_SCRIPTS) && (pindexBestHeader != NULL) &&
                            (pindexBestHeader->GetBlockTime() - mi->second->GetBlockTime() < nOneMonth) &&
                            (GetBlockProofEquivalentTime(*pindexBestHeader, *mi->second, *pindexBestHeader, consensusParams) < nOneMonth);
                        if (!send) {
                            LogPrintf("%s: ignoring request from peer=%i for old block that isn't in the main chain\n", __func__, pfrom->GetId());
                        }
                    }
                }
                // disconnect node in case we have reached the outbound limit for serving historical blocks
                // never disconnect whitelisted nodes
                static const int nOneWeek = 7 * 24 * 60 * 60; // assume > 1 week = historical
                if (send && CNode::OutboundTargetReached(true) && ( ((pindexBestHeader != NULL) && (pindexBestHeader->GetBlockTime() - mi->second->GetBlockTime() > nOneWeek)) || inv.type == MSG_FILTERED_BLOCK) && !pfrom->fWhitelisted)
                {
                    LogPrint("net", "historical block serving limit reached, disconnect peer=%d\n", pfrom->GetId());

                    //disconnect node
                    pfrom->fDisconnect = true;
                    send = false;
                }
                // Pruned nodes may have deleted the block, so check whether
                // it's available before trying to send.
                if (send && (mi->second->nStatus & BLOCK_HAVE_DATA))
                {
                    // Send block from disk
                    CBlock block;
                    if (!ReadBlockFromDisk(block, (*mi).second, consensusParams))
                        assert(!"cannot load block from disk");
                    if (inv.type == MSG_BLOCK)
                        pfrom->PushMessage(NetMsgType::BLOCK, block);

                    // BUIP010 Xtreme Thinblocks: begin section
                    else if (inv.type == MSG_THINBLOCK || inv.type == MSG_XTHINBLOCK)
                        SendXThinBlock(block, pfrom, inv);
                    // BUIP010 Xtreme Thinblocks: end section

                    else // MSG_FILTERED_BLOCK)
                    {
                        LOCK(pfrom->cs_filter);
                        if (pfrom->pfilter)
                        {
                            CMerkleBlock merkleBlock(block, *pfrom->pfilter);
                            pfrom->PushMessage(NetMsgType::MERKLEBLOCK, merkleBlock);
                            // CMerkleBlock just contains hashes, so also push any transactions in the block the client did not see
                            // This avoids hurting performance by pointlessly requiring a round-trip
                            // Note that there is currently no way for a node to request any single transactions we didn't send here -
                            // they must either disconnect and retry or request the full block.
                            // Thus, the protocol spec specified allows for us to provide duplicate txn here,
                            // however we MUST always provide at least what the remote peer needs
                            typedef std::pair<unsigned int, uint256> PairType;
                            BOOST_FOREACH(PairType& pair, merkleBlock.vMatchedTxn)
                                pfrom->PushMessage(NetMsgType::TX, block.vtx[pair.first]);
                        }
                        // else
                            // no response
                    }

                    // Trigger the peer node to send a getblocks request for the next batch of inventory
                    if (inv.hash == pfrom->hashContinue)
                    {
                        // Bypass PushInventory, this must send even if redundant,
                        // and we want it right after the last block so they don't
                        // wait for other stuff first.
                        vector<CInv> vInv;
                        vInv.push_back(CInv(MSG_BLOCK, chainActive.Tip()->GetBlockHash()));
                        pfrom->PushMessage(NetMsgType::INV, vInv);
                        pfrom->hashContinue.SetNull();
                    }
                }
            }
            else if (inv.IsKnownType())
            {
                // Send stream from relay memory
                bool pushed = false;
                {
                    LOCK(cs_mapRelay);
                    map<CInv, CDataStream>::iterator mi = mapRelay.find(inv);
                    if (mi != mapRelay.end()) {
                        pfrom->PushMessage(inv.GetCommand(), (*mi).second);
                    }
                }
                if (!pushed && inv.type == MSG_TX) {
                    CTransaction tx;
                    if (mempool.lookup(inv.hash, tx)) {
                        CDataStream ss(SER_NETWORK, PROTOCOL_VERSION);
                        ss.reserve(1000);
                        ss << tx;
                        pfrom->PushMessage(NetMsgType::TX, ss);
                        pushed = true;
                    }
                }
                if (!pushed) {
                    vNotFound.push_back(inv);
                }
            }

            // Track requests for our stuff.
            GetMainSignals().Inventory(inv.hash);

            if (inv.type == MSG_BLOCK || inv.type == MSG_FILTERED_BLOCK
                    || inv.type == MSG_THINBLOCK || inv.type == MSG_XTHINBLOCK)
                break;
        }
    }

    pfrom->vRecvGetData.erase(pfrom->vRecvGetData.begin(), it);

    if (!vNotFound.empty()) {
        // Let the peer know that we didn't find what it asked for, so it doesn't
        // have to wait around forever. Currently only SPV clients actually care
        // about this message: it's needed when they are recursively walking the
        // dependencies of relevant unconfirmed transactions. SPV clients want to
        // do that because they want to know about (and store and rebroadcast and
        // risk analyze) the dependencies of transactions relevant to them, without
        // having to download the entire memory pool.
        pfrom->PushMessage(NetMsgType::NOTFOUND, vNotFound);
    }
}

bool static ProcessMessage(CNode* pfrom, string strCommand, CDataStream& vRecv, int64_t nTimeReceived)
{
    const CChainParams& chainparams = Params();
    RandAddSeedPerfmon();
    LogPrint("net", "received: %s (%u bytes) peer=%d\n", SanitizeString(strCommand), vRecv.size(), pfrom->id);
    if (mapArgs.count("-dropmessagestest") && GetRand(atoi(mapArgs["-dropmessagestest"])) == 0)
    {
        LogPrintf("dropmessagestest DROPPING RECV MESSAGE\n");
        return true;
    }

    if (strCommand == NetMsgType::VERSION)
    {
        // Each connection can only send one version message
        if (pfrom->nVersion != 0)
        {
            pfrom->PushMessage(NetMsgType::REJECT, strCommand, REJECT_DUPLICATE, string("Duplicate version message"));
            Misbehaving(pfrom->GetId(), 1);
            return false;
        }

        int64_t nTime;
        CAddress addrMe;
        CAddress addrFrom;
        uint64_t nNonce = 1;
        vRecv >> pfrom->nVersion >> pfrom->nServices >> nTime >> addrMe;

        CheckNodeSupportForThinBlocks(); // BUIP010 Xtreme Thinblocks

        if (pfrom->nVersion < MIN_PEER_PROTO_VERSION)
        {
            // disconnect from peers older than this proto version
            LogPrintf("peer=%d using obsolete version %i; disconnecting\n", pfrom->id, pfrom->nVersion);
            pfrom->PushMessage(NetMsgType::REJECT, strCommand, REJECT_OBSOLETE,
                               strprintf("Version must be %d or greater", MIN_PEER_PROTO_VERSION));
            pfrom->fDisconnect = true;
            return false;
        }

        if (pfrom->nVersion == 10300)
            pfrom->nVersion = 300;
        if (!vRecv.empty())
            vRecv >> addrFrom >> nNonce;
        if (!vRecv.empty()) {
            vRecv >> LIMITED_STRING(pfrom->strSubVer, MAX_SUBVERSION_LENGTH);
            pfrom->cleanSubVer = SanitizeString(pfrom->strSubVer);
        }
        if (!vRecv.empty())
            vRecv >> pfrom->nStartingHeight;
        if (!vRecv.empty())
            vRecv >> pfrom->fRelayTxes; // set to true after we get the first filter* message
        else
            pfrom->fRelayTxes = true;

        // Disconnect if we connected to ourself
        if (nNonce == nLocalHostNonce && nNonce > 1)
        {
            LogPrintf("connected to self at %s, disconnecting\n", pfrom->addr.ToString());
            pfrom->fDisconnect = true;
            return true;
        }

        pfrom->addrLocal = addrMe;
        if (pfrom->fInbound && addrMe.IsRoutable())
        {
            SeenLocal(addrMe);
        }

        // Be shy and don't send version until we hear
        if (pfrom->fInbound)
            pfrom->PushVersion();

        pfrom->fClient = !(pfrom->nServices & NODE_NETWORK);

        // Potentially mark this peer as a preferred download peer.
        UpdatePreferredDownload(pfrom, State(pfrom->GetId()));

        // Change version
        pfrom->PushMessage(NetMsgType::VERACK);
        pfrom->ssSend.SetVersion(min(pfrom->nVersion, PROTOCOL_VERSION));

        if (!pfrom->fInbound)
        {
            // Advertise our address
            if (fListen && !IsInitialBlockDownload())
            {
                CAddress addr = GetLocalAddress(&pfrom->addr);
                if (addr.IsRoutable())
                {
                    LogPrintf("ProcessMessages: advertising address %s\n", addr.ToString());
                    pfrom->PushAddress(addr);
                } else if (IsPeerAddrLocalGood(pfrom)) {
                    addr.SetIP(pfrom->addrLocal);
                    LogPrintf("ProcessMessages: advertising address %s\n", addr.ToString());
                    pfrom->PushAddress(addr);
                }
            }

            // Get recent addresses
            if (pfrom->fOneShot || pfrom->nVersion >= CADDR_TIME_VERSION || addrman.size() < 1000)
            {
                pfrom->PushMessage(NetMsgType::GETADDR);
                pfrom->fGetAddr = true;
            }
            addrman.Good(pfrom->addr);
        } else {
            if (((CNetAddr)pfrom->addr) == (CNetAddr)addrFrom)
            {
                addrman.Add(addrFrom, addrFrom);
                addrman.Good(addrFrom);
            }
        }

        // Relay alerts
        {
            LOCK(cs_mapAlerts);
            BOOST_FOREACH(PAIRTYPE(const uint256, CAlert)& item, mapAlerts)
                item.second.RelayTo(pfrom);
        }

        pfrom->fSuccessfullyConnected = true;

        string remoteAddr;
        if (fLogIPs)
            remoteAddr = ", peeraddr=" + pfrom->addr.ToString();

        LogPrintf("receive version message: %s: version %d, blocks=%d, us=%s, peer=%d%s\n",
                  pfrom->cleanSubVer, pfrom->nVersion,
                  pfrom->nStartingHeight, addrMe.ToString(), pfrom->id,
                  remoteAddr);

        int64_t nTimeOffset = nTime - GetTime();
        pfrom->nTimeOffset = nTimeOffset;
        AddTimeData(pfrom->addr, nTimeOffset);
    }


    else if (pfrom->nVersion == 0)
    {
        // Must have a version message before anything else
        Misbehaving(pfrom->GetId(), 1);
        return false;
    }


    else if (strCommand == NetMsgType::VERACK)
    {
        pfrom->SetRecvVersion(min(pfrom->nVersion, PROTOCOL_VERSION));

        // Mark this node as currently connected, so we update its timestamp later.
        if (pfrom->fNetworkNode) {
            LOCK(cs_main);
            State(pfrom->GetId())->fCurrentlyConnected = true;
        }

        if (pfrom->nVersion >= SENDHEADERS_VERSION) {
            // Tell our peer we prefer to receive headers rather than inv's
            // We send this to non-NODE NETWORK peers as well, because even
            // non-NODE NETWORK peers can announce blocks (such as pruning
            // nodes)

            // BUIP010 Extreme Thinblocks: We only do inv/getdata for xthinblocks and so we must have headersfirst turned off
            if (!IsThinBlocksEnabled())
                pfrom->PushMessage(NetMsgType::SENDHEADERS);
        }
    }


    else if (strCommand == NetMsgType::ADDR)
    {
        vector<CAddress> vAddr;
        vRecv >> vAddr;

        // Don't want addr from older versions unless seeding
        if (pfrom->nVersion < CADDR_TIME_VERSION && addrman.size() > 1000)
            return true;
        if (vAddr.size() > 1000)
        {
            Misbehaving(pfrom->GetId(), 20);
            return error("message addr size() = %u", vAddr.size());
        }

        // Store the new addresses
        vector<CAddress> vAddrOk;
        int64_t nNow = GetAdjustedTime();
        int64_t nSince = nNow - 10 * 60;
        BOOST_FOREACH(CAddress& addr, vAddr)
        {
            boost::this_thread::interruption_point();

            if (addr.nTime <= 100000000 || addr.nTime > nNow + 10 * 60)
                addr.nTime = nNow - 5 * 24 * 60 * 60;
            pfrom->AddAddressKnown(addr);
            bool fReachable = IsReachable(addr);
            if (addr.nTime > nSince && !pfrom->fGetAddr && vAddr.size() <= 10 && addr.IsRoutable())
            {
                // Relay to a limited number of other nodes
                {
                    LOCK(cs_vNodes);
                    // Use deterministic randomness to send to the same nodes for 24 hours
                    // at a time so the addrKnowns of the chosen nodes prevent repeats
                    static uint256 hashSalt;
                    if (hashSalt.IsNull())
                        hashSalt = GetRandHash();
                    uint64_t hashAddr = addr.GetHash();
                    uint256 hashRand = ArithToUint256(UintToArith256(hashSalt) ^ (hashAddr<<32) ^ ((GetTime()+hashAddr)/(24*60*60)));
                    hashRand = Hash(BEGIN(hashRand), END(hashRand));
                    multimap<uint256, CNode*> mapMix;
                    BOOST_FOREACH(CNode* pnode, vNodes)
                    {
                        if (pnode->nVersion < CADDR_TIME_VERSION)
                            continue;
                        unsigned int nPointer;
                        memcpy(&nPointer, &pnode, sizeof(nPointer));
                        uint256 hashKey = ArithToUint256(UintToArith256(hashRand) ^ nPointer);
                        hashKey = Hash(BEGIN(hashKey), END(hashKey));
                        mapMix.insert(make_pair(hashKey, pnode));
                    }
                    int nRelayNodes = fReachable ? 2 : 1; // limited relaying of addresses outside our network(s)
                    for (multimap<uint256, CNode*>::iterator mi = mapMix.begin(); mi != mapMix.end() && nRelayNodes-- > 0; ++mi)
                        ((*mi).second)->PushAddress(addr);
                }
            }
            // Do not store addresses outside our network
            if (fReachable)
                vAddrOk.push_back(addr);
        }
        addrman.Add(vAddrOk, pfrom->addr, 2 * 60 * 60);
        if (vAddr.size() < 1000)
            pfrom->fGetAddr = false;
        if (pfrom->fOneShot)
            pfrom->fDisconnect = true;
    }

    else if (strCommand == NetMsgType::SENDHEADERS)
    {
        LOCK(cs_main);
        // BUIP010 Xtreme Thinblocks: We only do inv/getdata for xthinblocks and so we must have headersfirst turned off
        if (IsThinBlocksEnabled())
            State(pfrom->GetId())->fPreferHeaders = false;
        else
            State(pfrom->GetId())->fPreferHeaders = true;
    }


    else if (strCommand == NetMsgType::INV)
    {
        vector<CInv> vInv;
        vRecv >> vInv;
        if (vInv.size() > MAX_INV_SZ)
        {
            Misbehaving(pfrom->GetId(), 20);
            return error("message inv size() = %u", vInv.size());
        }

        bool fBlocksOnly = GetBoolArg("-blocksonly", DEFAULT_BLOCKSONLY);

        // Allow whitelisted peers to send data other than blocks in blocks only mode if whitelistrelay is true
        if (pfrom->fWhitelisted && GetBoolArg("-whitelistrelay", DEFAULT_WHITELISTRELAY))
            fBlocksOnly = false;

        LOCK(cs_main);

        std::vector<CInv> vToFetch;

        for (unsigned int nInv = 0; nInv < vInv.size(); nInv++)
        {
            const CInv &inv = vInv[nInv];

            boost::this_thread::interruption_point();
            pfrom->AddInventoryKnown(inv);

            bool fAlreadyHave = AlreadyHave(inv);
            LogPrint("net", "got inv: %s  %s peer=%d\n", inv.ToString(), fAlreadyHave ? "have" : "new", pfrom->id);

            if (inv.type == MSG_BLOCK) {
                UpdateBlockAvailability(pfrom->GetId(), inv.hash);
                if (!fAlreadyHave && !fImporting && !fReindex && !mapBlocksInFlight.count(inv.hash)) {
                    // First request the headers preceding the announced block. In the normal fully-synced
                    // case where a new block is announced that succeeds the current tip (no reorganization),
                    // there are no such headers.
                    // Secondly, and only when we are close to being synced, we request the announced block directly,
                    // to avoid an extra round-trip. Note that we must *first* ask for the headers, so by the
                    // time the block arrives, the header chain leading up to it is already validated. Not
                    // doing this will result in the received block being rejected as an orphan in case it is
                    // not a direct successor.
                    pfrom->PushMessage(NetMsgType::GETHEADERS, chainActive.GetLocator(pindexBestHeader), inv.hash);
                    CNodeState *nodestate = State(pfrom->GetId());
                    if (CanDirectFetch(chainparams.GetConsensus()) &&
                        nodestate->nBlocksInFlight < MAX_BLOCKS_IN_TRANSIT_PER_PEER) {
                        // BUIP010 Xtreme Thinblocks: begin section
                        CInv inv2(inv);
                        CDataStream ss(SER_NETWORK, PROTOCOL_VERSION);
                        CBloomFilter filterMemPool;
                        if (IsThinBlocksEnabled() && IsChainNearlySyncd()) {
                            if (HaveConnectThinblockNodes() || (HaveThinblockNodes() && CheckThinblockTimer(inv.hash))) {
                                // Must download a block from a ThinBlock peer
                                if (pfrom->mapThinBlocksInFlight.size() < 1 && pfrom->ThinBlockCapable()) { // We can only send one thinblock per peer at a time
                                    pfrom->mapThinBlocksInFlight[inv2.hash] = GetTime();
                                    inv2.type = MSG_XTHINBLOCK;
                                    std::vector<uint256> vOrphanHashes;
                                    for (map<uint256, COrphanTx>::iterator mi = mapOrphanTransactions.begin(); mi != mapOrphanTransactions.end(); ++mi)
                                        vOrphanHashes.push_back((*mi).first);
                                    BuildSeededBloomFilter(filterMemPool, vOrphanHashes);
                                    ss << inv2;
                                    ss << filterMemPool;
                                    pfrom->PushMessage(NetMsgType::GET_XTHIN, ss);
                                    MarkBlockAsInFlight(pfrom->GetId(), inv.hash, chainparams.GetConsensus());
                                    LogPrint("thin", "Requesting Thinblock %s from peer %s (%d)\n", inv2.hash.ToString(), pfrom->addrName.c_str(),pfrom->id);
                                }
                            }
                            else {
                                // Try to download a thinblock if possible otherwise just download a regular block
                                if (pfrom->mapThinBlocksInFlight.size() < 1 && pfrom->ThinBlockCapable()) { // We can only send one thinblock per peer at a time
                                    pfrom->mapThinBlocksInFlight[inv2.hash] = GetTime();
                                    inv2.type = MSG_XTHINBLOCK;
                                    std::vector<uint256> vOrphanHashes;
                                    for (map<uint256, COrphanTx>::iterator mi = mapOrphanTransactions.begin(); mi != mapOrphanTransactions.end(); ++mi)
                                        vOrphanHashes.push_back((*mi).first);
                                    BuildSeededBloomFilter(filterMemPool, vOrphanHashes);
                                    ss << inv2;
                                    ss << filterMemPool;
                                    pfrom->PushMessage(NetMsgType::GET_XTHIN, ss);
                                    LogPrint("thin", "Requesting Thinblock %s from peer %s (%d)\n", inv2.hash.ToString(), pfrom->addrName.c_str(),pfrom->id);
                                }
                                else {
                                    LogPrint("thin", "Requesting Regular Block %s from peer %s (%d)\n", inv2.hash.ToString(), pfrom->addrName.c_str(),pfrom->id);
                                    vToFetch.push_back(inv2);
                                }
                                MarkBlockAsInFlight(pfrom->GetId(), inv.hash, chainparams.GetConsensus());
                            }
                        }
                        else {
                            vToFetch.push_back(inv2);
                            MarkBlockAsInFlight(pfrom->GetId(), inv.hash, chainparams.GetConsensus());
                            LogPrint("thin", "Requesting Regular Block %s from peer %s (%d)\n", inv2.hash.ToString(), pfrom->addrName.c_str(),pfrom->id);
                        }
                        // BUIP010 Xtreme Thinblocks: end section
                    }
                    LogPrint("net", "getheaders (%d) %s to peer=%d\n", pindexBestHeader->nHeight, inv.hash.ToString(), pfrom->id);
                }
            }
            else
            {
                if (fBlocksOnly)
                    LogPrint("net", "transaction (%s) inv sent in violation of protocol peer=%d\n", inv.hash.ToString(), pfrom->id);
                else if (!fAlreadyHave && !fImporting && !fReindex)
                    pfrom->AskFor(inv);
            }

            // Track requests for our stuff
            GetMainSignals().Inventory(inv.hash);

            if (pfrom->nSendSize > (SendBufferSize() * 2)) {
                Misbehaving(pfrom->GetId(), 50);
                return error("send buffer size() = %u", pfrom->nSendSize);
            }
        }

        if (!vToFetch.empty())
            pfrom->PushMessage(NetMsgType::GETDATA, vToFetch);
    }


    else if (strCommand == NetMsgType::GETDATA)
    {
        vector<CInv> vInv;
        vRecv >> vInv;
        if (vInv.size() > MAX_INV_SZ)
        {
            Misbehaving(pfrom->GetId(), 20);
            return error("message getdata size() = %u", vInv.size());
        }

        if (fDebug || (vInv.size() != 1))
            LogPrint("net", "received getdata (%u invsz) peer=%d\n", vInv.size(), pfrom->id);

        if ((fDebug && vInv.size() > 0) || (vInv.size() == 1))
            LogPrint("net", "received getdata for: %s peer=%d\n", vInv[0].ToString(), pfrom->id);

        pfrom->vRecvGetData.insert(pfrom->vRecvGetData.end(), vInv.begin(), vInv.end());
        ProcessGetData(pfrom, chainparams.GetConsensus());
    }


    else if (strCommand == NetMsgType::GETBLOCKS)
    {
        CBlockLocator locator;
        uint256 hashStop;
        vRecv >> locator >> hashStop;

        LOCK(cs_main);

        // Find the last block the caller has in the main chain
        CBlockIndex* pindex = FindForkInGlobalIndex(chainActive, locator);

        // Send the rest of the chain
        if (pindex)
            pindex = chainActive.Next(pindex);
        int nLimit = 500;
        LogPrint("net", "getblocks %d to %s limit %d from peer=%d\n", (pindex ? pindex->nHeight : -1), hashStop.IsNull() ? "end" : hashStop.ToString(), nLimit, pfrom->id);
        for (; pindex; pindex = chainActive.Next(pindex))
        {
            if (pindex->GetBlockHash() == hashStop)
            {
                LogPrint("net", "  getblocks stopping at %d %s\n", pindex->nHeight, pindex->GetBlockHash().ToString());
                break;
            }
            // If pruning, don't inv blocks unless we have on disk and are likely to still have
            // for some reasonable time window (1 hour) that block relay might require.
            const int nPrunedBlocksLikelyToHave = MIN_BLOCKS_TO_KEEP - 3600 / chainparams.GetConsensus().nPowTargetSpacing;
            if (fPruneMode && (!(pindex->nStatus & BLOCK_HAVE_DATA) || pindex->nHeight <= chainActive.Tip()->nHeight - nPrunedBlocksLikelyToHave))
            {
                LogPrint("net", " getblocks stopping, pruned or too old block at %d %s\n", pindex->nHeight, pindex->GetBlockHash().ToString());
                break;
            }
            pfrom->PushInventory(CInv(MSG_BLOCK, pindex->GetBlockHash()));
            if (--nLimit <= 0)
            {
                // When this block is requested, we'll send an inv that'll
                // trigger the peer to getblocks the next batch of inventory.
                LogPrint("net", "  getblocks stopping at limit %d %s\n", pindex->nHeight, pindex->GetBlockHash().ToString());
                pfrom->hashContinue = pindex->GetBlockHash();
                break;
            }
        }
    }


    else if (strCommand == NetMsgType::GETHEADERS)
    {
        CBlockLocator locator;
        uint256 hashStop;
        vRecv >> locator >> hashStop;

        LOCK(cs_main);
        if (IsInitialBlockDownload() && !pfrom->fWhitelisted) {
            LogPrint("net", "Ignoring getheaders from peer=%d because node is in initial block download\n", pfrom->id);
            return true;
        }

        CNodeState *nodestate = State(pfrom->GetId());
        CBlockIndex* pindex = NULL;
        if (locator.IsNull())
        {
            // If locator is null, return the hashStop block
            BlockMap::iterator mi = mapBlockIndex.find(hashStop);
            if (mi == mapBlockIndex.end())
                return true;
            pindex = (*mi).second;
        }
        else
        {
            // Find the last block the caller has in the main chain
            pindex = FindForkInGlobalIndex(chainActive, locator);
            if (pindex)
                pindex = chainActive.Next(pindex);
        }

        // we must use CBlocks, as CBlockHeaders won't include the 0x00 nTx count at the end
        vector<CBlock> vHeaders;
        int nLimit = MAX_HEADERS_RESULTS;
        LogPrint("net", "getheaders %d to %s from peer=%d\n", (pindex ? pindex->nHeight : -1), hashStop.ToString(), pfrom->id);
        for (; pindex; pindex = chainActive.Next(pindex))
        {
            vHeaders.push_back(pindex->GetBlockHeader());
            if (--nLimit <= 0 || pindex->GetBlockHash() == hashStop)
                break;
        }
        // pindex can be NULL either if we sent chainActive.Tip() OR
        // if our peer has chainActive.Tip() (and thus we are sending an empty
        // headers message). In both cases it's safe to update
        // pindexBestHeaderSent to be our tip.
        nodestate->pindexBestHeaderSent = pindex ? pindex : chainActive.Tip();
        pfrom->PushMessage(NetMsgType::HEADERS, vHeaders);
    }


    else if (strCommand == NetMsgType::TX)
    {
        // Stop processing the transaction early if
        // We are in blocks only mode and peer is either not whitelisted or whitelistrelay is off
        if (GetBoolArg("-blocksonly", DEFAULT_BLOCKSONLY) && (!pfrom->fWhitelisted || !GetBoolArg("-whitelistrelay", DEFAULT_WHITELISTRELAY)))
        {
            LogPrint("net", "transaction sent in violation of protocol peer=%d\n", pfrom->id);
            return true;
        }

        vector<uint256> vWorkQueue;
        vector<uint256> vEraseQueue;
        CTransaction tx;
        vRecv >> tx;

        CInv inv(MSG_TX, tx.GetHash());
        pfrom->AddInventoryKnown(inv);

        LOCK(cs_main);

        bool fMissingInputs = false;
        CValidationState state;

        pfrom->setAskFor.erase(inv.hash);
        mapAlreadyAskedFor.erase(inv.hash);

        if (!AlreadyHave(inv) && AcceptToMemoryPool(mempool, state, tx, true, &fMissingInputs))
        {
            mempool.check(pcoinsTip);
            RelayTransaction(tx);
            vWorkQueue.push_back(inv.hash);

            LogPrint("mempool", "AcceptToMemoryPool: peer=%d: accepted %s (poolsz %u txn, %u kB)\n",
                pfrom->id,
                tx.GetHash().ToString(),
                mempool.size(), mempool.DynamicMemoryUsage() / 1000);

            // Recursively process any orphan transactions that depended on this one
            set<NodeId> setMisbehaving;
            for (unsigned int i = 0; i < vWorkQueue.size(); i++)
            {
                map<uint256, set<uint256> >::iterator itByPrev = mapOrphanTransactionsByPrev.find(vWorkQueue[i]);
                if (itByPrev == mapOrphanTransactionsByPrev.end())
                    continue;
                for (set<uint256>::iterator mi = itByPrev->second.begin();
                     mi != itByPrev->second.end();
                     ++mi)
                {
                    const uint256& orphanHash = *mi;
                    const CTransaction& orphanTx = mapOrphanTransactions[orphanHash].tx;
                    NodeId fromPeer = mapOrphanTransactions[orphanHash].fromPeer;
                    bool fMissingInputs2 = false;
                    // Use a dummy CValidationState so someone can't setup nodes to counter-DoS based on orphan
                    // resolution (that is, feeding people an invalid transaction based on LegitTxX in order to get
                    // anyone relaying LegitTxX banned)
                    CValidationState stateDummy;


                    if (setMisbehaving.count(fromPeer))
                        continue;
                    if (AcceptToMemoryPool(mempool, stateDummy, orphanTx, true, &fMissingInputs2))
                    {
                        LogPrint("mempool", "   accepted orphan tx %s\n", orphanHash.ToString());
                        RelayTransaction(orphanTx);
                        vWorkQueue.push_back(orphanHash);
                        vEraseQueue.push_back(orphanHash);
                    }
                    else if (!fMissingInputs2)
                    {
                        int nDos = 0;
                        if (stateDummy.IsInvalid(nDos) && nDos > 0)
                        {
                            // Punish peer that gave us an invalid orphan tx
                            Misbehaving(fromPeer, nDos);
                            setMisbehaving.insert(fromPeer);
                            LogPrint("mempool", "   invalid orphan tx %s\n", orphanHash.ToString());
                        }
                        // Has inputs but not accepted to mempool
                        // Probably non-standard or insufficient fee/priority
                        LogPrint("mempool", "   removed orphan tx %s\n", orphanHash.ToString());
                        vEraseQueue.push_back(orphanHash);
                        assert(recentRejects);
                        recentRejects->insert(orphanHash);
                    }
                    mempool.check(pcoinsTip);
                }
            }

            BOOST_FOREACH(uint256 hash, vEraseQueue)
                EraseOrphanTx(hash);
        }
        else if (fMissingInputs)
        {
            AddOrphanTx(tx, pfrom->GetId());

            // DoS prevention: do not allow mapOrphanTransactions to grow unbounded
            unsigned int nMaxOrphanTx = (unsigned int)std::max((int64_t)0, GetArg("-maxorphantx", DEFAULT_MAX_ORPHAN_TRANSACTIONS));
            unsigned int nEvicted = LimitOrphanTxSize(nMaxOrphanTx);
            if (nEvicted > 0)
                LogPrint("mempool", "mapOrphan overflow, removed %u tx\n", nEvicted);
        } else {
            assert(recentRejects);
            recentRejects->insert(tx.GetHash());

            if (pfrom->fWhitelisted && GetBoolArg("-whitelistforcerelay", DEFAULT_WHITELISTFORCERELAY)) {
                // Always relay transactions received from whitelisted peers, even
                // if they were already in the mempool or rejected from it due
                // to policy, allowing the node to function as a gateway for
                // nodes hidden behind it.
                //
                // Never relay transactions that we would assign a non-zero DoS
                // score for, as we expect peers to do the same with us in that
                // case.
                int nDoS = 0;
                if (!state.IsInvalid(nDoS) || nDoS == 0) {
                    LogPrintf("Force relaying tx %s from whitelisted peer=%d\n", tx.GetHash().ToString(), pfrom->id);
                    RelayTransaction(tx);
                } else {
                    LogPrintf("Not relaying invalid transaction %s from whitelisted peer=%d (%s)\n", tx.GetHash().ToString(), pfrom->id, FormatStateMessage(state));
                }
            }
        }
        int nDoS = 0;
        if (state.IsInvalid(nDoS))
        {
            LogPrint("mempoolrej", "%s from peer=%d was not accepted: %s\n", tx.GetHash().ToString(),
                pfrom->id,
                FormatStateMessage(state));
            if (state.GetRejectCode() < REJECT_INTERNAL) // Never send AcceptToMemoryPool's internal codes over P2P
                pfrom->PushMessage(NetMsgType::REJECT, strCommand, (unsigned char)state.GetRejectCode(),
                                   state.GetRejectReason().substr(0, MAX_REJECT_MESSAGE_LENGTH), inv.hash);
            if (nDoS > 0)
                Misbehaving(pfrom->GetId(), nDoS);
        }
        FlushStateToDisk(state, FLUSH_STATE_PERIODIC);
    }


    else if (strCommand == NetMsgType::HEADERS && !fImporting && !fReindex) // Ignore headers received while importing
    {
        std::vector<CBlockHeader> headers;

        // Bypass the normal CBlock deserialization, as we don't want to risk deserializing 2000 full blocks.
        unsigned int nCount = ReadCompactSize(vRecv);
        if (nCount > MAX_HEADERS_RESULTS) {
            Misbehaving(pfrom->GetId(), 20);
            return error("headers message size = %u", nCount);
        }
        headers.resize(nCount);
        for (unsigned int n = 0; n < nCount; n++) {
            vRecv >> headers[n];
            ReadCompactSize(vRecv); // ignore tx count; assume it is 0.
        }

        LOCK(cs_main);

        if (nCount == 0) {
            // Nothing interesting. Stop asking this peers for more headers.
            return true;
        }

        CBlockIndex *pindexLast = NULL;
        BOOST_FOREACH(const CBlockHeader& header, headers) {
            CValidationState state;
            if (pindexLast != NULL && header.hashPrevBlock != pindexLast->GetBlockHash()) {
                Misbehaving(pfrom->GetId(), 20);
                return error("non-continuous headers sequence");
            }
            if (!AcceptBlockHeader(header, state, chainparams, &pindexLast)) {
                int nDoS;
                if (state.IsInvalid(nDoS)) {
                    if (nDoS > 0)
                        Misbehaving(pfrom->GetId(), nDoS);
                    return error("invalid header received");
                }
            }
        }

        if (pindexLast)
            UpdateBlockAvailability(pfrom->GetId(), pindexLast->GetBlockHash());

        if (nCount == MAX_HEADERS_RESULTS && pindexLast) {
            // Headers message had its maximum size; the peer may have more headers.
            // TODO: optimize: if pindexLast is an ancestor of chainActive.Tip or pindexBestHeader, continue
            // from there instead.
            LogPrint("net", "more getheaders (%d) to end to peer=%d (startheight:%d)\n", pindexLast->nHeight, pfrom->id, pfrom->nStartingHeight);
            pfrom->PushMessage(NetMsgType::GETHEADERS, chainActive.GetLocator(pindexLast), uint256());
        }

        bool fCanDirectFetch = CanDirectFetch(chainparams.GetConsensus());
        CNodeState *nodestate = State(pfrom->GetId());
        // If this set of headers is valid and ends in a block with at least as
        // much work as our tip, download as much as possible.
        if (fCanDirectFetch && pindexLast->IsValid(BLOCK_VALID_TREE) && chainActive.Tip()->nChainWork <= pindexLast->nChainWork) {
            vector<CBlockIndex *> vToFetch;
            CBlockIndex *pindexWalk = pindexLast;
            // Calculate all the blocks we'd need to switch to pindexLast, up to a limit.
            while (pindexWalk && !chainActive.Contains(pindexWalk) && vToFetch.size() <= MAX_BLOCKS_IN_TRANSIT_PER_PEER) {
                if (!(pindexWalk->nStatus & BLOCK_HAVE_DATA) &&
                        !mapBlocksInFlight.count(pindexWalk->GetBlockHash())) {
                    // We don't have this block, and it's not yet in flight.
                    vToFetch.push_back(pindexWalk);
                }
                pindexWalk = pindexWalk->pprev;
            }
            // If pindexWalk still isn't on our main chain, we're looking at a
            // very large reorg at a time we think we're close to caught up to
            // the main chain -- this shouldn't really happen.  Bail out on the
            // direct fetch and rely on parallel download instead.
            if (!chainActive.Contains(pindexWalk)) {
                LogPrint("net", "Large reorg, won't direct fetch to %s (%d)\n",
                        pindexLast->GetBlockHash().ToString(),
                        pindexLast->nHeight);
            //} else {   BU: We don't support headers first for XThinblocks.
            } else if (!IsThinBlocksEnabled()) {
                vector<CInv> vGetData;
                // Download as much as possible, from earliest to latest.
                BOOST_REVERSE_FOREACH(CBlockIndex *pindex, vToFetch) {
                    if (nodestate->nBlocksInFlight >= MAX_BLOCKS_IN_TRANSIT_PER_PEER) {
                        // Can't download any more from this peer
                        break;
                    }
                    vGetData.push_back(CInv(MSG_BLOCK, pindex->GetBlockHash()));
                    MarkBlockAsInFlight(pfrom->GetId(), pindex->GetBlockHash(), chainparams.GetConsensus(), pindex);
                    LogPrint("net", "Requesting block %s from  peer=%d\n",
                            pindex->GetBlockHash().ToString(), pfrom->id);
                }
                if (vGetData.size() > 1) {
                    LogPrint("net", "Downloading blocks toward %s (%d) via headers direct fetch\n",
                            pindexLast->GetBlockHash().ToString(), pindexLast->nHeight);
                }
                if (vGetData.size() > 0) {
                    pfrom->PushMessage(NetMsgType::GETDATA, vGetData);
                }
            }
        }

        CheckBlockIndex(chainparams.GetConsensus());
    }

    // BUIP010 Xtreme Thinblocks: begin section
    else if (strCommand == NetMsgType::GET_XTHIN && !fImporting && !fReindex) // Ignore blocks received while importing
    {
        CBloomFilter filterMemPool;
        CInv inv;
        vRecv >> inv >> filterMemPool;

        LoadFilter(pfrom, &filterMemPool);
        pfrom->vRecvGetData.insert(pfrom->vRecvGetData.end(), inv);
        ProcessGetData(pfrom, chainparams.GetConsensus());
    }
    else if (strCommand == NetMsgType::XTHINBLOCK  && !fImporting && !fReindex) // Ignore blocks received while importing
    {
        CXThinBlock thinBlock;
        vRecv >> thinBlock;

        CInv inv(MSG_BLOCK, thinBlock.header.GetHash());
        int nSizeThinBlock = ::GetSerializeSize(thinBlock, SER_NETWORK, PROTOCOL_VERSION);
        LogPrint("thin", "Received thinblock %s from peer %s (%d). Size %d bytes.\n", inv.hash.ToString(), pfrom->addrName.c_str(),pfrom->id, nSizeThinBlock);
        if (!pfrom->mapThinBlocksInFlight.count(inv.hash)) {
            LogPrint("thin", "Thinblock received but not requested %s from peer %s (%d)\n",inv.hash.ToString(), pfrom->addrName.c_str(), pfrom->addrName.c_str(), pfrom->id);
            Misbehaving(pfrom->GetId(), 20);
        }

        pfrom->nSizeThinBlock = nSizeThinBlock;
        pfrom->thinBlock.SetNull();
        pfrom->thinBlock.nVersion = thinBlock.header.nVersion;
        pfrom->thinBlock.nBits = thinBlock.header.nBits;
        pfrom->thinBlock.nNonce = thinBlock.header.nNonce;
        pfrom->thinBlock.nTime = thinBlock.header.nTime;
        pfrom->thinBlock.hashMerkleRoot = thinBlock.header.hashMerkleRoot;
        pfrom->thinBlock.hashPrevBlock = thinBlock.header.hashPrevBlock;
        pfrom->xThinBlockHashes = thinBlock.vTxHashes;

        // Create the mapMissingTx from all the supplied tx's in the xthinblock
        std::map<uint256, CTransaction> mapMissingTx;
        BOOST_FOREACH(CTransaction tx, thinBlock.vMissingTx)
            mapMissingTx[tx.GetHash()] = tx;

        // Create a map of all 8 bytes tx hashes pointing to their full tx hash counterpart
        // We need to check all transaction sources (orphan list, mempool, and new (incoming) transactions in this block) for a collision.
        bool collision = false;
        std::map<uint64_t, uint256> mapPartialTxHash;
        LOCK(cs_main);
        std::vector<uint256> memPoolHashes;
        mempool.queryHashes(memPoolHashes);
        for (uint64_t i = 0; i < memPoolHashes.size(); i++) {
            uint64_t cheapHash = memPoolHashes[i].GetCheapHash();
            if(mapPartialTxHash.count(cheapHash)) //Check for collisions
                collision = true;
            mapPartialTxHash[cheapHash] = memPoolHashes[i];
        }
        for (map<uint256, COrphanTx>::iterator mi = mapOrphanTransactions.begin(); mi != mapOrphanTransactions.end(); ++mi) {
            uint64_t cheapHash = (*mi).first.GetCheapHash();
            if(mapPartialTxHash.count(cheapHash)) //Check for collisions
                collision = true;
            mapPartialTxHash[cheapHash] = (*mi).first;
        }
        for (map<uint256, CTransaction>::iterator mi = mapMissingTx.begin(); mi != mapMissingTx.end(); ++mi) {
            uint64_t cheapHash = (*mi).first.GetCheapHash();
            // Check for cheap hash collision. Only mark as collision if the full hash is not the same,
            // because the same tx could have been received into the mempool during the request of the xthinblock.
            // In that case we would have the same transaction twice, so it is not a real cheap hash collision and we continue normally.
            const uint256 existingHash = mapPartialTxHash[cheapHash];
            if( (!existingHash.IsNull()) ) { // Check if we already have the cheap hash
                if ((existingHash != (*mi).first)) { // Check if it really is a cheap hash collision and not just the same transaction
                    collision = true;
                }
            }
            mapPartialTxHash[cheapHash] = (*mi).first;
        }

        // There is a remote possiblity of a Tx hash collision therefore if it occurs we re-request a normal
        // thinblock which has the full Tx hash data rather than just the truncated hash.
        if (collision) {
            vector<CInv> vGetData;
            vGetData.push_back(CInv(MSG_THINBLOCK, thinBlock.header.GetHash()));
            pfrom->PushMessage("getdata", vGetData);
            LogPrintf("TX HASH COLLISION for xthinblock: re-requesting a thinblock\n");
            return true;
        }

        int missingCount = 0;
        int unnecessaryCount = 0;
        // Xpress Validation - only perform xval if the chaintip matches the last blockhash in the thinblock
        bool fXVal = (thinBlock.header.hashPrevBlock == chainActive.Tip()->GetBlockHash()) ? true : false;

        // Look for each transaction in our various pools and buffers.
        // With xThinBlocks the vTxHashes contains only the first 8 bytes of the tx hash.
        BOOST_FOREACH(uint64_t &cheapHash, thinBlock.vTxHashes)
        {
            // Replace the truncated hash with the full hash value if it exists
            const uint256 hash = mapPartialTxHash[cheapHash];
            CTransaction tx;
            if (!hash.IsNull())
            {
                bool inMemPool = mempool.lookup(hash, tx);
                bool inMissingTx = mapMissingTx.count(hash) > 0;
                bool inOrphanCache = mapOrphanTransactions.count(hash) > 0;

                if ((inMemPool && inMissingTx) || (inOrphanCache && inMissingTx))
                    unnecessaryCount++;

                if (inOrphanCache) {
                    tx = mapOrphanTransactions[hash].tx;
                    setUnVerifiedOrphanTxHash.insert(hash);
                }
                else if (inMemPool && fXVal)
                    setPreVerifiedTxHash.insert(hash);
                else if (inMissingTx)
                    tx = mapMissingTx[hash];
            }
            if (tx.IsNull())
                missingCount++;
            // This will push an empty/invalid transaction if we don't have it yet
            pfrom->thinBlock.vtx.push_back(tx);
        }
        pfrom->thinBlockWaitingForTxns = missingCount;
        LogPrint("thin", "thinblock waiting for: %d, unnecessary: %d, txs: %d full: %d\n", pfrom->thinBlockWaitingForTxns, unnecessaryCount, pfrom->thinBlock.vtx.size(), mapMissingTx.size());

        if (pfrom->thinBlockWaitingForTxns == 0) {
            // We have all the transactions now that are in this block: try to reassemble and process.
            pfrom->thinBlockWaitingForTxns = -1;
            pfrom->AddInventoryKnown(inv);
            int blockSize = pfrom->thinBlock.GetSerializeSize(SER_NETWORK, CBlock::CURRENT_VERSION);
            LogPrint("thin", "Reassembled thin block for %s (%d bytes). Message was %d bytes, compression ratio %3.2f\n",
                     pfrom->thinBlock.GetHash().ToString(),
                     blockSize,
                     nSizeThinBlock,
                     ((float) blockSize) / ((float) nSizeThinBlock)
                     );

            HandleBlockMessage(pfrom, strCommand, pfrom->thinBlock, inv);  // clears the thin block
            BOOST_FOREACH(uint64_t &cheapHash, thinBlock.vTxHashes)
                EraseOrphanTx(mapPartialTxHash[cheapHash]);
        }
        else if (pfrom->thinBlockWaitingForTxns > 0) {
            // This marks the end of the transactions we've received. If we get this and we have NOT been able to
            // finish reassembling the block, we need to re-request the transactions we're missing:
            std::set<uint64_t> setHashesToRequest;
            for (size_t i = 0; i < pfrom->thinBlock.vtx.size(); i++) {
                 if (pfrom->thinBlock.vtx[i].IsNull()) {
                     setHashesToRequest.insert(pfrom->xThinBlockHashes[i]);
                     LogPrint("thin", "Re-requesting tx ==> 8 byte hash %d\n", pfrom->xThinBlockHashes[i]);
                 }
            }
            // Re-request transactions that we are still missing
            CXRequestThinBlockTx thinBlockTx(thinBlock.header.GetHash(), setHashesToRequest);
            pfrom->PushMessage(NetMsgType::GET_XBLOCKTX, thinBlockTx);
            LogPrint("thin", "Missing %d transactions for xthinblock, re-requesting\n",
                      pfrom->thinBlockWaitingForTxns);
        }
    }

    else if (strCommand == NetMsgType::THINBLOCK && !fImporting && !fReindex) // Ignore blocks received while importing
    {
        CThinBlock thinBlock;
        vRecv >> thinBlock;

        CInv inv(MSG_BLOCK, thinBlock.header.GetHash());
        int nSizeThinBlock = ::GetSerializeSize(thinBlock, SER_NETWORK, PROTOCOL_VERSION);
        LogPrint("thin", "received thinblock %s from peer %s (%d) of %d bytes\n", inv.hash.ToString(), pfrom->addrName.c_str(),pfrom->id, nSizeThinBlock);
        if (!pfrom->mapThinBlocksInFlight.count(inv.hash)) {
            LogPrint("thin", "Thinblock received but not requested %s  peer=%d\n",inv.hash.ToString(), pfrom->id);
            LOCK(cs_main);
            Misbehaving(pfrom->GetId(), 20);
        }

        pfrom->nSizeThinBlock = nSizeThinBlock;
        pfrom->thinBlock.SetNull();
        pfrom->thinBlock.nVersion = thinBlock.header.nVersion;
        pfrom->thinBlock.nBits = thinBlock.header.nBits;
        pfrom->thinBlock.nNonce = thinBlock.header.nNonce;
        pfrom->thinBlock.nTime = thinBlock.header.nTime;
        pfrom->thinBlock.hashMerkleRoot = thinBlock.header.hashMerkleRoot;
        pfrom->thinBlock.hashPrevBlock = thinBlock.header.hashPrevBlock;
        pfrom->thinBlockHashes = thinBlock.vTxHashes;

        // Create the mapMissingTx from all the supplied tx's in the xthinblock
        std::map<uint256, CTransaction> mapMissingTx;
        BOOST_FOREACH(CTransaction tx, thinBlock.vMissingTx)
            mapMissingTx[tx.GetHash()] = tx;

        LOCK(cs_main);
        int missingCount = 0;
        int unnecessaryCount = 0;
        // Xpress Validation - only perform xval if the chaintip matches the last blockhash in the thinblock
        bool fXVal = (thinBlock.header.hashPrevBlock == chainActive.Tip()->GetBlockHash()) ? true : false;

        // Look for each transaction in our various pools and buffers.
        BOOST_FOREACH(const uint256 &hash, thinBlock.vTxHashes)
        {
            CTransaction tx;
            if (!hash.IsNull())
            {
                bool inMemPool = mempool.lookup(hash, tx);
                bool inMissingTx = mapMissingTx.count(hash) > 0;
                bool inOrphanCache = mapOrphanTransactions.count(hash) > 0;

                if ((inMemPool && inMissingTx) || (inOrphanCache && inMissingTx))
                    unnecessaryCount++;

                if (inOrphanCache) {
                    tx = mapOrphanTransactions[hash].tx;
                    setUnVerifiedOrphanTxHash.insert(hash);
                }
                else if (inMemPool && fXVal)
                    setPreVerifiedTxHash.insert(hash);
                else if (inMissingTx)
                    tx = mapMissingTx[hash];
            }
            if (tx.IsNull())
                missingCount++;
            // This will push an empty/invalid transaction if we don't have it yet
            pfrom->thinBlock.vtx.push_back(tx);
        }
        pfrom->thinBlockWaitingForTxns = missingCount;
        LogPrint("thin", "thinblock waiting for: %d, unnecessary: %d, txs: %d full: %d\n", pfrom->thinBlockWaitingForTxns, unnecessaryCount, pfrom->thinBlock.vtx.size(), mapMissingTx.size());

        if (pfrom->thinBlockWaitingForTxns == 0) {
            // We have all the transactions now that are in this block: try to reassemble and process.
            pfrom->thinBlockWaitingForTxns = -1;
            pfrom->AddInventoryKnown(inv);
            int blockSize = pfrom->thinBlock.GetSerializeSize(SER_NETWORK, CBlock::CURRENT_VERSION);
            LogPrint("thin", "Reassembled thin block for %s (%d bytes). Message was %d bytes, compression ratio %3.2f\n",
                     pfrom->thinBlock.GetHash().ToString(),
                     blockSize,
                     nSizeThinBlock,
                     ((float) blockSize) / ((float) nSizeThinBlock)
                     );

            HandleBlockMessage(pfrom, strCommand, pfrom->thinBlock, inv);
            BOOST_FOREACH(uint256 &hash, thinBlock.vTxHashes)
                EraseOrphanTx(hash);
        }
        else if (pfrom->thinBlockWaitingForTxns > 0) {
            // This marks the end of the transactions we've received. If we get this and we have NOT been able to
            // finish reassembling the block, we need to re-request the full regular block:
            vector<CInv> vGetData;
            vGetData.push_back(CInv(MSG_BLOCK, thinBlock.header.GetHash()));
            pfrom->PushMessage("getdata", vGetData);
            setPreVerifiedTxHash.clear(); // Xpress Validation - clear the set since we do not do XVal on regular blocks
            LogPrint("thin", "Missing %d Thinblock transactions, re-requesting a regular block\n",
                       pfrom->thinBlockWaitingForTxns);
        }
    }


    else if (strCommand == NetMsgType::XBLOCKTX && !fImporting && !fReindex) // handle Re-requested thinblock transactions
    {
        CXThinBlockTx thinBlockTx;
        vRecv >> thinBlockTx;

        CInv inv(MSG_XTHINBLOCK, thinBlockTx.blockhash);
        LogPrint("net", "received blocktxs for %s peer=%d\n", inv.hash.ToString(), pfrom->id);
        if (!pfrom->mapThinBlocksInFlight.count(inv.hash)) {
            LogPrint("thin", "ThinblockTx received but not requested %s  peer=%d\n",inv.hash.ToString(), pfrom->id);
            LOCK(cs_main);
            Misbehaving(pfrom->GetId(), 20);
        }

        // Create the mapMissingTx from all the supplied tx's in the xthinblock
        std::map<uint64_t, CTransaction> mapMissingTx;
        BOOST_FOREACH(CTransaction tx, thinBlockTx.vMissingTx)
            mapMissingTx[tx.GetHash().GetCheapHash()] = tx;

        for (size_t i = 0; i < pfrom->thinBlock.vtx.size(); i++) {
             if (pfrom->thinBlock.vtx[i].IsNull()) {
                 pfrom->thinBlock.vtx[i] = mapMissingTx[pfrom->xThinBlockHashes[i]];
                 pfrom->thinBlockWaitingForTxns--;
                 LogPrint("thin", "Got Re-requested tx ==> 8 byte hash %d\n", pfrom->xThinBlockHashes[i]);
             }
        }
        if (pfrom->thinBlockWaitingForTxns == 0) {
            // We have all the transactions now that are in this block: try to reassemble and process.
            pfrom->thinBlockWaitingForTxns = -1;
            pfrom->AddInventoryKnown(inv);

            // for compression statistics, we have to add up the size of xthinblock and the re-requested thinBlockTx.
            int nSizeThinBlockTx = ::GetSerializeSize(thinBlockTx, SER_NETWORK, PROTOCOL_VERSION);
            int blockSize = pfrom->thinBlock.GetSerializeSize(SER_NETWORK, CBlock::CURRENT_VERSION);
            LogPrint("thin", "Reassembled thin block for %s (%d bytes). Message was %d bytes (thinblock) and %d bytes (re-requested tx), compression ratio %3.2f\n",
                     pfrom->thinBlock.GetHash().ToString(),
                     blockSize,
                     pfrom->nSizeThinBlock,
                     nSizeThinBlockTx,
                     ((float) blockSize) / ( (float) pfrom->nSizeThinBlock + (float) nSizeThinBlockTx )
                     );

            std::vector<CTransaction> vTx = pfrom->thinBlock.vtx;
            HandleBlockMessage(pfrom, strCommand, pfrom->thinBlock, inv);
            for (unsigned int i = 0; i < vTx.size(); i++)
                EraseOrphanTx(vTx[i].GetHash());
        }
        else {
            LogPrint("thin", "Failed to retrieve all transactions for block - DOS Banned\n");
            LOCK(cs_main);
            Misbehaving(pfrom->GetId(), 100);
        }
    }


    else if (strCommand == NetMsgType::GET_XBLOCKTX && !fImporting && !fReindex) // return Re-requested xthinblock transactions
    {
        CXRequestThinBlockTx thinRequestBlockTx;
        vRecv >> thinRequestBlockTx;

        // We use MSG_TX here even though we refer to blockhash because we need to track
        // how many xblocktx requests we make in case of DOS
        CInv inv(MSG_TX, thinRequestBlockTx.blockhash);
        LogPrint("thin", "received get_xblocktx for %s peer=%d\n", inv.hash.ToString(), pfrom->id);

        // Check for Misbehaving and DOS
        // If they make more than 20 requests in 10 minutes then disconnect them
        {
            if (pfrom->nGetXBlockTxLastTime <= 0)
                pfrom->nGetXBlockTxLastTime = GetTime();
            uint64_t nNow = GetTime();
            pfrom->nGetXBlockTxCount *= pow(1.0 - 1.0/600.0, (double)(nNow - pfrom->nGetXBlockTxLastTime));
            pfrom->nGetXBlockTxLastTime = nNow;
            pfrom->nGetXBlockTxCount += 1;
            LogPrint("thin", "nGetXBlockTxCount is %f\n", pfrom->nGetXBlockTxCount);
            if (pfrom->nGetXBlockTxCount >= 20) {
                LogPrintf("DOS: Misbehaving - requesting too many xblocktx: %s\n", inv.hash.ToString());
                LOCK(cs_main);
                Misbehaving(pfrom->GetId(), 100);  // If they exceed the limit then disconnect them
            }
        }

        {
        LOCK(cs_main);
        BlockMap::iterator mi = mapBlockIndex.find(inv.hash);
        CBlock block;
        const Consensus::Params& consensusParams = Params().GetConsensus();
        if (!ReadBlockFromDisk(block, (*mi).second, consensusParams))
            assert(!"cannot load block from disk");

        std::vector<CTransaction> vTx;
        for (unsigned int i = 0; i < block.vtx.size(); i++)
        {
            uint64_t cheapHash = block.vtx[i].GetHash().GetCheapHash();
            if(thinRequestBlockTx.setCheapHashesToRequest.count(cheapHash))
                vTx.push_back(block.vtx[i]);
        }

        pfrom->AddInventoryKnown(inv);
        CXThinBlockTx thinBlockTx(thinRequestBlockTx.blockhash, vTx);
        pfrom->PushMessage(NetMsgType::XBLOCKTX, thinBlockTx);
        }
    }
    // BUIP010 Xtreme Thinblocks: end section


    else if (strCommand == NetMsgType::BLOCK && !fImporting && !fReindex) // Ignore blocks received while importing
    {
        CBlock block;
        vRecv >> block;

        CInv inv(MSG_BLOCK, block.GetHash());
        LogPrint("net", "received block %s peer=%d\n", inv.hash.ToString(), pfrom->id);

        pfrom->AddInventoryKnown(inv);

        // BUIP010 Extreme Thinblocks: Handle Block Message
        HandleBlockMessage(pfrom, strCommand, block, inv);
        for (unsigned int i = 0; i < block.vtx.size(); i++)
            EraseOrphanTx(block.vtx[i].GetHash());
    }


    else if (strCommand == NetMsgType::GETADDR)
    {
        // This asymmetric behavior for inbound and outbound connections was introduced
        // to prevent a fingerprinting attack: an attacker can send specific fake addresses
        // to users' AddrMan and later request them by sending getaddr messages.
        // Making nodes which are behind NAT and can only make outgoing connections ignore
        // the getaddr message mitigates the attack.
        if (!pfrom->fInbound) {
            LogPrint("net", "Ignoring \"getaddr\" from outbound connection. peer=%d\n", pfrom->id);
            return true;
        }

        pfrom->vAddrToSend.clear();
        vector<CAddress> vAddr = addrman.GetAddr();
        BOOST_FOREACH(const CAddress &addr, vAddr)
            pfrom->PushAddress(addr);
    }


    else if (strCommand == NetMsgType::MEMPOOL)
    {
        if (CNode::OutboundTargetReached(false) && !pfrom->fWhitelisted)
        {
            LogPrint("net", "mempool request with bandwidth limit reached, disconnect peer=%d\n", pfrom->GetId());
            pfrom->fDisconnect = true;
            return true;
        }
        LOCK2(cs_main, pfrom->cs_filter);

        std::vector<uint256> vtxid;
        mempool.queryHashes(vtxid);
        vector<CInv> vInv;
        BOOST_FOREACH(uint256& hash, vtxid) {
            CInv inv(MSG_TX, hash);
            if (pfrom->pfilter) {
                CTransaction tx;
                bool fInMemPool = mempool.lookup(hash, tx);
                if (!fInMemPool) continue; // another thread removed since queryHashes, maybe...
                if (!pfrom->pfilter->IsRelevantAndUpdate(tx)) continue;
            }
            vInv.push_back(inv);
            if (vInv.size() == MAX_INV_SZ) {
                pfrom->PushMessage(NetMsgType::INV, vInv);
                vInv.clear();
            }
        }
        if (vInv.size() > 0)
            pfrom->PushMessage(NetMsgType::INV, vInv);
    }


    else if (strCommand == NetMsgType::PING)
    {
        if (pfrom->nVersion > BIP0031_VERSION)
        {
            uint64_t nonce = 0;
            vRecv >> nonce;
            // Echo the message back with the nonce. This allows for two useful features:
            //
            // 1) A remote node can quickly check if the connection is operational
            // 2) Remote nodes can measure the latency of the network thread. If this node
            //    is overloaded it won't respond to pings quickly and the remote node can
            //    avoid sending us more work, like chain download requests.
            //
            // The nonce stops the remote getting confused between different pings: without
            // it, if the remote node sends a ping once per second and this node takes 5
            // seconds to respond to each, the 5th ping the remote sends would appear to
            // return very quickly.
            pfrom->PushMessage(NetMsgType::PONG, nonce);
        }
    }


    else if (strCommand == NetMsgType::PONG)
    {
        int64_t pingUsecEnd = nTimeReceived;
        uint64_t nonce = 0;
        size_t nAvail = vRecv.in_avail();
        bool bPingFinished = false;
        std::string sProblem;

        if (nAvail >= sizeof(nonce)) {
            vRecv >> nonce;

            // Only process pong message if there is an outstanding ping (old ping without nonce should never pong)
            if (pfrom->nPingNonceSent != 0) {
                if (nonce == pfrom->nPingNonceSent) {
                    // Matching pong received, this ping is no longer outstanding
                    bPingFinished = true;
                    int64_t pingUsecTime = pingUsecEnd - pfrom->nPingUsecStart;
                    if (pingUsecTime > 0) {
                        // Successful ping time measurement, replace previous
                        pfrom->nPingUsecTime = pingUsecTime;
                        pfrom->nMinPingUsecTime = std::min(pfrom->nMinPingUsecTime, pingUsecTime);
                    } else {
                        // This should never happen
                        sProblem = "Timing mishap";
                    }
                } else {
                    // Nonce mismatches are normal when pings are overlapping
                    sProblem = "Nonce mismatch";
                    if (nonce == 0) {
                        // This is most likely a bug in another implementation somewhere; cancel this ping
                        bPingFinished = true;
                        sProblem = "Nonce zero";
                    }
                }
            } else {
                sProblem = "Unsolicited pong without ping";
            }
        } else {
            // This is most likely a bug in another implementation somewhere; cancel this ping
            bPingFinished = true;
            sProblem = "Short payload";
        }

        if (!(sProblem.empty())) {
            LogPrint("net", "pong peer=%d: %s, %x expected, %x received, %u bytes\n",
                pfrom->id,
                sProblem,
                pfrom->nPingNonceSent,
                nonce,
                nAvail);
        }
        if (bPingFinished) {
            pfrom->nPingNonceSent = 0;
        }
    }


    else if (fAlerts && strCommand == NetMsgType::ALERT)
    {
        CAlert alert;
        vRecv >> alert;

        uint256 alertHash = alert.GetHash();
        if (pfrom->setKnown.count(alertHash) == 0)
        {
            if (alert.ProcessAlert(chainparams.AlertKey()))
            {
                // Relay
                pfrom->setKnown.insert(alertHash);
                {
                    LOCK(cs_vNodes);
                    BOOST_FOREACH(CNode* pnode, vNodes)
                        alert.RelayTo(pnode);
                }
            }
            else {
                // Small DoS penalty so peers that send us lots of
                // duplicate/expired/invalid-signature/whatever alerts
                // eventually get banned.
                // This isn't a Misbehaving(100) (immediate ban) because the
                // peer might be an older or different implementation with
                // a different signature key, etc.
                Misbehaving(pfrom->GetId(), 10);
            }
        }
    }


    else if (strCommand == NetMsgType::FILTERLOAD)
    {
        CBloomFilter filter;
        vRecv >> filter;
    
        if (!filter.IsWithinSizeConstraints())
            // There is no excuse for sending a too-large filter
            Misbehaving(pfrom->GetId(), 100);
        else
        {
            LOCK(pfrom->cs_filter);
            delete pfrom->pfilter;
            pfrom->pfilter = new CBloomFilter(filter);
            pfrom->pfilter->UpdateEmptyFull();
        }
        pfrom->fRelayTxes = true;
    }


    else if (strCommand == NetMsgType::FILTERADD)
    {
        vector<unsigned char> vData;
        vRecv >> vData;

        // Nodes must NEVER send a data item > 520 bytes (the max size for a script data object,
        // and thus, the maximum size any matched object can have) in a filteradd message
        if (vData.size() > MAX_SCRIPT_ELEMENT_SIZE)
        {
            Misbehaving(pfrom->GetId(), 100);
        } else {
            LOCK(pfrom->cs_filter);
            if (pfrom->pfilter)
                pfrom->pfilter->insert(vData);
            else
                Misbehaving(pfrom->GetId(), 100);
        }
    }


    else if (strCommand == NetMsgType::FILTERCLEAR)
    {
        LOCK(pfrom->cs_filter);
        delete pfrom->pfilter;
        pfrom->pfilter = new CBloomFilter();
        pfrom->fRelayTxes = true;
    }


    else if (strCommand == NetMsgType::REJECT)
    {
        if (fDebug) {
            try {
                string strMsg; unsigned char ccode; string strReason;
                vRecv >> LIMITED_STRING(strMsg, CMessageHeader::COMMAND_SIZE) >> ccode >> LIMITED_STRING(strReason, MAX_REJECT_MESSAGE_LENGTH);

                ostringstream ss;
                ss << strMsg << " code " << itostr(ccode) << ": " << strReason;

                if (strMsg == NetMsgType::BLOCK || strMsg == NetMsgType::TX)
                {
                    uint256 hash;
                    vRecv >> hash;
                    ss << ": hash " << hash.ToString();
                }
                LogPrint("net", "Reject %s\n", SanitizeString(ss.str()));
            } catch (const std::ios_base::failure&) {
                // Avoid feedback loops by preventing reject messages from triggering a new reject message.
                LogPrint("net", "Unparseable reject message received\n");
            }
        }
    }

    else
    {
        // Ignore unknown commands for extensibility
        LogPrint("net", "Unknown command \"%s\" from peer=%d\n", SanitizeString(strCommand), pfrom->id);
    }



    return true;
}

// requires LOCK(cs_vRecvMsg)
bool ProcessMessages(CNode* pfrom)
{
    const CChainParams& chainparams = Params();
    //if (fDebug)
    //    LogPrintf("%s(%u messages)\n", __func__, pfrom->vRecvMsg.size());

    //
    // Message format
    //  (4) message start
    //  (12) command
    //  (4) size
    //  (4) checksum
    //  (x) data
    //
    bool fOk = true;

    if (!pfrom->vRecvGetData.empty())
        ProcessGetData(pfrom, chainparams.GetConsensus());

    // this maintains the order of responses
    if (!pfrom->vRecvGetData.empty()) return fOk;

    std::deque<CNetMessage>::iterator it = pfrom->vRecvMsg.begin();
    while (!pfrom->fDisconnect && it != pfrom->vRecvMsg.end()) {
        // Don't bother if send buffer is too full to respond anyway
        if (pfrom->nSendSize >= SendBufferSize())
            break;

        // get next message
        CNetMessage& msg = *it;

        //if (fDebug)
        //    LogPrintf("%s(message %u msgsz, %u bytes, complete:%s)\n", __func__,
        //            msg.hdr.nMessageSize, msg.vRecv.size(),
        //            msg.complete() ? "Y" : "N");

        // end, if an incomplete message is found
        if (!msg.complete())
            break;

        // at this point, any failure means we can delete the current message
        it++;

        // Scan for message start
        if (memcmp(msg.hdr.pchMessageStart, chainparams.MessageStart(), MESSAGE_START_SIZE) != 0) {
            LogPrintf("PROCESSMESSAGE: INVALID MESSAGESTART %s peer=%d\n", SanitizeString(msg.hdr.GetCommand()), pfrom->id);
            fOk = false;
            break;
        }

        // Read header
        CMessageHeader& hdr = msg.hdr;
        if (!hdr.IsValid(chainparams.MessageStart()))
        {
            LogPrintf("PROCESSMESSAGE: ERRORS IN HEADER %s peer=%d\n", SanitizeString(hdr.GetCommand()), pfrom->id);
            continue;
        }
        string strCommand = hdr.GetCommand();

        // Message size
        unsigned int nMessageSize = hdr.nMessageSize;

        // Checksum
        CDataStream& vRecv = msg.vRecv;
        uint256 hash = Hash(vRecv.begin(), vRecv.begin() + nMessageSize);
        unsigned int nChecksum = ReadLE32((unsigned char*)&hash);
        if (nChecksum != hdr.nChecksum)
        {
            LogPrintf("%s(%s, %u bytes): CHECKSUM ERROR nChecksum=%08x hdr.nChecksum=%08x\n", __func__,
               SanitizeString(strCommand), nMessageSize, nChecksum, hdr.nChecksum);
            continue;
        }

        // Process message
        bool fRet = false;
        try
        {
            fRet = ProcessMessage(pfrom, strCommand, vRecv, msg.nTime);
            boost::this_thread::interruption_point();
        }
        catch (const std::ios_base::failure& e)
        {
            pfrom->PushMessage(NetMsgType::REJECT, strCommand, REJECT_MALFORMED, string("error parsing message"));
            if (strstr(e.what(), "end of data"))
            {
                // Allow exceptions from under-length message on vRecv
                LogPrintf("%s(%s, %u bytes): Exception '%s' caught, normally caused by a message being shorter than its stated length\n", __func__, SanitizeString(strCommand), nMessageSize, e.what());
            }
            else if (strstr(e.what(), "size too large"))
            {
                // Allow exceptions from over-long size
                LogPrintf("%s(%s, %u bytes): Exception '%s' caught\n", __func__, SanitizeString(strCommand), nMessageSize, e.what());
            }
            else
            {
                PrintExceptionContinue(&e, "ProcessMessages()");
            }
        }
        catch (const boost::thread_interrupted&) {
            throw;
        }
        catch (const std::exception& e) {
            PrintExceptionContinue(&e, "ProcessMessages()");
        } catch (...) {
            PrintExceptionContinue(NULL, "ProcessMessages()");
        }

        if (!fRet)
            LogPrintf("%s(%s, %u bytes) FAILED peer=%d\n", __func__, SanitizeString(strCommand), nMessageSize, pfrom->id);

        break;
    }

    // In case the connection got shut down, its receive buffer was wiped
    if (!pfrom->fDisconnect)
        pfrom->vRecvMsg.erase(pfrom->vRecvMsg.begin(), it);

    return fOk;
}


bool SendMessages(CNode* pto)
{
    const Consensus::Params& consensusParams = Params().GetConsensus();
    {
        // Don't send anything until we get its version message
        if (pto->nVersion == 0)
            return true;

        //
        // Message: ping
        //
        bool pingSend = false;
        if (pto->fPingQueued) {
            // RPC ping request by user
            pingSend = true;
        }
        if (pto->nPingNonceSent == 0 && pto->nPingUsecStart + PING_INTERVAL * 1000000 < GetTimeMicros()) {
            // Ping automatically sent as a latency probe & keepalive.
            pingSend = true;
        }
        if (pingSend) {
            uint64_t nonce = 0;
            while (nonce == 0) {
                GetRandBytes((unsigned char*)&nonce, sizeof(nonce));
            }
            pto->fPingQueued = false;
            pto->nPingUsecStart = GetTimeMicros();
            if (pto->nVersion > BIP0031_VERSION) {
                pto->nPingNonceSent = nonce;
                pto->PushMessage(NetMsgType::PING, nonce);
            } else {
                // Peer is too old to support ping command with nonce, pong will never arrive.
                pto->nPingNonceSent = 0;
                pto->PushMessage(NetMsgType::PING);
            }
        }

        TRY_LOCK(cs_main, lockMain); // Acquire cs_main for IsInitialBlockDownload() and CNodeState()
        if (!lockMain)
            return true;

        // Address refresh broadcast
        int64_t nNow = GetTimeMicros();
        if (!IsInitialBlockDownload() && pto->nNextLocalAddrSend < nNow) {
            AdvertiseLocal(pto);
            pto->nNextLocalAddrSend = PoissonNextSend(nNow, AVG_LOCAL_ADDRESS_BROADCAST_INTERVAL);
        }

        //
        // Message: addr
        //
        if (pto->nNextAddrSend < nNow) {
            pto->nNextAddrSend = PoissonNextSend(nNow, AVG_ADDRESS_BROADCAST_INTERVAL);
            vector<CAddress> vAddr;
            vAddr.reserve(pto->vAddrToSend.size());
            BOOST_FOREACH(const CAddress& addr, pto->vAddrToSend)
            {
                if (!pto->addrKnown.contains(addr.GetKey()))
                {
                    pto->addrKnown.insert(addr.GetKey());
                    vAddr.push_back(addr);
                    // receiver rejects addr messages larger than 1000
                    if (vAddr.size() >= 1000)
                    {
                        pto->PushMessage(NetMsgType::ADDR, vAddr);
                        vAddr.clear();
                    }
                }
            }
            pto->vAddrToSend.clear();
            if (!vAddr.empty())
                pto->PushMessage(NetMsgType::ADDR, vAddr);
        }

        CNodeState &state = *State(pto->GetId());
        if (state.fShouldBan) {
            if (pto->fWhitelisted)
                LogPrintf("Warning: not punishing whitelisted peer %s!\n", pto->addr.ToString());
            else {
                pto->fDisconnect = true;
                if (pto->addr.IsLocal())
                    LogPrintf("Warning: not banning local peer %s!\n", pto->addr.ToString());
                else
                {
                    CNode::Ban(pto->addr, BanReasonNodeMisbehaving);
                }
            }
            state.fShouldBan = false;
        }

        BOOST_FOREACH(const CBlockReject& reject, state.rejects)
            pto->PushMessage(NetMsgType::REJECT, (string)NetMsgType::BLOCK, reject.chRejectCode, reject.strRejectReason, reject.hashBlock);
        state.rejects.clear();

        // Start block sync
        if (pindexBestHeader == NULL)
            pindexBestHeader = chainActive.Tip();
        bool fFetch = state.fPreferredDownload || (nPreferredDownload == 0 && !pto->fClient && !pto->fOneShot); // Download if this is a nice peer, or we have no nice peers and this one might do.
        if (!state.fSyncStarted && !pto->fClient && !fImporting && !fReindex) {
            // Only actively request headers from a single peer, unless we're close to today.
            if ((nSyncStarted == 0 && fFetch) || pindexBestHeader->GetBlockTime() > GetAdjustedTime() - 24 * 60 * 60) {
                state.fSyncStarted = true;
                nSyncStarted++;
                const CBlockIndex *pindexStart = pindexBestHeader;
                /* If possible, start at the block preceding the currently
                   best known header.  This ensures that we always get a
                   non-empty list of headers back as long as the peer
                   is up-to-date.  With a non-empty response, we can initialise
                   the peer's known best block.  This wouldn't be possible
                   if we requested starting at pindexBestHeader and
                   got back an empty response.  */
                if (pindexStart->pprev)
                    pindexStart = pindexStart->pprev;
                LogPrint("net", "initial getheaders (%d) to peer=%d (startheight:%d)\n", pindexStart->nHeight, pto->id, pto->nStartingHeight);
                pto->PushMessage(NetMsgType::GETHEADERS, chainActive.GetLocator(pindexStart), uint256());
            }
        }

        // Resend wallet transactions that haven't gotten in a block yet
        // Except during reindex, importing and IBD, when old wallet
        // transactions become unconfirmed and spams other nodes.
        if (!fReindex && !fImporting && !IsInitialBlockDownload())
        {
            GetMainSignals().Broadcast(nTimeBestReceived);
        }

        //
        // Try sending block announcements via headers
        //
        {
            // If we have less than MAX_BLOCKS_TO_ANNOUNCE in our
            // list of block hashes we're relaying, and our peer wants
            // headers announcements, then find the first header
            // not yet known to our peer but would connect, and send.
            // If no header would connect, or if we have too many
            // blocks, or if the peer doesn't want headers, just
            // add all to the inv queue.
            LOCK(pto->cs_inventory);
            vector<CBlock> vHeaders;
            bool fRevertToInv = (!state.fPreferHeaders || pto->vBlockHashesToAnnounce.size() > MAX_BLOCKS_TO_ANNOUNCE);
            CBlockIndex *pBestIndex = NULL; // last header queued for delivery
            ProcessBlockAvailability(pto->id); // ensure pindexBestKnownBlock is up-to-date

            if (!fRevertToInv) {
                bool fFoundStartingHeader = false;
                // Try to find first header that our peer doesn't have, and
                // then send all headers past that one.  If we come across any
                // headers that aren't on chainActive, give up.
                BOOST_FOREACH(const uint256 &hash, pto->vBlockHashesToAnnounce) {
                    BlockMap::iterator mi = mapBlockIndex.find(hash);
                    assert(mi != mapBlockIndex.end());
                    CBlockIndex *pindex = mi->second;
                    if (chainActive[pindex->nHeight] != pindex) {
                        // Bail out if we reorged away from this block
                        fRevertToInv = true;
                        break;
                    }
                    if (pBestIndex != NULL && pindex->pprev != pBestIndex) {
                        // This means that the list of blocks to announce don't
                        // connect to each other.
                        // This shouldn't really be possible to hit during
                        // regular operation (because reorgs should take us to
                        // a chain that has some block not on the prior chain,
                        // which should be caught by the prior check), but one
                        // way this could happen is by using invalidateblock /
                        // reconsiderblock repeatedly on the tip, causing it to
                        // be added multiple times to vBlockHashesToAnnounce.
                        // Robustly deal with this rare situation by reverting
                        // to an inv.
                        fRevertToInv = true;
                        break;
                    }
                    pBestIndex = pindex;
                    if (fFoundStartingHeader) {
                        // add this to the headers message
                        vHeaders.push_back(pindex->GetBlockHeader());
                    } else if (PeerHasHeader(&state, pindex)) {
                        continue; // keep looking for the first new block
                    } else if (pindex->pprev == NULL || PeerHasHeader(&state, pindex->pprev)) {
                        // Peer doesn't have this header but they do have the prior one.
                        // Start sending headers.
                        fFoundStartingHeader = true;
                        vHeaders.push_back(pindex->GetBlockHeader());
                    } else {
                        // Peer doesn't have this header or the prior one -- nothing will
                        // connect, so bail out.
                        fRevertToInv = true;
                        break;
                    }
                }
            }
            if (fRevertToInv) {
                // If falling back to using an inv, just try to inv the tip.
                // The last entry in vBlockHashesToAnnounce was our tip at some point
                // in the past.
                if (!pto->vBlockHashesToAnnounce.empty()) {
                    const uint256 &hashToAnnounce = pto->vBlockHashesToAnnounce.back();
                    BlockMap::iterator mi = mapBlockIndex.find(hashToAnnounce);
                    assert(mi != mapBlockIndex.end());
                    CBlockIndex *pindex = mi->second;

                    // Warn if we're announcing a block that is not on the main chain.
                    // This should be very rare and could be optimized out.
                    // Just log for now.
                    if (chainActive[pindex->nHeight] != pindex) {
                        LogPrint("net", "Announcing block %s not on main chain (tip=%s)\n",
                            hashToAnnounce.ToString(), chainActive.Tip()->GetBlockHash().ToString());
                    }

                    // If the peer announced this block to us, don't inv it back.
                    // (Since block announcements may not be via inv's, we can't solely rely on
                    // setInventoryKnown to track this.)
                    if (!PeerHasHeader(&state, pindex)) {
                        pto->PushInventory(CInv(MSG_BLOCK, hashToAnnounce));
                        LogPrint("net", "%s: sending inv peer=%d hash=%s\n", __func__,
                            pto->id, hashToAnnounce.ToString());
                    }
                }
            } else if (!vHeaders.empty()) {
                if (vHeaders.size() > 1) {
                    LogPrint("net", "%s: %u headers, range (%s, %s), to peer=%d\n", __func__,
                            vHeaders.size(),
                            vHeaders.front().GetHash().ToString(),
                            vHeaders.back().GetHash().ToString(), pto->id);
                } else {
                    LogPrint("net", "%s: sending header %s to peer=%d\n", __func__,
                            vHeaders.front().GetHash().ToString(), pto->id);
                }
                pto->PushMessage(NetMsgType::HEADERS, vHeaders);
                state.pindexBestHeaderSent = pBestIndex;
            }
            pto->vBlockHashesToAnnounce.clear();
        }

        //
        // Message: inventory
        //
        vector<CInv> vInv;
        vector<CInv> vInvWait;
        {
            bool fSendTrickle = pto->fWhitelisted;
            if (pto->nNextInvSend < nNow) {
                fSendTrickle = true;
                pto->nNextInvSend = PoissonNextSend(nNow, AVG_INVENTORY_BROADCAST_INTERVAL);
            }
            LOCK(pto->cs_inventory);
            vInv.reserve(std::min<size_t>(1000, pto->vInventoryToSend.size()));
            vInvWait.reserve(pto->vInventoryToSend.size());
            BOOST_FOREACH(const CInv& inv, pto->vInventoryToSend)
            {
                if (inv.type == MSG_TX && pto->filterInventoryKnown.contains(inv.hash))
                    continue;

                // trickle out tx inv to protect privacy
                if (inv.type == MSG_TX && !fSendTrickle)
                {
                    // 1/4 of tx invs blast to all immediately
                    static uint256 hashSalt;
                    if (hashSalt.IsNull())
                        hashSalt = GetRandHash();
                    uint256 hashRand = ArithToUint256(UintToArith256(inv.hash) ^ UintToArith256(hashSalt));
                    hashRand = Hash(BEGIN(hashRand), END(hashRand));
                    bool fTrickleWait = ((UintToArith256(hashRand) & 3) != 0);

                    if (fTrickleWait)
                    {
                        vInvWait.push_back(inv);
                        continue;
                    }
                }

                pto->filterInventoryKnown.insert(inv.hash);

                vInv.push_back(inv);
                if (vInv.size() >= 1000)
                {
                    pto->PushMessage(NetMsgType::INV, vInv);
                    vInv.clear();
                }
            }
            pto->vInventoryToSend = vInvWait;
        }
        if (!vInv.empty())
            pto->PushMessage(NetMsgType::INV, vInv);

        // Detect whether we're stalling
        nNow = GetTimeMicros();
        if (!pto->fDisconnect && state.nStallingSince && state.nStallingSince < nNow - 1000000 * BLOCK_STALLING_TIMEOUT) {
            // Stalling only triggers when the block download window cannot move. During normal steady state,
            // the download window should be much larger than the to-be-downloaded set of blocks, so disconnection
            // should only happen during initial block download.
            LogPrintf("Peer=%d is stalling block download, disconnecting\n", pto->id);
            pto->fDisconnect = true;
        }
        // In case there is a block that has been in flight from this peer for 2 + 0.5 * N times the block interval
        // (with N the number of peers from which we're downloading validated blocks), disconnect due to timeout.
        // We compensate for other peers to prevent killing off peers due to our own downstream link
        // being saturated. We only count validated in-flight blocks so peers can't advertise non-existing block hashes
        // to unreasonably increase our timeout.
        if (!pto->fDisconnect && state.vBlocksInFlight.size() > 0) {
            QueuedBlock &queuedBlock = state.vBlocksInFlight.front();
            int nOtherPeersWithValidatedDownloads = nPeersWithValidatedDownloads - (state.nBlocksInFlightValidHeaders > 0);
            if (nNow > state.nDownloadingSince + consensusParams.nPowTargetSpacing * (BLOCK_DOWNLOAD_TIMEOUT_BASE + BLOCK_DOWNLOAD_TIMEOUT_PER_PEER * nOtherPeersWithValidatedDownloads)) {
                LogPrintf("Timeout downloading block %s from peer=%d, disconnecting\n", queuedBlock.hash.ToString(), pto->id);
                pto->fDisconnect = true;
            }
        }

        //
        // Message: getdata (blocks)
        //
        vector<CInv> vGetData;
        if (!pto->fDisconnect && !pto->fClient && (fFetch || !IsInitialBlockDownload()) && state.nBlocksInFlight < MAX_BLOCKS_IN_TRANSIT_PER_PEER) {
            vector<CBlockIndex*> vToDownload;
            NodeId staller = -1;
            FindNextBlocksToDownload(pto->GetId(), MAX_BLOCKS_IN_TRANSIT_PER_PEER - state.nBlocksInFlight, vToDownload, staller);
            BOOST_FOREACH(CBlockIndex *pindex, vToDownload) {
                // BUIP010 Xtreme Thinblocks: begin section
                if (IsThinBlocksEnabled() && IsChainNearlySyncd()) {
                    CDataStream ss(SER_NETWORK, PROTOCOL_VERSION);
                    CBloomFilter filterMemPool;
                    if (HaveConnectThinblockNodes() || (HaveThinblockNodes() && CheckThinblockTimer(pindex->GetBlockHash()))) {
                        // Must download a block from a ThinBlock peer
                        if (pto->mapThinBlocksInFlight.size() < 1 && pto->ThinBlockCapable()) { // We can only send one thinblock per peer at a time
                            pto->mapThinBlocksInFlight[pindex->GetBlockHash()] = GetTime();
                            std::vector<uint256> vOrphanHashes;
                            for (map<uint256, COrphanTx>::iterator mi = mapOrphanTransactions.begin(); mi != mapOrphanTransactions.end(); ++mi)
                                vOrphanHashes.push_back((*mi).first);
                            BuildSeededBloomFilter(filterMemPool, vOrphanHashes);
                            ss << CInv(MSG_XTHINBLOCK, pindex->GetBlockHash());
                            ss << filterMemPool;
                            pto->PushMessage(NetMsgType::GET_XTHIN, ss);
                            MarkBlockAsInFlight(pto->GetId(), pindex->GetBlockHash(), consensusParams, pindex);
                            LogPrint("thin", "Requesting thinblock %s (%d) from peer %s (%d)\n", pindex->GetBlockHash().ToString(),
                                     pindex->nHeight, pto->addrName.c_str(), pto->id);
                        }
                    }
                    else {
                        // Try to download a thinblock if possible otherwise just download a regular block
                        if (pto->mapThinBlocksInFlight.size() < 1 && pto->ThinBlockCapable()) { // We can only send one thinblock per peer at a time
                            pto->mapThinBlocksInFlight[pindex->GetBlockHash()] = GetTime();
                            std::vector<uint256> vOrphanHashes;
                            for (map<uint256, COrphanTx>::iterator mi = mapOrphanTransactions.begin(); mi != mapOrphanTransactions.end(); ++mi)
                                vOrphanHashes.push_back((*mi).first);
                            BuildSeededBloomFilter(filterMemPool, vOrphanHashes);
                            ss << CInv(MSG_XTHINBLOCK, pindex->GetBlockHash());
                            ss << filterMemPool;
                            pto->PushMessage(NetMsgType::GET_XTHIN, ss);
                            LogPrint("thin", "Requesting Thinblock %s (%d) from peer %s (%d)\n", pindex->GetBlockHash().ToString(),
                                     pindex->nHeight, pto->addrName.c_str(), pto->id);
                        }
                        else {
                            vGetData.push_back(CInv(MSG_BLOCK, pindex->GetBlockHash()));
                            LogPrint("net", "Requesting block %s (%d) from peer %s (%d)\n", pindex->GetBlockHash().ToString(),
                                     pindex->nHeight, pto->addrName.c_str(), pto->id);
                        }
                        MarkBlockAsInFlight(pto->GetId(), pindex->GetBlockHash(), consensusParams, pindex);
                    }
                }
                else {
                    vGetData.push_back(CInv(MSG_BLOCK, pindex->GetBlockHash()));
                    MarkBlockAsInFlight(pto->GetId(), pindex->GetBlockHash(), consensusParams, pindex);
                    LogPrint("net", "Requesting block %s (%d) peer=%d\n", pindex->GetBlockHash().ToString(),
                                     pindex->nHeight, pto->id);
                }
                // BUIP010 Xtreme Thinblocks: end section
            }
            if (state.nBlocksInFlight == 0 && staller != -1) {
                if (State(staller)->nStallingSince == 0) {
                    State(staller)->nStallingSince = nNow;
                    LogPrint("net", "Stall started peer=%d\n", staller);
                }
            }
        }

        //
        // Message: getdata (non-blocks)
        //
        while (!pto->fDisconnect && !pto->mapAskFor.empty() && (*pto->mapAskFor.begin()).first <= nNow)
        {
            const CInv& inv = (*pto->mapAskFor.begin()).second;
            if (!AlreadyHave(inv))
            {
                if (fDebug)
                    LogPrint("net", "Requesting %s peer=%d\n", inv.ToString(), pto->id);
                vGetData.push_back(inv);
                if (vGetData.size() >= 1000)
                {
                    pto->PushMessage(NetMsgType::GETDATA, vGetData);
                    vGetData.clear();
                }
            } else {
                //If we're not going to ask, don't expect a response.
                pto->setAskFor.erase(inv.hash);
            }
            pto->mapAskFor.erase(pto->mapAskFor.begin());
        }
        if (!vGetData.empty())
            pto->PushMessage(NetMsgType::GETDATA, vGetData);

    }
    return true;
}

 std::string CBlockFileInfo::ToString() const {
     return strprintf("CBlockFileInfo(blocks=%u, size=%u, heights=%u...%u, time=%s...%s)", nBlocks, nSize, nHeightFirst, nHeightLast, DateTimeStrFormat("%Y-%m-%d", nTimeFirst), DateTimeStrFormat("%Y-%m-%d", nTimeLast));
 }

/** Maximum size of a block */
unsigned int MaxBlockSize(uint32_t nBlockTime)
{
    if (nBlockTime < sizeForkTime.load())
        return OLD_MAX_BLOCK_SIZE;
    return MAX_BLOCK_SIZE;
}

/** Maximum size of a block */
unsigned int MaxBlockSigops(uint32_t nBlockTime)
{
    if (nBlockTime < sizeForkTime.load())
        return std::numeric_limits<uint32_t>::max(); // Use old way of counting
    return MAX_BLOCK_SIGOPS;
}
/** Maximum size of a block */
unsigned int MaxBlockSighash(uint32_t nBlockTime)
{
    if (nBlockTime < sizeForkTime.load())
        return std::numeric_limits<uint32_t>::max(); // no limit before
    return MAX_BLOCK_SIGHASH;
}

/** Maximum legacy (miscounted) sigops in a block */
uint32_t MaxLegacySigops(uint32_t nBlockTime)
{
    if (nBlockTime < sizeForkTime.load())
        return MAX_BLOCK_SIGOPS;
    return std::numeric_limits<uint32_t>::max(); // Use accurately-counted limit
}


ThresholdState VersionBitsTipState(const Consensus::Params& params, Consensus::DeploymentPos pos)
{
    LOCK(cs_main);
    return VersionBitsState(chainActive.Tip(), params, pos, versionbitscache);
}

class CMainCleanup
{
public:
    CMainCleanup() {}
    ~CMainCleanup() {
        // block headers
        BlockMap::iterator it1 = mapBlockIndex.begin();
        for (; it1 != mapBlockIndex.end(); it1++)
            delete (*it1).second;
        mapBlockIndex.clear();

        // orphan transactions
        mapOrphanTransactions.clear();
        mapOrphanTransactionsByPrev.clear();
    }
} instance_of_cmaincleanup;<|MERGE_RESOLUTION|>--- conflicted
+++ resolved
@@ -35,11 +35,8 @@
 #include "utilmoneystr.h"
 #include "utilstrencodings.h"
 #include "validationinterface.h"
-<<<<<<< HEAD
 #include "versionbits.h"
-=======
 #include "unlimited.h" // This is here because many files include util, so hopefully it will minimize diffs
->>>>>>> 5c3e4bdb
 
 #include <sstream>
 #include <algorithm>
@@ -361,9 +358,6 @@
 bool MarkBlockAsReceived(const uint256& hash) {
     map<uint256, pair<NodeId, list<QueuedBlock>::iterator> >::iterator itInFlight = mapBlocksInFlight.find(hash);
     if (itInFlight != mapBlocksInFlight.end()) {
-        int64_t getdataTime = itInFlight->second.second->nTime;
-        int64_t now = GetTimeMicros();
-        LogPrint("thin", "Received block %s in %.2f seconds\n", hash.ToString(), (now - getdataTime) / 1000000.0);
         CNodeState *state = State(itInFlight->second.first);
         state->nBlocksInFlightValidHeaders -= itInFlight->second.second->fValidatedHeaders;
         if (state->nBlocksInFlightValidHeaders == 0 && itInFlight->second.second->fValidatedHeaders) {
