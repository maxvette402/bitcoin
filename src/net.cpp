--- conflicted
+++ resolved
@@ -80,11 +80,8 @@
 bool fDiscover = true;
 bool fListen = true;
 uint64_t nLocalServices = NODE_NETWORK;
-<<<<<<< HEAD
-=======
-CCriticalSection cs_mapLocalHost;
-map<CNetAddr, LocalServiceInfo> mapLocalHost;
->>>>>>> c1b74217
+// BU moved to globals.cpp: CCriticalSection cs_mapLocalHost;
+// BU moved to globals.cpp: map<CNetAddr, LocalServiceInfo> mapLocalHost;
 static bool vfLimited[NET_MAX] = {};
 static CNode* pnodeLocalHost = NULL;
 uint64_t nLocalHostNonce = 0;
@@ -94,22 +91,12 @@
 bool fAddressesInitialized = false;
 std::string strSubVersion;
 
-<<<<<<< HEAD
 // BU moved to global.cpp 
 // extern vector<CNode*> vNodes;
 // extern CCriticalSection cs_vNodes;
 // map<CInv, CDataStream> mapRelay;
-// deque<pair<int64_t, CInv> > vRelayExpiration;
 // CCriticalSection cs_mapRelay;
 // limitedmap<CInv, int64_t> mapAlreadyAskedFor(MAX_INV_SZ);
-=======
-vector<CNode*> vNodes;
-CCriticalSection cs_vNodes;
-map<CInv, CDataStream> mapRelay;
-deque<pair<int64_t, CInv> > vRelayExpiration;
-CCriticalSection cs_mapRelay;
-limitedmap<uint256, int64_t> mapAlreadyAskedFor(MAX_INV_SZ);
->>>>>>> c1b74217
 
 extern deque<string> vOneShots;
 extern CCriticalSection cs_vOneShots;
@@ -243,12 +230,8 @@
         }
         if (addrLocal.IsRoutable())
         {
-<<<<<<< HEAD
           // BU logs too often: LogPrintf("AdvertiseLocal: advertising address %s\n", addrLocal.ToString());
-=======
-            LogPrintf("AdvertiseLocal: advertising address %s\n", addrLocal.ToString());
->>>>>>> c1b74217
-            pnode->PushAddress(addrLocal);
+          pnode->PushAddress(addrLocal);
         }
     }
 }
