--- conflicted
+++ resolved
@@ -32,31 +32,15 @@
 
 class CBlockIndex;
 
-<<<<<<< HEAD
 enum eMemPoolFlags
 {
     MPE_CT                 = (1 << 1),
     MPE_RINGCT             = (1 << 2),
 };
 
-inline double AllowFreeThreshold()
-{
-    return COIN * 144 / 250;
-}
-
-inline bool AllowFree(double dPriority)
-{
-    // Large (in bytes) low-priority (new, small-coin) transactions
-    // need a fee.
-    return dPriority > AllowFreeThreshold();
-}
-
-/** Fake height value used in CCoins to signify they are only in the memory pool (since 0.8) */
-static const unsigned int MEMPOOL_HEIGHT = 0x7FFFFFFF;
-=======
+
 /** Fake height value used in Coin to signify they are only in the memory pool (since 0.8) */
 static const uint32_t MEMPOOL_HEIGHT = 0x7FFFFFFF;
->>>>>>> 0d3e8183
 
 struct LockPoints
 {
@@ -116,15 +100,9 @@
 
 public:
     CTxMemPoolEntry(const CTransactionRef& _tx, const CAmount& _nFee,
-<<<<<<< HEAD
-                    int64_t _nTime, double _entryPriority, unsigned int _entryHeight,
-                    CAmount _inChainInputValue, bool spendsCoinbase,
-                    int64_t nSigOpsCost, LockPoints lp, uint32_t nFlags_ = 0);
-=======
                     int64_t _nTime, unsigned int _entryHeight,
                     bool spendsCoinbase,
                     int64_t nSigOpsCost, LockPoints lp);
->>>>>>> 0d3e8183
 
     CTxMemPoolEntry(const CTxMemPoolEntry& other);
 
@@ -162,7 +140,6 @@
     int64_t GetSigOpCostWithAncestors() const { return nSigOpCostWithAncestors; }
 
     mutable size_t vTxHashesIdx; //!< Index in mempool's vTxHashes
-    uint32_t nFlags;
 };
 
 // Helpers for modifying CTxMemPool::mapTx, which is a boost multi_index.
@@ -541,13 +518,10 @@
 
 public:
     indirectmap<COutPoint, const CTransaction*> mapNextTx;
-<<<<<<< HEAD
-    std::map<uint256, std::pair<double, CAmount> > mapDeltas;
+    std::map<uint256, CAmount> mapDeltas;
     
     std::map<CCmpPubKey, uint256> mapKeyImages;
-=======
-    std::map<uint256, CAmount> mapDeltas;
->>>>>>> 0d3e8183
+    
 
     /** Create a new CTxMemPool.
      */
