--- conflicted
+++ resolved
@@ -123,10 +123,6 @@
     }
 
     CHashWriter ss(SER_DISK, CLIENT_VERSION);
-<<<<<<< HEAD
-    ss << CTransaction();
-    BOOST_CHECK_EQUAL(SipHashUint256(1, 2, ss.GetHash()), 0x79751e980c2a0a35ULL);
-=======
     CMutableTransaction tx;
     // Note these tests were originally written with tx.nVersion=1
     // and the test would be affected by default tx version bumps if not fixed.
@@ -150,7 +146,6 @@
         BOOST_CHECK_EQUAL(SipHashUint256(k1, k2, x), sip256.Finalize());
         BOOST_CHECK_EQUAL(SipHashUint256Extra(k1, k2, x, n), sip288.Finalize());
     }
->>>>>>> be92be56
 }
 
 BOOST_AUTO_TEST_SUITE_END()