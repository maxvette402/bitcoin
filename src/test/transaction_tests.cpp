<<<<<<< HEAD
// Copyright (c) 2011-2016 The Bitcoin Core developers
// Distributed under the MIT software license, see the accompanying
// file COPYING or http://www.opensource.org/licenses/mit-license.php.

#include "data/tx_invalid.json.h"
#include "data/tx_valid.json.h"
#include "test/test_bitcoin.h"

#include "clientversion.h"
#include "checkqueue.h"
#include "consensus/validation.h"
#include "core_io.h"
#include "key.h"
#include "keystore.h"
#include "main.h" // For CheckTransaction
#include "policy/policy.h"
#include "script/script.h"
#include "script/sign.h"
#include "script/script_error.h"
#include "script/standard.h"
#include "utilstrencodings.h"
=======
// Copyright (c) 2011-2018 The Bitcoin Core developers
// Distributed under the MIT software license, see the accompanying
// file COPYING or http://www.opensource.org/licenses/mit-license.php.

#include <test/data/tx_invalid.json.h>
#include <test/data/tx_valid.json.h>
#include <test/test_bitcoin.h>

#include <clientversion.h>
#include <checkqueue.h>
#include <consensus/tx_verify.h>
#include <consensus/validation.h>
#include <core_io.h>
#include <key.h>
#include <keystore.h>
#include <validation.h>
#include <policy/policy.h>
#include <script/script.h>
#include <script/sign.h>
#include <script/script_error.h>
#include <script/standard.h>
#include <util/strencodings.h>
>>>>>>> be92be56

#include <map>
#include <string>

#include <boost/algorithm/string/classification.hpp>
#include <boost/algorithm/string/split.hpp>
#include <boost/test/unit_test.hpp>

#include <univalue.h>

typedef std::vector<unsigned char> valtype;

// In script_tests.cpp
extern UniValue read_json(const std::string& jsondata);

<<<<<<< HEAD
static std::map<string, unsigned int> mapFlagNames = boost::assign::map_list_of
    (string("NONE"), (unsigned int)SCRIPT_VERIFY_NONE)
    (string("P2SH"), (unsigned int)SCRIPT_VERIFY_P2SH)
    (string("STRICTENC"), (unsigned int)SCRIPT_VERIFY_STRICTENC)
    (string("DERSIG"), (unsigned int)SCRIPT_VERIFY_DERSIG)
    (string("LOW_S"), (unsigned int)SCRIPT_VERIFY_LOW_S)
    (string("SIGPUSHONLY"), (unsigned int)SCRIPT_VERIFY_SIGPUSHONLY)
    (string("MINIMALDATA"), (unsigned int)SCRIPT_VERIFY_MINIMALDATA)
    (string("NULLDUMMY"), (unsigned int)SCRIPT_VERIFY_NULLDUMMY)
    (string("DISCOURAGE_UPGRADABLE_NOPS"), (unsigned int)SCRIPT_VERIFY_DISCOURAGE_UPGRADABLE_NOPS)
    (string("CLEANSTACK"), (unsigned int)SCRIPT_VERIFY_CLEANSTACK)
    (string("MINIMALIF"), (unsigned int)SCRIPT_VERIFY_MINIMALIF)
    (string("NULLFAIL"), (unsigned int)SCRIPT_VERIFY_NULLFAIL)
    (string("CHECKLOCKTIMEVERIFY"), (unsigned int)SCRIPT_VERIFY_CHECKLOCKTIMEVERIFY)
    (string("CHECKSEQUENCEVERIFY"), (unsigned int)SCRIPT_VERIFY_CHECKSEQUENCEVERIFY)
    (string("WITNESS"), (unsigned int)SCRIPT_VERIFY_WITNESS)
    (string("DISCOURAGE_UPGRADABLE_WITNESS_PROGRAM"), (unsigned int)SCRIPT_VERIFY_DISCOURAGE_UPGRADABLE_WITNESS_PROGRAM)
    (string("WITNESS_PUBKEYTYPE"), (unsigned int)SCRIPT_VERIFY_WITNESS_PUBKEYTYPE);

unsigned int ParseScriptFlags(string strFlags)
=======
static std::map<std::string, unsigned int> mapFlagNames = {
    {std::string("NONE"), (unsigned int)SCRIPT_VERIFY_NONE},
    {std::string("P2SH"), (unsigned int)SCRIPT_VERIFY_P2SH},
    {std::string("STRICTENC"), (unsigned int)SCRIPT_VERIFY_STRICTENC},
    {std::string("DERSIG"), (unsigned int)SCRIPT_VERIFY_DERSIG},
    {std::string("LOW_S"), (unsigned int)SCRIPT_VERIFY_LOW_S},
    {std::string("SIGPUSHONLY"), (unsigned int)SCRIPT_VERIFY_SIGPUSHONLY},
    {std::string("MINIMALDATA"), (unsigned int)SCRIPT_VERIFY_MINIMALDATA},
    {std::string("NULLDUMMY"), (unsigned int)SCRIPT_VERIFY_NULLDUMMY},
    {std::string("DISCOURAGE_UPGRADABLE_NOPS"), (unsigned int)SCRIPT_VERIFY_DISCOURAGE_UPGRADABLE_NOPS},
    {std::string("CLEANSTACK"), (unsigned int)SCRIPT_VERIFY_CLEANSTACK},
    {std::string("MINIMALIF"), (unsigned int)SCRIPT_VERIFY_MINIMALIF},
    {std::string("NULLFAIL"), (unsigned int)SCRIPT_VERIFY_NULLFAIL},
    {std::string("CHECKLOCKTIMEVERIFY"), (unsigned int)SCRIPT_VERIFY_CHECKLOCKTIMEVERIFY},
    {std::string("CHECKSEQUENCEVERIFY"), (unsigned int)SCRIPT_VERIFY_CHECKSEQUENCEVERIFY},
    {std::string("WITNESS"), (unsigned int)SCRIPT_VERIFY_WITNESS},
    {std::string("DISCOURAGE_UPGRADABLE_WITNESS_PROGRAM"), (unsigned int)SCRIPT_VERIFY_DISCOURAGE_UPGRADABLE_WITNESS_PROGRAM},
    {std::string("WITNESS_PUBKEYTYPE"), (unsigned int)SCRIPT_VERIFY_WITNESS_PUBKEYTYPE},
    {std::string("CONST_SCRIPTCODE"), (unsigned int)SCRIPT_VERIFY_CONST_SCRIPTCODE},
};

unsigned int ParseScriptFlags(std::string strFlags)
>>>>>>> be92be56
{
    if (strFlags.empty()) {
        return 0;
    }
    unsigned int flags = 0;
    std::vector<std::string> words;
    boost::algorithm::split(words, strFlags, boost::algorithm::is_any_of(","));

    for (const std::string& word : words)
    {
        if (!mapFlagNames.count(word))
            BOOST_ERROR("Bad test: unknown verification flag '" << word << "'");
        flags |= mapFlagNames[word];
    }

    return flags;
}

std::string FormatScriptFlags(unsigned int flags)
{
    if (flags == 0) {
        return "";
    }
    std::string ret;
    std::map<std::string, unsigned int>::const_iterator it = mapFlagNames.begin();
    while (it != mapFlagNames.end()) {
        if (flags & it->second) {
            ret += it->first + ",";
        }
        it++;
    }
    return ret.substr(0, ret.size() - 1);
}

BOOST_FIXTURE_TEST_SUITE(transaction_tests, BasicTestingSetup)

BOOST_AUTO_TEST_CASE(tx_valid)
{
    // Read tests from test/data/tx_valid.json
    // Format is an array of arrays
    // Inner arrays are either [ "comment" ]
    // or [[[prevout hash, prevout index, prevout scriptPubKey], [input 2], ...],"], serializedTransaction, verifyFlags
    // ... where all scripts are stringified scripts.
    //
    // verifyFlags is a comma separated list of script verification flags to apply, or "NONE"
    UniValue tests = read_json(std::string(json_tests::tx_valid, json_tests::tx_valid + sizeof(json_tests::tx_valid)));

    ScriptError err;
    for (unsigned int idx = 0; idx < tests.size(); idx++) {
        UniValue test = tests[idx];
        std::string strTest = test.write();
        if (test[0].isArray())
        {
            if (test.size() != 3 || !test[1].isStr() || !test[2].isStr())
            {
                BOOST_ERROR("Bad test: " << strTest);
                continue;
            }

            std::map<COutPoint, CScript> mapprevOutScriptPubKeys;
            std::map<COutPoint, int64_t> mapprevOutValues;
            UniValue inputs = test[0].get_array();
            bool fValid = true;
	    for (unsigned int inpIdx = 0; inpIdx < inputs.size(); inpIdx++) {
	        const UniValue& input = inputs[inpIdx];
                if (!input.isArray())
                {
                    fValid = false;
                    break;
                }
                UniValue vinput = input.get_array();
                if (vinput.size() < 3 || vinput.size() > 4)
                {
                    fValid = false;
                    break;
                }
                COutPoint outpoint(uint256S(vinput[0].get_str()), vinput[1].get_int());
                mapprevOutScriptPubKeys[outpoint] = ParseScript(vinput[2].get_str());
                if (vinput.size() >= 4)
                {
                    mapprevOutValues[outpoint] = vinput[3].get_int64();
                }
            }
            if (!fValid)
            {
                BOOST_ERROR("Bad test: " << strTest);
                continue;
            }

            std::string transaction = test[1].get_str();
            CDataStream stream(ParseHex(transaction), SER_NETWORK, PROTOCOL_VERSION);
            CTransaction tx(deserialize, stream);

            CValidationState state;
            BOOST_CHECK_MESSAGE(CheckTransaction(tx, state), strTest);
            BOOST_CHECK(state.IsValid());

            PrecomputedTransactionData txdata(tx);
            for (unsigned int i = 0; i < tx.vin.size(); i++)
            {
                if (!mapprevOutScriptPubKeys.count(tx.vin[i].prevout))
                {
                    BOOST_ERROR("Bad test: " << strTest);
                    break;
                }

                CAmount amount = 0;
                if (mapprevOutValues.count(tx.vin[i].prevout)) {
                    amount = mapprevOutValues[tx.vin[i].prevout];
                }
                unsigned int verify_flags = ParseScriptFlags(test[2].get_str());
                const CScriptWitness *witness = &tx.vin[i].scriptWitness;
                BOOST_CHECK_MESSAGE(VerifyScript(tx.vin[i].scriptSig, mapprevOutScriptPubKeys[tx.vin[i].prevout],
                                                 witness, verify_flags, TransactionSignatureChecker(&tx, i, amount, txdata), &err),
                                    strTest);
                BOOST_CHECK_MESSAGE(err == SCRIPT_ERR_OK, ScriptErrorString(err));
            }
        }
    }
}

BOOST_AUTO_TEST_CASE(tx_invalid)
{
    // Read tests from test/data/tx_invalid.json
    // Format is an array of arrays
    // Inner arrays are either [ "comment" ]
    // or [[[prevout hash, prevout index, prevout scriptPubKey], [input 2], ...],"], serializedTransaction, verifyFlags
    // ... where all scripts are stringified scripts.
    //
    // verifyFlags is a comma separated list of script verification flags to apply, or "NONE"
    UniValue tests = read_json(std::string(json_tests::tx_invalid, json_tests::tx_invalid + sizeof(json_tests::tx_invalid)));

    // Initialize to SCRIPT_ERR_OK. The tests expect err to be changed to a
    // value other than SCRIPT_ERR_OK.
    ScriptError err = SCRIPT_ERR_OK;
    for (unsigned int idx = 0; idx < tests.size(); idx++) {
        UniValue test = tests[idx];
        std::string strTest = test.write();
        if (test[0].isArray())
        {
            if (test.size() != 3 || !test[1].isStr() || !test[2].isStr())
            {
                BOOST_ERROR("Bad test: " << strTest);
                continue;
            }

            std::map<COutPoint, CScript> mapprevOutScriptPubKeys;
            std::map<COutPoint, int64_t> mapprevOutValues;
            UniValue inputs = test[0].get_array();
            bool fValid = true;
	    for (unsigned int inpIdx = 0; inpIdx < inputs.size(); inpIdx++) {
	        const UniValue& input = inputs[inpIdx];
                if (!input.isArray())
                {
                    fValid = false;
                    break;
                }
                UniValue vinput = input.get_array();
                if (vinput.size() < 3 || vinput.size() > 4)
                {
                    fValid = false;
                    break;
                }
                COutPoint outpoint(uint256S(vinput[0].get_str()), vinput[1].get_int());
                mapprevOutScriptPubKeys[outpoint] = ParseScript(vinput[2].get_str());
                if (vinput.size() >= 4)
                {
                    mapprevOutValues[outpoint] = vinput[3].get_int64();
                }
            }
            if (!fValid)
            {
                BOOST_ERROR("Bad test: " << strTest);
                continue;
            }

            std::string transaction = test[1].get_str();
            CDataStream stream(ParseHex(transaction), SER_NETWORK, PROTOCOL_VERSION );
            CTransaction tx(deserialize, stream);

            CValidationState state;
            fValid = CheckTransaction(tx, state) && state.IsValid();

            PrecomputedTransactionData txdata(tx);
            for (unsigned int i = 0; i < tx.vin.size() && fValid; i++)
            {
                if (!mapprevOutScriptPubKeys.count(tx.vin[i].prevout))
                {
                    BOOST_ERROR("Bad test: " << strTest);
                    break;
                }

                unsigned int verify_flags = ParseScriptFlags(test[2].get_str());
                CAmount amount = 0;
                if (mapprevOutValues.count(tx.vin[i].prevout)) {
                    amount = mapprevOutValues[tx.vin[i].prevout];
                }
                const CScriptWitness *witness = &tx.vin[i].scriptWitness;
                fValid = VerifyScript(tx.vin[i].scriptSig, mapprevOutScriptPubKeys[tx.vin[i].prevout],
                                      witness, verify_flags, TransactionSignatureChecker(&tx, i, amount, txdata), &err);
            }
            BOOST_CHECK_MESSAGE(!fValid, strTest);
            BOOST_CHECK_MESSAGE(err != SCRIPT_ERR_OK, ScriptErrorString(err));
        }
    }
}

BOOST_AUTO_TEST_CASE(basic_transaction_tests)
{
    // Random real transaction (e2769b09e784f32f62ef849763d4f45b98e07ba658647343b915ff832b110436)
    unsigned char ch[] = {0x01, 0x00, 0x00, 0x00, 0x01, 0x6b, 0xff, 0x7f, 0xcd, 0x4f, 0x85, 0x65, 0xef, 0x40, 0x6d, 0xd5, 0xd6, 0x3d, 0x4f, 0xf9, 0x4f, 0x31, 0x8f, 0xe8, 0x20, 0x27, 0xfd, 0x4d, 0xc4, 0x51, 0xb0, 0x44, 0x74, 0x01, 0x9f, 0x74, 0xb4, 0x00, 0x00, 0x00, 0x00, 0x8c, 0x49, 0x30, 0x46, 0x02, 0x21, 0x00, 0xda, 0x0d, 0xc6, 0xae, 0xce, 0xfe, 0x1e, 0x06, 0xef, 0xdf, 0x05, 0x77, 0x37, 0x57, 0xde, 0xb1, 0x68, 0x82, 0x09, 0x30, 0xe3, 0xb0, 0xd0, 0x3f, 0x46, 0xf5, 0xfc, 0xf1, 0x50, 0xbf, 0x99, 0x0c, 0x02, 0x21, 0x00, 0xd2, 0x5b, 0x5c, 0x87, 0x04, 0x00, 0x76, 0xe4, 0xf2, 0x53, 0xf8, 0x26, 0x2e, 0x76, 0x3e, 0x2d, 0xd5, 0x1e, 0x7f, 0xf0, 0xbe, 0x15, 0x77, 0x27, 0xc4, 0xbc, 0x42, 0x80, 0x7f, 0x17, 0xbd, 0x39, 0x01, 0x41, 0x04, 0xe6, 0xc2, 0x6e, 0xf6, 0x7d, 0xc6, 0x10, 0xd2, 0xcd, 0x19, 0x24, 0x84, 0x78, 0x9a, 0x6c, 0xf9, 0xae, 0xa9, 0x93, 0x0b, 0x94, 0x4b, 0x7e, 0x2d, 0xb5, 0x34, 0x2b, 0x9d, 0x9e, 0x5b, 0x9f, 0xf7, 0x9a, 0xff, 0x9a, 0x2e, 0xe1, 0x97, 0x8d, 0xd7, 0xfd, 0x01, 0xdf, 0xc5, 0x22, 0xee, 0x02, 0x28, 0x3d, 0x3b, 0x06, 0xa9, 0xd0, 0x3a, 0xcf, 0x80, 0x96, 0x96, 0x8d, 0x7d, 0xbb, 0x0f, 0x91, 0x78, 0xff, 0xff, 0xff, 0xff, 0x02, 0x8b, 0xa7, 0x94, 0x0e, 0x00, 0x00, 0x00, 0x00, 0x19, 0x76, 0xa9, 0x14, 0xba, 0xde, 0xec, 0xfd, 0xef, 0x05, 0x07, 0x24, 0x7f, 0xc8, 0xf7, 0x42, 0x41, 0xd7, 0x3b, 0xc0, 0x39, 0x97, 0x2d, 0x7b, 0x88, 0xac, 0x40, 0x94, 0xa8, 0x02, 0x00, 0x00, 0x00, 0x00, 0x19, 0x76, 0xa9, 0x14, 0xc1, 0x09, 0x32, 0x48, 0x3f, 0xec, 0x93, 0xed, 0x51, 0xf5, 0xfe, 0x95, 0xe7, 0x25, 0x59, 0xf2, 0xcc, 0x70, 0x43, 0xf9, 0x88, 0xac, 0x00, 0x00, 0x00, 0x00, 0x00};
    std::vector<unsigned char> vch(ch, ch + sizeof(ch) -1);
    CDataStream stream(vch, SER_DISK, CLIENT_VERSION);
    CMutableTransaction tx;
    stream >> tx;
    CValidationState state;
    BOOST_CHECK_MESSAGE(CheckTransaction(CTransaction(tx), state) && state.IsValid(), "Simple deserialized transaction should be valid.");

    // Check that duplicate txins fail
    tx.vin.push_back(tx.vin[0]);
    BOOST_CHECK_MESSAGE(!CheckTransaction(CTransaction(tx), state) || !state.IsValid(), "Transaction with duplicate txins should be invalid.");
}

//
// Helper: create two dummy transactions, each with
// two outputs.  The first has 11 and 50 CENT outputs
// paid to a TX_PUBKEY, the second 21 and 22 CENT outputs
// paid to a TX_PUBKEYHASH.
//
static std::vector<CMutableTransaction>
SetupDummyInputs(CBasicKeyStore& keystoreRet, CCoinsViewCache& coinsRet)
{
    std::vector<CMutableTransaction> dummyTransactions;
    dummyTransactions.resize(2);

    // Add some keys to the keystore:
    CKey key[4];
    for (int i = 0; i < 4; i++)
    {
        key[i].MakeNewKey(i % 2);
        keystoreRet.AddKey(key[i]);
    }

    // Create some dummy input transactions
    dummyTransactions[0].vout.resize(2);
    dummyTransactions[0].vout[0].nValue = 11*CENT;
    dummyTransactions[0].vout[0].scriptPubKey << ToByteVector(key[0].GetPubKey()) << OP_CHECKSIG;
    dummyTransactions[0].vout[1].nValue = 50*CENT;
    dummyTransactions[0].vout[1].scriptPubKey << ToByteVector(key[1].GetPubKey()) << OP_CHECKSIG;
    AddCoins(coinsRet, CTransaction(dummyTransactions[0]), 0);

    dummyTransactions[1].vout.resize(2);
    dummyTransactions[1].vout[0].nValue = 21*CENT;
    dummyTransactions[1].vout[0].scriptPubKey = GetScriptForDestination(key[2].GetPubKey().GetID());
    dummyTransactions[1].vout[1].nValue = 22*CENT;
    dummyTransactions[1].vout[1].scriptPubKey = GetScriptForDestination(key[3].GetPubKey().GetID());
    AddCoins(coinsRet, CTransaction(dummyTransactions[1]), 0);

    return dummyTransactions;
}

BOOST_AUTO_TEST_CASE(test_Get)
{
    CBasicKeyStore keystore;
    CCoinsView coinsDummy;
    CCoinsViewCache coins(&coinsDummy);
    std::vector<CMutableTransaction> dummyTransactions = SetupDummyInputs(keystore, coins);

    CMutableTransaction t1;
    t1.vin.resize(3);
    t1.vin[0].prevout.hash = dummyTransactions[0].GetHash();
    t1.vin[0].prevout.n = 1;
    t1.vin[0].scriptSig << std::vector<unsigned char>(65, 0);
    t1.vin[1].prevout.hash = dummyTransactions[1].GetHash();
    t1.vin[1].prevout.n = 0;
    t1.vin[1].scriptSig << std::vector<unsigned char>(65, 0) << std::vector<unsigned char>(33, 4);
    t1.vin[2].prevout.hash = dummyTransactions[1].GetHash();
    t1.vin[2].prevout.n = 1;
    t1.vin[2].scriptSig << std::vector<unsigned char>(65, 0) << std::vector<unsigned char>(33, 4);
    t1.vout.resize(2);
    t1.vout[0].nValue = 90*CENT;
    t1.vout[0].scriptPubKey << OP_1;

    BOOST_CHECK(AreInputsStandard(CTransaction(t1), coins));
    BOOST_CHECK_EQUAL(coins.GetValueIn(CTransaction(t1)), (50+21+22)*CENT);
}

static void CreateCreditAndSpend(const CKeyStore& keystore, const CScript& outscript, CTransactionRef& output, CMutableTransaction& input, bool success = true)
{
    CMutableTransaction outputm;
    outputm.nVersion = 1;
    outputm.vin.resize(1);
    outputm.vin[0].prevout.SetNull();
    outputm.vin[0].scriptSig = CScript();
    outputm.vout.resize(1);
    outputm.vout[0].nValue = 1;
    outputm.vout[0].scriptPubKey = outscript;
    CDataStream ssout(SER_NETWORK, PROTOCOL_VERSION);
    ssout << outputm;
    ssout >> output;
    assert(output->vin.size() == 1);
    assert(output->vin[0] == outputm.vin[0]);
    assert(output->vout.size() == 1);
    assert(output->vout[0] == outputm.vout[0]);

    CMutableTransaction inputm;
    inputm.nVersion = 1;
    inputm.vin.resize(1);
    inputm.vin[0].prevout.hash = output->GetHash();
    inputm.vin[0].prevout.n = 0;
    inputm.vout.resize(1);
    inputm.vout[0].nValue = 1;
    inputm.vout[0].scriptPubKey = CScript();
    bool ret = SignSignature(keystore, *output, inputm, 0, SIGHASH_ALL);
    assert(ret == success);
    CDataStream ssin(SER_NETWORK, PROTOCOL_VERSION);
    ssin << inputm;
    ssin >> input;
    assert(input.vin.size() == 1);
    assert(input.vin[0] == inputm.vin[0]);
    assert(input.vout.size() == 1);
    assert(input.vout[0] == inputm.vout[0]);
    assert(input.vin[0].scriptWitness.stack == inputm.vin[0].scriptWitness.stack);
}

static void CheckWithFlag(const CTransactionRef& output, const CMutableTransaction& input, int flags, bool success)
{
    ScriptError error;
    CTransaction inputi(input);
    bool ret = VerifyScript(inputi.vin[0].scriptSig, output->vout[0].scriptPubKey, &inputi.vin[0].scriptWitness, flags, TransactionSignatureChecker(&inputi, 0, output->vout[0].nValue), &error);
    assert(ret == success);
}

static CScript PushAll(const std::vector<valtype>& values)
{
    CScript result;
    for (const valtype& v : values) {
        if (v.size() == 0) {
            result << OP_0;
        } else if (v.size() == 1 && v[0] >= 1 && v[0] <= 16) {
            result << CScript::EncodeOP_N(v[0]);
        } else {
            result << v;
        }
    }
    return result;
}

static void ReplaceRedeemScript(CScript& script, const CScript& redeemScript)
{
    std::vector<valtype> stack;
    EvalScript(stack, script, SCRIPT_VERIFY_STRICTENC, BaseSignatureChecker(), SigVersion::BASE);
    assert(stack.size() > 0);
    stack.back() = std::vector<unsigned char>(redeemScript.begin(), redeemScript.end());
    script = PushAll(stack);
}

<<<<<<< HEAD
BOOST_AUTO_TEST_CASE(test_big_witness_transaction) {
=======
BOOST_AUTO_TEST_CASE(test_big_witness_transaction)
{
>>>>>>> be92be56
    CMutableTransaction mtx;
    mtx.nVersion = 1;

    CKey key;
    key.MakeNewKey(true); // Need to use compressed keys in segwit or the signing will fail
    CBasicKeyStore keystore;
<<<<<<< HEAD
    keystore.AddKeyPubKey(key, key.GetPubKey());
    CKeyID hash = key.GetPubKey().GetID();
    CScript scriptPubKey = CScript() << OP_0 << std::vector<unsigned char>(hash.begin(), hash.end());

    vector<int> sigHashes;
=======
    BOOST_CHECK(keystore.AddKeyPubKey(key, key.GetPubKey()));
    CKeyID hash = key.GetPubKey().GetID();
    CScript scriptPubKey = CScript() << OP_0 << std::vector<unsigned char>(hash.begin(), hash.end());

    std::vector<int> sigHashes;
>>>>>>> be92be56
    sigHashes.push_back(SIGHASH_NONE | SIGHASH_ANYONECANPAY);
    sigHashes.push_back(SIGHASH_SINGLE | SIGHASH_ANYONECANPAY);
    sigHashes.push_back(SIGHASH_ALL | SIGHASH_ANYONECANPAY);
    sigHashes.push_back(SIGHASH_NONE);
    sigHashes.push_back(SIGHASH_SINGLE);
    sigHashes.push_back(SIGHASH_ALL);

    // create a big transaction of 4500 inputs signed by the same key
    for(uint32_t ij = 0; ij < 4500; ij++) {
        uint32_t i = mtx.vin.size();
        uint256 prevId;
        prevId.SetHex("0000000000000000000000000000000000000000000000000000000000000100");
        COutPoint outpoint(prevId, i);

        mtx.vin.resize(mtx.vin.size() + 1);
        mtx.vin[i].prevout = outpoint;
        mtx.vin[i].scriptSig = CScript();

        mtx.vout.resize(mtx.vout.size() + 1);
        mtx.vout[i].nValue = 1000;
        mtx.vout[i].scriptPubKey = CScript() << OP_1;
    }

    // sign all inputs
    for(uint32_t i = 0; i < mtx.vin.size(); i++) {
        bool hashSigned = SignSignature(keystore, scriptPubKey, mtx, i, 1000, sigHashes.at(i % sigHashes.size()));
        assert(hashSigned);
    }

<<<<<<< HEAD
    CTransaction tx;
    CDataStream ssout(SER_NETWORK, PROTOCOL_VERSION);
    WithOrVersion(&ssout, 0) << mtx;
    WithOrVersion(&ssout, 0) >> tx;
=======
    CDataStream ssout(SER_NETWORK, PROTOCOL_VERSION);
    ssout << mtx;
    CTransaction tx(deserialize, ssout);
>>>>>>> be92be56

    // check all inputs concurrently, with the cache
    PrecomputedTransactionData txdata(tx);
    boost::thread_group threadGroup;
    CCheckQueue<CScriptCheck> scriptcheckqueue(128);
    CCheckQueueControl<CScriptCheck> control(&scriptcheckqueue);

    for (int i=0; i<20; i++)
<<<<<<< HEAD
        threadGroup.create_thread(boost::bind(&CCheckQueue<CScriptCheck>::Thread, boost::ref(scriptcheckqueue)));

    CCoins coins;
    coins.nVersion = 1;
    coins.fCoinBase = false;
    for(uint32_t i = 0; i < mtx.vin.size(); i++) {
        CTxOut txout;
        txout.nValue = 1000;
        txout.scriptPubKey = scriptPubKey;
        coins.vout.push_back(txout);
=======
        threadGroup.create_thread(std::bind(&CCheckQueue<CScriptCheck>::Thread, std::ref(scriptcheckqueue)));

    std::vector<Coin> coins;
    for(uint32_t i = 0; i < mtx.vin.size(); i++) {
        Coin coin;
        coin.nHeight = 1;
        coin.fCoinBase = false;
        coin.out.nValue = 1000;
        coin.out.scriptPubKey = scriptPubKey;
        coins.emplace_back(std::move(coin));
>>>>>>> be92be56
    }

    for(uint32_t i = 0; i < mtx.vin.size(); i++) {
        std::vector<CScriptCheck> vChecks;
<<<<<<< HEAD
        CScriptCheck check(coins, tx, i, SCRIPT_VERIFY_P2SH | SCRIPT_VERIFY_WITNESS, false, &txdata);
=======
        CScriptCheck check(coins[tx.vin[i].prevout.n].out, tx, i, SCRIPT_VERIFY_P2SH | SCRIPT_VERIFY_WITNESS, false, &txdata);
>>>>>>> be92be56
        vChecks.push_back(CScriptCheck());
        check.swap(vChecks.back());
        control.Add(vChecks);
    }

    bool controlCheck = control.Wait();
    assert(controlCheck);

    threadGroup.interrupt_all();
    threadGroup.join_all();
}

<<<<<<< HEAD
=======
SignatureData CombineSignatures(const CMutableTransaction& input1, const CMutableTransaction& input2, const CTransactionRef tx)
{
    SignatureData sigdata;
    sigdata = DataFromTransaction(input1, 0, tx->vout[0]);
    sigdata.MergeSignatureData(DataFromTransaction(input2, 0, tx->vout[0]));
    ProduceSignature(DUMMY_SIGNING_PROVIDER, MutableTransactionSignatureCreator(&input1, 0, tx->vout[0].nValue), tx->vout[0].scriptPubKey, sigdata);
    return sigdata;
}

>>>>>>> be92be56
BOOST_AUTO_TEST_CASE(test_witness)
{
    CBasicKeyStore keystore, keystore2;
    CKey key1, key2, key3, key1L, key2L;
    CPubKey pubkey1, pubkey2, pubkey3, pubkey1L, pubkey2L;
    key1.MakeNewKey(true);
    key2.MakeNewKey(true);
    key3.MakeNewKey(true);
    key1L.MakeNewKey(false);
    key2L.MakeNewKey(false);
    pubkey1 = key1.GetPubKey();
    pubkey2 = key2.GetPubKey();
    pubkey3 = key3.GetPubKey();
    pubkey1L = key1L.GetPubKey();
    pubkey2L = key2L.GetPubKey();
    BOOST_CHECK(keystore.AddKeyPubKey(key1, pubkey1));
    BOOST_CHECK(keystore.AddKeyPubKey(key2, pubkey2));
    BOOST_CHECK(keystore.AddKeyPubKey(key1L, pubkey1L));
    BOOST_CHECK(keystore.AddKeyPubKey(key2L, pubkey2L));
    CScript scriptPubkey1, scriptPubkey2, scriptPubkey1L, scriptPubkey2L, scriptMulti;
    scriptPubkey1 << ToByteVector(pubkey1) << OP_CHECKSIG;
    scriptPubkey2 << ToByteVector(pubkey2) << OP_CHECKSIG;
    scriptPubkey1L << ToByteVector(pubkey1L) << OP_CHECKSIG;
    scriptPubkey2L << ToByteVector(pubkey2L) << OP_CHECKSIG;
    std::vector<CPubKey> oneandthree;
    oneandthree.push_back(pubkey1);
    oneandthree.push_back(pubkey3);
    scriptMulti = GetScriptForMultisig(2, oneandthree);
    BOOST_CHECK(keystore.AddCScript(scriptPubkey1));
    BOOST_CHECK(keystore.AddCScript(scriptPubkey2));
    BOOST_CHECK(keystore.AddCScript(scriptPubkey1L));
    BOOST_CHECK(keystore.AddCScript(scriptPubkey2L));
    BOOST_CHECK(keystore.AddCScript(scriptMulti));
    BOOST_CHECK(keystore.AddCScript(GetScriptForWitness(scriptPubkey1)));
    BOOST_CHECK(keystore.AddCScript(GetScriptForWitness(scriptPubkey2)));
    BOOST_CHECK(keystore.AddCScript(GetScriptForWitness(scriptPubkey1L)));
    BOOST_CHECK(keystore.AddCScript(GetScriptForWitness(scriptPubkey2L)));
    BOOST_CHECK(keystore.AddCScript(GetScriptForWitness(scriptMulti)));
    BOOST_CHECK(keystore2.AddCScript(scriptMulti));
    BOOST_CHECK(keystore2.AddCScript(GetScriptForWitness(scriptMulti)));
    BOOST_CHECK(keystore2.AddKeyPubKey(key3, pubkey3));

    CTransactionRef output1, output2;
    CMutableTransaction input1, input2;

    // Normal pay-to-compressed-pubkey.
    CreateCreditAndSpend(keystore, scriptPubkey1, output1, input1);
    CreateCreditAndSpend(keystore, scriptPubkey2, output2, input2);
    CheckWithFlag(output1, input1, 0, true);
    CheckWithFlag(output1, input1, SCRIPT_VERIFY_P2SH, true);
    CheckWithFlag(output1, input1, SCRIPT_VERIFY_WITNESS | SCRIPT_VERIFY_P2SH, true);
    CheckWithFlag(output1, input1, STANDARD_SCRIPT_VERIFY_FLAGS, true);
    CheckWithFlag(output1, input2, 0, false);
    CheckWithFlag(output1, input2, SCRIPT_VERIFY_P2SH, false);
    CheckWithFlag(output1, input2, SCRIPT_VERIFY_WITNESS | SCRIPT_VERIFY_P2SH, false);
    CheckWithFlag(output1, input2, STANDARD_SCRIPT_VERIFY_FLAGS, false);

    // P2SH pay-to-compressed-pubkey.
    CreateCreditAndSpend(keystore, GetScriptForDestination(CScriptID(scriptPubkey1)), output1, input1);
    CreateCreditAndSpend(keystore, GetScriptForDestination(CScriptID(scriptPubkey2)), output2, input2);
    ReplaceRedeemScript(input2.vin[0].scriptSig, scriptPubkey1);
    CheckWithFlag(output1, input1, 0, true);
    CheckWithFlag(output1, input1, SCRIPT_VERIFY_P2SH, true);
    CheckWithFlag(output1, input1, SCRIPT_VERIFY_WITNESS | SCRIPT_VERIFY_P2SH, true);
    CheckWithFlag(output1, input1, STANDARD_SCRIPT_VERIFY_FLAGS, true);
    CheckWithFlag(output1, input2, 0, true);
    CheckWithFlag(output1, input2, SCRIPT_VERIFY_P2SH, false);
    CheckWithFlag(output1, input2, SCRIPT_VERIFY_WITNESS | SCRIPT_VERIFY_P2SH, false);
    CheckWithFlag(output1, input2, STANDARD_SCRIPT_VERIFY_FLAGS, false);

    // Witness pay-to-compressed-pubkey (v0).
    CreateCreditAndSpend(keystore, GetScriptForWitness(scriptPubkey1), output1, input1);
    CreateCreditAndSpend(keystore, GetScriptForWitness(scriptPubkey2), output2, input2);
    CheckWithFlag(output1, input1, 0, true);
    CheckWithFlag(output1, input1, SCRIPT_VERIFY_P2SH, true);
    CheckWithFlag(output1, input1, SCRIPT_VERIFY_WITNESS | SCRIPT_VERIFY_P2SH, true);
    CheckWithFlag(output1, input1, STANDARD_SCRIPT_VERIFY_FLAGS, true);
    CheckWithFlag(output1, input2, 0, true);
    CheckWithFlag(output1, input2, SCRIPT_VERIFY_P2SH, true);
    CheckWithFlag(output1, input2, SCRIPT_VERIFY_WITNESS | SCRIPT_VERIFY_P2SH, false);
    CheckWithFlag(output1, input2, STANDARD_SCRIPT_VERIFY_FLAGS, false);

    // P2SH witness pay-to-compressed-pubkey (v0).
    CreateCreditAndSpend(keystore, GetScriptForDestination(CScriptID(GetScriptForWitness(scriptPubkey1))), output1, input1);
    CreateCreditAndSpend(keystore, GetScriptForDestination(CScriptID(GetScriptForWitness(scriptPubkey2))), output2, input2);
    ReplaceRedeemScript(input2.vin[0].scriptSig, GetScriptForWitness(scriptPubkey1));
    CheckWithFlag(output1, input1, 0, true);
    CheckWithFlag(output1, input1, SCRIPT_VERIFY_P2SH, true);
    CheckWithFlag(output1, input1, SCRIPT_VERIFY_WITNESS | SCRIPT_VERIFY_P2SH, true);
    CheckWithFlag(output1, input1, STANDARD_SCRIPT_VERIFY_FLAGS, true);
    CheckWithFlag(output1, input2, 0, true);
    CheckWithFlag(output1, input2, SCRIPT_VERIFY_P2SH, true);
    CheckWithFlag(output1, input2, SCRIPT_VERIFY_WITNESS | SCRIPT_VERIFY_P2SH, false);
    CheckWithFlag(output1, input2, STANDARD_SCRIPT_VERIFY_FLAGS, false);

    // Normal pay-to-uncompressed-pubkey.
    CreateCreditAndSpend(keystore, scriptPubkey1L, output1, input1);
    CreateCreditAndSpend(keystore, scriptPubkey2L, output2, input2);
    CheckWithFlag(output1, input1, 0, true);
    CheckWithFlag(output1, input1, SCRIPT_VERIFY_P2SH, true);
    CheckWithFlag(output1, input1, SCRIPT_VERIFY_WITNESS | SCRIPT_VERIFY_P2SH, true);
    CheckWithFlag(output1, input1, STANDARD_SCRIPT_VERIFY_FLAGS, true);
    CheckWithFlag(output1, input2, 0, false);
    CheckWithFlag(output1, input2, SCRIPT_VERIFY_P2SH, false);
    CheckWithFlag(output1, input2, SCRIPT_VERIFY_WITNESS | SCRIPT_VERIFY_P2SH, false);
    CheckWithFlag(output1, input2, STANDARD_SCRIPT_VERIFY_FLAGS, false);

    // P2SH pay-to-uncompressed-pubkey.
    CreateCreditAndSpend(keystore, GetScriptForDestination(CScriptID(scriptPubkey1L)), output1, input1);
    CreateCreditAndSpend(keystore, GetScriptForDestination(CScriptID(scriptPubkey2L)), output2, input2);
    ReplaceRedeemScript(input2.vin[0].scriptSig, scriptPubkey1L);
    CheckWithFlag(output1, input1, 0, true);
    CheckWithFlag(output1, input1, SCRIPT_VERIFY_P2SH, true);
    CheckWithFlag(output1, input1, SCRIPT_VERIFY_WITNESS | SCRIPT_VERIFY_P2SH, true);
    CheckWithFlag(output1, input1, STANDARD_SCRIPT_VERIFY_FLAGS, true);
    CheckWithFlag(output1, input2, 0, true);
    CheckWithFlag(output1, input2, SCRIPT_VERIFY_P2SH, false);
    CheckWithFlag(output1, input2, SCRIPT_VERIFY_WITNESS | SCRIPT_VERIFY_P2SH, false);
    CheckWithFlag(output1, input2, STANDARD_SCRIPT_VERIFY_FLAGS, false);

    // Signing disabled for witness pay-to-uncompressed-pubkey (v1).
    CreateCreditAndSpend(keystore, GetScriptForWitness(scriptPubkey1L), output1, input1, false);
    CreateCreditAndSpend(keystore, GetScriptForWitness(scriptPubkey2L), output2, input2, false);

    // Signing disabled for P2SH witness pay-to-uncompressed-pubkey (v1).
    CreateCreditAndSpend(keystore, GetScriptForDestination(CScriptID(GetScriptForWitness(scriptPubkey1L))), output1, input1, false);
    CreateCreditAndSpend(keystore, GetScriptForDestination(CScriptID(GetScriptForWitness(scriptPubkey2L))), output2, input2, false);

    // Normal 2-of-2 multisig
    CreateCreditAndSpend(keystore, scriptMulti, output1, input1, false);
    CheckWithFlag(output1, input1, 0, false);
    CreateCreditAndSpend(keystore2, scriptMulti, output2, input2, false);
    CheckWithFlag(output2, input2, 0, false);
    BOOST_CHECK(*output1 == *output2);
    UpdateInput(input1.vin[0], CombineSignatures(input1, input2, output1));
    CheckWithFlag(output1, input1, STANDARD_SCRIPT_VERIFY_FLAGS, true);

    // P2SH 2-of-2 multisig
    CreateCreditAndSpend(keystore, GetScriptForDestination(CScriptID(scriptMulti)), output1, input1, false);
    CheckWithFlag(output1, input1, 0, true);
    CheckWithFlag(output1, input1, SCRIPT_VERIFY_P2SH, false);
    CreateCreditAndSpend(keystore2, GetScriptForDestination(CScriptID(scriptMulti)), output2, input2, false);
    CheckWithFlag(output2, input2, 0, true);
    CheckWithFlag(output2, input2, SCRIPT_VERIFY_P2SH, false);
    BOOST_CHECK(*output1 == *output2);
    UpdateInput(input1.vin[0], CombineSignatures(input1, input2, output1));
    CheckWithFlag(output1, input1, SCRIPT_VERIFY_P2SH, true);
    CheckWithFlag(output1, input1, STANDARD_SCRIPT_VERIFY_FLAGS, true);

    // Witness 2-of-2 multisig
    CreateCreditAndSpend(keystore, GetScriptForWitness(scriptMulti), output1, input1, false);
    CheckWithFlag(output1, input1, 0, true);
    CheckWithFlag(output1, input1, SCRIPT_VERIFY_P2SH | SCRIPT_VERIFY_WITNESS, false);
    CreateCreditAndSpend(keystore2, GetScriptForWitness(scriptMulti), output2, input2, false);
    CheckWithFlag(output2, input2, 0, true);
    CheckWithFlag(output2, input2, SCRIPT_VERIFY_P2SH | SCRIPT_VERIFY_WITNESS, false);
    BOOST_CHECK(*output1 == *output2);
    UpdateInput(input1.vin[0], CombineSignatures(input1, input2, output1));
    CheckWithFlag(output1, input1, SCRIPT_VERIFY_P2SH | SCRIPT_VERIFY_WITNESS, true);
    CheckWithFlag(output1, input1, STANDARD_SCRIPT_VERIFY_FLAGS, true);

    // P2SH witness 2-of-2 multisig
    CreateCreditAndSpend(keystore, GetScriptForDestination(CScriptID(GetScriptForWitness(scriptMulti))), output1, input1, false);
    CheckWithFlag(output1, input1, SCRIPT_VERIFY_P2SH, true);
    CheckWithFlag(output1, input1, SCRIPT_VERIFY_P2SH | SCRIPT_VERIFY_WITNESS, false);
    CreateCreditAndSpend(keystore2, GetScriptForDestination(CScriptID(GetScriptForWitness(scriptMulti))), output2, input2, false);
    CheckWithFlag(output2, input2, SCRIPT_VERIFY_P2SH, true);
    CheckWithFlag(output2, input2, SCRIPT_VERIFY_P2SH | SCRIPT_VERIFY_WITNESS, false);
    BOOST_CHECK(*output1 == *output2);
    UpdateInput(input1.vin[0], CombineSignatures(input1, input2, output1));
    CheckWithFlag(output1, input1, SCRIPT_VERIFY_P2SH | SCRIPT_VERIFY_WITNESS, true);
    CheckWithFlag(output1, input1, STANDARD_SCRIPT_VERIFY_FLAGS, true);
}

BOOST_AUTO_TEST_CASE(test_IsStandard)
{
    LOCK(cs_main);
    CBasicKeyStore keystore;
    CCoinsView coinsDummy;
    CCoinsViewCache coins(&coinsDummy);
    std::vector<CMutableTransaction> dummyTransactions = SetupDummyInputs(keystore, coins);

    CMutableTransaction t;
    t.vin.resize(1);
    t.vin[0].prevout.hash = dummyTransactions[0].GetHash();
    t.vin[0].prevout.n = 1;
    t.vin[0].scriptSig << std::vector<unsigned char>(65, 0);
    t.vout.resize(1);
    t.vout[0].nValue = 90*CENT;
    CKey key;
    key.MakeNewKey(true);
    t.vout[0].scriptPubKey = GetScriptForDestination(key.GetPubKey().GetID());

    std::string reason;
    BOOST_CHECK(IsStandardTx(CTransaction(t), reason));

    // Check dust with default relay fee:
    CAmount nDustThreshold = 182 * dustRelayFee.GetFeePerK()/1000;
    BOOST_CHECK_EQUAL(nDustThreshold, 546);
    // dust:
    t.vout[0].nValue = nDustThreshold - 1;
    BOOST_CHECK(!IsStandardTx(CTransaction(t), reason));
    // not dust:
    t.vout[0].nValue = nDustThreshold;
    BOOST_CHECK(IsStandardTx(CTransaction(t), reason));

    // Check dust with odd relay fee to verify rounding:
    // nDustThreshold = 182 * 3702 / 1000
    dustRelayFee = CFeeRate(3702);
    // dust:
    t.vout[0].nValue = 673 - 1;
    BOOST_CHECK(!IsStandardTx(CTransaction(t), reason));
    // not dust:
    t.vout[0].nValue = 673;
    BOOST_CHECK(IsStandardTx(CTransaction(t), reason));
    dustRelayFee = CFeeRate(DUST_RELAY_TX_FEE);

    t.vout[0].scriptPubKey = CScript() << OP_1;
    BOOST_CHECK(!IsStandardTx(CTransaction(t), reason));

    // MAX_OP_RETURN_RELAY-byte TX_NULL_DATA (standard)
    t.vout[0].scriptPubKey = CScript() << OP_RETURN << ParseHex("04678afdb0fe5548271967f1a67130b7105cd6a828e03909a67962e0ea1f61deb649f6bc3f4cef3804678afdb0fe5548271967f1a67130b7105cd6a828e03909a67962e0ea1f61deb649f6bc3f4cef38");
    BOOST_CHECK_EQUAL(MAX_OP_RETURN_RELAY, t.vout[0].scriptPubKey.size());
    BOOST_CHECK(IsStandardTx(CTransaction(t), reason));

    // MAX_OP_RETURN_RELAY+1-byte TX_NULL_DATA (non-standard)
    t.vout[0].scriptPubKey = CScript() << OP_RETURN << ParseHex("04678afdb0fe5548271967f1a67130b7105cd6a828e03909a67962e0ea1f61deb649f6bc3f4cef3804678afdb0fe5548271967f1a67130b7105cd6a828e03909a67962e0ea1f61deb649f6bc3f4cef3800");
    BOOST_CHECK_EQUAL(MAX_OP_RETURN_RELAY + 1, t.vout[0].scriptPubKey.size());
    BOOST_CHECK(!IsStandardTx(CTransaction(t), reason));

    // Data payload can be encoded in any way...
    t.vout[0].scriptPubKey = CScript() << OP_RETURN << ParseHex("");
    BOOST_CHECK(IsStandardTx(CTransaction(t), reason));
    t.vout[0].scriptPubKey = CScript() << OP_RETURN << ParseHex("00") << ParseHex("01");
    BOOST_CHECK(IsStandardTx(CTransaction(t), reason));
    // OP_RESERVED *is* considered to be a PUSHDATA type opcode by IsPushOnly()!
    t.vout[0].scriptPubKey = CScript() << OP_RETURN << OP_RESERVED << -1 << 0 << ParseHex("01") << 2 << 3 << 4 << 5 << 6 << 7 << 8 << 9 << 10 << 11 << 12 << 13 << 14 << 15 << 16;
    BOOST_CHECK(IsStandardTx(CTransaction(t), reason));
    t.vout[0].scriptPubKey = CScript() << OP_RETURN << 0 << ParseHex("01") << 2 << ParseHex("ffffffffffffffffffffffffffffffffffffffffffffffffffffffffffffffffffffffff");
    BOOST_CHECK(IsStandardTx(CTransaction(t), reason));

    // ...so long as it only contains PUSHDATA's
    t.vout[0].scriptPubKey = CScript() << OP_RETURN << OP_RETURN;
    BOOST_CHECK(!IsStandardTx(CTransaction(t), reason));

    // TX_NULL_DATA w/o PUSHDATA
    t.vout.resize(1);
    t.vout[0].scriptPubKey = CScript() << OP_RETURN;
    BOOST_CHECK(IsStandardTx(CTransaction(t), reason));

    // Only one TX_NULL_DATA permitted in all cases
    t.vout.resize(2);
    t.vout[0].scriptPubKey = CScript() << OP_RETURN << ParseHex("04678afdb0fe5548271967f1a67130b7105cd6a828e03909a67962e0ea1f61deb649f6bc3f4cef38");
    t.vout[1].scriptPubKey = CScript() << OP_RETURN << ParseHex("04678afdb0fe5548271967f1a67130b7105cd6a828e03909a67962e0ea1f61deb649f6bc3f4cef38");
    BOOST_CHECK(!IsStandardTx(CTransaction(t), reason));

    t.vout[0].scriptPubKey = CScript() << OP_RETURN << ParseHex("04678afdb0fe5548271967f1a67130b7105cd6a828e03909a67962e0ea1f61deb649f6bc3f4cef38");
    t.vout[1].scriptPubKey = CScript() << OP_RETURN;
    BOOST_CHECK(!IsStandardTx(CTransaction(t), reason));

    t.vout[0].scriptPubKey = CScript() << OP_RETURN;
    t.vout[1].scriptPubKey = CScript() << OP_RETURN;
    BOOST_CHECK(!IsStandardTx(CTransaction(t), reason));
}

BOOST_AUTO_TEST_SUITE_END()<|MERGE_RESOLUTION|>--- conflicted
+++ resolved
@@ -1,26 +1,3 @@
-<<<<<<< HEAD
-// Copyright (c) 2011-2016 The Bitcoin Core developers
-// Distributed under the MIT software license, see the accompanying
-// file COPYING or http://www.opensource.org/licenses/mit-license.php.
-
-#include "data/tx_invalid.json.h"
-#include "data/tx_valid.json.h"
-#include "test/test_bitcoin.h"
-
-#include "clientversion.h"
-#include "checkqueue.h"
-#include "consensus/validation.h"
-#include "core_io.h"
-#include "key.h"
-#include "keystore.h"
-#include "main.h" // For CheckTransaction
-#include "policy/policy.h"
-#include "script/script.h"
-#include "script/sign.h"
-#include "script/script_error.h"
-#include "script/standard.h"
-#include "utilstrencodings.h"
-=======
 // Copyright (c) 2011-2018 The Bitcoin Core developers
 // Distributed under the MIT software license, see the accompanying
 // file COPYING or http://www.opensource.org/licenses/mit-license.php.
@@ -43,7 +20,6 @@
 #include <script/script_error.h>
 #include <script/standard.h>
 #include <util/strencodings.h>
->>>>>>> be92be56
 
 #include <map>
 #include <string>
@@ -59,28 +35,6 @@
 // In script_tests.cpp
 extern UniValue read_json(const std::string& jsondata);
 
-<<<<<<< HEAD
-static std::map<string, unsigned int> mapFlagNames = boost::assign::map_list_of
-    (string("NONE"), (unsigned int)SCRIPT_VERIFY_NONE)
-    (string("P2SH"), (unsigned int)SCRIPT_VERIFY_P2SH)
-    (string("STRICTENC"), (unsigned int)SCRIPT_VERIFY_STRICTENC)
-    (string("DERSIG"), (unsigned int)SCRIPT_VERIFY_DERSIG)
-    (string("LOW_S"), (unsigned int)SCRIPT_VERIFY_LOW_S)
-    (string("SIGPUSHONLY"), (unsigned int)SCRIPT_VERIFY_SIGPUSHONLY)
-    (string("MINIMALDATA"), (unsigned int)SCRIPT_VERIFY_MINIMALDATA)
-    (string("NULLDUMMY"), (unsigned int)SCRIPT_VERIFY_NULLDUMMY)
-    (string("DISCOURAGE_UPGRADABLE_NOPS"), (unsigned int)SCRIPT_VERIFY_DISCOURAGE_UPGRADABLE_NOPS)
-    (string("CLEANSTACK"), (unsigned int)SCRIPT_VERIFY_CLEANSTACK)
-    (string("MINIMALIF"), (unsigned int)SCRIPT_VERIFY_MINIMALIF)
-    (string("NULLFAIL"), (unsigned int)SCRIPT_VERIFY_NULLFAIL)
-    (string("CHECKLOCKTIMEVERIFY"), (unsigned int)SCRIPT_VERIFY_CHECKLOCKTIMEVERIFY)
-    (string("CHECKSEQUENCEVERIFY"), (unsigned int)SCRIPT_VERIFY_CHECKSEQUENCEVERIFY)
-    (string("WITNESS"), (unsigned int)SCRIPT_VERIFY_WITNESS)
-    (string("DISCOURAGE_UPGRADABLE_WITNESS_PROGRAM"), (unsigned int)SCRIPT_VERIFY_DISCOURAGE_UPGRADABLE_WITNESS_PROGRAM)
-    (string("WITNESS_PUBKEYTYPE"), (unsigned int)SCRIPT_VERIFY_WITNESS_PUBKEYTYPE);
-
-unsigned int ParseScriptFlags(string strFlags)
-=======
 static std::map<std::string, unsigned int> mapFlagNames = {
     {std::string("NONE"), (unsigned int)SCRIPT_VERIFY_NONE},
     {std::string("P2SH"), (unsigned int)SCRIPT_VERIFY_P2SH},
@@ -103,7 +57,6 @@
 };
 
 unsigned int ParseScriptFlags(std::string strFlags)
->>>>>>> be92be56
 {
     if (strFlags.empty()) {
         return 0;
@@ -461,31 +414,19 @@
     script = PushAll(stack);
 }
 
-<<<<<<< HEAD
-BOOST_AUTO_TEST_CASE(test_big_witness_transaction) {
-=======
 BOOST_AUTO_TEST_CASE(test_big_witness_transaction)
 {
->>>>>>> be92be56
     CMutableTransaction mtx;
     mtx.nVersion = 1;
 
     CKey key;
     key.MakeNewKey(true); // Need to use compressed keys in segwit or the signing will fail
     CBasicKeyStore keystore;
-<<<<<<< HEAD
-    keystore.AddKeyPubKey(key, key.GetPubKey());
-    CKeyID hash = key.GetPubKey().GetID();
-    CScript scriptPubKey = CScript() << OP_0 << std::vector<unsigned char>(hash.begin(), hash.end());
-
-    vector<int> sigHashes;
-=======
     BOOST_CHECK(keystore.AddKeyPubKey(key, key.GetPubKey()));
     CKeyID hash = key.GetPubKey().GetID();
     CScript scriptPubKey = CScript() << OP_0 << std::vector<unsigned char>(hash.begin(), hash.end());
 
     std::vector<int> sigHashes;
->>>>>>> be92be56
     sigHashes.push_back(SIGHASH_NONE | SIGHASH_ANYONECANPAY);
     sigHashes.push_back(SIGHASH_SINGLE | SIGHASH_ANYONECANPAY);
     sigHashes.push_back(SIGHASH_ALL | SIGHASH_ANYONECANPAY);
@@ -515,16 +456,9 @@
         assert(hashSigned);
     }
 
-<<<<<<< HEAD
-    CTransaction tx;
-    CDataStream ssout(SER_NETWORK, PROTOCOL_VERSION);
-    WithOrVersion(&ssout, 0) << mtx;
-    WithOrVersion(&ssout, 0) >> tx;
-=======
     CDataStream ssout(SER_NETWORK, PROTOCOL_VERSION);
     ssout << mtx;
     CTransaction tx(deserialize, ssout);
->>>>>>> be92be56
 
     // check all inputs concurrently, with the cache
     PrecomputedTransactionData txdata(tx);
@@ -533,18 +467,6 @@
     CCheckQueueControl<CScriptCheck> control(&scriptcheckqueue);
 
     for (int i=0; i<20; i++)
-<<<<<<< HEAD
-        threadGroup.create_thread(boost::bind(&CCheckQueue<CScriptCheck>::Thread, boost::ref(scriptcheckqueue)));
-
-    CCoins coins;
-    coins.nVersion = 1;
-    coins.fCoinBase = false;
-    for(uint32_t i = 0; i < mtx.vin.size(); i++) {
-        CTxOut txout;
-        txout.nValue = 1000;
-        txout.scriptPubKey = scriptPubKey;
-        coins.vout.push_back(txout);
-=======
         threadGroup.create_thread(std::bind(&CCheckQueue<CScriptCheck>::Thread, std::ref(scriptcheckqueue)));
 
     std::vector<Coin> coins;
@@ -555,16 +477,11 @@
         coin.out.nValue = 1000;
         coin.out.scriptPubKey = scriptPubKey;
         coins.emplace_back(std::move(coin));
->>>>>>> be92be56
     }
 
     for(uint32_t i = 0; i < mtx.vin.size(); i++) {
         std::vector<CScriptCheck> vChecks;
-<<<<<<< HEAD
-        CScriptCheck check(coins, tx, i, SCRIPT_VERIFY_P2SH | SCRIPT_VERIFY_WITNESS, false, &txdata);
-=======
         CScriptCheck check(coins[tx.vin[i].prevout.n].out, tx, i, SCRIPT_VERIFY_P2SH | SCRIPT_VERIFY_WITNESS, false, &txdata);
->>>>>>> be92be56
         vChecks.push_back(CScriptCheck());
         check.swap(vChecks.back());
         control.Add(vChecks);
@@ -577,8 +494,6 @@
     threadGroup.join_all();
 }
 
-<<<<<<< HEAD
-=======
 SignatureData CombineSignatures(const CMutableTransaction& input1, const CMutableTransaction& input2, const CTransactionRef tx)
 {
     SignatureData sigdata;
@@ -588,7 +503,6 @@
     return sigdata;
 }
 
->>>>>>> be92be56
 BOOST_AUTO_TEST_CASE(test_witness)
 {
     CBasicKeyStore keystore, keystore2;
