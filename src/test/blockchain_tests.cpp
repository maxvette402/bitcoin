#include <boost/test/unit_test.hpp>

#include <stdlib.h>
<<<<<<< HEAD

#include <rpc/blockchain.h>
#include <test/test_bitcoin.h>

=======

#include <rpc/blockchain.h>
#include <test/test_bitcoin.h>
>>>>>>> 7c32b414

/* Equality between doubles is imprecise. Comparison should be done
 * with a small threshold of tolerance, rather than exact equality.
 */
static bool DoubleEquals(double a, double b, double epsilon)
{
    return std::abs(a - b) < epsilon;
}

static CBlockIndex* CreateBlockIndexWithNbits(uint32_t nbits)
{
    CBlockIndex* block_index = new CBlockIndex();
    block_index->nHeight = 46367;
    block_index->nTime = 1269211443;
    block_index->nBits = nbits;
    return block_index;
}

static void RejectDifficultyMismatch(double difficulty, double expected_difficulty) {
     BOOST_CHECK_MESSAGE(
        DoubleEquals(difficulty, expected_difficulty, 0.00001),
        "Difficulty was " + std::to_string(difficulty)
            + " but was expected to be " + std::to_string(expected_difficulty));
}

/* Given a BlockIndex with the provided nbits,
 * verify that the expected difficulty results.
 */
static void TestDifficulty(uint32_t nbits, double expected_difficulty)
{
    CBlockIndex* block_index = CreateBlockIndexWithNbits(nbits);
    double difficulty = GetDifficulty(block_index);
    delete block_index;

    RejectDifficultyMismatch(difficulty, expected_difficulty);
}

BOOST_FIXTURE_TEST_SUITE(blockchain_tests, BasicTestingSetup)

BOOST_AUTO_TEST_CASE(get_difficulty_for_very_low_target)
{
    TestDifficulty(0x1f111111, 0.000001);
}

BOOST_AUTO_TEST_CASE(get_difficulty_for_low_target)
{
    TestDifficulty(0x1ef88f6f, 0.000016);
}

BOOST_AUTO_TEST_CASE(get_difficulty_for_mid_target)
{
    TestDifficulty(0x1df88f6f, 0.004023);
}

BOOST_AUTO_TEST_CASE(get_difficulty_for_high_target)
{
    TestDifficulty(0x1cf88f6f, 1.029916);
}

BOOST_AUTO_TEST_CASE(get_difficulty_for_very_high_target)
{
    TestDifficulty(0x12345678, 5913134931067755359633408.0);
}

// Verify that difficulty is 1.0 for an empty chain.
BOOST_AUTO_TEST_CASE(get_difficulty_for_null_tip)
{
    double difficulty = GetDifficulty(nullptr);
    RejectDifficultyMismatch(difficulty, 1.0);
}

BOOST_AUTO_TEST_SUITE_END()<|MERGE_RESOLUTION|>--- conflicted
+++ resolved
@@ -1,16 +1,9 @@
 #include <boost/test/unit_test.hpp>
 
 #include <stdlib.h>
-<<<<<<< HEAD
 
 #include <rpc/blockchain.h>
 #include <test/test_bitcoin.h>
-
-=======
-
-#include <rpc/blockchain.h>
-#include <test/test_bitcoin.h>
->>>>>>> 7c32b414
 
 /* Equality between doubles is imprecise. Comparison should be done
  * with a small threshold of tolerance, rather than exact equality.
