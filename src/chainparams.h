--- conflicted
+++ resolved
@@ -63,15 +63,7 @@
     bool MiningRequiresPeers() const { return fMiningRequiresPeers; }
     /** Default value for -checkmempool and -checkblockindex argument */
     bool DefaultConsistencyChecks() const { return fDefaultConsistencyChecks; }
-<<<<<<< HEAD
-    /** Allow mining of a min-difficulty block */
-    bool AllowMinDifficultyBlocks() const { return fAllowMinDifficultyBlocks; }
-    /** Skip proof-of-work check: allow mining of any difficulty block */
-    bool SkipProofOfWorkCheck() const { return fSkipProofOfWorkCheck; }
-    /** Make standard checks */
-=======
     /** Policy: Filter transactions that do not match well-defined patterns */
->>>>>>> 86755bc8
     bool RequireStandard() const { return fRequireStandard; }
     int64_t MaxTipAge() const { return nMaxTipAge; }
     uint64_t PruneAfterHeight() const { return nPruneAfterHeight; }
@@ -83,19 +75,13 @@
     std::string NetworkIDString() const { return strNetworkID; }
     const std::vector<CDNSSeedData>& DNSSeeds() const { return vSeeds; }
     const std::vector<unsigned char>& Base58Prefix(Base58Type type) const { return base58Prefixes[type]; }
-<<<<<<< HEAD
-    const std::vector<CAddress>& FixedSeeds() const { return vFixedSeeds; }
-    virtual const Checkpoints::CCheckpointData& Checkpoints() const = 0;
+    const std::vector<SeedSpec6>& FixedSeeds() const { return vFixedSeeds; }
+    const CCheckpointData& Checkpoints() const { return checkpointData; }
     int PoolMaxTransactions() const { return nPoolMaxTransactions; }
     std::string SporkKey() const { return strSporkKey; }
     std::string DarksendPoolDummyAddress() const { return strDarksendPoolDummyAddress; }
     std::string MasternodePaymentPubKey() const { return strMasternodePaymentsPubKey; }
     int64_t StartMasternodePayments() const { return nStartMasternodePayments; }
-    CBaseChainParams::Network NetworkID() const { return networkID; }
-=======
-    const std::vector<SeedSpec6>& FixedSeeds() const { return vFixedSeeds; }
-    const CCheckpointData& Checkpoints() const { return checkpointData; }
->>>>>>> 86755bc8
 protected:
     CChainParams() {}
 
@@ -112,15 +98,11 @@
     CBlock genesis;
     std::vector<SeedSpec6> vFixedSeeds;
     bool fMiningRequiresPeers;
-<<<<<<< HEAD
-    bool fAllowMinDifficultyBlocks;
-=======
->>>>>>> 86755bc8
     bool fDefaultConsistencyChecks;
     bool fRequireStandard;
     bool fMineBlocksOnDemand;
     bool fTestnetToBeDeprecatedFieldRPC;
-<<<<<<< HEAD
+    CCheckpointData checkpointData;
     int nPoolMaxTransactions;
     std::string strSporkKey;
     std::string strMasternodePaymentsPubKey;
@@ -128,30 +110,6 @@
     int64_t nStartMasternodePayments;
 };
 
-/** 
- * Modifiable parameters interface is used by test cases to adapt the parameters in order
- * to test specific features more easily. Test cases should always restore the previous
- * values after finalization.
- */
-
-class CModifiableParams {
-public:
-    //! Published setters to allow changing values in unit test cases
-    virtual void setSubsidyHalvingInterval(int anSubsidyHalvingInterval) =0;
-    virtual void setEnforceBlockUpgradeMajority(int anEnforceBlockUpgradeMajority)=0;
-    virtual void setRejectBlockOutdatedMajority(int anRejectBlockOutdatedMajority)=0;
-    virtual void setToCheckBlockUpgradeMajority(int anToCheckBlockUpgradeMajority)=0;
-    virtual void setDefaultConsistencyChecks(bool aDefaultConsistencyChecks)=0;
-    virtual void setAllowMinDifficultyBlocks(bool aAllowMinDifficultyBlocks)=0;
-    virtual void setSkipProofOfWorkCheck(bool aSkipProofOfWorkCheck)=0;
-};
-
-
-=======
-    CCheckpointData checkpointData;
-};
-
->>>>>>> 86755bc8
 /**
  * Return the currently selected parameters. This won't change after app
  * startup, except for unit tests.
