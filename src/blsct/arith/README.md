--- conflicted
+++ resolved
@@ -4,11 +4,7 @@
 `Generic Arith Classes` is a loosely defined interface that consists of `Scalar`, `Point` and `Initializer` class aliases where `Scalar` class represents a scalar value and the arithmetic, `Point` class represents a curve point and the associated operations, and `Initializer` class represents initializers of the underlying libraries used by `Scalar` and `Point` classes.
 
 ## Implementation class structure
-<<<<<<< HEAD
-An implementation of `Generic Arith Classes` should have one top-level structure. The top-level structure should expose `Scalar`, `Point` and `Intializer` class aliases, and let each alias point to the actual implementation. Nothing else is enforced by `Generic Arith Classes` interface.
-=======
 An implementation of `Generic Arith Classes` should have one top-level structure. The top-level structure should expose `Scalar`, `Point` and `Initializer` class aliases, and let each alias point to the actual implementation. Nothing else is enforced by `Generic Arith Classes` interface.
->>>>>>> c58668d5
 
 For example, [struct Mcl](../arith//mcl/mcl.h) below is a top-level structure of the `Mcl` classes. Underneath it, there exist [MclScalar](../arith/mcl/mcl_scalar.h), [MclG1Point](../arith/mcl/mcl_g1point.h) and [MclInitializer](../arith/mcl/mcl_initializer.h) which are aliases of `Scalar`, `Point` and `Initializer` respectively.
 
