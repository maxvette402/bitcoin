--- conflicted
+++ resolved
@@ -43,27 +43,18 @@
 struct CNodeStateStats;
 struct LockPoints;
 
-<<<<<<< HEAD
-/** Default for accepting alerts from the P2P network. */
-static const bool DEFAULT_ALERTS = false;
-=======
->>>>>>> 0d719145
 /** Default for DEFAULT_WHITELISTRELAY. */
 static const bool DEFAULT_WHITELISTRELAY = true;
 /** Default for DEFAULT_WHITELISTFORCERELAY. */
 static const bool DEFAULT_WHITELISTFORCERELAY = true;
 /** Default for -minrelaytxfee, minimum relay fee for transactions */
-<<<<<<< HEAD
 static const unsigned int DEFAULT_MIN_RELAY_TX_FEE = 5000;
-=======
-static const unsigned int DEFAULT_MIN_RELAY_TX_FEE = 1000;
 //! -maxtxfee default
 static const CAmount DEFAULT_TRANSACTION_MAXFEE = 0.1 * COIN;
 //! Discourage users to set fees higher than this amount (in satoshis) per kB
 static const CAmount HIGH_TX_FEE_PER_KB = 0.01 * COIN;
 //! -maxtxfee will warn if called with a higher fee than this amount (in satoshis)
 static const CAmount HIGH_MAX_TX_FEE = 100 * HIGH_TX_FEE_PER_KB;
->>>>>>> 0d719145
 /** Default for -maxorphantx, maximum number of orphan transactions kept in memory */
 static const unsigned int DEFAULT_MAX_ORPHAN_TRANSACTIONS = 100;
 /** Expiration time for orphan transactions in seconds */
@@ -118,11 +109,6 @@
 static const unsigned int AVG_LOCAL_ADDRESS_BROADCAST_INTERVAL = 24 * 24 * 60;
 /** Average delay between peer address broadcasts in seconds. */
 static const unsigned int AVG_ADDRESS_BROADCAST_INTERVAL = 30;
-<<<<<<< HEAD
-/** Average delay between trickled inventory broadcasts in seconds.
- *  Blocks, whitelisted receivers, and a random 25% of transactions bypass this. */
-static const unsigned int AVG_INVENTORY_BROADCAST_INTERVAL = 5;
-=======
 /** Average delay between trickled inventory transmissions in seconds.
  *  Blocks and whitelisted receivers bypass this, outbound peers get half this delay. */
 static const unsigned int INVENTORY_BROADCAST_INTERVAL = 5;
@@ -133,7 +119,6 @@
 static const unsigned int AVG_FEEFILTER_BROADCAST_INTERVAL = 10 * 60;
 /** Maximum feefilter broadcast delay after significant change. */
 static const unsigned int MAX_FEEFILTER_CHANGE_DELAY = 5 * 60;
->>>>>>> 0d719145
 /** Block download timeout base, expressed in millionths of the block interval (i.e. 10 min) */
 static const int64_t BLOCK_DOWNLOAD_TIMEOUT_BASE = 1000000;
 /** Additional block download timeout per parallel downloading peer (i.e. 5 min) */
@@ -145,7 +130,6 @@
 
 /** Default for -permitbaremultisig */
 static const bool DEFAULT_PERMIT_BAREMULTISIG = true;
-static const unsigned int DEFAULT_BYTES_PER_SIGOP = 20;
 static const bool DEFAULT_CHECKPOINTS_ENABLED = true;
 static const bool DEFAULT_TXINDEX = false;
 static const unsigned int DEFAULT_BANSCORE_THRESHOLD = 100;
@@ -153,11 +137,8 @@
 static const bool DEFAULT_TESTSAFEMODE = false;
 /** Default for -mempoolreplacement */
 static const bool DEFAULT_ENABLE_REPLACEMENT = true;
-<<<<<<< HEAD
-=======
 /** Default for using fee filter */
 static const bool DEFAULT_FEEFILTER = true;
->>>>>>> 0d719145
 
 /** Maximum number of headers to announce when relaying blocks with headers message.*/
 static const unsigned int MAX_BLOCKS_TO_ANNOUNCE = 8;
@@ -189,20 +170,15 @@
 extern bool fTxIndex;
 extern bool fIsBareMultisigStd;
 extern bool fRequireStandard;
-extern unsigned int nBytesPerSigOp;
 extern bool fCheckBlockIndex;
 extern bool fCheckpointsEnabled;
 extern size_t nCoinCacheUsage;
 /** A fee rate smaller than this is considered zero fee (for relaying, mining and transaction creation) */
 extern CFeeRate minRelayTxFee;
-<<<<<<< HEAD
-extern bool fAlerts;
-=======
 /** Absolute maximum transaction fee (in satoshis) used by wallet and mempool (rejects high fee in sendrawtransaction) */
 extern CAmount maxTxFee;
 /** If the tip is older than this (in seconds), the node is considered to be in initial block download. */
 extern int64_t nMaxTipAge;
->>>>>>> 0d719145
 extern bool fEnableReplacement;
 
 /** Best header we've seen so far (used for getheaders queries' starting points). */
@@ -345,10 +321,7 @@
 };
 
 
-<<<<<<< HEAD
-=======
-
->>>>>>> 0d719145
+
 /** 
  * Count ECDSA signature operations the old-fashioned (pre-0.6) way
  * @return number of sigops this transaction's outputs will produce when spent
@@ -543,11 +516,8 @@
  */
 int GetSpendHeight(const CCoinsViewCache& inputs);
 
-<<<<<<< HEAD
-=======
 extern VersionBitsCache versionbitscache;
 
->>>>>>> 0d719145
 /**
  * Determine what nVersion a new block should use.
  */
