// Copyright (c) 2011-2013 The Crowncoin developers
// Distributed under the MIT/X11 software license, see the accompanying
// file COPYING or http://www.opensource.org/licenses/mit-license.php.

#ifndef CLIENTMODEL_H
#define CLIENTMODEL_H

#include <QObject>

class AddressTableModel;
class OptionsModel;
class TransactionTableModel;

class CWallet;

QT_BEGIN_NAMESPACE
class QDateTime;
class QTimer;
QT_END_NAMESPACE

enum BlockSource {
    BLOCK_SOURCE_NONE,
    BLOCK_SOURCE_REINDEX,
    BLOCK_SOURCE_DISK,
    BLOCK_SOURCE_NETWORK
};

enum NumConnections {
    CONNECTIONS_NONE = 0,
    CONNECTIONS_IN   = (1U << 0),
    CONNECTIONS_OUT  = (1U << 1),
    CONNECTIONS_ALL  = (CONNECTIONS_IN | CONNECTIONS_OUT),
};

/** Model for Crowncoin network client. */
class ClientModel : public QObject
{
    Q_OBJECT

public:
    explicit ClientModel(OptionsModel *optionsModel, QObject *parent = 0);
    ~ClientModel();

    OptionsModel *getOptionsModel();

    //! Return number of connections, default is in- and outbound (total)
    int getNumConnections(unsigned int flags = CONNECTIONS_ALL) const;
    QString getThroneCountString() const;
    int getNumBlocks() const;
    int getNumBlocksAtStartup();

    quint64 getTotalBytesRecv() const;
    quint64 getTotalBytesSent() const;

    double getVerificationProgress() const;
    QDateTime getLastBlockDate() const;

    //! Return network (main, testnet3, regtest)
    QString getNetworkName() const;
    //! Return true if core is doing initial block download
    bool inInitialBlockDownload() const;
    //! Return true if core is importing blocks
    enum BlockSource getBlockSource() const;
    //! Return warnings to be displayed in status bar
    QString getStatusBarWarnings() const;

    QString formatFullVersion() const;
    QString formatBuildDate() const;
    bool isReleaseVersion() const;
    QString clientName() const;
    QString formatClientStartupTime() const;

private:
    OptionsModel *optionsModel;

    int cachedNumBlocks;
<<<<<<< HEAD
=======
    QString cachedThroneCountString;
    int cachedNumBlocksOfPeers;
>>>>>>> 8b2f1946
    bool cachedReindexing;
    bool cachedImporting;

    int numBlocksAtStartup;

    QTimer *pollTimer;
    QTimer *pollMnTimer;

    void subscribeToCoreSignals();
    void unsubscribeFromCoreSignals();

signals:
    void numConnectionsChanged(int count);
<<<<<<< HEAD
    void numBlocksChanged(int count);
=======
    void numBlocksChanged(int count, int countOfPeers);
    void strThronesChanged(const QString &strThrones);
>>>>>>> 8b2f1946
    void alertsChanged(const QString &warnings);
    void bytesChanged(quint64 totalBytesIn, quint64 totalBytesOut);

    //! Fired when a message should be reported to the user
    void message(const QString &title, const QString &message, unsigned int style);

public slots:
    void updateTimer();
    void updateMnTimer();
    void updateNumConnections(int numConnections);
    void updateAlert(const QString &hash, int status);
};

#endif // CLIENTMODEL_H<|MERGE_RESOLUTION|>--- conflicted
+++ resolved
@@ -74,11 +74,7 @@
     OptionsModel *optionsModel;
 
     int cachedNumBlocks;
-<<<<<<< HEAD
-=======
     QString cachedThroneCountString;
-    int cachedNumBlocksOfPeers;
->>>>>>> 8b2f1946
     bool cachedReindexing;
     bool cachedImporting;
 
@@ -92,12 +88,8 @@
 
 signals:
     void numConnectionsChanged(int count);
-<<<<<<< HEAD
     void numBlocksChanged(int count);
-=======
-    void numBlocksChanged(int count, int countOfPeers);
     void strThronesChanged(const QString &strThrones);
->>>>>>> 8b2f1946
     void alertsChanged(const QString &warnings);
     void bytesChanged(quint64 totalBytesIn, quint64 totalBytesOut);
 
