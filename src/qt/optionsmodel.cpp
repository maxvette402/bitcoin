--- conflicted
+++ resolved
@@ -6,12 +6,8 @@
 #include <config/bitcoin-config.h>
 #endif
 
-<<<<<<< HEAD
-#include "optionsmodel.h"
-#include "utilmoneystr.h"
-=======
 #include <qt/optionsmodel.h>
->>>>>>> f17942a3
+#include <utilmoneystr.h>
 
 #include <qt/bitcoinunits.h>
 #include <qt/guiutil.h>
@@ -65,7 +61,7 @@
         settings.setValue("fHideTrayIcon", false);
     fHideTrayIcon = settings.value("fHideTrayIcon").toBool();
     Q_EMIT hideTrayIconChanged(fHideTrayIcon);
-    
+
     if (!settings.contains("fMinimizeToTray"))
         settings.setValue("fMinimizeToTray", false);
     fMinimizeToTray = settings.value("fMinimizeToTray").toBool() && !fHideTrayIcon;
@@ -115,7 +111,7 @@
         settings.setValue("bSpendZeroConfChange", true);
     if (!gArgs.SoftSetBoolArg("-spendzeroconfchange", settings.value("bSpendZeroConfChange").toBool()))
         addOverriddenOption("-spendzeroconfchange");
-    
+
     if (!settings.contains("fShowIncomingStakeNotifications"))
         settings.setValue("fShowIncomingStakeNotifications", true);
     fShowIncomingStakeNotifications = settings.value("fShowIncomingStakeNotifications").toBool();
@@ -158,32 +154,13 @@
     if (!gArgs.SoftSetArg("-lang", settings.value("language").toString().toStdString()))
         addOverriddenOption("-lang");
     language = settings.value("language").toString();
-    
+
     // Reserve Balance
     if (!settings.contains("reservebalance"))
         settings.setValue("reservebalance", "0");
     if (!gArgs.SoftSetArg("-reservebalance", FormatMoney(settings.value("reservebalance").toLongLong())))
         addOverriddenOption("-reservebalance");
     nReserveBalance = settings.value("reservebalance").toLongLong();
-}
-
-/** Helper function to copy contents from one QSettings to another.
- * By using allKeys this also covers nested settings in a hierarchy.
- */
-static void CopySettings(QSettings& dst, const QSettings& src)
-{
-    for (const QString& key : src.allKeys()) {
-        dst.setValue(key, src.value(key));
-    }
-}
-
-/** Back up a QSettings to an ini-formatted file. */
-static void BackupSettings(const fs::path& filename, const QSettings& src)
-{
-    qWarning() << "Backing up GUI settings to" << GUIUtil::boostPathToQString(filename);
-    QSettings dst(GUIUtil::boostPathToQString(filename), QSettings::IniFormat);
-    dst.clear();
-    CopySettings(dst, src);
 }
 
 /** Helper function to copy contents from one QSettings to another.
