// Copyright (c) 2018 The Bitcoin Core developers
// Distributed under the MIT software license, see the accompanying
// file COPYING or http://www.opensource.org/licenses/mit-license.php.

#include <init.h>
#include <qt/bitcoin.h>
#include <qt/guiutil.h>
#include <qt/test/optiontests.h>
#include <test/util/setup_common.h>
#include <util/system.h>

#include <QSettings>
#include <QTest>

#include <univalue.h>

#include <fstream>

OptionTests::OptionTests(interfaces::Node& node) : m_node(node)
{
    gArgs.LockSettings([&](util::Settings& s) { m_previous_settings = s; });
}

void OptionTests::init()
{
    // reset args
    gArgs.LockSettings([&](util::Settings& s) { s = m_previous_settings; });
    gArgs.ClearPathCache();
}

void OptionTests::migrateSettings()
{
    // Set legacy QSettings and verify that they get cleared and migrated to
    // settings.json
    QSettings settings;
    settings.setValue("nDatabaseCache", 600);
    settings.setValue("nThreadsScriptVerif", 12);
    settings.setValue("fUseUPnP", false);
    settings.setValue("fListen", false);
    settings.setValue("bPrune", true);
    settings.setValue("nPruneSize", 3);
    settings.setValue("fUseProxy", true);
    settings.setValue("addrProxy", "proxy:123");
    settings.setValue("fUseSeparateProxyTor", true);
    settings.setValue("addrSeparateProxyTor", "onion:234");

    settings.sync();

    OptionsModel options{m_node};
    bilingual_str error;
    QVERIFY(options.Init(error));
    QVERIFY(!settings.contains("nDatabaseCache"));
    QVERIFY(!settings.contains("nThreadsScriptVerif"));
    QVERIFY(!settings.contains("fUseUPnP"));
    QVERIFY(!settings.contains("fListen"));
    QVERIFY(!settings.contains("bPrune"));
    QVERIFY(!settings.contains("nPruneSize"));
    QVERIFY(!settings.contains("fUseProxy"));
    QVERIFY(!settings.contains("addrProxy"));
    QVERIFY(!settings.contains("fUseSeparateProxyTor"));
    QVERIFY(!settings.contains("addrSeparateProxyTor"));

    std::ifstream file(gArgs.GetDataDirNet() / "settings.json");
    QCOMPARE(std::string(std::istreambuf_iterator<char>(file), std::istreambuf_iterator<char>()).c_str(), "{\n"
        "    \"dbcache\": \"600\",\n"
        "    \"listen\": false,\n"
        "    \"onion\": \"onion:234\",\n"
        "    \"par\": \"12\",\n"
        "    \"proxy\": \"proxy:123\",\n"
        "    \"prune\": \"2861\"\n"
        "}\n");
}

void OptionTests::integerGetArgBug()
{
    // Test regression https://github.com/bitcoin/bitcoin/issues/24457. Ensure
    // that setting integer prune value doesn't cause an exception to be thrown
    // in the OptionsModel constructor
    gArgs.LockSettings([&](util::Settings& settings) {
        settings.forced_settings.erase("prune");
        settings.rw_settings["prune"] = 3814;
    });
    gArgs.WriteSettingsFile();
    bilingual_str error;
    QVERIFY(OptionsModel{m_node}.Init(error));
    gArgs.LockSettings([&](util::Settings& settings) {
        settings.rw_settings.erase("prune");
    });
    gArgs.WriteSettingsFile();
}

void OptionTests::parametersInteraction()
{
    // Test that the bug https://github.com/bitcoin-core/gui/issues/567 does not resurface.
    // It was fixed via https://github.com/bitcoin-core/gui/pull/568.
<<<<<<< HEAD
    // With fListen=false in ~/.config/Navcoin/Navcoin-Qt.conf and all else left as default,
    // Navcoin-qt should set both -listen and -listenonion to false and start successfully.
    gArgs.ClearPathCache();

=======
    // With fListen=false in ~/.config/Bitcoin/Bitcoin-Qt.conf and all else left as default,
    // bitcoin-qt should set both -listen and -listenonion to false and start successfully.
>>>>>>> 5bc10b39
    gArgs.LockSettings([&](util::Settings& s) {
        s.forced_settings.erase("listen");
        s.forced_settings.erase("listenonion");
    });
    QVERIFY(!gArgs.IsArgSet("-listen"));
    QVERIFY(!gArgs.IsArgSet("-listenonion"));

    QSettings settings;
    settings.setValue("fListen", false);

    bilingual_str error;
    QVERIFY(OptionsModel{m_node}.Init(error));

    const bool expected{false};

    QVERIFY(gArgs.IsArgSet("-listen"));
    QCOMPARE(gArgs.GetBoolArg("-listen", !expected), expected);

    QVERIFY(gArgs.IsArgSet("-listenonion"));
    QCOMPARE(gArgs.GetBoolArg("-listenonion", !expected), expected);

    QVERIFY(AppInitParameterInteraction(gArgs));

    // cleanup
    settings.remove("fListen");
    QVERIFY(!settings.contains("fListen"));
    gArgs.ClearPathCache();
}

void OptionTests::extractFilter()
{
    QString filter = QString("Partially Signed Transaction (Binary) (*.psbt)");
    QCOMPARE(GUIUtil::ExtractFirstSuffixFromFilter(filter), "psbt");

    filter = QString("Image (*.png *.jpg)");
    QCOMPARE(GUIUtil::ExtractFirstSuffixFromFilter(filter), "png");
}<|MERGE_RESOLUTION|>--- conflicted
+++ resolved
@@ -93,15 +93,8 @@
 {
     // Test that the bug https://github.com/bitcoin-core/gui/issues/567 does not resurface.
     // It was fixed via https://github.com/bitcoin-core/gui/pull/568.
-<<<<<<< HEAD
     // With fListen=false in ~/.config/Navcoin/Navcoin-Qt.conf and all else left as default,
-    // Navcoin-qt should set both -listen and -listenonion to false and start successfully.
-    gArgs.ClearPathCache();
-
-=======
-    // With fListen=false in ~/.config/Bitcoin/Bitcoin-Qt.conf and all else left as default,
-    // bitcoin-qt should set both -listen and -listenonion to false and start successfully.
->>>>>>> 5bc10b39
+    // navcoin-qt should set both -listen and -listenonion to false and start successfully.
     gArgs.LockSettings([&](util::Settings& s) {
         s.forced_settings.erase("listen");
         s.forced_settings.erase("listenonion");
