--- conflicted
+++ resolved
@@ -4,20 +4,12 @@
 
 #include <qt/transactionrecord.h>
 
-<<<<<<< HEAD
-#include "base58.h"
-#include "consensus/consensus.h"
-#include "validation.h"
-#include "timedata.h"
-#include "wallet/wallet.h"
-#include "wallet/hdwallet.h"
-=======
 #include <base58.h>
 #include <consensus/consensus.h>
 #include <validation.h>
 #include <timedata.h>
 #include <wallet/wallet.h>
->>>>>>> f17942a3
+#include <wallet/hdwallet.h>
 
 #include <stdint.h>
 
@@ -111,20 +103,14 @@
                 if (ExtractDestination(*txout->GetPScriptPubKey(), address) && IsMine(*phdw, address))
                 {
                     // Received by Bitcoin Address
-<<<<<<< HEAD
                     if (wtx.IsCoinStake())
                         sub.type = TransactionRecord::Staked;
                     else
                         sub.type = TransactionRecord::RecvWithAddress;
 
                     sub.address = CBitcoinAddress(address).ToString();
+                    //sub.address = EncodeDestination(address);
                 } else
-=======
-                    sub.type = TransactionRecord::RecvWithAddress;
-                    sub.address = EncodeDestination(address);
-                }
-                else
->>>>>>> f17942a3
                 {
                     // Received by IP connection (deprecated features), or a multisignature or other non-simple transaction
                     sub.type = TransactionRecord::RecvFromOther;
@@ -200,14 +186,9 @@
                 {
                     // Sent to Bitcoin Address
                     sub.type = TransactionRecord::SendToAddress;
-<<<<<<< HEAD
                     sub.address = CBitcoinAddress(address).ToString();
+                    //sub.address = EncodeDestination(address);
                 } else
-=======
-                    sub.address = EncodeDestination(address);
-                }
-                else
->>>>>>> f17942a3
                 {
                     // Sent to IP, or other non-address transaction like OP_EVAL
                     sub.type = TransactionRecord::SendToOther;
@@ -415,7 +396,6 @@
     status.needsUpdate = false;
 }
 
-<<<<<<< HEAD
 void TransactionRecord::updateStatus(CHDWallet *phdw, const CTransactionRecord &rtx)
 {
     AssertLockHeld(cs_main);
@@ -464,10 +444,7 @@
     }
 };
 
-bool TransactionRecord::statusUpdateNeeded()
-=======
 bool TransactionRecord::statusUpdateNeeded() const
->>>>>>> f17942a3
 {
     AssertLockHeld(cs_main);
     return status.cur_num_blocks != chainActive.Height() || status.needsUpdate;
