// Copyright (c) 2011-2020 The Bitcoin Core developers
// Distributed under the MIT software license, see the accompanying
// file COPYING or http://www.opensource.org/licenses/mit-license.php.

#ifndef BITCOIN_QT_OPTIONSMODEL_H
#define BITCOIN_QT_OPTIONSMODEL_H

#include <amount.h>
#include <cstdint>
#include <qt/guiconstants.h>

#include <QAbstractListModel>

#include <assert.h>

namespace interfaces {
class Node;
}

extern const char *DEFAULT_GUI_PROXY_HOST;
static constexpr uint16_t DEFAULT_GUI_PROXY_PORT = 9050;

/**
 * Convert configured prune target MiB to displayed GB. Round up to avoid underestimating max disk usage.
 */
static inline int PruneMiBtoGB(int64_t mib) { return (mib * 1024 * 1024 + GB_BYTES - 1) / GB_BYTES; }

/**
 * Convert displayed prune target GB to configured MiB. Round down so roundtrip GB -> MiB -> GB conversion is stable.
 */
static inline int64_t PruneGBtoMiB(int gb) { return gb * GB_BYTES / 1024 / 1024; }

/** Interface from Qt to configuration data structure for Bitcoin client.
   To Qt, the options are presented as a list with the different options
   laid out vertically.
   This can be changed to a tree once the settings become sufficiently
   complex.
 */
class OptionsModel : public QAbstractListModel
{
    Q_OBJECT

public:
    explicit OptionsModel(QObject *parent = nullptr, bool resetSettings = false);

    enum OptionID {
        StartAtStartup,         // bool
        ShowTrayIcon,           // bool
        MinimizeToTray,         // bool
        NetworkPort,            // int
        MapPortUPnP,            // bool
        MapPortNatpmp,          // bool
        MinimizeOnClose,        // bool
        ProxyUse,               // bool
        ProxyIP,                // QString
        ProxyPort,              // int
        ProxyUseTor,            // bool
        ProxyIPTor,             // QString
        ProxyPortTor,           // int
        DisplayUnit,            // BitcoinUnits::Unit
        ThirdPartyTxUrls,       // QString
        Language,               // QString
        UseEmbeddedMonospacedFont, // bool
        PeersTabAlternatingRowColors, // bool
        CoinControlFeatures,    // bool
        SubFeeFromAmount,       // bool
        ThreadsScriptVerif,     // int
        PruneMiB,               // int
        DatabaseCache,          // int
        ExternalSignerPath,     // QString
        SpendZeroConfChange,    // bool
        addresstype,            // QString
        Listen,                 // bool
        Server,                 // bool
<<<<<<< HEAD
=======
        maxuploadtarget,
        peerbloomfilters,       // bool
        peerblockfilters,       // bool
>>>>>>> 5465696b
        OptionIDRowCount,
    };

    void Init(bool resetSettings = false);
    void Reset();

    int rowCount(const QModelIndex & parent = QModelIndex()) const override;
    QVariant data(const QModelIndex & index, int role = Qt::DisplayRole) const override;
    bool setData(const QModelIndex & index, const QVariant & value, int role = Qt::EditRole) override;
    /** Updates current unit in memory, settings and emits displayUnitChanged(newUnit) signal */
    void setDisplayUnit(const QVariant &value);

    /* Explicit getters */
    bool getShowTrayIcon() const { return m_show_tray_icon; }
    bool getMinimizeToTray() const { return fMinimizeToTray; }
    bool getMinimizeOnClose() const { return fMinimizeOnClose; }
    int getDisplayUnit() const { return nDisplayUnit; }
    QString getThirdPartyTxUrls() const { return strThirdPartyTxUrls; }
    bool getUseEmbeddedMonospacedFont() const { return m_use_embedded_monospaced_font; }
    bool getPeersTabAlternatingRowColors() const { return m_peers_tab_alternating_row_colors; }
    bool getCoinControlFeatures() const { return fCoinControlFeatures; }
    bool getSubFeeFromAmount() const { return m_sub_fee_from_amount; }
    const QString& getOverriddenByCommandLine() { return strOverriddenByCommandLine; }

    /* Explicit setters */
    void SetPruneMiB(int64_t prune_target_MiB, bool force = false);

    /* Restart flag helper */
    void setRestartRequired(bool fRequired);
    bool isRestartRequired() const;

    interfaces::Node& node() const { assert(m_node); return *m_node; }
    void setNode(interfaces::Node& node) { assert(!m_node); m_node = &node; }

private:
    interfaces::Node* m_node = nullptr;
    /* Qt-only settings */
    bool m_show_tray_icon;
    bool fMinimizeToTray;
    bool fMinimizeOnClose;
    QString language;
    int nDisplayUnit;
    QString strThirdPartyTxUrls;
    bool m_use_embedded_monospaced_font;
    bool m_peers_tab_alternating_row_colors;
    bool fCoinControlFeatures;
    bool m_sub_fee_from_amount;
    /* settings that were overridden by command-line */
    QString strOverriddenByCommandLine;

    /* rwconf settings that require a restart */
    bool f_peerbloomfilters;

    // Add option to list of GUI options overridden through command line/config file
    void addOverriddenOption(const std::string &option);

    // Check settings version and upgrade default values if required
    void checkAndMigrate();
Q_SIGNALS:
    void displayUnitChanged(int unit);
    void coinControlFeaturesChanged(bool);
    void showTrayIconChanged(bool);
    void useEmbeddedMonospacedFontChanged(bool);
    void peersTabAlternatingRowColorsChanged(bool);
};

#endif // BITCOIN_QT_OPTIONSMODEL_H<|MERGE_RESOLUTION|>--- conflicted
+++ resolved
@@ -72,12 +72,9 @@
         addresstype,            // QString
         Listen,                 // bool
         Server,                 // bool
-<<<<<<< HEAD
-=======
         maxuploadtarget,
         peerbloomfilters,       // bool
         peerblockfilters,       // bool
->>>>>>> 5465696b
         OptionIDRowCount,
     };
 
