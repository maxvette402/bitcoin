<TS language="cs_CZ" version="2.1">
<context>
    <name>AddressBookPage</name>
    <message>
        <source>Right-click to edit address or label</source>
        <translation>Pravým klikem editujte adresu nebo popisek</translation>
    </message>
    <message>
        <source>Create a new address</source>
        <translation>Vytvořit novou adresu</translation>
    </message>
    <message>
        <source>Copy the currently selected address to the system clipboard</source>
        <translation>Kopírovat aktuálně vybrané adresy do schránky</translation>
    </message>
    <message>
        <source>Delete the currently selected address from the list</source>
        <translation>Odstraní aktuálně vybrané adresy ze seznamu</translation>
<<<<<<< HEAD
    </message>
    <message>
        <source>Export the data in the current tab to a file</source>
        <translation>Exportovat aktuální pohled do souboru</translation>
    </message>
    <message>
        <source>&amp;Export</source>
        <translation>&amp;Exportovat</translation>
    </message>
    <message>
        <source>&amp;Delete</source>
        <translation>&amp;Odstranit</translation>
=======
>>>>>>> 0d719145
    </message>
    <message>
        <source>Export the data in the current tab to a file</source>
        <translation>Exportovat aktuální pohled do souboru</translation>
    </message>
    <message>
        <source>&amp;Export</source>
        <translation>&amp;Exportovat</translation>
    </message>
    <message>
        <source>&amp;Delete</source>
        <translation>&amp;Odstranit</translation>
    </message>
    </context>
<context>
    <name>AddressTableModel</name>
    </context>
<context>
    <name>AskPassphraseDialog</name>
    <message>
        <source>Enter passphrase</source>
        <translation>Zadej heslo</translation>
    </message>
    <message>
        <source>New passphrase</source>
        <translation>Nové heslo</translation>
    </message>
    <message>
        <source>Repeat new passphrase</source>
        <translation>Zopakujte nové heslo</translation>
    </message>
    </context>
<context>
    <name>BanTableModel</name>
    </context>
<context>
    <name>BitcoinGUI</name>
    <message>
        <source>Synchronizing with network...</source>
        <translation>Synchronizuji se sítí...</translation>
    </message>
    <message>
        <source>&amp;Overview</source>
        <translation>&amp;Přehled</translation>
    </message>
    <message>
        <source>Show general overview of wallet</source>
        <translation>Zobrazit základní přehled o peněžence</translation>
    </message>
    <message>
        <source>&amp;Transactions</source>
        <translation>&amp;Transakce</translation>
    </message>
    <message>
        <source>Browse transaction history</source>
        <translation>Procházení historií transakcí</translation>
    </message>
    <message>
        <source>Quit application</source>
        <translation>Ukončit aplikaci</translation>
    </message>
    <message>
        <source>&amp;Options...</source>
        <translation>&amp;Možnosti...</translation>
    </message>
    <message>
        <source>Change the passphrase used for wallet encryption</source>
        <translation>Změnit heslo k šifrování peněženky</translation>
    </message>
    <message>
        <source>Zetacoin</source>
        <translation>Zetacoin</translation>
    </message>
    <message>
        <source>&amp;File</source>
        <translation>&amp;Soubor</translation>
    </message>
    <message>
        <source>&amp;Settings</source>
        <translation>&amp;Nastavení</translation>
    </message>
    <message>
        <source>&amp;Help</source>
        <translation>Nápo&amp;věda</translation>
    </message>
    <message>
        <source>Tabs toolbar</source>
        <translation>Panely</translation>
    </message>
    <message>
        <source>Up to date</source>
        <translation>Aktuální</translation>
    </message>
    <message>
        <source>Catching up...</source>
        <translation>Zachytávám...</translation>
    </message>
    <message>
        <source>Sent transaction</source>
        <translation>Odeslané transakce</translation>
    </message>
    <message>
        <source>Incoming transaction</source>
        <translation>Příchozí transakce</translation>
    </message>
    <message>
        <source>Wallet is &lt;b&gt;encrypted&lt;/b&gt; and currently &lt;b&gt;unlocked&lt;/b&gt;</source>
        <translation>Peněženka je &lt;b&gt;zašifrována&lt;/b&gt; a momentálně &lt;b&gt;odemčená&lt;/b&gt;</translation>
    </message>
    <message>
        <source>Wallet is &lt;b&gt;encrypted&lt;/b&gt; and currently &lt;b&gt;locked&lt;/b&gt;</source>
        <translation>Peněženka je &lt;b&gt;zašifrována&lt;/b&gt; a momentálně &lt;b&gt;uzamčená&lt;/b&gt;</translation>
    </message>
</context>
<context>
    <name>CoinControlDialog</name>
    <message>
        <source>Amount:</source>
        <translation>Množství:</translation>
    </message>
    <message>
        <source>Amount</source>
        <translation>Množství</translation>
    </message>
    <message>
        <source>Date</source>
        <translation>Datum</translation>
    </message>
    <message>
        <source>Confirmed</source>
        <translation>Potvrzeno</translation>
    </message>
    </context>
<context>
    <name>EditAddressDialog</name>
    <message>
        <source>Edit Address</source>
        <translation>Upravit adresu</translation>
    </message>
    <message>
        <source>&amp;Label</source>
        <translation>&amp;Popisek</translation>
    </message>
    <message>
        <source>&amp;Address</source>
        <translation>&amp;Adresa</translation>
    </message>
    </context>
<context>
    <name>FreespaceChecker</name>
    </context>
<context>
    <name>HelpMessageDialog</name>
    <message>
        <source>Usage:</source>
        <translation>Použití:</translation>
    </message>
    </context>
<context>
    <name>Intro</name>
    </context>
<context>
    <name>OpenURIDialog</name>
    </context>
<context>
    <name>OptionsDialog</name>
    <message>
        <source>Options</source>
        <translation>Možnosti</translation>
    </message>
    <message>
        <source>Map port using &amp;UPnP</source>
        <translation>Mapovat port pomocí &amp;UPnP</translation>
    </message>
    <message>
        <source>&amp;Minimize to the tray instead of the taskbar</source>
        <translation>&amp;Minimalizovat do systémové lišty (tray) namísto do hlavního panelu</translation>
    </message>
    <message>
        <source>M&amp;inimize on close</source>
        <translation>M&amp;inimalizovat při zavření</translation>
    </message>
    </context>
<context>
    <name>OverviewPage</name>
    </context>
<context>
    <name>PaymentServer</name>
    </context>
<context>
    <name>PeerTableModel</name>
    </context>
<context>
    <name>QObject</name>
    <message>
        <source>Amount</source>
        <translation>Množství</translation>
    </message>
    </context>
<context>
    <name>QRImageWidget</name>
    </context>
<context>
    <name>RPCConsole</name>
    <message>
        <source>Name</source>
        <translation>Jméno</translation>
    </message>
    </context>
<context>
    <name>ReceiveCoinsDialog</name>
    <message>
        <source>&amp;Label:</source>
        <translation>&amp;Popisek:</translation>
    </message>
    <message>
        <source>&amp;Message:</source>
        <translation>Zpráva:</translation>
<<<<<<< HEAD
    </message>
    <message>
        <source>Copy label</source>
        <translation>Kopírovat popis</translation>
=======
>>>>>>> 0d719145
    </message>
    </context>
<context>
    <name>ReceiveRequestDialog</name>
<<<<<<< HEAD
    <message>
        <source>Address</source>
        <translation>Adresa</translation>
    </message>
    <message>
        <source>Amount</source>
        <translation>Množství</translation>
    </message>
    <message>
        <source>Label</source>
        <translation>Popis</translation>
    </message>
    <message>
        <source>Message</source>
        <translation>Zpráva</translation>
    </message>
    </context>
<context>
    <name>RecentRequestsTableModel</name>
    <message>
        <source>Date</source>
        <translation>Datum</translation>
    </message>
    <message>
        <source>Label</source>
        <translation>Popis</translation>
    </message>
    <message>
        <source>Message</source>
        <translation>Zpráva</translation>
    </message>
    <message>
        <source>Amount</source>
        <translation>Množství</translation>
    </message>
    <message>
        <source>(no label)</source>
        <translation>(bez popisu)</translation>
    </message>
=======
    </context>
<context>
    <name>RecentRequestsTableModel</name>
>>>>>>> 0d719145
    </context>
<context>
    <name>SendCoinsDialog</name>
    <message>
        <source>Amount:</source>
        <translation>Množství:</translation>
<<<<<<< HEAD
    </message>
    <message>
        <source>Balance:</source>
        <translation>Zůstatek:</translation>
    </message>
    <message>
        <source>The amount to pay must be larger than 0.</source>
        <translation>Částka k zaplacení musí být větší než 0.</translation>
=======
>>>>>>> 0d719145
    </message>
    <message>
        <source>Balance:</source>
        <translation>Zůstatek:</translation>
    </message>
    </context>
<context>
    <name>SendCoinsEntry</name>
    <message>
        <source>&amp;Label:</source>
        <translation>&amp;Popisek:</translation>
    </message>
    <message>
        <source>Message:</source>
        <translation>Zpráva:</translation>
    </message>
    </context>
<context>
    <name>SendConfirmationDialog</name>
    </context>
<context>
    <name>ShutdownWindow</name>
    </context>
<context>
    <name>SignVerifyMessageDialog</name>
    </context>
<context>
    <name>SplashScreen</name>
    <message>
        <source>[testnet]</source>
        <translation>[testnet]</translation>
    </message>
</context>
<context>
    <name>TrafficGraphWidget</name>
    </context>
<context>
    <name>TransactionDesc</name>
<<<<<<< HEAD
    <message>
        <source>%1/unconfirmed</source>
        <translation>%1 potvrzeno</translation>
    </message>
    <message>
        <source>%1 confirmations</source>
        <translation>%1 potvrzení</translation>
    </message>
    <message>
        <source>Status</source>
        <translation>Stav</translation>
    </message>
    <message>
        <source>Date</source>
        <translation>Datum</translation>
    </message>
    <message>
        <source>Message</source>
        <translation>Zpráva</translation>
    </message>
    <message>
        <source>Transaction</source>
        <translation>Transakce</translation>
    </message>
    <message>
        <source>Amount</source>
        <translation>Množství</translation>
    </message>
=======
>>>>>>> 0d719145
    </context>
<context>
    <name>TransactionDescDialog</name>
    <message>
        <source>This pane shows a detailed description of the transaction</source>
        <translation>Toto podokno zobrazuje detailní popis transakce</translation>
    </message>
    </context>
<context>
    <name>TransactionTableModel</name>
    </context>
<context>
    <name>TransactionView</name>
    </context>
<context>
    <name>UnitDisplayStatusBarControl</name>
    </context>
<context>
    <name>WalletFrame</name>
    </context>
<context>
    <name>WalletModel</name>
    </context>
<context>
    <name>WalletView</name>
    <message>
        <source>&amp;Export</source>
        <translation>&amp;Exportovat</translation>
    </message>
    <message>
        <source>Export the data in the current tab to a file</source>
        <translation>Exportovat aktuální pohled do souboru</translation>
    </message>
    </context>
<context>
    <name>bitcoin-core</name>
    <message>
        <source>Options:</source>
        <translation>Možnosti:</translation>
    </message>
    <message>
        <source>Loading addresses...</source>
        <translation>Načítání adres...</translation>
    </message>
    <message>
        <source>Loading wallet...</source>
        <translation>Načítání peněženky...</translation>
    </message>
    <message>
        <source>Done loading</source>
        <translation>Načítání dokončeno</translation>
    </message>
    </context>
</TS><|MERGE_RESOLUTION|>--- conflicted
+++ resolved
@@ -16,7 +16,6 @@
     <message>
         <source>Delete the currently selected address from the list</source>
         <translation>Odstraní aktuálně vybrané adresy ze seznamu</translation>
-<<<<<<< HEAD
     </message>
     <message>
         <source>Export the data in the current tab to a file</source>
@@ -29,20 +28,6 @@
     <message>
         <source>&amp;Delete</source>
         <translation>&amp;Odstranit</translation>
-=======
->>>>>>> 0d719145
-    </message>
-    <message>
-        <source>Export the data in the current tab to a file</source>
-        <translation>Exportovat aktuální pohled do souboru</translation>
-    </message>
-    <message>
-        <source>&amp;Export</source>
-        <translation>&amp;Exportovat</translation>
-    </message>
-    <message>
-        <source>&amp;Delete</source>
-        <translation>&amp;Odstranit</translation>
     </message>
     </context>
 <context>
@@ -249,84 +234,24 @@
     <message>
         <source>&amp;Message:</source>
         <translation>Zpráva:</translation>
-<<<<<<< HEAD
-    </message>
-    <message>
-        <source>Copy label</source>
-        <translation>Kopírovat popis</translation>
-=======
->>>>>>> 0d719145
     </message>
     </context>
 <context>
     <name>ReceiveRequestDialog</name>
-<<<<<<< HEAD
-    <message>
-        <source>Address</source>
-        <translation>Adresa</translation>
-    </message>
-    <message>
-        <source>Amount</source>
-        <translation>Množství</translation>
-    </message>
-    <message>
-        <source>Label</source>
-        <translation>Popis</translation>
-    </message>
-    <message>
-        <source>Message</source>
-        <translation>Zpráva</translation>
-    </message>
     </context>
 <context>
     <name>RecentRequestsTableModel</name>
-    <message>
-        <source>Date</source>
-        <translation>Datum</translation>
-    </message>
-    <message>
-        <source>Label</source>
-        <translation>Popis</translation>
-    </message>
-    <message>
-        <source>Message</source>
-        <translation>Zpráva</translation>
-    </message>
-    <message>
-        <source>Amount</source>
-        <translation>Množství</translation>
-    </message>
-    <message>
-        <source>(no label)</source>
-        <translation>(bez popisu)</translation>
-    </message>
-=======
-    </context>
-<context>
-    <name>RecentRequestsTableModel</name>
->>>>>>> 0d719145
     </context>
 <context>
     <name>SendCoinsDialog</name>
     <message>
         <source>Amount:</source>
         <translation>Množství:</translation>
-<<<<<<< HEAD
     </message>
     <message>
         <source>Balance:</source>
         <translation>Zůstatek:</translation>
     </message>
-    <message>
-        <source>The amount to pay must be larger than 0.</source>
-        <translation>Částka k zaplacení musí být větší než 0.</translation>
-=======
->>>>>>> 0d719145
-    </message>
-    <message>
-        <source>Balance:</source>
-        <translation>Zůstatek:</translation>
-    </message>
     </context>
 <context>
     <name>SendCoinsEntry</name>
@@ -360,37 +285,6 @@
     </context>
 <context>
     <name>TransactionDesc</name>
-<<<<<<< HEAD
-    <message>
-        <source>%1/unconfirmed</source>
-        <translation>%1 potvrzeno</translation>
-    </message>
-    <message>
-        <source>%1 confirmations</source>
-        <translation>%1 potvrzení</translation>
-    </message>
-    <message>
-        <source>Status</source>
-        <translation>Stav</translation>
-    </message>
-    <message>
-        <source>Date</source>
-        <translation>Datum</translation>
-    </message>
-    <message>
-        <source>Message</source>
-        <translation>Zpráva</translation>
-    </message>
-    <message>
-        <source>Transaction</source>
-        <translation>Transakce</translation>
-    </message>
-    <message>
-        <source>Amount</source>
-        <translation>Množství</translation>
-    </message>
-=======
->>>>>>> 0d719145
     </context>
 <context>
     <name>TransactionDescDialog</name>
@@ -416,14 +310,6 @@
     </context>
 <context>
     <name>WalletView</name>
-    <message>
-        <source>&amp;Export</source>
-        <translation>&amp;Exportovat</translation>
-    </message>
-    <message>
-        <source>Export the data in the current tab to a file</source>
-        <translation>Exportovat aktuální pohled do souboru</translation>
-    </message>
     </context>
 <context>
     <name>bitcoin-core</name>
