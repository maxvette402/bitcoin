<TS language="ca_ES" version="2.1">
<context>
    <name>AboutDialog</name>
    <message>
        <source>About Bitcoin Core</source>
        <translation>Quant al Bitcoin Core</translation>
    </message>
    <message>
        <source>&lt;b&gt;Bitcoin Core&lt;/b&gt; version</source>
        <translation>Versió del &lt;b&gt;Bitcoin Core&lt;/b&gt;</translation>
    </message>
    <message>
        <source>
This is experimental software.

Distributed under the MIT/X11 software license, see the accompanying file COPYING or http://www.opensource.org/licenses/mit-license.php.

This product includes software developed by the OpenSSL Project for use in the OpenSSL Toolkit (http://www.openssl.org/) and cryptographic software written by Eric Young (eay@cryptsoft.com) and UPnP software written by Thomas Bernard.</source>
        <translation>
Això és programari experimental.

Distribuït sota llicència de programari MIT/11, vegeu el fitxer COPYING o http://www.opensource.org/licenses/mit-license.php.

Aquest producte inclou programari desenvolupat pel projecte OpenSSL per a l'ús en l'OppenSSL Toolkit (http://www.openssl.org/) i de programari criptogràfic escrit per Eric Young (eay@cryptsoft.com) i programari UPnP escrit per Thomas Bernard.</translation>
    </message>
    <message>
        <source>Copyright</source>
        <translation>Copyright</translation>
    </message>
    <message>
        <source>The Bitcoin Core developers</source>
        <translation>Els desenvolupadors del Bitcoin Core</translation>
    </message>
    <message>
        <source>(%1-bit)</source>
        <translation>(%1-bit)</translation>
    </message>
</context>
<context>
    <name>AddressBookPage</name>
    <message>
        <source>Double-click to edit address or label</source>
        <translation>Feu doble clic per editar l'adreça o l'etiqueta</translation>
    </message>
    <message>
        <source>Create a new address</source>
        <translation>Crea una nova adreça</translation>
    </message>
    <message>
        <source>&amp;New</source>
        <translation>&amp;Nova</translation>
    </message>
    <message>
        <source>Copy the currently selected address to the system clipboard</source>
        <translation>Copia l'adreça seleccionada al porta-retalls del sistema</translation>
    </message>
    <message>
        <source>&amp;Copy</source>
        <translation>&amp;Copia</translation>
    </message>
    <message>
        <source>C&amp;lose</source>
        <translation>&amp;Tanca</translation>
    </message>
    <message>
        <source>&amp;Copy Address</source>
        <translation>&amp;Copia l'adreça</translation>
    </message>
    <message>
        <source>Delete the currently selected address from the list</source>
        <translation>Elimina l'adreça sel·leccionada actualment de la llista</translation>
    </message>
    <message>
        <source>Export the data in the current tab to a file</source>
        <translation>Exporta les dades de la pestanya actual a un fitxer</translation>
    </message>
    <message>
        <source>&amp;Export</source>
        <translation>&amp;Exporta</translation>
    </message>
    <message>
        <source>&amp;Delete</source>
        <translation>&amp;Elimina</translation>
    </message>
    <message>
        <source>Choose the address to send coins to</source>
        <translation>Trieu una adreça on voleu enviar monedes</translation>
    </message>
    <message>
        <source>Choose the address to receive coins with</source>
        <translation>Trieu l'adreça on voleu rebre monedes</translation>
    </message>
    <message>
        <source>C&amp;hoose</source>
        <translation>T&amp;ria</translation>
    </message>
    <message>
        <source>Sending addresses</source>
        <translation>S'estan enviant les adreces</translation>
    </message>
    <message>
        <source>Receiving addresses</source>
        <translation>S'estan rebent les adreces</translation>
    </message>
    <message>
        <source>These are your Bitcoin addresses for sending payments. Always check the amount and the receiving address before sending coins.</source>
        <translation>Aquestes són les vostres adreces de Bitcoin per enviar els pagaments. Sempre reviseu l'import i l'adreça del destinatari abans de transferir monedes.</translation>
    </message>
    <message>
        <source>These are your Bitcoin addresses for receiving payments. It is recommended to use a new receiving address for each transaction.</source>
        <translation>Aquestes són les vostres adreces Bitcoin per rebre pagaments. Es recomana utilitzar una adreça nova de recepció per a cada transacció.</translation>
    </message>
    <message>
        <source>Copy &amp;Label</source>
        <translation>Copia l'&amp;etiqueta</translation>
    </message>
    <message>
        <source>&amp;Edit</source>
        <translation>&amp;Edita</translation>
    </message>
    <message>
        <source>Export Address List</source>
        <translation>Exporta la llista d'adreces</translation>
    </message>
    <message>
        <source>Comma separated file (*.csv)</source>
        <translation>Fitxer de separació amb comes (*.csv)</translation>
    </message>
    <message>
        <source>Exporting Failed</source>
        <translation>L'exportació ha fallat</translation>
    </message>
    <message>
        <source>There was an error trying to save the address list to %1.</source>
        <translation>S'ha produït un error en provar de desar la llista d'adreces a %1.</translation>
    </message>
</context>
<context>
    <name>AddressTableModel</name>
    <message>
        <source>Label</source>
        <translation>Etiqueta</translation>
    </message>
    <message>
        <source>Address</source>
        <translation>Adreça</translation>
    </message>
    <message>
        <source>(no label)</source>
        <translation>(sense etiqueta)</translation>
    </message>
</context>
<context>
    <name>AskPassphraseDialog</name>
    <message>
        <source>Passphrase Dialog</source>
        <translation>Diàleg de contrasenya</translation>
    </message>
    <message>
        <source>Enter passphrase</source>
        <translation>Introduïu una contrasenya</translation>
    </message>
    <message>
        <source>New passphrase</source>
        <translation>Nova contrasenya</translation>
    </message>
    <message>
        <source>Repeat new passphrase</source>
        <translation>Repetiu la nova contrasenya</translation>
    </message>
    <message>
        <source>Enter the new passphrase to the wallet.&lt;br/&gt;Please use a passphrase of &lt;b&gt;10 or more random characters&lt;/b&gt;, or &lt;b&gt;eight or more words&lt;/b&gt;.</source>
        <translation>Introduïu la nova contrasenya al moneder&lt;br/&gt;Feu servir una contrasenya de &lt;b&gt;10 o més caràcters aleatoris&lt;/b&gt;, o &lt;b&gt;vuit o més paraules&lt;/b&gt;.</translation>
    </message>
    <message>
        <source>Encrypt wallet</source>
        <translation>Encripta el moneder</translation>
    </message>
    <message>
        <source>This operation needs your wallet passphrase to unlock the wallet.</source>
        <translation>Aquesta operació requereix la contrasenya del moneder per a desbloquejar-lo.</translation>
    </message>
    <message>
        <source>Unlock wallet</source>
        <translation>Desbloqueja el moneder</translation>
    </message>
    <message>
        <source>This operation needs your wallet passphrase to decrypt the wallet.</source>
        <translation>Aquesta operació requereix la contrasenya del moneder per desencriptar-lo.</translation>
    </message>
    <message>
        <source>Decrypt wallet</source>
        <translation>Desencripta el moneder</translation>
    </message>
    <message>
        <source>Change passphrase</source>
        <translation>Canvia la contrasenya</translation>
    </message>
    <message>
        <source>Enter the old and new passphrase to the wallet.</source>
        <translation>Introduïu tant la contrasenya antiga com la nova del moneder.</translation>
    </message>
    <message>
        <source>Confirm wallet encryption</source>
        <translation>Confirma l'encriptació del moneder</translation>
    </message>
    <message>
        <source>Warning: If you encrypt your wallet and lose your passphrase, you will &lt;b&gt;LOSE ALL OF YOUR BITCOINS&lt;/b&gt;!</source>
        <translation>Avís: si encripteu el vostre moneder i perdeu la contrasenya, &lt;b&gt;PERDREU TOTS ELS VOSTRES BITCOINS&lt;/b&gt;!</translation>
    </message>
    <message>
        <source>Are you sure you wish to encrypt your wallet?</source>
        <translation>Esteu segur que voleu encriptar el vostre moneder?</translation>
    </message>
    <message>
        <source>IMPORTANT: Any previous backups you have made of your wallet file should be replaced with the newly generated, encrypted wallet file. For security reasons, previous backups of the unencrypted wallet file will become useless as soon as you start using the new, encrypted wallet.</source>
        <translation>IMPORTANT: Tota copia de seguretat que hàgiu realitzat hauria de ser reemplaçada pel, recentment generat, fitxer encriptat del moneder.</translation>
    </message>
    <message>
        <source>Warning: The Caps Lock key is on!</source>
        <translation>Avís: Les lletres majúscules estan activades!</translation>
    </message>
    <message>
        <source>Wallet encrypted</source>
        <translation>Moneder encriptat</translation>
    </message>
    <message>
        <source>Bitcoin will close now to finish the encryption process. Remember that encrypting your wallet cannot fully protect your bitcoins from being stolen by malware infecting your computer.</source>
        <translation>Bitcoin es tancarà ara per acabar el procés d'encriptació. Recordeu que encriptar el moneder no protegeix completament els bitcoins de ser robats per programari maliciós instal·lat a l'ordinador.</translation>
    </message>
    <message>
        <source>Wallet encryption failed</source>
        <translation>L'encriptació del moneder ha fallat</translation>
    </message>
    <message>
        <source>Wallet encryption failed due to an internal error. Your wallet was not encrypted.</source>
        <translation>L'encriptació del moneder ha fallat per un error intern. El moneder no ha estat encriptat.</translation>
    </message>
    <message>
        <source>The supplied passphrases do not match.</source>
        <translation>La contrasenya introduïda no coincideix.</translation>
    </message>
    <message>
        <source>Wallet unlock failed</source>
        <translation>El desbloqueig del moneder ha fallat</translation>
    </message>
    <message>
        <source>The passphrase entered for the wallet decryption was incorrect.</source>
        <translation>La contrasenya introduïda per a desencriptar el moneder és incorrecta.</translation>
    </message>
    <message>
        <source>Wallet decryption failed</source>
        <translation>La desencriptació del moneder ha fallat</translation>
    </message>
    <message>
        <source>Wallet passphrase was successfully changed.</source>
        <translation>La contrasenya del moneder ha estat modificada correctament.</translation>
    </message>
</context>
<context>
    <name>BitcoinGUI</name>
    <message>
        <source>Sign &amp;message...</source>
        <translation>Signa el &amp;missatge...</translation>
    </message>
    <message>
        <source>Synchronizing with network...</source>
        <translation>S'està sincronitzant amb la xarxa ...</translation>
    </message>
    <message>
        <source>&amp;Overview</source>
        <translation>&amp;Panorama general</translation>
    </message>
    <message>
        <source>Node</source>
        <translation>Node</translation>
    </message>
    <message>
        <source>Show general overview of wallet</source>
        <translation>Mostra el panorama general del moneder</translation>
    </message>
    <message>
        <source>&amp;Transactions</source>
        <translation>&amp;Transaccions</translation>
    </message>
    <message>
        <source>Browse transaction history</source>
        <translation>Cerca a l'historial de transaccions</translation>
    </message>
    <message>
        <source>E&amp;xit</source>
        <translation>S&amp;urt</translation>
    </message>
    <message>
        <source>Quit application</source>
        <translation>Surt de l'aplicació</translation>
    </message>
    <message>
        <source>Show information about Bitcoin</source>
        <translation>Mostra informació sobre el Bitcoin</translation>
    </message>
    <message>
        <source>About &amp;Qt</source>
        <translation>Quant a &amp;Qt</translation>
    </message>
    <message>
        <source>Show information about Qt</source>
        <translation>Mostra informació sobre Qt</translation>
    </message>
    <message>
        <source>&amp;Options...</source>
        <translation>&amp;Opcions...</translation>
    </message>
    <message>
        <source>&amp;Encrypt Wallet...</source>
        <translation>&amp;Encripta el moneder...</translation>
    </message>
    <message>
        <source>&amp;Backup Wallet...</source>
        <translation>&amp;Realitza una còpia de seguretat del moneder...</translation>
    </message>
    <message>
        <source>&amp;Change Passphrase...</source>
        <translation>&amp;Canvia la contrasenya...</translation>
    </message>
    <message>
        <source>&amp;Sending addresses...</source>
        <translation>Adreces d'e&amp;nviament...</translation>
    </message>
    <message>
        <source>&amp;Receiving addresses...</source>
        <translation>Adreces de &amp;recepció</translation>
    </message>
    <message>
        <source>Open &amp;URI...</source>
        <translation>Obre un &amp;URI...</translation>
    </message>
    <message>
        <source>Importing blocks from disk...</source>
        <translation>S'estan important els blocs del disc...</translation>
    </message>
    <message>
        <source>Reindexing blocks on disk...</source>
        <translation>S'estan reindexant els blocs al disc...</translation>
    </message>
    <message>
        <source>Send coins to a Bitcoin address</source>
        <translation>Envia monedes a una adreça Bitcoin</translation>
    </message>
    <message>
        <source>Modify configuration options for Bitcoin</source>
        <translation>Modifica les opcions de configuració per bitcoin</translation>
    </message>
    <message>
        <source>Backup wallet to another location</source>
        <translation>Realitza una còpia de seguretat del moneder a una altra ubicació</translation>
    </message>
    <message>
        <source>Change the passphrase used for wallet encryption</source>
        <translation>Canvia la contrasenya d'encriptació del moneder</translation>
    </message>
    <message>
        <source>&amp;Debug window</source>
        <translation>&amp;Finestra de depuració</translation>
    </message>
    <message>
        <source>Open debugging and diagnostic console</source>
        <translation>Obre la consola de diagnòstic i depuració</translation>
    </message>
    <message>
        <source>&amp;Verify message...</source>
        <translation>&amp;Verifica el missatge...</translation>
    </message>
    <message>
        <source>Bitcoin</source>
        <translation>Bitcoin</translation>
    </message>
    <message>
        <source>Wallet</source>
        <translation>Moneder</translation>
    </message>
    <message>
        <source>&amp;Send</source>
        <translation>&amp;Envia</translation>
    </message>
    <message>
        <source>&amp;Receive</source>
        <translation>&amp;Rep</translation>
    </message>
    <message>
        <source>&amp;Show / Hide</source>
        <translation>&amp;Mostra / Amaga</translation>
    </message>
    <message>
        <source>Show or hide the main Window</source>
        <translation>Mostra o amaga la finestra principal</translation>
    </message>
    <message>
        <source>Encrypt the private keys that belong to your wallet</source>
        <translation>Encripta les claus privades pertanyents al moneder</translation>
    </message>
    <message>
        <source>Sign messages with your Bitcoin addresses to prove you own them</source>
        <translation>Signa el missatges amb la seva adreça de Bitcoin per provar que les poseeixes</translation>
    </message>
    <message>
        <source>Verify messages to ensure they were signed with specified Bitcoin addresses</source>
        <translation>Verifiqueu els missatges per assegurar-vos que han estat signats amb una adreça Bitcoin específica.</translation>
    </message>
    <message>
        <source>&amp;File</source>
        <translation>&amp;Fitxer</translation>
    </message>
    <message>
        <source>&amp;Settings</source>
        <translation>&amp;Configuració</translation>
    </message>
    <message>
        <source>&amp;Help</source>
        <translation>&amp;Ajuda</translation>
    </message>
    <message>
        <source>Tabs toolbar</source>
        <translation>Barra d'eines de les pestanyes</translation>
    </message>
    <message>
        <source>[testnet]</source>
        <translation>[testnet]</translation>
    </message>
    <message>
        <source>Bitcoin Core</source>
        <translation>Bitcoin Core</translation>
    </message>
    <message>
        <source>Request payments (generates QR codes and bitcoin: URIs)</source>
        <translation>Sol·licita pagaments (genera codis QR i bitcoin: URI)</translation>
    </message>
    <message>
        <source>&amp;About Bitcoin Core</source>
        <translation>&amp;Quant al Bitcoin Core</translation>
    </message>
    <message>
        <source>Show the list of used sending addresses and labels</source>
        <translation>Mostra la llista d'adreces d'enviament i etiquetes utilitzades</translation>
    </message>
    <message>
        <source>Show the list of used receiving addresses and labels</source>
        <translation>Mostra la llista d'adreces de recepció i etiquetes utilitzades</translation>
    </message>
    <message>
        <source>Open a bitcoin: URI or payment request</source>
        <translation>Obre una bitcoin: sol·licitud d'URI o pagament</translation>
    </message>
    <message>
        <source>&amp;Command-line options</source>
        <translation>Opcions de la &amp;línia d'ordres</translation>
    </message>
    <message>
        <source>Show the Bitcoin Core help message to get a list with possible Bitcoin command-line options</source>
        <translation>Mostra el missatge d'ajuda del Bitcoin Core per obtenir una llista amb les possibles opcions de línia d'ordres de Bitcoin</translation>
    </message>
    <message>
        <source>Bitcoin client</source>
        <translation>Client de Bitcoin</translation>
    </message>
    <message numerus="yes">
        <source>%n active connection(s) to Bitcoin network</source>
        <translation><numerusform>%n connexió activa a la xarxa Bitcoin</numerusform><numerusform>%n connexions actives a la xarxa Bitcoin</numerusform></translation>
    </message>
    <message>
        <source>No block source available...</source>
        <translation>No hi ha cap font de bloc disponible...</translation>
    </message>
    <message>
        <source>Processed %1 of %2 (estimated) blocks of transaction history.</source>
        <translation>Processat el %1 de %2 (estimat) dels blocs del històric de transaccions.</translation>
    </message>
    <message>
        <source>Processed %1 blocks of transaction history.</source>
        <translation>Proccessats %1 blocs del històric de transaccions.</translation>
    </message>
    <message numerus="yes">
        <source>%n hour(s)</source>
        <translation><numerusform>%n hora</numerusform><numerusform>%n hores</numerusform></translation>
    </message>
    <message numerus="yes">
        <source>%n day(s)</source>
        <translation><numerusform>%n dia</numerusform><numerusform>%n dies</numerusform></translation>
    </message>
    <message numerus="yes">
        <source>%n week(s)</source>
        <translation><numerusform>%n setmana</numerusform><numerusform>%n setmanes</numerusform></translation>
    </message>
    <message>
        <source>%1 and %2</source>
        <translation>%1 i %2</translation>
    </message>
    <message numerus="yes">
        <source>%n year(s)</source>
        <translation><numerusform>%n any</numerusform><numerusform>%n anys</numerusform></translation>
    </message>
    <message>
        <source>%1 behind</source>
        <translation>%1 darrere</translation>
    </message>
    <message>
        <source>Last received block was generated %1 ago.</source>
        <translation>El darrer bloc rebut ha estat generat fa %1.</translation>
    </message>
    <message>
        <source>Transactions after this will not yet be visible.</source>
        <translation>Les transaccions a partir d'això no seran visibles.</translation>
    </message>
    <message>
        <source>Error</source>
        <translation>Error</translation>
    </message>
    <message>
        <source>Warning</source>
        <translation>Avís</translation>
    </message>
    <message>
        <source>Information</source>
        <translation>Informació</translation>
    </message>
    <message>
        <source>Up to date</source>
        <translation>Al dia</translation>
    </message>
    <message>
        <source>Catching up...</source>
        <translation>S'està posant al dia ...</translation>
    </message>
    <message>
        <source>Sent transaction</source>
        <translation>Transacció enviada</translation>
    </message>
    <message>
        <source>Incoming transaction</source>
        <translation>Transacció entrant</translation>
    </message>
    <message>
        <source>Date: %1
Amount: %2
Type: %3
Address: %4
</source>
        <translation>Data: %1\nImport: %2\n Tipus: %3\n Adreça: %4\n</translation>
    </message>
    <message>
        <source>Wallet is &lt;b&gt;encrypted&lt;/b&gt; and currently &lt;b&gt;unlocked&lt;/b&gt;</source>
        <translation>El moneder està &lt;b&gt;encriptat&lt;/b&gt; i actualment &lt;b&gt;desbloquejat&lt;/b&gt;</translation>
    </message>
    <message>
        <source>Wallet is &lt;b&gt;encrypted&lt;/b&gt; and currently &lt;b&gt;locked&lt;/b&gt;</source>
        <translation>El moneder està &lt;b&gt;encriptat&lt;/b&gt; i actualment &lt;b&gt;bloquejat&lt;/b&gt;</translation>
    </message>
    <message>
        <source>A fatal error occurred. Bitcoin can no longer continue safely and will quit.</source>
        <translation>Ha tingut lloc un error fatal. Bitcoin no pot continuar executant-se de manera segura i es tancará.</translation>
    </message>
</context>
<context>
    <name>ClientModel</name>
    <message>
        <source>Network Alert</source>
        <translation>Alerta de xarxa</translation>
    </message>
</context>
<context>
    <name>CoinControlDialog</name>
    <message>
        <source>Coin Control Address Selection</source>
        <translation>Selecció de l'adreça de control de monedes</translation>
    </message>
    <message>
        <source>Quantity:</source>
        <translation>Quantitat:</translation>
    </message>
    <message>
        <source>Bytes:</source>
        <translation>Bytes:</translation>
    </message>
    <message>
        <source>Amount:</source>
        <translation>Import:</translation>
    </message>
    <message>
        <source>Priority:</source>
        <translation>Prioritat:</translation>
    </message>
    <message>
        <source>Fee:</source>
        <translation>Quota:</translation>
    </message>
    <message>
        <source>Low Output:</source>
        <translation>Baix rendiment:</translation>
    </message>
    <message>
        <source>After Fee:</source>
        <translation>Comissió posterior:</translation>
    </message>
    <message>
        <source>Change:</source>
        <translation>Canvi:</translation>
    </message>
    <message>
        <source>(un)select all</source>
        <translation>(des)selecciona-ho tot</translation>
    </message>
    <message>
        <source>Tree mode</source>
        <translation>Mode arbre</translation>
    </message>
    <message>
        <source>List mode</source>
        <translation>Mode llista</translation>
    </message>
    <message>
        <source>Amount</source>
        <translation>Import</translation>
    </message>
    <message>
        <source>Address</source>
        <translation>Adreça</translation>
    </message>
    <message>
        <source>Date</source>
        <translation>Data</translation>
    </message>
    <message>
        <source>Confirmations</source>
        <translation>Confirmacions</translation>
    </message>
    <message>
        <source>Confirmed</source>
        <translation>Confirmat</translation>
    </message>
    <message>
        <source>Priority</source>
        <translation>Prioritat</translation>
    </message>
    <message>
        <source>Copy address</source>
        <translation>Copiar adreça </translation>
    </message>
    <message>
        <source>Copy label</source>
        <translation>Copiar etiqueta</translation>
    </message>
    <message>
        <source>Copy amount</source>
        <translation>Copia l'import</translation>
    </message>
    <message>
        <source>Copy transaction ID</source>
        <translation>Copiar ID de transacció</translation>
    </message>
    <message>
        <source>Lock unspent</source>
        <translation>Bloqueja sense gastar</translation>
    </message>
    <message>
        <source>Unlock unspent</source>
        <translation>Desbloqueja sense gastar</translation>
    </message>
    <message>
        <source>Copy quantity</source>
        <translation>Copia la quantitat</translation>
    </message>
    <message>
        <source>Copy fee</source>
        <translation>Copia la comissió</translation>
    </message>
    <message>
        <source>Copy after fee</source>
        <translation>Copia la comissió posterior</translation>
    </message>
    <message>
        <source>Copy bytes</source>
        <translation>Copia els bytes</translation>
    </message>
    <message>
        <source>Copy priority</source>
        <translation>Copia la prioritat</translation>
    </message>
    <message>
        <source>Copy low output</source>
        <translation>Copia el baix rendiment</translation>
    </message>
    <message>
        <source>Copy change</source>
        <translation>Copia el canvi</translation>
    </message>
    <message>
        <source>highest</source>
        <translation>El més alt</translation>
    </message>
    <message>
        <source>higher</source>
        <translation>Més alt</translation>
    </message>
    <message>
        <source>high</source>
        <translation>Alt</translation>
    </message>
    <message>
        <source>medium-high</source>
        <translation>mig-alt</translation>
    </message>
    <message>
        <source>medium</source>
        <translation>mig</translation>
    </message>
    <message>
        <source>low-medium</source>
        <translation>baix-mig</translation>
    </message>
    <message>
        <source>low</source>
        <translation>baix</translation>
    </message>
    <message>
        <source>lower</source>
        <translation>més baix</translation>
    </message>
    <message>
        <source>lowest</source>
        <translation>el més baix</translation>
    </message>
    <message>
        <source>(%1 locked)</source>
        <translation>(%1 bloquejada)</translation>
    </message>
    <message>
        <source>none</source>
        <translation>cap</translation>
    </message>
    <message>
        <source>Dust</source>
        <translation>Polsim</translation>
    </message>
    <message>
        <source>yes</source>
        <translation>sí</translation>
    </message>
    <message>
        <source>no</source>
        <translation>no</translation>
    </message>
    <message>
        <source>This label turns red, if the transaction size is greater than 1000 bytes.</source>
        <translation>Aquesta etiqueta es posa de color vermell si la mida de la transacció és més gran de 1000 bytes.</translation>
    </message>
    <message>
        <source>This means a fee of at least %1 per kB is required.</source>
        <translation>Això comporta una comissi d'almenys %1 per kB.</translation>
    </message>
    <message>
        <source>Can vary +/- 1 byte per input.</source>
        <translation>Pot variar +/- 1 byte per entrada.</translation>
    </message>
    <message>
        <source>Transactions with higher priority are more likely to get included into a block.</source>
        <translation>Les transaccions amb una major prioritat són més propenses a ser incloses en un bloc.</translation>
    </message>
    <message>
        <source>This label turns red, if the priority is smaller than "medium".</source>
        <translation>Aquesta etiqueta es torna vermella si la prioritat és menor que «mitjana».</translation>
    </message>
    <message>
        <source>This label turns red, if any recipient receives an amount smaller than %1.</source>
        <translation>Aquesta etiqueta es torna vermella si qualsevol destinatari rep un import inferior a %1.</translation>
    </message>
    <message>
        <source>This means a fee of at least %1 is required.</source>
        <translation>Això comporta una comissió de com a mínim %1.</translation>
    </message>
    <message>
        <source>Amounts below 0.546 times the minimum relay fee are shown as dust.</source>
        <translation>Els imports inferiors a 0.546 vegades la comissió de tramesa mínima són mostrats com a polsim.</translation>
    </message>
    <message>
        <source>This label turns red, if the change is smaller than %1.</source>
        <translation>Aquesta etiqueta es torna vermella si el canvi és menor que %1.</translation>
    </message>
    <message>
        <source>(no label)</source>
        <translation>(sense etiqueta)</translation>
    </message>
    <message>
        <source>change from %1 (%2)</source>
        <translation>canvia de %1 (%2)</translation>
    </message>
    <message>
        <source>(change)</source>
        <translation>(canvia)</translation>
    </message>
</context>
<context>
    <name>EditAddressDialog</name>
    <message>
        <source>Edit Address</source>
        <translation>Editar Adreça</translation>
    </message>
    <message>
        <source>&amp;Label</source>
        <translation>&amp;Etiqueta</translation>
    </message>
    <message>
        <source>The label associated with this address list entry</source>
        <translation>L'etiqueta associada amb aquesta entrada de llista d'adreces</translation>
    </message>
    <message>
        <source>The address associated with this address list entry. This can only be modified for sending addresses.</source>
        <translation>L'adreça associada amb aquesta entrada de llista d'adreces. Només es pot modificar per a les adreces d'enviament.</translation>
    </message>
    <message>
        <source>&amp;Address</source>
        <translation>&amp;Adreça</translation>
    </message>
    <message>
        <source>New receiving address</source>
        <translation>Nova adreça de recepció.</translation>
    </message>
    <message>
        <source>New sending address</source>
        <translation>Nova adreça d'enviament</translation>
    </message>
    <message>
        <source>Edit receiving address</source>
        <translation>Edita les adreces de recepció</translation>
    </message>
    <message>
        <source>Edit sending address</source>
        <translation>Edita les adreces d'enviament</translation>
    </message>
    <message>
        <source>The entered address "%1" is already in the address book.</source>
        <translation>L'adreça introduïda «%1» ja és present a la llibreta d'adreces.</translation>
    </message>
    <message>
        <source>The entered address "%1" is not a valid Bitcoin address.</source>
        <translation>L'adreça introduïda «%1» no és una adreça de Bitcoin vàlida.</translation>
    </message>
    <message>
        <source>Could not unlock wallet.</source>
        <translation>No s'ha pogut desbloquejar el moneder.</translation>
    </message>
    <message>
        <source>New key generation failed.</source>
        <translation>Ha fallat la generació d'una nova clau.</translation>
    </message>
</context>
<context>
    <name>FreespaceChecker</name>
    <message>
        <source>A new data directory will be created.</source>
        <translation>Es crearà un nou directori de dades.</translation>
    </message>
    <message>
        <source>name</source>
        <translation>nom</translation>
    </message>
    <message>
        <source>Directory already exists. Add %1 if you intend to create a new directory here.</source>
        <translation>El directori ja existeix. Afegeix %1 si vols crear un nou directori en aquesta ubicació.</translation>
    </message>
    <message>
        <source>Path already exists, and is not a directory.</source>
        <translation>El camí ja existeix i no és cap directori.</translation>
    </message>
    <message>
        <source>Cannot create data directory here.</source>
        <translation>No es pot crear el directori de dades aquí.</translation>
    </message>
</context>
<context>
    <name>HelpMessageDialog</name>
    <message>
        <source>Bitcoin Core - Command-line options</source>
        <translation>Bitcoin Core - opcions de línia d'ordres</translation>
    </message>
    <message>
        <source>Bitcoin Core</source>
        <translation>Bitcoin Core</translation>
    </message>
    <message>
        <source>version</source>
        <translation>versió</translation>
    </message>
    <message>
        <source>Usage:</source>
        <translation>Ús:</translation>
    </message>
    <message>
        <source>command-line options</source>
        <translation>Opcions de la línia d'ordres</translation>
    </message>
    <message>
        <source>UI options</source>
        <translation>Opcions de IU</translation>
    </message>
    <message>
        <source>Set language, for example "de_DE" (default: system locale)</source>
        <translation>Defineix un idioma, per exemple "de_DE" (per defecte: preferències locals de sistema)</translation>
    </message>
    <message>
        <source>Start minimized</source>
        <translation>Inicia minimitzat</translation>
    </message>
    <message>
        <source>Set SSL root certificates for payment request (default: -system-)</source>
        <translation>Defineix certificats arrel SSL per a la sol·licitud de pagament (per defecte: -sistema-)</translation>
    </message>
    <message>
        <source>Show splash screen on startup (default: 1)</source>
        <translation>Mostra la finestra de benvinguda a l'inici (per defecte: 1)</translation>
    </message>
    <message>
        <source>Choose data directory on startup (default: 0)</source>
        <translation>Tria el directori de dades a l'inici (per defecte: 0)</translation>
    </message>
</context>
<context>
    <name>Intro</name>
    <message>
        <source>Welcome</source>
        <translation>Us donem la benviguda</translation>
    </message>
    <message>
        <source>Welcome to Bitcoin Core.</source>
        <translation>Us donem la benvinguda al Bitcoin Core.</translation>
    </message>
    <message>
        <source>As this is the first time the program is launched, you can choose where Bitcoin Core will store its data.</source>
        <translation>Atès que és la primera vegada que executeu el programa, podeu triar on emmagatzemarà el Bitcoin Core les dades.</translation>
    </message>
    <message>
        <source>Bitcoin Core will download and store a copy of the Bitcoin block chain. At least %1GB of data will be stored in this directory, and it will grow over time. The wallet will also be stored in this directory.</source>
        <translation>El Bitcoin Core descarregarà i emmagatzemarà una còpia de la cadena de blocs de Bitcoin. Com a mínim s'emmagatzemaran %1 GB de dades en aquest directori, que seguiran creixent gradualment. També s'hi emmagatzemarà el moneder.</translation>
    </message>
    <message>
        <source>Use the default data directory</source>
        <translation>Utilitza el directori de dades per defecte</translation>
    </message>
    <message>
        <source>Use a custom data directory:</source>
        <translation>Utilitza un directori de dades personalitzat:</translation>
    </message>
    <message>
        <source>Bitcoin</source>
        <translation>Bitcoin</translation>
    </message>
    <message>
        <source>Error: Specified data directory "%1" can not be created.</source>
        <translation>Error: el directori de dades especificat «%1» no es pot crear.</translation>
    </message>
    <message>
        <source>Error</source>
        <translation>Error</translation>
    </message>
    <message>
        <source>GB of free space available</source>
        <translation>GB d'espai lliure disponible</translation>
    </message>
    <message>
        <source>(of %1GB needed)</source>
        <translation>(d' %1GB necessari)</translation>
    </message>
</context>
<context>
    <name>OpenURIDialog</name>
    <message>
        <source>Open URI</source>
        <translation>Obre un URI</translation>
    </message>
    <message>
        <source>Open payment request from URI or file</source>
        <translation>Obre una sol·licitud de pagament des d'un URI o un fitxer</translation>
    </message>
    <message>
        <source>URI:</source>
        <translation>URI:</translation>
    </message>
    <message>
        <source>Select payment request file</source>
        <translation>Selecciona un fitxer de sol·licitud de pagament</translation>
    </message>
    <message>
        <source>Select payment request file to open</source>
        <translation>Selecciona el fitxer de sol·licitud de pagament per obrir</translation>
    </message>
</context>
<context>
    <name>OptionsDialog</name>
    <message>
        <source>Options</source>
        <translation>Opcions</translation>
    </message>
    <message>
        <source>&amp;Main</source>
        <translation>&amp;Principal</translation>
    </message>
    <message>
        <source>Optional transaction fee per kB that helps make sure your transactions are processed quickly. Most transactions are 1 kB.</source>
        <translation>Comissió opcional de transacció per kB que ajuda a assegurar que les transaccions es processen ràpidament. La majoria de transaccions són d'1 kB.</translation>
    </message>
    <message>
        <source>Pay transaction &amp;fee</source>
        <translation>Paga &amp;comissió de transacció</translation>
    </message>
    <message>
        <source>Automatically start Bitcoin after logging in to the system.</source>
        <translation>Inicia automàticament el Bitcoin després de l'inici de sessió del sistema.</translation>
    </message>
    <message>
        <source>&amp;Start Bitcoin on system login</source>
        <translation>&amp;Inicia el Bitcoin a l'inici de sessió del sistema.</translation>
    </message>
    <message>
        <source>Size of &amp;database cache</source>
        <translation>Mida de la memòria cau de la base de &amp;dades</translation>
    </message>
    <message>
        <source>MB</source>
        <translation>MB</translation>
    </message>
    <message>
        <source>Number of script &amp;verification threads</source>
        <translation>Nombre de fils de &amp;verificació d'scripts</translation>
    </message>
    <message>
        <source>Connect to the Bitcoin network through a SOCKS proxy.</source>
        <translation>Connecta a la xarxa Bitcoin a través d'un proxy SOCKS.</translation>
    </message>
    <message>
        <source>&amp;Connect through SOCKS proxy (default proxy):</source>
        <translation>&amp;Connecta a través d'un proxy SOCKS (proxy per defecte):</translation>
    </message>
    <message>
        <source>IP address of the proxy (e.g. IPv4: 127.0.0.1 / IPv6: ::1)</source>
        <translation>Adreça IP del proxy (p. ex. IPv4: 127.0.0.1 / IPv6: ::1)</translation>
    </message>
    <message>
        <source>Third party URLs (e.g. a block explorer) that appear in the transactions tab as context menu items. %s in the URL is replaced by transaction hash. Multiple URLs are separated by vertical bar |.</source>
        <translation>URL de terceres parts (p. ex. explorador de blocs) que apareix en la pestanya de transaccions com elements del menú contextual. %s en l'URL es reemplaçat pel resum de la transacció. Diferents URL estan separades per una barra vertical |.</translation>
    </message>
    <message>
        <source>Third party transaction URLs</source>
        <translation>URL de transaccions de terceres parts</translation>
    </message>
    <message>
        <source>Active command-line options that override above options:</source>
        <translation>Opcions de línies d'ordre active que sobreescriuen les opcions de dalt:</translation>
    </message>
    <message>
        <source>Reset all client options to default.</source>
        <translation>Reestableix totes les opcions del client.</translation>
    </message>
    <message>
        <source>&amp;Reset Options</source>
        <translation>&amp;Reestableix les opcions</translation>
    </message>
    <message>
        <source>&amp;Network</source>
        <translation>&amp;Xarxa</translation>
    </message>
    <message>
        <source>(0 = auto, &lt;0 = leave that many cores free)</source>
        <translation>(0 = auto, &lt;0 = deixa tants nuclis lliures)</translation>
    </message>
    <message>
        <source>W&amp;allet</source>
        <translation>&amp;Moneder</translation>
    </message>
    <message>
        <source>Expert</source>
        <translation>Expert</translation>
    </message>
    <message>
        <source>Enable coin &amp;control features</source>
        <translation>Activa les funcions de &amp;control de les monedes</translation>
    </message>
    <message>
        <source>If you disable the spending of unconfirmed change, the change from a transaction cannot be used until that transaction has at least one confirmation. This also affects how your balance is computed.</source>
        <translation>Si inhabiliteu la despesa d'un canvi sense confirmar, el canvi d'una transacció no pot ser utilitzat fins que la transacció no tingui com a mínim una confirmació. Això també afecta com es calcula el vostre balanç.</translation>
    </message>
    <message>
        <source>&amp;Spend unconfirmed change</source>
        <translation>&amp;Gasta el canvi sense confirmar</translation>
    </message>
    <message>
        <source>Automatically open the Bitcoin client port on the router. This only works when your router supports UPnP and it is enabled.</source>
        <translation>Obre el port del client de Bitcoin al router de forma automàtica. Això només funciona quan el router implementa UPnP i l'opció està activada.</translation>
    </message>
    <message>
        <source>Map port using &amp;UPnP</source>
        <translation>Port obert amb &amp;UPnP</translation>
    </message>
    <message>
        <source>Proxy &amp;IP:</source>
        <translation>&amp;IP del proxy:</translation>
    </message>
    <message>
        <source>&amp;Port:</source>
        <translation>&amp;Port:</translation>
    </message>
    <message>
        <source>Port of the proxy (e.g. 9050)</source>
        <translation>Port del proxy (per exemple 9050)</translation>
    </message>
    <message>
        <source>SOCKS &amp;Version:</source>
        <translation>&amp;Versió de SOCKS:</translation>
    </message>
    <message>
        <source>SOCKS version of the proxy (e.g. 5)</source>
        <translation>Versió SOCKS del proxy (per exemple 5)</translation>
    </message>
    <message>
        <source>&amp;Window</source>
        <translation>&amp;Finestra</translation>
    </message>
    <message>
        <source>Show only a tray icon after minimizing the window.</source>
        <translation>Mostra només la icona de la barra en minimitzar la finestra.</translation>
    </message>
    <message>
        <source>&amp;Minimize to the tray instead of the taskbar</source>
        <translation>&amp;Minimitza a la barra d'aplicacions en comptes de la barra de tasques</translation>
    </message>
    <message>
        <source>Minimize instead of exit the application when the window is closed. When this option is enabled, the application will be closed only after selecting Quit in the menu.</source>
        <translation>Minimitza en comptes de sortir de la aplicació al tancar la finestra. Quan aquesta opció està activa, la aplicació només es tancarà al seleccionar Sortir al menú.</translation>
    </message>
    <message>
        <source>M&amp;inimize on close</source>
        <translation>M&amp;inimitza en tancar</translation>
    </message>
    <message>
        <source>&amp;Display</source>
        <translation>&amp;Pantalla</translation>
    </message>
    <message>
        <source>User Interface &amp;language:</source>
        <translation>&amp;Llengua de la interfície d'usuari:</translation>
    </message>
    <message>
        <source>The user interface language can be set here. This setting will take effect after restarting Bitcoin.</source>
        <translation>Aquí podeu definir la llengua de l'aplicació. Aquesta configuració tindrà efecte una vegada es reiniciï Bitcoin.</translation>
    </message>
    <message>
        <source>&amp;Unit to show amounts in:</source>
        <translation>&amp;Unitats per mostrar els imports en:</translation>
    </message>
    <message>
        <source>Choose the default subdivision unit to show in the interface and when sending coins.</source>
        <translation>Selecciona la unitat de subdivisió per defecte per mostrar en la interfície quan s'envien monedes.</translation>
    </message>
    <message>
        <source>Whether to show Bitcoin addresses in the transaction list or not.</source>
        <translation>Si voleu mostrar o no adreces Bitcoin als llistats de transaccions.</translation>
    </message>
    <message>
        <source>&amp;Display addresses in transaction list</source>
        <translation>&amp;Mostra adreces al llistat de transaccions</translation>
    </message>
    <message>
        <source>Whether to show coin control features or not.</source>
        <translation>Si voleu mostrar les funcions de control de monedes o no.</translation>
    </message>
    <message>
        <source>&amp;OK</source>
        <translation>&amp;D'acord</translation>
    </message>
    <message>
        <source>&amp;Cancel</source>
        <translation>&amp;Cancel·la</translation>
    </message>
    <message>
        <source>default</source>
        <translation>Per defecte</translation>
    </message>
    <message>
        <source>none</source>
        <translation>cap</translation>
    </message>
    <message>
        <source>Confirm options reset</source>
        <translation>Confirmeu el reestabliment de les opcions</translation>
    </message>
    <message>
        <source>Client restart required to activate changes.</source>
        <translation>Cal reiniciar el client per activar els canvis.</translation>
    </message>
    <message>
        <source>Client will be shutdown, do you want to proceed?</source>
        <translation>S'aturarà el client, voleu procedir?</translation>
    </message>
    <message>
        <source>This change would require a client restart.</source>
        <translation>Amb aquest canvi cal un reinici del client.</translation>
    </message>
    <message>
        <source>The supplied proxy address is invalid.</source>
        <translation>L'adreça proxy introduïda és invalida.</translation>
    </message>
</context>
<context>
    <name>OverviewPage</name>
    <message>
        <source>Form</source>
        <translation>Formulari</translation>
    </message>
    <message>
        <source>The displayed information may be out of date. Your wallet automatically synchronizes with the Bitcoin network after a connection is established, but this process has not completed yet.</source>
        <translation>La informació mostrada pot no estar al día. El teu moneder es sincronitza automàticament amb la xarxa Bitcoin un cop s'ha establert connexió, però aquest proces no s'ha completat encara.</translation>
    </message>
    <message>
        <source>Wallet</source>
        <translation>Moneder</translation>
    </message>
    <message>
        <source>Available:</source>
        <translation>Disponible:</translation>
    </message>
    <message>
        <source>Your current spendable balance</source>
        <translation>El balanç que podeu gastar actualment</translation>
    </message>
    <message>
        <source>Pending:</source>
        <translation>Pendent:</translation>
    </message>
    <message>
        <source>Total of transactions that have yet to be confirmed, and do not yet count toward the spendable balance</source>
        <translation>Total de transaccions que encara han de confirmar-se i que encara no compten en el balanç que es pot gastar</translation>
    </message>
    <message>
        <source>Immature:</source>
        <translation>Immadur:</translation>
    </message>
    <message>
        <source>Mined balance that has not yet matured</source>
        <translation>Balanç minat que encara no ha madurat</translation>
    </message>
    <message>
        <source>Total:</source>
        <translation>Total:</translation>
    </message>
    <message>
        <source>Your current total balance</source>
        <translation>El balanç total actual</translation>
    </message>
    <message>
        <source>&lt;b&gt;Recent transactions&lt;/b&gt;</source>
        <translation>&lt;b&gt;Transaccions recents&lt;/b&gt;</translation>
    </message>
    <message>
        <source>out of sync</source>
        <translation>Fora de sincronia</translation>
    </message>
</context>
<context>
    <name>PaymentServer</name>
    <message>
        <source>URI handling</source>
        <translation>Gestió d'URI</translation>
    </message>
    <message>
        <source>URI can not be parsed! This can be caused by an invalid Bitcoin address or malformed URI parameters.</source>
        <translation>l'URI no pot ser processat! Això pot ser causat per una adreça Bitcoin no vàlida o paràmetres URI malformats.</translation>
    </message>
    <message>
        <source>Requested payment amount of %1 is too small (considered dust).</source>
        <translation>L'import de pagament sol·licitat %1 és massa petit (es considera polsim).</translation>
    </message>
    <message>
        <source>Payment request error</source>
        <translation>Error en la sol·licitud de pagament</translation>
    </message>
    <message>
        <source>Cannot start bitcoin: click-to-pay handler</source>
        <translation>No es pot iniciar bitcoin: gestor clica-per-pagar</translation>
    </message>
    <message>
        <source>Net manager warning</source>
        <translation>Avís del gestor de la xarxa</translation>
    </message>
    <message>
        <source>Your active proxy doesn't support SOCKS5, which is required for payment requests via proxy.</source>
        <translation>El vostre proxy actiu no accepta SOCKS5, que és necessari per a sol·licituds de pagament a través d'un proxy.</translation>
    </message>
    <message>
        <source>Payment request fetch URL is invalid: %1</source>
        <translation>L'URL de recuperació de la sol·licitud de pagament no és vàlida: %1</translation>
    </message>
    <message>
        <source>Payment request file handling</source>
        <translation>Gestió de fitxers de les sol·licituds de pagament</translation>
    </message>
    <message>
        <source>Payment request file can not be read or processed! This can be caused by an invalid payment request file.</source>
        <translation>El fitxer de la sol·licitud de pagament no pot ser llegit o processat. Això pot ser a causa d'un fitxer de sol·licitud de pagament no vàlid.</translation>
    </message>
    <message>
        <source>Unverified payment requests to custom payment scripts are unsupported.</source>
        <translation>No s'accepten sol·licituds de pagament no verificades a scripts de pagament personalitzats.</translation>
    </message>
    <message>
        <source>Refund from %1</source>
        <translation>Reemborsament de %1</translation>
    </message>
    <message>
        <source>Error communicating with %1: %2</source>
        <translation>Error en comunicar amb %1: %2</translation>
    </message>
    <message>
        <source>Payment request can not be parsed or processed!</source>
        <translation>La sol·licitud de pagament no pot ser analitzada o processada!</translation>
    </message>
    <message>
        <source>Bad response from server %1</source>
        <translation>Mala resposta del servidor %1</translation>
    </message>
    <message>
        <source>Payment acknowledged</source>
        <translation>Pagament reconegut</translation>
    </message>
    <message>
        <source>Network request error</source>
        <translation>Error en la sol·licitud de xarxa</translation>
    </message>
</context>
<context>
    <name>QObject</name>
    <message>
        <source>Bitcoin</source>
        <translation>Bitcoin</translation>
    </message>
    <message>
        <source>Error: Specified data directory "%1" does not exist.</source>
        <translation>Error: El directori de dades especificat «%1» no existeix.</translation>
    </message>
    <message>
        <source>Error: Cannot parse configuration file: %1. Only use key=value syntax.</source>
        <translation>Error: no es pot analitzar el fitxer de configuració: %1. Feu servir només la sintaxi clau=valor.</translation>
    </message>
    <message>
        <source>Error: Invalid combination of -regtest and -testnet.</source>
        <translation>Error: combinació no vàlida de -regtest i -testnet.</translation>
    </message>
    <message>
        <source>Bitcoin Core didn't yet exit safely...</source>
        <translation>No es va tancar el Bitcoin Core de forma segura...</translation>
    </message>
    <message>
        <source>Enter a Bitcoin address (e.g. 1NS17iag9jJgTHD1VXjvLCEnZuQ3rJDE9L)</source>
        <translation>Introduïu una adreça de Bitcoin (p. ex. 1NS17iag9jJgTHD1VXjvLCEnZuQ3rJDE9L)</translation>
    </message>
</context>
<context>
    <name>QRImageWidget</name>
    <message>
        <source>&amp;Save Image...</source>
        <translation>De&amp;sa la imatge...</translation>
    </message>
    <message>
        <source>&amp;Copy Image</source>
        <translation>&amp;Copia la imatge</translation>
    </message>
    <message>
        <source>Save QR Code</source>
        <translation>Desa el codi QR</translation>
    </message>
    <message>
        <source>PNG Image (*.png)</source>
        <translation>Imatge PNG (*.png)</translation>
    </message>
</context>
<context>
    <name>RPCConsole</name>
    <message>
        <source>Client name</source>
        <translation>Nom del client</translation>
    </message>
    <message>
        <source>N/A</source>
        <translation>N/D</translation>
    </message>
    <message>
        <source>Client version</source>
        <translation>Versió del client</translation>
    </message>
    <message>
        <source>&amp;Information</source>
        <translation>&amp;Informació</translation>
    </message>
    <message>
        <source>Debug window</source>
        <translation>Finestra de depuració</translation>
    </message>
    <message>
        <source>General</source>
        <translation>General</translation>
    </message>
    <message>
        <source>Using OpenSSL version</source>
        <translation>Utilitzant OpenSSL versió</translation>
    </message>
    <message>
        <source>Startup time</source>
        <translation>&amp;Temps d'inici</translation>
    </message>
    <message>
        <source>Network</source>
        <translation>Xarxa</translation>
    </message>
    <message>
        <source>Name</source>
        <translation>Nom</translation>
    </message>
    <message>
        <source>Number of connections</source>
        <translation>Nombre de connexions</translation>
    </message>
    <message>
        <source>Block chain</source>
        <translation>Cadena de blocs</translation>
    </message>
    <message>
        <source>Current number of blocks</source>
        <translation>Nombre de blocs actuals</translation>
    </message>
    <message>
        <source>Estimated total blocks</source>
        <translation>Total estimat de blocs</translation>
    </message>
    <message>
        <source>Last block time</source>
        <translation>Últim temps de bloc</translation>
    </message>
    <message>
        <source>&amp;Open</source>
        <translation>&amp;Obre</translation>
    </message>
    <message>
        <source>&amp;Console</source>
        <translation>&amp;Consola</translation>
    </message>
    <message>
        <source>&amp;Network Traffic</source>
        <translation>Trà&amp;nsit de la xarxa</translation>
    </message>
    <message>
        <source>&amp;Clear</source>
        <translation>Nete&amp;ja</translation>
    </message>
    <message>
        <source>Totals</source>
        <translation>Totals</translation>
    </message>
    <message>
        <source>In:</source>
        <translation>Dins:</translation>
    </message>
    <message>
        <source>Out:</source>
        <translation>Fora:</translation>
    </message>
    <message>
        <source>Build date</source>
        <translation>Data de compilació</translation>
    </message>
    <message>
        <source>Debug log file</source>
        <translation>Fitxer de registre de depuració</translation>
    </message>
    <message>
        <source>Open the Bitcoin debug log file from the current data directory. This can take a few seconds for large log files.</source>
        <translation>Obre el fitxer de registre de depuració de Bitcoin del directori de dades actual. Això pot trigar uns quants segons per a fitxers de registre grans.</translation>
    </message>
    <message>
        <source>Clear console</source>
        <translation>Neteja la consola</translation>
    </message>
    <message>
        <source>Welcome to the Bitcoin RPC console.</source>
        <translation>Us donem la benvinguda a la consola RPC de Bitcoin</translation>
    </message>
    <message>
        <source>Use up and down arrows to navigate history, and &lt;b&gt;Ctrl-L&lt;/b&gt; to clear screen.</source>
        <translation>Utilitza les fletxes d'amunt i avall per navegar per l'historial, i &lt;b&gt;Ctrl-L&lt;\b&gt; per netejar la pantalla.</translation>
    </message>
    <message>
        <source>Type &lt;b&gt;help&lt;/b&gt; for an overview of available commands.</source>
        <translation>Escriviu &lt;b&gt;help&lt;\b&gt; per a obtenir un llistat de les ordres disponibles.</translation>
    </message>
    <message>
        <source>%1 B</source>
        <translation>%1 B</translation>
    </message>
    <message>
        <source>%1 KB</source>
        <translation>%1 KB</translation>
    </message>
    <message>
        <source>%1 MB</source>
        <translation>%1 MB</translation>
    </message>
    <message>
        <source>%1 GB</source>
        <translation>%1 GB</translation>
    </message>
    <message>
        <source>%1 m</source>
        <translation>%1 m</translation>
    </message>
    <message>
        <source>%1 h</source>
        <translation>%1 h</translation>
    </message>
    <message>
        <source>%1 h %2 m</source>
        <translation>%1 h %2 m</translation>
    </message>
</context>
<context>
    <name>ReceiveCoinsDialog</name>
    <message>
        <source>&amp;Amount:</source>
        <translation>Im&amp;port:</translation>
    </message>
    <message>
        <source>&amp;Label:</source>
        <translation>&amp;Etiqueta:</translation>
    </message>
    <message>
        <source>&amp;Message:</source>
        <translation>&amp;Missatge:</translation>
    </message>
    <message>
        <source>Reuse one of the previously used receiving addresses. Reusing addresses has security and privacy issues. Do not use this unless re-generating a payment request made before.</source>
        <translation>Reutilitza una de les adreces de recepció utilitzades anteriorment. La reutilització d'adreces pot comportar problemes de seguretat i privadesa. No ho utilitzeu llevat que torneu a generar una sol·licitud de pagament feta abans.</translation>
    </message>
    <message>
        <source>R&amp;euse an existing receiving address (not recommended)</source>
        <translation>R&amp;eutilitza una adreça de recepció anterior (no recomanat)</translation>
    </message>
    <message>
        <source>An optional message to attach to the payment request, which will be displayed when the request is opened. Note: The message will not be sent with the payment over the Bitcoin network.</source>
        <translation>Un missatge opcional que s'adjuntarà a la sol·licitud de pagament, que es mostrarà quan s'obri la sol·licitud. Nota: El missatge no s'enviarà amb el pagament per la xarxa Bitcoin.</translation>
    </message>
    <message>
        <source>An optional label to associate with the new receiving address.</source>
        <translation>Una etiqueta opcional que s'associarà amb la nova adreça receptora.</translation>
    </message>
    <message>
        <source>Use this form to request payments. All fields are &lt;b&gt;optional&lt;/b&gt;.</source>
        <translation>Utilitzeu aquest formulari per sol·licitar pagaments. Tots els camps són &lt;b&gt;opcionals&lt;/b&gt;.</translation>
    </message>
    <message>
        <source>An optional amount to request. Leave this empty or zero to not request a specific amount.</source>
        <translation>Un import opcional per sol·licitar. Deixeu-ho en blanc o zero per no sol·licitar cap import específic.</translation>
    </message>
    <message>
        <source>Clear all fields of the form.</source>
        <translation>Neteja tots els camps del formulari.</translation>
    </message>
    <message>
        <source>Clear</source>
        <translation>Neteja</translation>
    </message>
    <message>
        <source>Requested payments history</source>
        <translation>Historial de pagaments sol·licitats</translation>
    </message>
    <message>
        <source>&amp;Request payment</source>
        <translation>&amp;Sol·licitud de pagament</translation>
    </message>
    <message>
        <source>Show the selected request (does the same as double clicking an entry)</source>
        <translation>Mostra la sol·licitud seleccionada (fa el mateix que el doble clic a una entrada)</translation>
    </message>
    <message>
        <source>Show</source>
        <translation>Mostra</translation>
    </message>
    <message>
        <source>Remove the selected entries from the list</source>
        <translation>Esborra les entrades seleccionades de la llista</translation>
    </message>
    <message>
        <source>Remove</source>
        <translation>Esborra</translation>
    </message>
    <message>
        <source>Copy label</source>
        <translation>Copia l'etiqueta</translation>
    </message>
    <message>
        <source>Copy message</source>
        <translation>Copia el missatge</translation>
    </message>
    <message>
        <source>Copy amount</source>
        <translation>Copia l'import</translation>
    </message>
</context>
<context>
    <name>ReceiveRequestDialog</name>
    <message>
        <source>QR Code</source>
        <translation>Codi QR</translation>
    </message>
    <message>
        <source>Copy &amp;URI</source>
        <translation>Copia l'&amp;URI</translation>
    </message>
    <message>
        <source>Copy &amp;Address</source>
        <translation>Copia l'&amp;adreça</translation>
    </message>
    <message>
        <source>&amp;Save Image...</source>
        <translation>De&amp;sa la imatge...</translation>
    </message>
    <message>
        <source>Request payment to %1</source>
        <translation>Sol·licita un pagament a %1</translation>
    </message>
    <message>
        <source>Payment information</source>
        <translation>Informació de pagament</translation>
    </message>
    <message>
        <source>URI</source>
        <translation>URI</translation>
    </message>
    <message>
        <source>Address</source>
        <translation>Adreça</translation>
    </message>
    <message>
        <source>Amount</source>
        <translation>Import</translation>
    </message>
    <message>
        <source>Label</source>
        <translation>Etiqueta</translation>
    </message>
    <message>
        <source>Message</source>
        <translation>Missatge</translation>
    </message>
    <message>
        <source>Resulting URI too long, try to reduce the text for label / message.</source>
        <translation>URI resultant massa llarga, intenta reduir el text per a la etiqueta / missatge</translation>
    </message>
    <message>
        <source>Error encoding URI into QR Code.</source>
        <translation>Error en codificar l'URI en un codi QR.</translation>
    </message>
</context>
<context>
    <name>RecentRequestsTableModel</name>
    <message>
        <source>Date</source>
        <translation>Data</translation>
    </message>
    <message>
        <source>Label</source>
        <translation>Etiqueta</translation>
    </message>
    <message>
        <source>Message</source>
        <translation>Missatge</translation>
    </message>
    <message>
        <source>Amount</source>
        <translation>Import</translation>
    </message>
    <message>
        <source>(no label)</source>
        <translation>(sense etiqueta)</translation>
    </message>
    <message>
        <source>(no message)</source>
        <translation>(sense missatge)</translation>
    </message>
    <message>
        <source>(no amount)</source>
        <translation>(sense import)</translation>
    </message>
</context>
<context>
    <name>SendCoinsDialog</name>
    <message>
        <source>Send Coins</source>
        <translation>Envia monedes</translation>
    </message>
    <message>
        <source>Coin Control Features</source>
        <translation>Característiques de control de les monedes</translation>
    </message>
    <message>
        <source>Inputs...</source>
        <translation>Entrades...</translation>
    </message>
    <message>
        <source>automatically selected</source>
        <translation>seleccionat automàticament</translation>
    </message>
    <message>
        <source>Insufficient funds!</source>
        <translation>Fons insuficients!</translation>
    </message>
    <message>
        <source>Quantity:</source>
        <translation>Quantitat:</translation>
    </message>
    <message>
        <source>Bytes:</source>
        <translation>Bytes:</translation>
    </message>
    <message>
        <source>Amount:</source>
        <translation>Import:</translation>
    </message>
    <message>
        <source>Priority:</source>
        <translation>Prioritat:</translation>
    </message>
    <message>
        <source>Fee:</source>
        <translation>Comissió:</translation>
    </message>
    <message>
        <source>Low Output:</source>
        <translation>Sortida baixa:</translation>
    </message>
    <message>
        <source>After Fee:</source>
        <translation>Comissió posterior:</translation>
    </message>
    <message>
        <source>Change:</source>
        <translation>Canvi:</translation>
    </message>
    <message>
        <source>If this is activated, but the change address is empty or invalid, change will be sent to a newly generated address.</source>
        <translation>Si s'activa això, però l'adreça de canvi està buida o bé no és vàlida, el canvi s'enviarà a una adreça generada de nou.</translation>
    </message>
    <message>
        <source>Custom change address</source>
        <translation>Personalitza l'adreça de canvi</translation>
    </message>
    <message>
        <source>Send to multiple recipients at once</source>
        <translation>Envia a múltiples destinataris al mateix temps</translation>
    </message>
    <message>
        <source>Add &amp;Recipient</source>
        <translation>Afegeix &amp;destinatari</translation>
    </message>
    <message>
        <source>Clear all fields of the form.</source>
        <translation>Neteja tots els camps del formulari.</translation>
    </message>
    <message>
        <source>Clear &amp;All</source>
        <translation>Neteja-ho &amp;tot</translation>
    </message>
    <message>
        <source>Balance:</source>
        <translation>Balanç:</translation>
    </message>
    <message>
        <source>Confirm the send action</source>
        <translation>Confirma l'acció d'enviament</translation>
    </message>
    <message>
        <source>S&amp;end</source>
        <translation>E&amp;nvia</translation>
    </message>
    <message>
        <source>Confirm send coins</source>
        <translation>Confirma l'enviament de monedes</translation>
    </message>
    <message>
        <source>%1 to %2</source>
        <translation>%1 a %2</translation>
    </message>
    <message>
        <source>Copy quantity</source>
        <translation>Copia la quantitat</translation>
    </message>
    <message>
        <source>Copy amount</source>
        <translation>Copia l'import</translation>
    </message>
    <message>
        <source>Copy fee</source>
        <translation>Copia la comissi</translation>
    </message>
    <message>
        <source>Copy after fee</source>
        <translation>Copia la comissió posterior</translation>
    </message>
    <message>
        <source>Copy bytes</source>
        <translation>Copia els bytes</translation>
    </message>
    <message>
        <source>Copy priority</source>
        <translation>Copia la prioritat</translation>
    </message>
    <message>
        <source>Copy low output</source>
        <translation>Copia la sortida baixa</translation>
    </message>
    <message>
        <source>Copy change</source>
        <translation>Copia el canvi</translation>
    </message>
    <message>
        <source>Total Amount %1 (= %2)</source>
        <translation>Import total %1 (= %2)</translation>
    </message>
    <message>
        <source>or</source>
        <translation>o</translation>
    </message>
    <message>
        <source>The recipient address is not valid, please recheck.</source>
        <translation>L'adreça de destinatari no és vàlida, si us plau comprovi-la.</translation>
    </message>
    <message>
        <source>The amount to pay must be larger than 0.</source>
        <translation>L'import a pagar ha de ser major que 0.</translation>
    </message>
    <message>
        <source>The amount exceeds your balance.</source>
        <translation>L'import supera el vostre balanç.</translation>
    </message>
    <message>
        <source>The total exceeds your balance when the %1 transaction fee is included.</source>
        <translation>El total excedeix el teu balanç quan s'afegeix la comisió a la transacció %1.</translation>
    </message>
    <message>
        <source>Duplicate address found, can only send to each address once per send operation.</source>
        <translation>S'ha trobat una adreça duplicada, tan sols es pot enviar a cada adreça un cop per ordre de enviament.</translation>
    </message>
    <message>
        <source>Transaction creation failed!</source>
        <translation>Ha fallat la creació de la transacció!</translation>
    </message>
    <message>
        <source>The transaction was rejected! This might happen if some of the coins in your wallet were already spent, such as if you used a copy of wallet.dat and coins were spent in the copy but not marked as spent here.</source>
        <translation>S'ha rebutjat la transacció! Això pot passar si alguna de les monedes del vostre moneder ja s'han gastat; per exemple, si heu fet servir una còpia de seguretat del fitxer wallet.dat i s'haguessin gastat monedes de la còpia però sense marcar-les-hi com a gastades.</translation>
    </message>
    <message>
        <source>Warning: Invalid Bitcoin address</source>
        <translation>Avís: adreça Bitcoin no vàlida</translation>
    </message>
    <message>
        <source>(no label)</source>
        <translation>(sense etiqueta)</translation>
    </message>
    <message>
        <source>Warning: Unknown change address</source>
        <translation>Avís: adreça de canvi desconeguda</translation>
    </message>
    <message>
        <source>Are you sure you want to send?</source>
        <translation>Esteu segur que ho voleu enviar?</translation>
    </message>
    <message>
        <source>added as transaction fee</source>
        <translation>S'ha afegit una taxa de transacció</translation>
    </message>
    <message>
        <source>Payment request expired</source>
        <translation>La sol·licitud de pagament ha caducat</translation>
    </message>
    <message>
        <source>Invalid payment address %1</source>
        <translation>Adreça de pagament no vàlida %1</translation>
    </message>
</context>
<context>
    <name>SendCoinsEntry</name>
    <message>
        <source>A&amp;mount:</source>
        <translation>Q&amp;uantitat:</translation>
    </message>
    <message>
        <source>Pay &amp;To:</source>
        <translation>Paga &amp;a:</translation>
    </message>
    <message>
        <source>The address to send the payment to (e.g. 1NS17iag9jJgTHD1VXjvLCEnZuQ3rJDE9L)</source>
        <translation>La adreça on s'envia el pagament (per exemple: 1NS17iag9jJgTHD1VXjvLCEnZuQ3rJDE9L)</translation>
    </message>
    <message>
        <source>Enter a label for this address to add it to your address book</source>
        <translation>Introduïu una etiqueta per a aquesta adreça per afegir-la a la llibreta d'adreces</translation>
    </message>
    <message>
        <source>&amp;Label:</source>
        <translation>&amp;Etiqueta:</translation>
    </message>
    <message>
        <source>Choose previously used address</source>
        <translation>Tria una adreça feta servir anteriorment</translation>
    </message>
    <message>
        <source>This is a normal payment.</source>
        <translation>Això és un pagament normal.</translation>
    </message>
    <message>
        <source>Alt+A</source>
        <translation>Alta+A</translation>
    </message>
    <message>
        <source>Paste address from clipboard</source>
        <translation>Enganxar adreça del porta-retalls</translation>
    </message>
    <message>
        <source>Alt+P</source>
        <translation>Alt+P</translation>
    </message>
    <message>
        <source>Remove this entry</source>
        <translation>Elimina aquesta entrada</translation>
    </message>
    <message>
        <source>Message:</source>
        <translation>Missatge:</translation>
    </message>
    <message>
        <source>This is a verified payment request.</source>
        <translation>Aquesta és una sol·licitud de pagament verificada.</translation>
    </message>
    <message>
        <source>Enter a label for this address to add it to the list of used addresses</source>
        <translation>Introduïu una etiqueta per a aquesta adreça per afegir-la a la llista d'adreces utilitzades</translation>
    </message>
    <message>
        <source>A message that was attached to the bitcoin: URI which will be stored with the transaction for your reference. Note: This message will not be sent over the Bitcoin network.</source>
        <translation>Un missatge que s'ha adjuntat al bitcoin: URI que s'emmagatzemarà amb la transacció per a la vostra referència. Nota: el missatge no s'enviarà a través de la xarxa Bitcoin.</translation>
    </message>
    <message>
        <source>This is an unverified payment request.</source>
        <translation>Aquesta és una sol·licitud de pagament no verificada.</translation>
    </message>
    <message>
        <source>Pay To:</source>
        <translation>Paga a:</translation>
    </message>
    <message>
        <source>Memo:</source>
        <translation>Memo:</translation>
    </message>
</context>
<context>
    <name>ShutdownWindow</name>
    <message>
        <source>Bitcoin Core is shutting down...</source>
        <translation>S'està aturant el Bitcoin Core...</translation>
    </message>
    <message>
        <source>Do not shut down the computer until this window disappears.</source>
        <translation>No apagueu l'ordinador fins que no desaparegui aquesta finestra.</translation>
    </message>
</context>
<context>
    <name>SignVerifyMessageDialog</name>
    <message>
        <source>Signatures - Sign / Verify a Message</source>
        <translation>Signatures - Signa / verifica un missatge</translation>
    </message>
    <message>
        <source>&amp;Sign Message</source>
        <translation>&amp;Signa el missatge</translation>
    </message>
    <message>
        <source>You can sign messages with your addresses to prove you own them. Be careful not to sign anything vague, as phishing attacks may try to trick you into signing your identity over to them. Only sign fully-detailed statements you agree to.</source>
        <translation>Podeu signar missatges amb la vostra adreça per provar que són vostres. Aneu amb compte no signar qualsevol cosa, ja que els atacs de pesca electrònica (phishing) poden provar de confondre-us perquè els signeu amb la vostra identitat. Només signeu als documents completament detallats amb què hi esteu d'acord.</translation>
    </message>
    <message>
        <source>The address to sign the message with (e.g. 1NS17iag9jJgTHD1VXjvLCEnZuQ3rJDE9L)</source>
        <translation>La adreça amb què signar els missatges (per exemple 1NS17iag9jJgTHD1VXjvLCEnZuQ3rJDE9L)</translation>
    </message>
    <message>
        <source>Choose previously used address</source>
        <translation>Tria les adreces fetes servir amb anterioritat</translation>
    </message>
    <message>
        <source>Alt+A</source>
        <translation>Alt+A</translation>
    </message>
    <message>
        <source>Paste address from clipboard</source>
        <translation>Enganxa l'adreça del porta-retalls</translation>
    </message>
    <message>
        <source>Alt+P</source>
        <translation>Alt+P</translation>
    </message>
    <message>
        <source>Enter the message you want to sign here</source>
        <translation>Introduïu aquí el missatge que voleu signar</translation>
    </message>
    <message>
        <source>Signature</source>
        <translation>Signatura</translation>
    </message>
    <message>
        <source>Copy the current signature to the system clipboard</source>
        <translation>Copia la signatura actual al porta-retalls del sistema</translation>
    </message>
    <message>
        <source>Sign the message to prove you own this Bitcoin address</source>
        <translation>Signa el missatge per provar que ets propietari d'aquesta adreça Bitcoin</translation>
    </message>
    <message>
        <source>Sign &amp;Message</source>
        <translation>Signa el &amp;missatge</translation>
    </message>
    <message>
        <source>Reset all sign message fields</source>
        <translation>Neteja tots els camps de clau</translation>
    </message>
    <message>
        <source>Clear &amp;All</source>
        <translation>Neteja-ho &amp;tot</translation>
    </message>
    <message>
        <source>&amp;Verify Message</source>
        <translation>&amp;Verifica el missatge</translation>
    </message>
    <message>
        <source>Enter the signing address, message (ensure you copy line breaks, spaces, tabs, etc. exactly) and signature below to verify the message. Be careful not to read more into the signature than what is in the signed message itself, to avoid being tricked by a man-in-the-middle attack.</source>
        <translation>Introdueixi l'adreça signant, missatge (assegura't que copies salts de línia, espais, tabuladors, etc excactament tot el text) i la signatura a sota per verificar el missatge. Per evitar ser enganyat per un atac home-entre-mig, vés amb compte de no llegir més en la signatura del que hi ha al missatge signat mateix.</translation>
    </message>
    <message>
        <source>The address the message was signed with (e.g. 1NS17iag9jJgTHD1VXjvLCEnZuQ3rJDE9L)</source>
        <translation>La adreça amb el que el missatge va ser signat (per exemple 1NS17iag9jJgTHD1VXjvLCEnZuQ3rJDE9L)</translation>
    </message>
    <message>
        <source>Verify the message to ensure it was signed with the specified Bitcoin address</source>
        <translation>Verificar el missatge per assegurar-se que ha estat signat amb una adreça Bitcoin específica</translation>
    </message>
    <message>
        <source>Verify &amp;Message</source>
        <translation>Verifica el &amp;missatge</translation>
    </message>
    <message>
        <source>Reset all verify message fields</source>
        <translation>Neteja tots els camps de verificació de missatge</translation>
    </message>
    <message>
        <source>Enter a Bitcoin address (e.g. 1NS17iag9jJgTHD1VXjvLCEnZuQ3rJDE9L)</source>
        <translation>Introduïu una adreça de Bitcoin (per exemple 1NS17iag9jJgTHD1VXjvLCEnZuQ3rJDE9L)</translation>
    </message>
    <message>
        <source>Click "Sign Message" to generate signature</source>
        <translation>Feu clic a «Signa el missatge» per a generar una signatura</translation>
    </message>
    <message>
        <source>The entered address is invalid.</source>
        <translation>L'adreça introduïda no és vàlida.</translation>
    </message>
    <message>
        <source>Please check the address and try again.</source>
        <translation>Comproveu l'adreça i torneu-ho a provar.</translation>
    </message>
    <message>
        <source>The entered address does not refer to a key.</source>
        <translation>L'adreça introduïda no referencia a cap clau.</translation>
    </message>
    <message>
        <source>Wallet unlock was cancelled.</source>
        <translation>El desbloqueig del moneder ha estat cancelat.</translation>
    </message>
    <message>
        <source>Private key for the entered address is not available.</source>
        <translation>La clau privada per a la adreça introduïda no està disponible.</translation>
    </message>
    <message>
        <source>Message signing failed.</source>
        <translation>La signatura del missatge ha fallat.</translation>
    </message>
    <message>
        <source>Message signed.</source>
        <translation>Missatge signat.</translation>
    </message>
    <message>
        <source>The signature could not be decoded.</source>
        <translation>La signatura no s'ha pogut descodificar.</translation>
    </message>
    <message>
        <source>Please check the signature and try again.</source>
        <translation>Comproveu la signatura i torneu-ho a provar.</translation>
    </message>
    <message>
        <source>The signature did not match the message digest.</source>
        <translation>La signatura no coincideix amb el resum del missatge.</translation>
    </message>
    <message>
        <source>Message verification failed.</source>
        <translation>Ha fallat la verificació del missatge.</translation>
    </message>
    <message>
        <source>Message verified.</source>
        <translation>Missatge verificat.</translation>
    </message>
</context>
<context>
    <name>SplashScreen</name>
    <message>
        <source>Bitcoin Core</source>
        <translation>Bitcoin Core</translation>
    </message>
    <message>
        <source>The Bitcoin Core developers</source>
        <translation>Els desenvolupadors del Bitcoin Core</translation>
    </message>
    <message>
        <source>[testnet]</source>
        <translation>[testnet]</translation>
    </message>
</context>
<context>
    <name>TrafficGraphWidget</name>
    <message>
        <source>KB/s</source>
        <translation>KB/s</translation>
    </message>
</context>
<context>
    <name>TransactionDesc</name>
    <message>
        <source>Open until %1</source>
        <translation>Obert fins %1</translation>
    </message>
    <message>
        <source>conflicted</source>
        <translation>en conflicte</translation>
    </message>
    <message>
        <source>%1/offline</source>
        <translation>%1/fora de línia</translation>
    </message>
    <message>
        <source>%1/unconfirmed</source>
        <translation>%1/sense confirmar</translation>
    </message>
    <message>
        <source>%1 confirmations</source>
        <translation>%1 confirmacions</translation>
    </message>
    <message>
        <source>Status</source>
        <translation>Estat</translation>
    </message>
    <message numerus="yes">
        <source>, broadcast through %n node(s)</source>
        <translation><numerusform>, difusió a través de %n node</numerusform><numerusform>, difusió a través de %n nodes</numerusform></translation>
    </message>
    <message>
        <source>Date</source>
        <translation>Data</translation>
    </message>
    <message>
        <source>Source</source>
        <translation>Font</translation>
    </message>
    <message>
        <source>Generated</source>
        <translation>Generat</translation>
    </message>
    <message>
        <source>From</source>
        <translation>Des de</translation>
    </message>
    <message>
        <source>To</source>
        <translation>A</translation>
    </message>
    <message>
        <source>own address</source>
        <translation>Adreça pròpia</translation>
    </message>
    <message>
        <source>label</source>
        <translation>etiqueta</translation>
    </message>
    <message>
        <source>Credit</source>
        <translation>Crèdit</translation>
    </message>
    <message numerus="yes">
        <source>matures in %n more block(s)</source>
        <translation><numerusform>disponible en %n bloc més</numerusform><numerusform>disponibles en %n blocs més</numerusform></translation>
    </message>
    <message>
        <source>not accepted</source>
        <translation>no acceptat</translation>
    </message>
    <message>
        <source>Debit</source>
        <translation>Dèbit</translation>
    </message>
    <message>
        <source>Transaction fee</source>
        <translation>Comissió de transacció</translation>
    </message>
    <message>
        <source>Net amount</source>
        <translation>Import net</translation>
    </message>
    <message>
        <source>Message</source>
        <translation>Missatge</translation>
    </message>
    <message>
        <source>Comment</source>
        <translation>Comentar</translation>
    </message>
    <message>
        <source>Transaction ID</source>
        <translation>ID de transacció</translation>
    </message>
    <message>
        <source>Merchant</source>
        <translation>Mercader</translation>
    </message>
    <message>
        <source>Generated coins must mature %1 blocks before they can be spent. When you generated this block, it was broadcast to the network to be added to the block chain. If it fails to get into the chain, its state will change to "not accepted" and it won't be spendable. This may occasionally happen if another node generates a block within a few seconds of yours.</source>
        <translation>Les monedes generades han de madurar %1 blocs abans de poder ser gastades. Quan genereu aquest bloc, es farà saber a la xarxa per tal d'afegir-lo a la cadena de blocs. Si no pot fer-se lloc a la cadena, el seu estat canviarà a «no acceptat» i no es podrà gastar. Això pot passar ocasionalment si un altre node genera un bloc en un marge de segons respecte al vostre.</translation>
    </message>
    <message>
        <source>Debug information</source>
        <translation>Informació de depuració</translation>
    </message>
    <message>
        <source>Transaction</source>
        <translation>Transacció</translation>
    </message>
    <message>
        <source>Inputs</source>
        <translation>Entrades</translation>
    </message>
    <message>
        <source>Amount</source>
        <translation>Import</translation>
    </message>
    <message>
        <source>true</source>
        <translation>cert</translation>
    </message>
    <message>
        <source>false</source>
        <translation>fals</translation>
    </message>
    <message>
        <source>, has not been successfully broadcast yet</source>
        <translation>, encara no ha estat emès correctement</translation>
    </message>
    <message numerus="yes">
        <source>Open for %n more block(s)</source>
        <translation><numerusform>Obre per %n bloc més</numerusform><numerusform>Obre per %n blocs més</numerusform></translation>
    </message>
    <message>
        <source>unknown</source>
        <translation>desconegut</translation>
    </message>
</context>
<context>
    <name>TransactionDescDialog</name>
    <message>
        <source>Transaction details</source>
        <translation>Detall de la transacció</translation>
    </message>
    <message>
        <source>This pane shows a detailed description of the transaction</source>
        <translation>Aquest panell mostra una descripció detallada de la transacció</translation>
    </message>
</context>
<context>
    <name>TransactionTableModel</name>
    <message>
        <source>Date</source>
        <translation>Data</translation>
    </message>
    <message>
        <source>Type</source>
        <translation>Tipus</translation>
    </message>
    <message>
        <source>Address</source>
        <translation>Adreça</translation>
    </message>
    <message>
        <source>Amount</source>
        <translation>Import</translation>
    </message>
    <message>
        <source>Immature (%1 confirmations, will be available after %2)</source>
        <translation>Immadur (%1 confirmacions, serà disponible després de %2)</translation>
    </message>
    <message numerus="yes">
        <source>Open for %n more block(s)</source>
        <translation><numerusform>Obre per %n bloc més</numerusform><numerusform>Obre per %n blocs més</numerusform></translation>
    </message>
    <message>
        <source>Open until %1</source>
        <translation>Obert fins %1</translation>
    </message>
    <message>
        <source>Confirmed (%1 confirmations)</source>
        <translation>Confirmat (%1 confirmacions)</translation>
    </message>
    <message>
        <source>This block was not received by any other nodes and will probably not be accepted!</source>
        <translation>Aquest bloc no ha estat rebut per cap altre node i probablement no serà acceptat!</translation>
    </message>
    <message>
        <source>Generated but not accepted</source>
        <translation>Generat però no acceptat</translation>
    </message>
    <message>
        <source>Offline</source>
        <translation>Fora de línia</translation>
    </message>
    <message>
        <source>Unconfirmed</source>
        <translation>Sense confirmar</translation>
    </message>
    <message>
        <source>Confirming (%1 of %2 recommended confirmations)</source>
        <translation>Confirmant (%1 de %2 confirmacions recomanades)</translation>
    </message>
    <message>
        <source>Conflicted</source>
        <translation>En conflicte</translation>
    </message>
    <message>
        <source>Received with</source>
        <translation>Rebut amb</translation>
    </message>
    <message>
        <source>Received from</source>
        <translation>Rebut de</translation>
    </message>
    <message>
        <source>Sent to</source>
        <translation>Enviat a</translation>
    </message>
    <message>
        <source>Payment to yourself</source>
        <translation>Pagament a un mateix</translation>
    </message>
    <message>
        <source>Mined</source>
        <translation>Minat</translation>
    </message>
    <message>
        <source>(n/a)</source>
        <translation>(n/a)</translation>
    </message>
    <message>
        <source>Transaction status. Hover over this field to show number of confirmations.</source>
        <translation>Estat de la transacció. Desplaceu-vos sobre aquest camp per mostrar el nombre de confirmacions.</translation>
    </message>
    <message>
        <source>Date and time that the transaction was received.</source>
        <translation>Data i hora en que la transacció va ser rebuda.</translation>
    </message>
    <message>
        <source>Type of transaction.</source>
        <translation>Tipus de transacció.</translation>
    </message>
    <message>
        <source>Destination address of transaction.</source>
        <translation>Adreça del destinatari de la transacció.</translation>
    </message>
    <message>
        <source>Amount removed from or added to balance.</source>
        <translation>Import extret o afegit del balanç.</translation>
    </message>
</context>
<context>
    <name>TransactionView</name>
    <message>
        <source>All</source>
        <translation>Tot</translation>
    </message>
    <message>
        <source>Today</source>
        <translation>Avui</translation>
    </message>
    <message>
        <source>This week</source>
        <translation>Aquesta setmana</translation>
    </message>
    <message>
        <source>This month</source>
        <translation>Aquest mes</translation>
    </message>
    <message>
        <source>Last month</source>
        <translation>El mes passat</translation>
    </message>
    <message>
        <source>This year</source>
        <translation>Enguany</translation>
    </message>
    <message>
        <source>Range...</source>
        <translation>Rang...</translation>
    </message>
    <message>
        <source>Received with</source>
        <translation>Rebut amb</translation>
    </message>
    <message>
        <source>Sent to</source>
        <translation>Enviat a</translation>
    </message>
    <message>
        <source>To yourself</source>
        <translation>A un mateix</translation>
    </message>
    <message>
        <source>Mined</source>
        <translation>Minat</translation>
    </message>
    <message>
        <source>Other</source>
        <translation>Altres</translation>
    </message>
    <message>
        <source>Enter address or label to search</source>
        <translation>Introduïu una adreça o una etiqueta per cercar</translation>
    </message>
    <message>
        <source>Min amount</source>
        <translation>Import mínim</translation>
    </message>
    <message>
        <source>Copy address</source>
        <translation>Copia l'adreça</translation>
    </message>
    <message>
        <source>Copy label</source>
        <translation>Copiar etiqueta</translation>
    </message>
    <message>
        <source>Copy amount</source>
        <translation>Copia l'import</translation>
    </message>
    <message>
        <source>Copy transaction ID</source>
        <translation>Copiar ID de transacció</translation>
    </message>
    <message>
        <source>Edit label</source>
        <translation>Editar etiqueta</translation>
    </message>
    <message>
        <source>Show transaction details</source>
        <translation>Mostra detalls de la transacció</translation>
    </message>
    <message>
        <source>Export Transaction History</source>
        <translation>Exporta l'historial de transacció</translation>
    </message>
    <message>
        <source>Exporting Failed</source>
        <translation>L'exportació ha fallat</translation>
    </message>
    <message>
        <source>There was an error trying to save the transaction history to %1.</source>
        <translation>S'ha produït un error en provar de desar l'historial de transacció a %1.</translation>
    </message>
    <message>
        <source>Exporting Successful</source>
        <translation>Exportació amb èxit</translation>
    </message>
    <message>
        <source>The transaction history was successfully saved to %1.</source>
        <translation>L'historial de transaccions s'ha desat correctament a %1.</translation>
    </message>
    <message>
        <source>Comma separated file (*.csv)</source>
        <translation>Fitxer separat per comes (*.csv)</translation>
    </message>
    <message>
        <source>Confirmed</source>
        <translation>Confirmat</translation>
    </message>
    <message>
        <source>Date</source>
        <translation>Data</translation>
    </message>
    <message>
        <source>Type</source>
        <translation>Tipus</translation>
    </message>
    <message>
        <source>Label</source>
        <translation>Etiqueta</translation>
    </message>
    <message>
        <source>Address</source>
        <translation>Adreça</translation>
    </message>
    <message>
        <source>Amount</source>
        <translation>Import</translation>
    </message>
    <message>
        <source>ID</source>
        <translation>ID</translation>
    </message>
    <message>
        <source>Range:</source>
        <translation>Rang:</translation>
    </message>
    <message>
        <source>to</source>
        <translation>a</translation>
    </message>
</context>
<context>
    <name>WalletFrame</name>
    <message>
        <source>No wallet has been loaded.</source>
        <translation>No s'ha carregat cap moneder.</translation>
    </message>
</context>
<context>
    <name>WalletModel</name>
    <message>
        <source>Send Coins</source>
        <translation>Envia monedes</translation>
    </message>
</context>
<context>
    <name>WalletView</name>
    <message>
        <source>&amp;Export</source>
        <translation>&amp;Exporta</translation>
    </message>
    <message>
        <source>Export the data in the current tab to a file</source>
        <translation>Exporta les dades de la pestanya actual a un fitxer</translation>
    </message>
    <message>
        <source>Backup Wallet</source>
        <translation>Còpia de seguretat del moneder</translation>
    </message>
    <message>
        <source>Wallet Data (*.dat)</source>
        <translation>Dades del moneder (*.dat)</translation>
    </message>
    <message>
        <source>Backup Failed</source>
        <translation>Ha fallat la còpia de seguretat</translation>
    </message>
    <message>
        <source>There was an error trying to save the wallet data to %1.</source>
        <translation>S'ha produït un error en provar de desar les dades del moneder a %1.</translation>
    </message>
    <message>
        <source>The wallet data was successfully saved to %1.</source>
        <translation>S'han desat les dades del moneder correctament a %1.</translation>
    </message>
    <message>
        <source>Backup Successful</source>
        <translation>La còpia de seguretat s'ha realitzat correctament</translation>
    </message>
</context>
<context>
    <name>bitcoin-core</name>
    <message>
        <source>Usage:</source>
        <translation>Ús:</translation>
    </message>
    <message>
        <source>List commands</source>
        <translation>Llista d'ordres</translation>
    </message>
    <message>
        <source>Get help for a command</source>
        <translation>Obté ajuda d'una ordre.</translation>
    </message>
    <message>
        <source>Options:</source>
        <translation>Opcions:</translation>
    </message>
    <message>
<<<<<<< HEAD
        <source>Specify configuration file (default: darkcoin.conf)</source>
        <translation>Especificat arxiu de configuració (per defecte: darkcoin.conf)</translation>
=======
        <source>Specify configuration file (default: bitcoin.conf)</source>
        <translation>Especifica un fitxer de configuració (per defecte: bitcoin.conf)</translation>
>>>>>>> 04e2c6cd
    </message>
    <message>
        <source>Specify pid file (default: bitcoind.pid)</source>
        <translation>Especifica un fitxer pid (per defecte: bitcoind.pid)</translation>
    </message>
    <message>
        <source>Specify data directory</source>
        <translation>Especifica el directori de dades</translation>
    </message>
    <message>
<<<<<<< HEAD
        <source>Listen for connections on &lt;port&gt; (default: 9999 or testnet: 19999)</source>
        <translation>Escoltar connexions a &lt;port&gt; (per defecte: 9999 o testnet: 19999)</translation>
=======
        <source>Listen for connections on &lt;port&gt; (default: 8333 or testnet: 18333)</source>
        <translation>Escolta connexions a &lt;port&gt; (per defecte: 8333 o testnet: 18333)</translation>
>>>>>>> 04e2c6cd
    </message>
    <message>
        <source>Maintain at most &lt;n&gt; connections to peers (default: 125)</source>
        <translation>Manté com a molt &lt;n&gt; connexions a iguals (per defecte: 125)</translation>
    </message>
    <message>
        <source>Connect to a node to retrieve peer addresses, and disconnect</source>
        <translation>Connecta al node per obtenir les adreces de les connexions, i desconnecta</translation>
    </message>
    <message>
        <source>Specify your own public address</source>
        <translation>Especifiqueu la vostra adreça pública</translation>
    </message>
    <message>
        <source>Threshold for disconnecting misbehaving peers (default: 100)</source>
        <translation>Límit per a desconectar connexions errònies (per defecte: 100)</translation>
    </message>
    <message>
        <source>Number of seconds to keep misbehaving peers from reconnecting (default: 86400)</source>
        <translation>Nombre de segons abans de reconectar amb connexions errònies (per defecte: 86400)</translation>
    </message>
    <message>
        <source>An error occurred while setting up the RPC port %u for listening on IPv4: %s</source>
        <translation>S'ha produït un error al configurar el port RPC %u escoltant a IPv4: %s</translation>
    </message>
    <message>
<<<<<<< HEAD
        <source>Listen for JSON-RPC connections on &lt;port&gt; (default: 9998 or testnet: 19998)</source>
        <translation>Escoltar connexions JSON-RPC al port &lt;port&gt; (per defecte: 9998 o testnet:19998)</translation>
=======
        <source>Listen for JSON-RPC connections on &lt;port&gt; (default: 8332 or testnet: 18332)</source>
        <translation>Escolta connexions JSON-RPC al port &lt;port&gt; (per defecte: 8332 o testnet:18332)</translation>
>>>>>>> 04e2c6cd
    </message>
    <message>
        <source>Accept command line and JSON-RPC commands</source>
        <translation>Accepta la línia d'ordres i ordres JSON-RPC </translation>
    </message>
    <message>
        <source>Bitcoin Core RPC client version</source>
        <translation>Versió del client RPC del Bitcoin Core</translation>
    </message>
    <message>
        <source>Run in the background as a daemon and accept commands</source>
        <translation>Executa en segon pla com a programa dimoni i accepta ordres</translation>
    </message>
    <message>
        <source>Use the test network</source>
        <translation>Utilitza la xarxa de prova</translation>
    </message>
    <message>
        <source>Accept connections from outside (default: 1 if no -proxy or -connect)</source>
        <translation>Accepta connexions de fora (per defecte: 1 si no -proxy o -connect)</translation>
    </message>
    <message>
        <source>%s, you must set a rpcpassword in the configuration file:
%s
It is recommended you use the following random password:
rpcuser=bitcoinrpc
rpcpassword=%s
(you do not need to remember this password)
The username and password MUST NOT be the same.
If the file does not exist, create it with owner-readable-only file permissions.
It is also recommended to set alertnotify so you are notified of problems;
for example: alertnotify=echo %%s | mail -s "Bitcoin Alert" admin@foo.com
</source>
        <translation>%s, heu de establir una contrasenya RPC al fitxer de configuració: %s

Es recomana que useu la següent contrasenya aleatòria:
rpcuser=bitcoinrpc
rpcpassword=%s
(no necesiteu recordar aquesta contrasenya)
El nom d'usuari i la contrasenya NO HAN de ser els mateixos.
Si el fitxer no existeix, crea'l amb els permisos de fitxer de només lectura per al propietari.
També es recomana establir la notificació d'alertes i així sereu notificat de les incidències;
per exemple: alertnotify=echo %%s | mail -s "Bitcoin Alert" admin@foo.com
</translation>
    </message>
    <message>
        <source>Acceptable ciphers (default: TLSv1.2+HIGH:TLSv1+HIGH:!SSLv2:!aNULL:!eNULL:!3DES:@STRENGTH)</source>
        <translation>Xifrats acceptables (per defecte: TLSv1.2+HIGH:TLSv1+HIGH:!SSLv2:!aNULL:!eNULL:!3DES:@STRENGTH)</translation>
    </message>
    <message>
        <source>An error occurred while setting up the RPC port %u for listening on IPv6, falling back to IPv4: %s</source>
        <translation>S'ha produït un error en configurar el port RPC %u escoltant a IPv6, retrocedint a IPv4: %s</translation>
    </message>
    <message>
        <source>Bind to given address and always listen on it. Use [host]:port notation for IPv6</source>
        <translation>Vincula a una adreça específica i sempre escolta-hi. Utilitza la notació [host]:port per IPv6</translation>
    </message>
    <message>
        <source>Continuously rate-limit free transactions to &lt;n&gt;*1000 bytes per minute (default:15)</source>
        <translation>Limita contínuament les transaccions gratuïtes a &lt;n&gt;*1000 bytes per minut (per defecte: 15)</translation>
    </message>
    <message>
        <source>Enter regression test mode, which uses a special chain in which blocks can be solved instantly. This is intended for regression testing tools and app development.</source>
        <translation>Entra en el mode de prova de regressió, que utilitza una cadena especial en què els blocs es poden resoldre al moment. Això està pensat per a les eines de proves de regressió i per al desenvolupament d'aplicacions.</translation>
    </message>
    <message>
        <source>Enter regression test mode, which uses a special chain in which blocks can be solved instantly.</source>
        <translation>Entra en el mode de proves de regressió, que utilitza una cadena especial en què els blocs poden resoldre's al moment.</translation>
    </message>
    <message>
        <source>Error: Listening for incoming connections failed (listen returned error %d)</source>
        <translation>Error: no s'han pogut escoltar les connexions entrants (l'escoltament a retornat l'error %d) </translation>
    </message>
    <message>
        <source>Error: The transaction was rejected! This might happen if some of the coins in your wallet were already spent, such as if you used a copy of wallet.dat and coins were spent in the copy but not marked as spent here.</source>
        <translation>Error: La transacció ha estat rebutjada. Això pot passar si alguna de les monedes del teu moneder ja s'han gastat, com si haguesis usat una copia de l'arxiu wallet.dat i s'haguessin gastat monedes de la copia però sense marcar com gastades en aquest.</translation>
    </message>
    <message>
        <source>Error: This transaction requires a transaction fee of at least %s because of its amount, complexity, or use of recently received funds!</source>
        <translation>Error: Aquesta transacció requereix una comissió d'almenys %s degut al seu import, complexitat o per l'ús de fons recentment rebuts!</translation>
    </message>
    <message>
        <source>Execute command when a wallet transaction changes (%s in cmd is replaced by TxID)</source>
        <translation>Executa una ordre quan una transacció del moneder canviï (%s en cmd es canvia per TxID)</translation>
    </message>
    <message>
        <source>Fees smaller than this are considered zero fee (for transaction creation) (default:</source>
        <translation>Les comissions inferiors que aquesta es consideren comissió zero (per a la creació de la transacció) (per defecte:</translation>
    </message>
    <message>
        <source>Flush database activity from memory pool to disk log every &lt;n&gt; megabytes (default: 100)</source>
        <translation>Buida l'activitat de la base de dades de la memòria disponible al registre del disc cada &lt;n&gt; megabytes (per defecte: 100)</translation>
    </message>
    <message>
        <source>How thorough the block verification of -checkblocks is (0-4, default: 3)</source>
        <translation>Com d'exhaustiva és la verificació de blocs de -checkblocks is (0-4, per defecte: 3)</translation>
    </message>
    <message>
        <source>In this mode -genproclimit controls how many blocks are generated immediately.</source>
        <translation>En aquest mode -genproclimit controla quants blocs es generen immediatament.</translation>
    </message>
    <message>
        <source>Set the number of script verification threads (%u to %d, 0 = auto, &lt;0 = leave that many cores free, default: %d)</source>
        <translation>Defineix el nombre de fils de verificació d'scripts (%u a %d, 0 = auto, &lt;0 = deixa tants nuclis lliures, per defecte: %d)</translation>
    </message>
    <message>
        <source>Set the processor limit for when generation is on (-1 = unlimited, default: -1)</source>
        <translation>Defineix el límit de processadors quan està activada la generació (-1 = sense límit, per defecte: -1)</translation>
    </message>
    <message>
        <source>This is a pre-release test build - use at your own risk - do not use for mining or merchant applications</source>
        <translation>Aquesta és una versió de pre-llançament - utilitza-la sota la teva responsabilitat - No usar per a minería o aplicacions de compra-venda</translation>
    </message>
    <message>
        <source>Unable to bind to %s on this computer. Bitcoin Core is probably already running.</source>
        <translation>No es pot enllaçar %s a aquest ordinador. El Bitcoin Core probablement ja estigui executant-s'hi.</translation>
    </message>
    <message>
        <source>Use separate SOCKS5 proxy to reach peers via Tor hidden services (default: -proxy)</source>
        <translation>Utilitza un proxy SOCKS5 apart per arribar a iguals a través de serveis de Tor ocults (per defecte: -proxy)</translation>
    </message>
    <message>
        <source>Warning: -paytxfee is set very high! This is the transaction fee you will pay if you send a transaction.</source>
        <translation>Avís: el -paytxfee és molt elevat! Aquesta és la comissió de transacció que pagareu si envieu una transacció.</translation>
    </message>
    <message>
        <source>Warning: Please check that your computer's date and time are correct! If your clock is wrong Bitcoin will not work properly.</source>
        <translation>Avís: comproveu que la data i l'hora del vostre ordinador siguin correctes! Si el rellotge està mal configurat, Bitcoin no funcionarà de manera apropiada.</translation>
    </message>
    <message>
        <source>Warning: The network does not appear to fully agree! Some miners appear to be experiencing issues.</source>
        <translation>Avís: la xarxa no sembla que hi estigui plenament d'acord. Alguns miners sembla que estan experimentant problemes.</translation>
    </message>
    <message>
        <source>Warning: We do not appear to fully agree with our peers! You may need to upgrade, or other nodes may need to upgrade.</source>
        <translation>Avís: sembla que no estem plenament d'acord amb els nostres iguals! Podria caler que actualitzar l'aplicació, o potser que ho facin altres nodes.</translation>
    </message>
    <message>
        <source>Warning: error reading wallet.dat! All keys read correctly, but transaction data or address book entries might be missing or incorrect.</source>
        <translation>Avís: error en llegir el fitxer wallet.dat! Totes les claus es llegeixen correctament, però hi ha dades de transaccions o entrades de la llibreta d'adreces absents o bé son incorrectes.</translation>
    </message>
    <message>
        <source>Warning: wallet.dat corrupt, data salvaged! Original wallet.dat saved as wallet.{timestamp}.bak in %s; if your balance or transactions are incorrect you should restore from a backup.</source>
        <translation>Avís: el fitxer wallet.dat és corrupte, dades rescatades! L'arxiu wallet.dat original ha estat desat com wallet.{estampa_temporal}.bak al directori %s; si el teu balanç o transaccions son incorrectes hauries de restaurar-lo de un backup.</translation>
    </message>
    <message>
        <source>(default: 1)</source>
        <translation>(per defecte: 1)</translation>
    </message>
    <message>
        <source>(default: wallet.dat)</source>
        <translation>(per defecte: wallet.dat)</translation>
    </message>
    <message>
        <source>&lt;category&gt; can be:</source>
        <translation>&lt;category&gt; pot ser:</translation>
    </message>
    <message>
        <source>Attempt to recover private keys from a corrupt wallet.dat</source>
        <translation>Intenta recuperar les claus privades d'un fitxer wallet.dat corrupte</translation>
    </message>
    <message>
        <source>Bitcoin Core Daemon</source>
        <translation>Dimoni del Bitcoin Core</translation>
    </message>
    <message>
        <source>Block creation options:</source>
        <translation>Opcions de la creació de blocs:</translation>
    </message>
    <message>
        <source>Clear list of wallet transactions (diagnostic tool; implies -rescan)</source>
        <translation>Neteja la llista de transaccions del moneder (eina de diagnòstic; implica -rescan)</translation>
    </message>
    <message>
        <source>Connect only to the specified node(s)</source>
        <translation>Connecta només al(s) node(s) especificats</translation>
    </message>
    <message>
        <source>Connect through SOCKS proxy</source>
        <translation>Connecta a través d'un proxy SOCKS</translation>
    </message>
    <message>
        <source>Connect to JSON-RPC on &lt;port&gt; (default: 8332 or testnet: 18332)</source>
        <translation>Connecta a JSON-RPC des de &lt;port&gt; (per defecte: 8332 o testnet: 18332)</translation>
    </message>
    <message>
        <source>Connection options:</source>
        <translation>Opcions de connexió:</translation>
    </message>
    <message>
        <source>Corrupted block database detected</source>
        <translation>S'ha detectat una base de dades de blocs corrupta</translation>
    </message>
    <message>
        <source>Debugging/Testing options:</source>
        <translation>Opcions de depuració/proves:</translation>
    </message>
    <message>
        <source>Disable safemode, override a real safe mode event (default: 0)</source>
        <translation>Inhabilia el mode segur (safemode), invalida un esdeveniment de mode segur real (per defecte: 0)</translation>
    </message>
    <message>
        <source>Discover own IP address (default: 1 when listening and no -externalip)</source>
        <translation>Descobreix la pròpia adreça IP (per defecte: 1 quan escoltant i no -externalip)</translation>
    </message>
    <message>
        <source>Do not load the wallet and disable wallet RPC calls</source>
        <translation>No carreguis el moneder i inhabilita les crides RPC del moneder</translation>
    </message>
    <message>
        <source>Do you want to rebuild the block database now?</source>
        <translation>Voleu reconstruir la base de dades de blocs ara?</translation>
    </message>
    <message>
        <source>Error initializing block database</source>
        <translation>Error carregant la base de dades de blocs</translation>
    </message>
    <message>
        <source>Error initializing wallet database environment %s!</source>
        <translation>Error inicialitzant l'entorn de la base de dades del moneder %s!</translation>
    </message>
    <message>
        <source>Error loading block database</source>
        <translation>Error carregant la base de dades del bloc</translation>
    </message>
    <message>
        <source>Error opening block database</source>
        <translation>Error en obrir la base de dades de blocs</translation>
    </message>
    <message>
        <source>Error: Disk space is low!</source>
        <translation>Error: Espai al disc baix!</translation>
    </message>
    <message>
        <source>Error: Wallet locked, unable to create transaction!</source>
        <translation>Error: El moneder està bloquejat, no és possible crear la transacció!</translation>
    </message>
    <message>
        <source>Error: system error: </source>
        <translation>Error: error de sistema: </translation>
    </message>
    <message>
        <source>Failed to listen on any port. Use -listen=0 if you want this.</source>
        <translation>Ha fallat escoltar a qualsevol port. Feu servir -listen=0 si voleu fer això.</translation>
    </message>
    <message>
        <source>Failed to read block info</source>
        <translation>Ha fallat la lectura de la informació del bloc</translation>
    </message>
    <message>
        <source>Failed to read block</source>
        <translation>Ha fallat la lectura del bloc</translation>
    </message>
    <message>
        <source>Failed to sync block index</source>
        <translation>Ha fallat la sincronització de l'índex de blocs</translation>
    </message>
    <message>
        <source>Failed to write block index</source>
        <translation>Ha fallat la escriptura de l'índex de blocs</translation>
    </message>
    <message>
        <source>Failed to write block info</source>
        <translation>Ha fallat la escriptura de la informació de bloc</translation>
    </message>
    <message>
        <source>Failed to write block</source>
        <translation>Ha fallat l'escriptura del bloc</translation>
    </message>
    <message>
        <source>Failed to write file info</source>
        <translation>Ha fallat l'escriptura de la informació de fitxer</translation>
    </message>
    <message>
        <source>Failed to write to coin database</source>
        <translation>Ha fallat l'escriptura de la basse de dades de monedes</translation>
    </message>
    <message>
        <source>Failed to write transaction index</source>
        <translation>Ha fallat l'escriptura de l'índex de transaccions</translation>
    </message>
    <message>
        <source>Failed to write undo data</source>
        <translation>Ha fallat el desfer de dades</translation>
    </message>
    <message>
        <source>Fee per kB to add to transactions you send</source>
        <translation>Comissió per kB per afegir a les transaccions que envieu</translation>
    </message>
    <message>
        <source>Fees smaller than this are considered zero fee (for relaying) (default:</source>
        <translation>Les comissions inferiors que aquesta es consideren comissions zero (a efectes de transmissió) (per defecte:</translation>
    </message>
    <message>
        <source>Find peers using DNS lookup (default: 1 unless -connect)</source>
        <translation>Cerca punts de connexió usant rastreig de DNS (per defecte: 1 tret d'usar -connect)</translation>
    </message>
    <message>
        <source>Force safe mode (default: 0)</source>
        <translation>Força el mode segur (per defecte: 0)</translation>
    </message>
    <message>
        <source>Generate coins (default: 0)</source>
        <translation>Genera monedes (per defecte: 0)</translation>
    </message>
    <message>
        <source>How many blocks to check at startup (default: 288, 0 = all)</source>
        <translation>Quants blocs s'han de confirmar a l'inici (per defecte: 288, 0 = tots)</translation>
    </message>
    <message>
        <source>If &lt;category&gt; is not supplied, output all debugging information.</source>
        <translation>Si no se subministra &lt;category&gt;, mostra tota la informació de depuració.</translation>
    </message>
    <message>
        <source>Importing...</source>
        <translation>S'està important...</translation>
    </message>
    <message>
        <source>Incorrect or no genesis block found. Wrong datadir for network?</source>
        <translation>No s'ha trobat el bloc de gènesi o és incorrecte. El directori de dades de la xarxa és incorrecte?</translation>
    </message>
    <message>
        <source>Invalid -onion address: '%s'</source>
        <translation>Adreça -onion no vàlida: '%s'</translation>
    </message>
    <message>
        <source>Not enough file descriptors available.</source>
        <translation>No hi ha suficient descriptors de fitxers disponibles.</translation>
    </message>
    <message>
        <source>Prepend debug output with timestamp (default: 1)</source>
        <translation>Posa davant de la sortida de depuració una marca horària (per defecte: 1)</translation>
    </message>
    <message>
        <source>RPC client options:</source>
        <translation>Opcions del client RPC:</translation>
    </message>
    <message>
        <source>Rebuild block chain index from current blk000??.dat files</source>
        <translation>Reconstrueix l'índex de la cadena de blocs dels fitxers actuals blk000??.dat</translation>
    </message>
    <message>
        <source>Select SOCKS version for -proxy (4 or 5, default: 5)</source>
        <translation>Selecciona la versió de SOCKS del -proxy (4 o 5, per defecte: 5)</translation>
    </message>
    <message>
        <source>Set database cache size in megabytes (%d to %d, default: %d)</source>
        <translation>Defineix la mida de la memòria cau de la base de dades en megabytes (%d a %d, per defecte: %d)</translation>
    </message>
    <message>
        <source>Set maximum block size in bytes (default: %d)</source>
        <translation>Defineix la mida màxim del bloc en bytes (per defecte: %d)</translation>
    </message>
    <message>
        <source>Set the number of threads to service RPC calls (default: 4)</source>
        <translation>Estableix el nombre de fils per atendre trucades RPC (per defecte: 4)</translation>
    </message>
    <message>
        <source>Specify wallet file (within data directory)</source>
        <translation>Especifica un fitxer de moneder (dins del directori de dades)</translation>
    </message>
    <message>
        <source>Spend unconfirmed change when sending transactions (default: 1)</source>
        <translation>Gasta el canvi sense confirmar en enviar transaccions (per defecte: 1)</translation>
    </message>
    <message>
        <source>This is intended for regression testing tools and app development.</source>
        <translation>Això es així per a eines de proves de regressió per al desenvolupament d'aplicacions.</translation>
    </message>
    <message>
        <source>Usage (deprecated, use bitcoin-cli):</source>
        <translation>Ús (obsolet, feu servir bitcoin-cli):</translation>
    </message>
    <message>
        <source>Verifying blocks...</source>
        <translation>S'estan verificant els blocs...</translation>
    </message>
    <message>
        <source>Verifying wallet...</source>
        <translation>S'està verificant el moneder...</translation>
    </message>
    <message>
        <source>Wait for RPC server to start</source>
        <translation>Espereu el servidor RPC per començar</translation>
    </message>
    <message>
        <source>Wallet %s resides outside data directory %s</source>
        <translation>El moneder %s resideix fora del directori de dades %s</translation>
    </message>
    <message>
        <source>Wallet options:</source>
        <translation>Opcions de moneder:</translation>
    </message>
    <message>
        <source>Warning: Deprecated argument -debugnet ignored, use -debug=net</source>
        <translation>Avís: argument obsolet -debugnet ignorat, feu servir -debug=net</translation>
    </message>
    <message>
        <source>You need to rebuild the database using -reindex to change -txindex</source>
        <translation>Cal que reconstruïu la base de dades fent servir -reindex per canviar -txindex</translation>
    </message>
    <message>
        <source>Imports blocks from external blk000??.dat file</source>
        <translation>Importa blocs de un fitxer blk000??.dat extern</translation>
    </message>
    <message>
        <source>Cannot obtain a lock on data directory %s. Bitcoin Core is probably already running.</source>
        <translation>No es pot obtenir un bloqueig del directori de dades %s. El Bitcoin Core probablement ja s'estigui executant.</translation>
    </message>
    <message>
        <source>Execute command when a relevant alert is received or we see a really long fork (%s in cmd is replaced by message)</source>
        <translation>Executa l'ordre quan es rebi un avís rellevant o veiem una forquilla molt llarga (%s en cmd és reemplaçat per un missatge)</translation>
    </message>
    <message>
        <source>Output debugging information (default: 0, supplying &lt;category&gt; is optional)</source>
        <translation>Informació de la depuració de sortida (per defecte: 0, proporcionar &lt;category&gt; és opcional)</translation>
    </message>
    <message>
        <source>Set maximum size of high-priority/low-fee transactions in bytes (default: %d)</source>
        <translation>Defineix la mida màxima de transaccions d'alta prioritat / baixa comissió en bytes (per defecte: %d)</translation>
    </message>
    <message>
        <source>Information</source>
        <translation>Informació</translation>
    </message>
    <message>
        <source>Invalid amount for -minrelaytxfee=&lt;amount&gt;: '%s'</source>
        <translation>Import no vàlid per a -minrelaytxfee=&lt;amount&gt;: «%s»</translation>
    </message>
    <message>
        <source>Invalid amount for -mintxfee=&lt;amount&gt;: '%s'</source>
        <translation>Import no vàlid per a -mintxfee=&lt;amount&gt;: «%s»</translation>
    </message>
    <message>
        <source>Limit size of signature cache to &lt;n&gt; entries (default: 50000)</source>
        <translation>Mida límit de la memòria cau de signatura per a &lt;n&gt; entrades (per defecte: 50000)</translation>
    </message>
    <message>
        <source>Log transaction priority and fee per kB when mining blocks (default: 0)</source>
        <translation>Registra la prioritat de transacció i comissió per kB en minar blocs (per defecte: 0)</translation>
    </message>
    <message>
        <source>Maintain a full transaction index (default: 0)</source>
        <translation>Manté l'índex sencer de transaccions (per defecte: 0)</translation>
    </message>
    <message>
        <source>Maximum per-connection receive buffer, &lt;n&gt;*1000 bytes (default: 5000)</source>
        <translation>Mida màxima del buffer de recepció per a cada connexió, &lt;n&gt;*1000 bytes (default: 5000)</translation>
    </message>
    <message>
        <source>Maximum per-connection send buffer, &lt;n&gt;*1000 bytes (default: 1000)</source>
        <translation>Mida màxima del buffer d'enviament per a cada connexió, &lt;n&gt;*1000 bytes (default: 5000)</translation>
    </message>
    <message>
        <source>Only accept block chain matching built-in checkpoints (default: 1)</source>
        <translation>Només accepta cadenes de blocs que coincideixin amb els punts de prova (per defecte: 1)</translation>
    </message>
    <message>
        <source>Only connect to nodes in network &lt;net&gt; (IPv4, IPv6 or Tor)</source>
        <translation>Només connecta als nodes de la xarxa &lt;net&gt; (IPv4, IPv6 o Tor)</translation>
    </message>
    <message>
        <source>Print block on startup, if found in block index</source>
        <translation>Imprimeix el block a l'inici, si es troba l'índex de blocs</translation>
    </message>
    <message>
        <source>Print block tree on startup (default: 0)</source>
        <translation>Imprimeix l'arbre de blocs a l'inici (per defecte: 0)</translation>
    </message>
    <message>
        <source>RPC SSL options: (see the Bitcoin Wiki for SSL setup instructions)</source>
        <translation>Opcions RPC SSL: (veieu el wiki del Bitcoin per a instruccions de configuració de l'SSL)</translation>
    </message>
    <message>
        <source>RPC server options:</source>
        <translation>Opcions del servidor RPC:</translation>
    </message>
    <message>
        <source>Randomly drop 1 of every &lt;n&gt; network messages</source>
        <translation>Descarta a l'atzar 1 de cada &lt;n&gt; missatges de la xarxa</translation>
    </message>
    <message>
        <source>Randomly fuzz 1 of every &lt;n&gt; network messages</source>
        <translation>Introdueix incertesa en 1 de cada &lt;n&gt; missatges de la xarxa</translation>
    </message>
    <message>
        <source>Run a thread to flush wallet periodically (default: 1)</source>
        <translation>Executa un fil per buidar el moneder periòdicament (per defecte: 1)</translation>
    </message>
    <message>
        <source>SSL options: (see the Bitcoin Wiki for SSL setup instructions)</source>
        <translation>Opcions SSL: (veure la Wiki de Bitcoin per a instruccions de configuració SSL)</translation>
    </message>
    <message>
        <source>Send command to Bitcoin Core</source>
        <translation>Envia una ordre al Bitcoin Core</translation>
    </message>
    <message>
        <source>Send trace/debug info to console instead of debug.log file</source>
        <translation>Envia informació de traça/depuració a la consola en comptes del fitxer debug.log</translation>
    </message>
    <message>
        <source>Set minimum block size in bytes (default: 0)</source>
        <translation>Defineix una mida mínima de bloc en bytes (per defecte: 0)</translation>
    </message>
    <message>
        <source>Sets the DB_PRIVATE flag in the wallet db environment (default: 1)</source>
        <translation>Defineix el senyal DB_PRIVATE en l'entorn db del moneder (per defecte: 1)</translation>
    </message>
    <message>
        <source>Show all debugging options (usage: --help -help-debug)</source>
        <translation>Mostra totes les opcions de depuració (ús: --help  --help-debug)</translation>
    </message>
    <message>
        <source>Show benchmark information (default: 0)</source>
        <translation>Mostra la informació del test de referència (per defecte: 0)</translation>
    </message>
    <message>
        <source>Shrink debug.log file on client startup (default: 1 when no -debug)</source>
        <translation>Redueix el fitxer debug.log durant l'inici del client (per defecte: 1 quan no -debug)</translation>
    </message>
    <message>
        <source>Signing transaction failed</source>
        <translation>Ha fallat la signatura de la transacció</translation>
    </message>
    <message>
        <source>Specify connection timeout in milliseconds (default: 5000)</source>
        <translation>Especifica el temps limit per a un intent de connexió en mil·lisegons (per defecte: 5000)</translation>
    </message>
    <message>
        <source>Start Bitcoin Core Daemon</source>
        <translation>Inicia el dimoni del Bitcoin Core</translation>
    </message>
    <message>
        <source>System error: </source>
        <translation>Error de sistema: </translation>
    </message>
    <message>
        <source>Transaction amount too small</source>
        <translation>Import de la transacció massa petit</translation>
    </message>
    <message>
        <source>Transaction amounts must be positive</source>
        <translation>Els imports de les transaccions han de ser positius</translation>
    </message>
    <message>
        <source>Transaction too large</source>
        <translation>La transacció és massa gran</translation>
    </message>
    <message>
        <source>Use UPnP to map the listening port (default: 0)</source>
        <translation>Utilitza UPnP per a mapejar els ports d'escolta (per defecte: 0)</translation>
    </message>
    <message>
        <source>Use UPnP to map the listening port (default: 1 when listening)</source>
        <translation>Utilitza UPnP per a mapejar els ports d'escolta (per defecte: 1 quan s'escolta)</translation>
    </message>
    <message>
        <source>Username for JSON-RPC connections</source>
        <translation>Nom d'usuari per a connexions JSON-RPC</translation>
    </message>
    <message>
        <source>Warning</source>
        <translation>Avís</translation>
    </message>
    <message>
        <source>Warning: This version is obsolete, upgrade required!</source>
        <translation>Avís: aquesta versió està obsoleta. És necessari actualitzar-la!</translation>
    </message>
    <message>
        <source>Zapping all transactions from wallet...</source>
        <translation>Se suprimeixen totes les transaccions del moneder...</translation>
    </message>
    <message>
        <source>on startup</source>
        <translation>a l'inici de l'aplicació</translation>
    </message>
    <message>
        <source>version</source>
        <translation>versió</translation>
    </message>
    <message>
        <source>wallet.dat corrupt, salvage failed</source>
        <translation>El fitxer wallet.data és corrupte. El rescat de les dades ha fallat</translation>
    </message>
    <message>
        <source>Password for JSON-RPC connections</source>
        <translation>Contrasenya per a connexions JSON-RPC</translation>
    </message>
    <message>
        <source>Allow JSON-RPC connections from specified IP address</source>
        <translation>Permetre connexions JSON-RPC d'adreces IP específiques</translation>
    </message>
    <message>
        <source>Send commands to node running on &lt;ip&gt; (default: 127.0.0.1)</source>
        <translation>Envia ordres al node en execució a &lt;ip&gt; (per defecte: 127.0.0.1)</translation>
    </message>
    <message>
        <source>Execute command when the best block changes (%s in cmd is replaced by block hash)</source>
        <translation>Executa l'ordre quan el millor bloc canviï (%s en cmd es reemplaça per un resum de bloc)</translation>
    </message>
    <message>
        <source>Upgrade wallet to latest format</source>
        <translation>Actualitza el moneder a l'últim format</translation>
    </message>
    <message>
        <source>Set key pool size to &lt;n&gt; (default: 100)</source>
        <translation>Defineix el límit de nombre de claus a &lt;n&gt; (per defecte: 100)</translation>
    </message>
    <message>
        <source>Rescan the block chain for missing wallet transactions</source>
        <translation>Reescaneja la cadena de blocs en les transaccions de moneder perdudes</translation>
    </message>
    <message>
        <source>Use OpenSSL (https) for JSON-RPC connections</source>
        <translation>Utilitza OpenSSL (https) per a connexions JSON-RPC</translation>
    </message>
    <message>
        <source>Server certificate file (default: server.cert)</source>
        <translation>Fitxer del certificat de servidor (per defecte: server.cert)</translation>
    </message>
    <message>
        <source>Server private key (default: server.pem)</source>
        <translation>Clau privada del servidor (per defecte: server.pem)</translation>
    </message>
    <message>
        <source>This help message</source>
        <translation>Aquest misatge d'ajuda</translation>
    </message>
    <message>
        <source>Unable to bind to %s on this computer (bind returned error %d, %s)</source>
        <translation>No es pot vincular %s amb aquest ordinador (s'ha retornat l'error %d, %s)</translation>
    </message>
    <message>
        <source>Allow DNS lookups for -addnode, -seednode and -connect</source>
        <translation>Permet consultes DNS per a -addnode, -seednode i -connect</translation>
    </message>
    <message>
        <source>Loading addresses...</source>
        <translation>S'estan carregant les adreces...</translation>
    </message>
    <message>
        <source>Error loading wallet.dat: Wallet corrupted</source>
        <translation>Error en carregar wallet.dat: Moneder corrupte</translation>
    </message>
    <message>
        <source>Error loading wallet.dat: Wallet requires newer version of Bitcoin</source>
        <translation>Error en carregar wallet.dat: El moneder requereix una versió del Bitcoin més moderna</translation>
    </message>
    <message>
        <source>Wallet needed to be rewritten: restart Bitcoin to complete</source>
        <translation>Cal reescriure el moneder: reinicieu el Bitcoin per a completar la tasca</translation>
    </message>
    <message>
        <source>Error loading wallet.dat</source>
        <translation>Error en carregar wallet.dat</translation>
    </message>
    <message>
        <source>Invalid -proxy address: '%s'</source>
        <translation>Adreça -proxy invalida: '%s'</translation>
    </message>
    <message>
        <source>Unknown network specified in -onlynet: '%s'</source>
        <translation>Xarxa desconeguda especificada a -onlynet: '%s'</translation>
    </message>
    <message>
        <source>Unknown -socks proxy version requested: %i</source>
        <translation>S'ha demanat una versió desconeguda de -socks proxy: %i</translation>
    </message>
    <message>
        <source>Cannot resolve -bind address: '%s'</source>
        <translation>No es pot resoldre l'adreça -bind: '%s'</translation>
    </message>
    <message>
        <source>Cannot resolve -externalip address: '%s'</source>
        <translation>No es pot resoldre l'adreça -externalip: '%s'</translation>
    </message>
    <message>
        <source>Invalid amount for -paytxfee=&lt;amount&gt;: '%s'</source>
        <translation>Import no vàlid per a -paytxfee=&lt;amount&gt;: «%s»</translation>
    </message>
    <message>
        <source>Invalid amount</source>
        <translation>Import no vàlid</translation>
    </message>
    <message>
        <source>Insufficient funds</source>
        <translation>Balanç insuficient</translation>
    </message>
    <message>
        <source>Loading block index...</source>
        <translation>S'està carregant l'índex de blocs...</translation>
    </message>
    <message>
        <source>Add a node to connect to and attempt to keep the connection open</source>
        <translation>Afegeix un node per a connectar-s'hi i intenta mantenir-hi la connexió oberta</translation>
    </message>
    <message>
        <source>Loading wallet...</source>
        <translation>S'està carregant el moneder...</translation>
    </message>
    <message>
        <source>Cannot downgrade wallet</source>
        <translation>No es pot reduir la versió del moneder</translation>
    </message>
    <message>
        <source>Cannot write default address</source>
        <translation>No es pot escriure l'adreça per defecte</translation>
    </message>
    <message>
        <source>Rescanning...</source>
        <translation>S'està reescanejant...</translation>
    </message>
    <message>
        <source>Done loading</source>
        <translation>Ha acabat la càrrega</translation>
    </message>
    <message>
        <source>To use the %s option</source>
        <translation>Utilitza l'opció %s</translation>
    </message>
    <message>
        <source>Error</source>
        <translation>Error</translation>
    </message>
    <message>
        <source>You must set rpcpassword=&lt;password&gt; in the configuration file:
%s
If the file does not exist, create it with owner-readable-only file permissions.</source>
        <translation>Heu de configurar el rpcpassword=&lt;password&gt; al fitxer de configuració:
%s
Si el fitxer no existeix, creeu-lo amb els permís owner-readable-only.</translation>
    </message>
</context>
</TS><|MERGE_RESOLUTION|>--- conflicted
+++ resolved
@@ -2606,13 +2606,8 @@
         <translation>Opcions:</translation>
     </message>
     <message>
-<<<<<<< HEAD
-        <source>Specify configuration file (default: darkcoin.conf)</source>
-        <translation>Especificat arxiu de configuració (per defecte: darkcoin.conf)</translation>
-=======
         <source>Specify configuration file (default: bitcoin.conf)</source>
         <translation>Especifica un fitxer de configuració (per defecte: bitcoin.conf)</translation>
->>>>>>> 04e2c6cd
     </message>
     <message>
         <source>Specify pid file (default: bitcoind.pid)</source>
@@ -2623,13 +2618,8 @@
         <translation>Especifica el directori de dades</translation>
     </message>
     <message>
-<<<<<<< HEAD
-        <source>Listen for connections on &lt;port&gt; (default: 9999 or testnet: 19999)</source>
-        <translation>Escoltar connexions a &lt;port&gt; (per defecte: 9999 o testnet: 19999)</translation>
-=======
         <source>Listen for connections on &lt;port&gt; (default: 8333 or testnet: 18333)</source>
         <translation>Escolta connexions a &lt;port&gt; (per defecte: 8333 o testnet: 18333)</translation>
->>>>>>> 04e2c6cd
     </message>
     <message>
         <source>Maintain at most &lt;n&gt; connections to peers (default: 125)</source>
@@ -2656,13 +2646,8 @@
         <translation>S'ha produït un error al configurar el port RPC %u escoltant a IPv4: %s</translation>
     </message>
     <message>
-<<<<<<< HEAD
-        <source>Listen for JSON-RPC connections on &lt;port&gt; (default: 9998 or testnet: 19998)</source>
-        <translation>Escoltar connexions JSON-RPC al port &lt;port&gt; (per defecte: 9998 o testnet:19998)</translation>
-=======
         <source>Listen for JSON-RPC connections on &lt;port&gt; (default: 8332 or testnet: 18332)</source>
         <translation>Escolta connexions JSON-RPC al port &lt;port&gt; (per defecte: 8332 o testnet:18332)</translation>
->>>>>>> 04e2c6cd
     </message>
     <message>
         <source>Accept command line and JSON-RPC commands</source>
