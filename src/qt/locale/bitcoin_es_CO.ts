--- conflicted
+++ resolved
@@ -76,12 +76,6 @@
 Firmar solo es posible con direcciones del tipo 'Legacy'.</translation>
     </message>
     <message>
-        <source>These are your Bitcoin addresses for receiving payments. Use the 'Create new receiving address' button in the receive tab to create new addresses.
-Signing is only possible with addresses of the type 'legacy'.</source>
-        <translation>Estas son tus direcciones Bitcoin para recibir pagos. Usa el botón 'Crear una nueva dirección para recibir' en la pestaña 'Recibir' para crear nuevas direcciones.
-Firmar solo es posible con direcciones del tipo 'Legacy'.</translation>
-    </message>
-    <message>
         <source>&amp;Copy Address</source>
         <translation type="unfinished">&amp;Copiar dirección</translation>
     </message>
@@ -150,10 +144,6 @@
         <translation type="unfinished">Mostrar la frase de contraseña</translation>
     </message>
     <message>
-        <source>Show passphrase</source>
-        <translation>Mostrar la frase de contraseña</translation>
-    </message>
-    <message>
         <source>Encrypt wallet</source>
         <translation type="unfinished">Codificar billetera</translation>
     </message>
@@ -208,30 +198,6 @@
     <message>
         <source>Your wallet is now encrypted. </source>
         <translation type="unfinished">Tu billetera ha sido cifrada.</translation>
-    </message>
-    <message>
-        <source>Enter the new passphrase for the wallet.&lt;br/&gt;Please use a passphrase of &lt;b&gt;ten or more random characters&lt;/b&gt;, or &lt;b&gt;eight or more words&lt;/b&gt;.</source>
-        <translation>Introduce la contraseña nueva para la billetera. &lt;br/&gt;Por favor utiliza una contraseña de &lt;b&gt;diez o más caracteres aleatorios&lt;/b&gt;, u &lt;b&gt;ocho o más palabras&lt;/b&gt;.</translation>
-    </message>
-    <message>
-        <source>Enter the old passphrase and new passphrase for the wallet.</source>
-        <translation>Ingresa la antigua frase de contraseña y la nueva frase de contraseña para la billetera.</translation>
-    </message>
-    <message>
-        <source>Remember that encrypting your wallet cannot fully protect your bitcoins from being stolen by malware infecting your computer.</source>
-        <translation>Recuerda que cifrar tu billetera no garantiza total protección de robo de tus bitcoins si tu ordenador es infectado con malware.</translation>
-    </message>
-    <message>
-        <source>Wallet to be encrypted</source>
-        <translation>Billetera a cifrar</translation>
-    </message>
-    <message>
-        <source>Your wallet is about to be encrypted. </source>
-        <translation>Tu billetera esta a punto de ser encriptada.</translation>
-    </message>
-    <message>
-        <source>Your wallet is now encrypted. </source>
-        <translation>Tu billetera ha sido cifrada.</translation>
     </message>
     <message>
         <source>IMPORTANT: Any previous backups you have made of your wallet file should be replaced with the newly generated, encrypted wallet file. For security reasons, previous backups of the unencrypted wallet file will become useless as soon as you start using the new, encrypted wallet.</source>
@@ -402,21 +368,8 @@
         <translation type="unfinished">-maxmempool debe ser por lo menos de %d MB</translation>
     </message>
     <message>
-<<<<<<< HEAD
-        <source>Create Wallet...</source>
-        <translation>Crear billetera...</translation>
-    </message>
-    <message>
-        <source>Create a new wallet</source>
-        <translation>Crear una nueva billetera</translation>
-    </message>
-    <message>
-        <source>Wallet:</source>
-        <translation>Billetera:</translation>
-=======
         <source>Cannot resolve -%s address: '%s'</source>
         <translation type="unfinished">No se puede resolver -%s direccion: '%s'</translation>
->>>>>>> f6a356d2
     </message>
     <message>
         <source>Config setting for %s only applied on %s network when in [%s] section.</source>
@@ -818,90 +771,21 @@
         <translation type="unfinished">Cerrar todas las billeteras</translation>
     </message>
     <message>
-        <source>Load Partially Signed Bitcoin Transaction from clipboard</source>
-        <translation>Cargar una transacción de Bitcoin parcialmente firmada desde el Portapapeles</translation>
-    </message>
-    <message>
-        <source>Node window</source>
-        <translation>Ventana del nodo</translation>
-    </message>
-    <message>
-        <source>Open node debugging and diagnostic console</source>
-        <translation>Abrir la consola de depuración y diagnóstico del nodo</translation>
-    </message>
-    <message>
-        <source>&amp;Sending addresses</source>
-        <translation>&amp;Direcciones de envío</translation>
-    </message>
-    <message>
-        <source>&amp;Receiving addresses</source>
-        <translation>&amp;Direcciones de entrega</translation>
-    </message>
-    <message>
-        <source>Open a bitcoin: URI</source>
-        <translation>Abrir un bitcoin: URI</translation>
-    </message>
-    <message>
-        <source>Open Wallet</source>
-        <translation>Abrir billetera</translation>
-    </message>
-    <message>
-        <source>Open a wallet</source>
-        <translation>Abrir una billetera</translation>
-    </message>
-    <message>
-        <source>Close Wallet...</source>
-        <translation>Cerrar billetera...</translation>
-    </message>
-    <message>
-        <source>Close wallet</source>
-        <translation>Cerrar billetera</translation>
-    </message>
-    <message>
-        <source>Close All Wallets...</source>
-        <translation>Cerrar todas las billeteras...</translation>
-    </message>
-    <message>
-        <source>Close all wallets</source>
-        <translation>Cerrar todas las billeteras</translation>
-    </message>
-    <message>
         <source>Show the %1 help message to get a list with possible Bitcoin command-line options</source>
         <translation type="unfinished">Mostrar el mensaje de ayuda %1 para obtener una lista de los posibles comandos de Bitcoin</translation>
     </message>
     <message>
         <source>default wallet</source>
-<<<<<<< HEAD
-        <translation>billetera predeterminada</translation>
-    </message>
-    <message>
-        <source>No wallets available</source>
-        <translation>No hay billeteras disponibles</translation>
-    </message>
-    <message>
-        <source>&amp;Window</source>
-        <translation>Ventana</translation>
-=======
         <translation type="unfinished">billetera predeterminada</translation>
->>>>>>> f6a356d2
     </message>
     <message>
         <source>No wallets available</source>
         <translation type="unfinished">No hay billeteras disponibles</translation>
     </message>
     <message>
-<<<<<<< HEAD
-        <source>Zoom</source>
-        <translation>Acercar</translation>
-    </message>
-    <message>
-        <source>Main Window</source>
-        <translation>Ventana principal</translation>
-=======
         <source>&amp;Window</source>
         <translation type="unfinished">y windows
 </translation>
->>>>>>> f6a356d2
     </message>
     <message>
         <source>Zoom</source>
@@ -928,10 +812,6 @@
         <translation type="unfinished">Advertencia: %1</translation>
     </message>
     <message>
-        <source>Warning: %1</source>
-        <translation>Advertencia: %1</translation>
-    </message>
-    <message>
         <source>Date: %1
 </source>
         <translation type="unfinished">Fecha: %1
@@ -997,11 +877,6 @@
     </message>
     <message>
         <source>Original message:</source>
-<<<<<<< HEAD
-        <translation>Mensaje original:</translation>
-    </message>
-    </context>
-=======
         <translation type="unfinished">Mensaje original:</translation>
     </message>
 </context>
@@ -1012,7 +887,6 @@
         <translation type="unfinished">Unidad en la que se muestran las cantidades. Haga clic para seleccionar otra unidad.</translation>
     </message>
 </context>
->>>>>>> f6a356d2
 <context>
     <name>CoinControlDialog</name>
     <message>
@@ -1140,20 +1014,6 @@
 <context>
     <name>CreateWalletActivity</name>
     <message>
-<<<<<<< HEAD
-        <source>Creating Wallet &lt;b&gt;%1&lt;/b&gt;...</source>
-        <translation>Creando billetera &lt;b&gt;%1&lt;/b&gt;...</translation>
-    </message>
-    <message>
-        <source>Create wallet failed</source>
-        <translation>Fallo al crear la billetera</translation>
-    </message>
-    <message>
-        <source>Create wallet warning</source>
-        <translation>Advertencia al crear la billetera</translation>
-    </message>
-</context>
-=======
         <source>Create Wallet</source>
         <extracomment>Title of window indicating the progress of creation of a new wallet.</extracomment>
         <translation type="unfinished">Crear Billetera</translation>
@@ -1179,7 +1039,6 @@
         <translation type="unfinished">Abrir billetera</translation>
     </message>
     </context>
->>>>>>> f6a356d2
 <context>
     <name>WalletController</name>
     <message>
@@ -1199,37 +1058,6 @@
     <name>CreateWalletDialog</name>
     <message>
         <source>Create Wallet</source>
-<<<<<<< HEAD
-        <translation>Crear Billetera</translation>
-    </message>
-    <message>
-        <source>Wallet</source>
-        <translation>Cartera</translation>
-    </message>
-    <message>
-        <source>Wallet Name</source>
-        <translation>Nombre de la billetera </translation>
-    </message>
-    <message>
-        <source>Encrypt the wallet. The wallet will be encrypted with a passphrase of your choice.</source>
-        <translation>Encriptar la billetera. La billetera será encriptada con una contraseña de tu elección.</translation>
-    </message>
-    <message>
-        <source>Encrypt Wallet</source>
-        <translation>Encriptar la billetera</translation>
-    </message>
-    <message>
-        <source>Advanced Options</source>
-        <translation>Opciones avanzadas</translation>
-    </message>
-    <message>
-        <source>Disable private keys for this wallet. Wallets with private keys disabled will have no private keys and cannot have an HD seed or imported private keys. This is ideal for watch-only wallets.</source>
-        <translation>Desactivar las claves privadas para esta billetera. Las billeteras con claves privadas desactivadas no tendrán claves privadas y no podrán tener ninguna semilla HD o claves privadas importadas. Esto es ideal para billeteras de solo lectura.</translation>
-    </message>
-    <message>
-        <source>Disable Private Keys</source>
-        <translation>Desactivar las claves privadas</translation>
-=======
         <translation type="unfinished">Crear Billetera</translation>
     </message>
     <message>
@@ -1259,7 +1087,6 @@
     <message>
         <source>Disable Private Keys</source>
         <translation type="unfinished">Desactivar las claves privadas</translation>
->>>>>>> f6a356d2
     </message>
     <message>
         <source>Make a blank wallet. Blank wallets do not initially have private keys or scripts. Private keys and addresses can be imported, or an HD seed can be set, at a later time.</source>
@@ -1276,18 +1103,6 @@
     <message>
         <source>Create</source>
         <translation type="unfinished">Crear</translation>
-    </message>
-    <message>
-        <source>Make Blank Wallet</source>
-        <translation>Crear billetera vacía</translation>
-    </message>
-    <message>
-        <source>Descriptor Wallet</source>
-        <translation>Descriptor de la billetera</translation>
-    </message>
-    <message>
-        <source>Create</source>
-        <translation>Crear</translation>
     </message>
     </context>
 <context>
@@ -1485,19 +1300,7 @@
     </message>
     <message>
         <source>Hide</source>
-<<<<<<< HEAD
-        <translation>Ocultar</translation>
-    </message>
-    <message>
-        <source>Esc</source>
-        <translation>Esc</translation>
-    </message>
-    <message>
-        <source>Unknown. Syncing Headers (%1, %2%)...</source>
-        <translation>Desconocido. Sincronizando cabeceras (%1, %2%)...</translation>
-=======
         <translation type="unfinished">Ocultar</translation>
->>>>>>> f6a356d2
     </message>
     </context>
 <context>
@@ -1509,16 +1312,6 @@
     </message>
 </context>
 <context>
-<<<<<<< HEAD
-    <name>OpenWalletActivity</name>
-    <message>
-        <source>default wallet</source>
-        <translation>billetera predeterminada</translation>
-    </message>
-    </context>
-<context>
-=======
->>>>>>> f6a356d2
     <name>OptionsDialog</name>
     <message>
         <source>Options</source>
@@ -1803,42 +1596,7 @@
     <name>PSBTOperationsDialog</name>
     <message>
         <source>Dialog</source>
-<<<<<<< HEAD
-        <translation>Dialogo</translation>
-    </message>
-    <message>
-        <source>Save...</source>
-        <translation>Guardar...</translation>
-    </message>
-    <message>
-        <source>Close</source>
-        <translation>Cerrar</translation>
-    </message>
-    <message>
-        <source>Save Transaction Data</source>
-        <translation>Guardar datos de la transacción</translation>
-    </message>
-    <message>
-        <source>Total Amount</source>
-        <translation>Monto total</translation>
-    </message>
-    <message>
-        <source>or</source>
-        <translation>o</translation>
-    </message>
-    <message>
-        <source>Transaction status is unknown.</source>
-        <translation>El estado de la transacción es desconocido.</translation>
-    </message>
-</context>
-<context>
-    <name>PaymentServer</name>
-    <message>
-        <source>Payment request error</source>
-        <translation>Error en la solicitud de pago</translation>
-=======
         <translation type="unfinished">Dialogo</translation>
->>>>>>> f6a356d2
     </message>
     <message>
         <source>Close</source>
@@ -1993,14 +1751,6 @@
         <translation type="unfinished">(ninguno)</translation>
     </message>
     <message>
-        <source>Wallet: </source>
-        <translation>Billetera:</translation>
-    </message>
-    <message>
-        <source>(none)</source>
-        <translation>(ninguno)</translation>
-    </message>
-    <message>
         <source>&amp;Reset</source>
         <translation type="unfinished">&amp;Reestablecer</translation>
     </message>
@@ -2046,14 +1796,6 @@
         <translation type="unfinished">Altura del bloque actual</translation>
     </message>
     <message>
-        <source>Node window</source>
-        <translation>Ventana del nodo</translation>
-    </message>
-    <message>
-        <source>Current block height</source>
-        <translation>Altura del bloque actual</translation>
-    </message>
-    <message>
         <source>Decrease font size</source>
         <translation type="unfinished">Disminuir tamaño de fuente</translation>
     </message>
@@ -2066,10 +1808,6 @@
         <translation type="unfinished">Permisos</translation>
     </message>
     <message>
-        <source>Permissions</source>
-        <translation>Permisos</translation>
-    </message>
-    <message>
         <source>Services</source>
         <translation type="unfinished">Servicios</translation>
     </message>
@@ -2261,11 +1999,7 @@
     <name>ReceiveRequestDialog</name>
     <message>
         <source>Address:</source>
-<<<<<<< HEAD
-        <translation>Dirección:</translation>
-=======
         <translation type="unfinished">Dirección:</translation>
->>>>>>> f6a356d2
     </message>
     <message>
         <source>Amount:</source>
@@ -2274,10 +2008,6 @@
     <message>
         <source>Label:</source>
         <translation type="unfinished">Etiqueta:</translation>
-    </message>
-    <message>
-        <source>Label:</source>
-        <translation>Etiqueta:</translation>
     </message>
     <message>
         <source>Message:</source>
@@ -2420,15 +2150,7 @@
     </message>
     <message>
         <source>Hide transaction fee settings</source>
-<<<<<<< HEAD
-        <translation>Esconder ajustes de la tarifa de transacción</translation>
-    </message>
-    <message>
-        <source>Confirmation time target:</source>
-        <translation>Objetivo de tiempo de confirmación</translation>
-=======
         <translation type="unfinished">Esconder ajustes de la tarifa de transacción</translation>
->>>>>>> f6a356d2
     </message>
     <message>
         <source>Confirmation time target:</source>
@@ -2483,20 +2205,12 @@
         <translation type="unfinished">desde la billetera '%1'</translation>
     </message>
     <message>
-        <source> from wallet '%1'</source>
-        <translation>desde la billetera '%1'</translation>
-    </message>
-    <message>
         <source>%1 to %2</source>
         <translation type="unfinished">%1 a %2</translation>
     </message>
     <message>
         <source>Save Transaction Data</source>
         <translation type="unfinished">Guardar datos de la transacción</translation>
-    </message>
-    <message>
-        <source>Save Transaction Data</source>
-        <translation>Guardar datos de la transacción</translation>
     </message>
     <message>
         <source>or</source>
@@ -2508,10 +2222,6 @@
         <translation type="unfinished">Por favor, revise su transacción.</translation>
     </message>
     <message>
-        <source>Please, review your transaction.</source>
-        <translation>Por favor, revise su transacción.</translation>
-    </message>
-    <message>
         <source>Transaction fee</source>
         <translation type="unfinished">Comisión de transacción</translation>
     </message>
@@ -2520,22 +2230,10 @@
         <translation type="unfinished">Monto total</translation>
     </message>
     <message>
-        <source>Total Amount</source>
-        <translation>Monto total</translation>
-    </message>
-    <message>
         <source>Confirm send coins</source>
         <translation type="unfinished">Confirmar el envió de monedas</translation>
     </message>
     <message>
-        <source>Confirm transaction proposal</source>
-        <translation>Confirmar la propuesta de transacción</translation>
-    </message>
-    <message>
-        <source>Send</source>
-        <translation>Enviar</translation>
-    </message>
-    <message>
         <source>The recipient address is not valid. Please recheck.</source>
         <translation type="unfinished">La dirección de envío no es válida. Por favor revisala.</translation>
     </message>
@@ -2554,10 +2252,6 @@
     <message>
         <source>Duplicate address found: addresses should only be used once each.</source>
         <translation type="unfinished">Dirección duplicada encontrada: las direcciones sólo deben ser utilizadas una vez.</translation>
-    </message>
-    <message>
-        <source>Duplicate address found: addresses should only be used once each.</source>
-        <translation>Dirección duplicada encontrada: las direcciones sólo deben ser utilizadas una vez.</translation>
     </message>
     <message>
         <source>Transaction creation failed!</source>
@@ -2638,10 +2332,6 @@
         <translation type="unfinished">Usar el saldo disponible</translation>
     </message>
     <message>
-        <source>Use available balance</source>
-        <translation>Usar el saldo disponible</translation>
-    </message>
-    <message>
         <source>Message:</source>
         <translation type="unfinished">Mensaje:</translation>
     </message>
@@ -2762,10 +2452,6 @@
     <message>
         <source>No error</source>
         <translation type="unfinished">No hay error</translation>
-    </message>
-    <message>
-        <source>No error</source>
-        <translation>No hay error</translation>
     </message>
     <message>
         <source>Private key for the entered address is not available.</source>
@@ -3166,33 +2852,7 @@
         <source>Load Transaction Data</source>
         <translation type="unfinished">Cargar datos de la transacción</translation>
     </message>
-<<<<<<< HEAD
-</context>
-<context>
-    <name>WalletController</name>
-    <message>
-        <source>Close wallet</source>
-        <translation>Cerrar billetera</translation>
-    </message>
-    <message>
-        <source>Close all wallets</source>
-        <translation>Cerrar todas las billeteras</translation>
-    </message>
-    <message>
-        <source>Are you sure you wish to close all wallets?</source>
-        <translation>¿Está seguro de que desea cerrar todas las billeteras?</translation>
-    </message>
-</context>
-<context>
-    <name>WalletFrame</name>
-    <message>
-        <source>Create a new wallet</source>
-        <translation>Crear una nueva billetera</translation>
-    </message>
-</context>
-=======
     </context>
->>>>>>> f6a356d2
 <context>
     <name>WalletModel</name>
     <message>
@@ -3238,11 +2898,7 @@
     </message>
     <message>
         <source>default wallet</source>
-<<<<<<< HEAD
-        <translation>billetera predeterminada</translation>
-=======
         <translation type="unfinished">billetera predeterminada</translation>
->>>>>>> f6a356d2
     </message>
 </context>
 <context>
@@ -3256,10 +2912,6 @@
         <translation type="unfinished">Exportar los datos de la pestaña actual a un archivo</translation>
     </message>
     <message>
-        <source>Load Transaction Data</source>
-        <translation>Cargar datos de la transacción</translation>
-    </message>
-    <message>
         <source>Backup Wallet</source>
         <translation type="unfinished">Respaldar monedero</translation>
     </message>
@@ -3280,286 +2932,4 @@
         <translation type="unfinished">Los datos del monedero se han guardado con éxito en %1.</translation>
     </message>
     </context>
-<<<<<<< HEAD
-<context>
-    <name>bitcoin-core</name>
-    <message>
-        <source>Distributed under the MIT software license, see the accompanying file %s or %s</source>
-        <translation>Distribuido bajo la licencia de software MIT, vea el archivo adjunto %s o %s</translation>
-    </message>
-    <message>
-        <source>Prune configured below the minimum of %d MiB.  Please use a higher number.</source>
-        <translation>La Poda se ha configurado por debajo del mínimo de %d MiB. Por favor utiliza un valor mas alto.</translation>
-    </message>
-    <message>
-        <source>Pruning blockstore...</source>
-        <translation>Poda blockstore...</translation>
-    </message>
-    <message>
-        <source>Unable to start HTTP server. See debug log for details.</source>
-        <translation>No se ha podido iniciar el servidor HTTP. Ver debug log para detalles.</translation>
-    </message>
-    <message>
-        <source>The %s developers</source>
-        <translation>Los desarrolladores de %s</translation>
-    </message>
-    <message>
-        <source>This is the transaction fee you may discard if change is smaller than dust at this level</source>
-        <translation>Esta es la cuota de transacción que puede descartar si el cambio es más pequeño que el polvo a este nivel.</translation>
-    </message>
-    <message>
-        <source>-maxmempool must be at least %d MB</source>
-        <translation>-maxmempool debe ser por lo menos de %d MB</translation>
-    </message>
-    <message>
-        <source>Cannot resolve -%s address: '%s'</source>
-        <translation>No se puede resolver -%s direccion: '%s'</translation>
-    </message>
-    <message>
-        <source>Change index out of range</source>
-        <translation>Cambio de indice fuera de rango</translation>
-    </message>
-    <message>
-        <source>Copyright (C) %i-%i</source>
-        <translation>Copyright (C) %i-%i</translation>
-    </message>
-    <message>
-        <source>Corrupted block database detected</source>
-        <translation>Corrupción de base de datos de bloques detectada.</translation>
-    </message>
-    <message>
-        <source>Do you want to rebuild the block database now?</source>
-        <translation>¿Quieres reconstruir la base de datos de bloques ahora?</translation>
-    </message>
-    <message>
-        <source>Error initializing block database</source>
-        <translation>Error al inicializar la base de datos de bloques</translation>
-    </message>
-    <message>
-        <source>Error initializing wallet database environment %s!</source>
-        <translation>Error al iniciar el entorno de la base de datos del monedero %s</translation>
-    </message>
-    <message>
-        <source>Error loading %s</source>
-        <translation>Error cargando %s</translation>
-    </message>
-    <message>
-        <source>Error loading %s: Wallet corrupted</source>
-        <translation>Error cargando %s: Monedero corrupto</translation>
-    </message>
-    <message>
-        <source>Error loading %s: Wallet requires newer version of %s</source>
-        <translation>Error cargando %s: Monedero requiere una versión mas reciente de %s</translation>
-    </message>
-    <message>
-        <source>Error loading block database</source>
-        <translation>Error cargando blkindex.dat</translation>
-    </message>
-    <message>
-        <source>Error opening block database</source>
-        <translation>Error cargando base de datos de bloques</translation>
-    </message>
-    <message>
-        <source>Failed to listen on any port. Use -listen=0 if you want this.</source>
-        <translation>Ha fallado la escucha en todos los puertos. Usa -listen=0 si desea esto.</translation>
-    </message>
-    <message>
-        <source>Importing...</source>
-        <translation>Importando...</translation>
-    </message>
-    <message>
-        <source>Incorrect or no genesis block found. Wrong datadir for network?</source>
-        <translation>Incorrecto o bloque de génesis no encontrado. ¿datadir equivocada para la red?</translation>
-    </message>
-    <message>
-        <source>Initialization sanity check failed. %s is shutting down.</source>
-        <translation>La inicialización de la verificación de validez falló. Se está apagando %s.</translation>
-    </message>
-    <message>
-        <source>Invalid amount for -%s=&lt;amount&gt;: '%s'</source>
-        <translation>Monto invalido para -%s=&lt;amount&gt;: '%s'</translation>
-    </message>
-    <message>
-        <source>Invalid amount for -discardfee=&lt;amount&gt;: '%s'</source>
-        <translation>Monto invalido para -discardfee=&lt;amount&gt;: '%s'</translation>
-    </message>
-    <message>
-        <source>Invalid amount for -fallbackfee=&lt;amount&gt;: '%s'</source>
-        <translation>Monto invalido para -fallbackfee=&lt;amount&gt;: '%s'</translation>
-    </message>
-    <message>
-        <source>Loading P2P addresses...</source>
-        <translation>Cargando direcciones P2P...</translation>
-    </message>
-    <message>
-        <source>Loading banlist...</source>
-        <translation>Cargando banlist...</translation>
-    </message>
-    <message>
-        <source>Not enough file descriptors available.</source>
-        <translation>No hay suficientes descriptores de archivo disponibles.</translation>
-    </message>
-    <message>
-        <source>Replaying blocks...</source>
-        <translation>Reproduciendo bloques...</translation>
-    </message>
-    <message>
-        <source>Rewinding blocks...</source>
-        <translation>Rebobinando bloques...</translation>
-    </message>
-    <message>
-        <source>The source code is available from %s.</source>
-        <translation>El código fuente esta disponible desde %s.</translation>
-    </message>
-    <message>
-        <source>Transaction fee and change calculation failed</source>
-        <translation>El cálculo de la comisión de transacción y del cambio han fallado</translation>
-    </message>
-    <message>
-        <source>Upgrading UTXO database</source>
-        <translation>Actualizando la base de datos UTXO</translation>
-    </message>
-    <message>
-        <source>Verifying blocks...</source>
-        <translation>Verificando bloques...</translation>
-    </message>
-    <message>
-        <source>Error reading from database, shutting down.</source>
-        <translation>Error al leer la base de datos, cerrando aplicación.</translation>
-    </message>
-    <message>
-        <source>Error upgrading chainstate database</source>
-        <translation>Error actualizando la base de datos chainstate</translation>
-    </message>
-    <message>
-        <source>Invalid -onion address or hostname: '%s'</source>
-        <translation>Dirección de -onion o dominio '%s' inválido</translation>
-    </message>
-    <message>
-        <source>Invalid -proxy address or hostname: '%s'</source>
-        <translation>Dirección de -proxy o dominio ' %s' inválido</translation>
-    </message>
-    <message>
-        <source>Invalid amount for -paytxfee=&lt;amount&gt;: '%s' (must be at least %s)</source>
-        <translation>Cantidad inválida para -paytxfee=&lt;amount&gt;: '%s' (debe ser por lo menos %s)</translation>
-    </message>
-    <message>
-        <source>Invalid netmask specified in -whitelist: '%s'</source>
-        <translation>Máscara de red inválida especificada en -whitelist: '%s'</translation>
-    </message>
-    <message>
-        <source>Need to specify a port with -whitebind: '%s'</source>
-        <translation>Necesita especificar un puerto con -whitebind: '%s'</translation>
-    </message>
-    <message>
-        <source>Reducing -maxconnections from %d to %d, because of system limitations.</source>
-        <translation>Reduciendo -maxconnections de %d a %d, debido a limitaciones del sistema.</translation>
-    </message>
-    <message>
-        <source>Signing transaction failed</source>
-        <translation>Firma de transacción fallida</translation>
-    </message>
-    <message>
-        <source>The transaction amount is too small to pay the fee</source>
-        <translation>El monto a transferir es muy pequeño para pagar el impuesto</translation>
-    </message>
-    <message>
-        <source>This is experimental software.</source>
-        <translation>Este es un software experimental.</translation>
-    </message>
-    <message>
-        <source>Transaction amount too small</source>
-        <translation>Monto a transferir muy pequeño</translation>
-    </message>
-    <message>
-        <source>Transaction too large</source>
-        <translation>Transacción muy grande</translation>
-    </message>
-    <message>
-        <source>Unable to bind to %s on this computer (bind returned error %s)</source>
-        <translation>No es posible conectar con %s en este sistema (bind ha devuelto el error %s)</translation>
-    </message>
-    <message>
-        <source>Verifying wallet(s)...</source>
-        <translation>Verificando billetera(s)...</translation>
-    </message>
-    <message>
-        <source>Warning: unknown new rules activated (versionbit %i)</source>
-        <translation>Advertencia: nuevas reglas desconocidas activadas (versionbit %i)</translation>
-    </message>
-    <message>
-        <source>-maxtxfee is set very high! Fees this large could be paid on a single transaction.</source>
-        <translation>-maxtxfee tiene un valor muy elevado! Comisiones muy grandes podrían ser pagadas en una única transacción.</translation>
-    </message>
-    <message>
-        <source>This is the transaction fee you may pay when fee estimates are not available.</source>
-        <translation>Impuesto por transacción que pagarás cuando la estimación de impuesto no esté disponible.</translation>
-    </message>
-    <message>
-        <source>Total length of network version string (%i) exceeds maximum length (%i). Reduce the number or size of uacomments.</source>
-        <translation>La longitud total de la cadena de versión de red ( %i ) supera la longitud máxima ( %i ) . Reducir el número o tamaño de uacomments .</translation>
-    </message>
-    <message>
-        <source>%s is set very high!</source>
-        <translation>¡%s esta configurado muy alto!</translation>
-    </message>
-    <message>
-        <source>Starting network threads...</source>
-        <translation>Iniciando procesos de red...</translation>
-    </message>
-    <message>
-        <source>The wallet will avoid paying less than the minimum relay fee.</source>
-        <translation>La billetera no permitirá pagar menos que la fee de transmisión mínima (relay fee).</translation>
-    </message>
-    <message>
-        <source>This is the minimum transaction fee you pay on every transaction.</source>
-        <translation>Mínimo de impuesto que pagarás con cada transacción.</translation>
-    </message>
-    <message>
-        <source>This is the transaction fee you will pay if you send a transaction.</source>
-        <translation>Impuesto por transacción a pagar si envías una transacción.</translation>
-    </message>
-    <message>
-        <source>Transaction amounts must not be negative</source>
-        <translation>El monto de la transacción no puede ser negativo</translation>
-    </message>
-    <message>
-        <source>Transaction has too long of a mempool chain</source>
-        <translation>La transacción tiene demasiado tiempo de una cadena de mempool</translation>
-    </message>
-    <message>
-        <source>Transaction must have at least one recipient</source>
-        <translation>La transacción debe incluir al menos un destinatario.</translation>
-    </message>
-    <message>
-        <source>Unknown network specified in -onlynet: '%s'</source>
-        <translation>La red especificada en -onlynet: '%s' es desconocida</translation>
-    </message>
-    <message>
-        <source>Insufficient funds</source>
-        <translation>Fondos insuficientes</translation>
-    </message>
-    <message>
-        <source>Loading block index...</source>
-        <translation>Cargando el index de bloques...</translation>
-    </message>
-    <message>
-        <source>Loading wallet...</source>
-        <translation>Cargando cartera...</translation>
-    </message>
-    <message>
-        <source>Cannot downgrade wallet</source>
-        <translation>No es posible desactualizar la billetera</translation>
-    </message>
-    <message>
-        <source>Rescanning...</source>
-        <translation>Rescaneando...</translation>
-    </message>
-    <message>
-        <source>Done loading</source>
-        <translation>Carga completa</translation>
-    </message>
-</context>
-=======
->>>>>>> f6a356d2
 </TS>