<TS version="2.1" language="eo">
<context>
    <name>AddressBookPage</name>
    <message>
        <source>Right-click to edit address or label</source>
        <translation type="unfinished">Dekstre-klaku por redakti adreson aŭ etikedon</translation>
    </message>
    <message>
        <source>Create a new address</source>
        <translation type="unfinished">Krei novan adreson</translation>
    </message>
    <message>
        <source>&amp;New</source>
        <translation type="unfinished">&amp;Nova</translation>
    </message>
    <message>
        <source>Copy the currently selected address to the system clipboard</source>
        <translation type="unfinished">Kopii elektitan adreson al la tondejo</translation>
    </message>
    <message>
        <source>&amp;Copy</source>
        <translation type="unfinished">&amp;Kopii</translation>
    </message>
    <message>
        <source>C&amp;lose</source>
        <translation type="unfinished">&amp;Fermi</translation>
    </message>
    <message>
        <source>Delete the currently selected address from the list</source>
        <translation type="unfinished">Forigi la elektitan adreson el la listo</translation>
    </message>
    <message>
        <source>Enter address or label to search</source>
        <translation type="unfinished">Tajpu adreson aŭ etikedon por serĉi</translation>
    </message>
    <message>
        <source>Export the data in the current tab to a file</source>
        <translation type="unfinished">Eksporti la datumojn el la aktuala langeto al dosiero</translation>
    </message>
    <message>
        <source>&amp;Export</source>
        <translation type="unfinished">&amp;Eksporti</translation>
    </message>
    <message>
        <source>&amp;Delete</source>
        <translation type="unfinished">&amp;Forigi</translation>
    </message>
    <message>
        <source>Choose the address to send coins to</source>
        <translation type="unfinished">Elekti la adreson por sendi monerojn</translation>
    </message>
    <message>
        <source>Choose the address to receive coins with</source>
        <translation type="unfinished">Elekti la adreson ricevi monerojn kun</translation>
    </message>
    <message>
        <source>C&amp;hoose</source>
        <translation type="unfinished">&amp;Elekti</translation>
    </message>
    <message>
        <source>Sending addresses</source>
        <translation type="unfinished">Sendaj adresoj</translation>
    </message>
    <message>
        <source>Receiving addresses</source>
        <translation type="unfinished">Ricevaj adresoj</translation>
    </message>
    <message>
        <source>These are your Bitcoin addresses for sending payments. Always check the amount and the receiving address before sending coins.</source>
        <translation type="unfinished">Jen viaj Bitmon-adresoj por sendi pagojn. Zorge kontrolu la sumon kaj la alsendan adreson antaŭ ol sendi.</translation>
    </message>
    <message>
        <source>These are your Bitcoin addresses for receiving payments. Use the 'Create new receiving address' button in the receive tab to create new addresses.
Signing is only possible with addresses of the type 'legacy'.</source>
        <translation type="unfinished">Jen viaj bitmonaj adresoj por ricevi pagojn. Estas konsilinde uzi apartan ricevan adreson por ĉiu transakcio.</translation>
    </message>
    <message>
        <source>These are your Bitcoin addresses for receiving payments. Use the 'Create new receiving address' button in the receive tab to create new addresses.
Signing is only possible with addresses of the type 'legacy'.</source>
        <translation>Jen viaj bitmonaj adresoj por ricevi pagojn. Estas konsilinde uzi apartan ricevan adreson por ĉiu transakcio.</translation>
    </message>
    <message>
        <source>&amp;Copy Address</source>
        <translation type="unfinished">&amp;Kopii Adreson</translation>
    </message>
    <message>
        <source>Copy &amp;Label</source>
        <translation type="unfinished">Kopii &amp;Etikedon</translation>
    </message>
    <message>
        <source>&amp;Edit</source>
        <translation type="unfinished">&amp;Redakti</translation>
    </message>
    <message>
        <source>Export Address List</source>
        <translation type="unfinished">Eksporti Adresliston</translation>
    </message>
    <message>
        <source>Comma separated file</source>
        <extracomment>Expanded name of the CSV file format. See: https://en.wikipedia.org/wiki/Comma-separated_values.</extracomment>
        <translation type="unfinished">Perkome disigita dosiero</translation>
    </message>
    <message>
        <source>There was an error trying to save the address list to %1. Please try again.</source>
        <extracomment>An error message. %1 is a stand-in argument for the name of the file we attempted to save to.</extracomment>
        <translation type="unfinished">Okazis eraron dum konservo de adreslisto al %1. Bonvolu provi denove.</translation>
    </message>
    <message>
        <source>Exporting Failed</source>
        <translation type="unfinished">ekspotado malsukcesinta</translation>
    </message>
</context>
<context>
    <name>AddressTableModel</name>
    <message>
        <source>Label</source>
        <translation type="unfinished">Etikedo</translation>
    </message>
    <message>
        <source>Address</source>
        <translation type="unfinished">Adreso</translation>
    </message>
    <message>
        <source>(no label)</source>
        <translation type="unfinished">(neniu etikedo)</translation>
    </message>
</context>
<context>
    <name>AskPassphraseDialog</name>
    <message>
        <source>Passphrase Dialog</source>
        <translation type="unfinished">Dialogo pri pasfrazo</translation>
    </message>
    <message>
        <source>Enter passphrase</source>
        <translation type="unfinished">Enigu pasfrazon</translation>
    </message>
    <message>
        <source>New passphrase</source>
        <translation type="unfinished">Nova pasfrazo</translation>
    </message>
    <message>
        <source>Repeat new passphrase</source>
        <translation type="unfinished">Ripetu la novan pasfrazon</translation>
    </message>
    <message>
        <source>Show passphrase</source>
        <translation type="unfinished">Montri pasfrazon</translation>
    </message>
    <message>
        <source>Show passphrase</source>
        <translation>Montri pasfrazon</translation>
    </message>
    <message>
        <source>Encrypt wallet</source>
        <translation type="unfinished">Ĉifri la monujon</translation>
    </message>
    <message>
        <source>This operation needs your wallet passphrase to unlock the wallet.</source>
        <translation type="unfinished">Ĉi tiu operacio bezonas vian monujan pasfrazon, por malŝlosi la monujon.</translation>
    </message>
    <message>
        <source>Unlock wallet</source>
        <translation type="unfinished">Malŝlosi la monujon</translation>
    </message>
    <message>
        <source>Change passphrase</source>
        <translation type="unfinished">Ŝanĝi la pasfrazon</translation>
    </message>
    <message>
        <source>Confirm wallet encryption</source>
        <translation type="unfinished">Konfirmo de ĉifrado de la monujo</translation>
    </message>
    <message>
        <source>Warning: If you encrypt your wallet and lose your passphrase, you will &lt;b&gt;LOSE ALL OF YOUR BITCOINS&lt;/b&gt;!</source>
        <translation type="unfinished">Atentu! Se vi ĉifras vian monujon kaj perdas la pasfrazon, vi &lt;b&gt;PERDOS LA TUTON DE VIA BITMONO&lt;b&gt;!</translation>
    </message>
    <message>
        <source>Are you sure you wish to encrypt your wallet?</source>
        <translation type="unfinished">Ĉu vi certas, ke vi volas ĉifri la monujon?</translation>
    </message>
    <message>
        <source>Wallet encrypted</source>
        <translation type="unfinished">La monujo estas ĉifrita</translation>
    </message>
    <message>
        <source>Enter the new passphrase for the wallet.&lt;br/&gt;Please use a passphrase of &lt;b&gt;ten or more random characters&lt;/b&gt;, or &lt;b&gt;eight or more words&lt;/b&gt;.</source>
        <translation type="unfinished">Enigi la novan pasfrazon por la monujo. &lt;br/&gt;Bonvolu uzi pasfrazon de &lt;b&gt;dek aŭ pli hazardaj signoj&lt;/b&gt;, aŭ &lt;b&gt;ok aŭ pli vortoj&lt;/b&gt;.</translation>
    </message>
    <message>
        <source>Enter the old passphrase and new passphrase for the wallet.</source>
        <translation type="unfinished">Enigi la malnovan pasfrazon kaj la novan pasfrazon por la monujo.</translation>
    </message>
    <message>
        <source>Wallet to be encrypted</source>
        <translation type="unfinished">Monujo ĉifriĝota</translation>
    </message>
    <message>
        <source>Your wallet is about to be encrypted. </source>
        <translation type="unfinished">Via monujo estas ĉifriĝota.</translation>
    </message>
    <message>
        <source>Your wallet is now encrypted. </source>
        <translation type="unfinished">Via monujo ĵus estas ĉifrata.</translation>
    </message>
    <message>
        <source>Enter the new passphrase for the wallet.&lt;br/&gt;Please use a passphrase of &lt;b&gt;ten or more random characters&lt;/b&gt;, or &lt;b&gt;eight or more words&lt;/b&gt;.</source>
        <translation>Enigi la novan pasfrazon por la monujo. &lt;br/&gt;Bonvolu uzi pasfrazon de &lt;b&gt;dek aŭ pli hazardaj signoj&lt;/b&gt;, aŭ &lt;b&gt;ok aŭ pli vortoj&lt;/b&gt;.</translation>
    </message>
    <message>
        <source>Enter the old passphrase and new passphrase for the wallet.</source>
        <translation>Enigi la malnovan pasfrazon kaj la novan pasfrazon por la monujo.</translation>
    </message>
    <message>
        <source>Wallet to be encrypted</source>
        <translation>Monujo ĉifriĝota</translation>
    </message>
    <message>
        <source>Your wallet is about to be encrypted. </source>
        <translation>Via monujo estas ĉifriĝota.</translation>
    </message>
    <message>
        <source>Your wallet is now encrypted. </source>
        <translation>Via monujo ĵus estas ĉifrata.</translation>
    </message>
    <message>
        <source>IMPORTANT: Any previous backups you have made of your wallet file should be replaced with the newly generated, encrypted wallet file. For security reasons, previous backups of the unencrypted wallet file will become useless as soon as you start using the new, encrypted wallet.</source>
        <translation type="unfinished">GRAVE: antaŭaj sekur-kopioj de via monujo-dosiero estas forigindaj kiam vi havas nove kreitan ĉifritan monujo-dosieron. Pro sekureco, antaŭaj kopioj de la neĉifrita dosiero ne plu funkcios tuj kiam vi ekuzos la novan ĉifritan dosieron.</translation>
    </message>
    <message>
        <source>Wallet encryption failed</source>
        <translation type="unfinished">Ĉifrado de la monujo fiaskis</translation>
    </message>
    <message>
        <source>Wallet encryption failed due to an internal error. Your wallet was not encrypted.</source>
        <translation type="unfinished">Ĉifrado de monujo fiaskis pro interna eraro. Via monujo ne estas ĉifrita.</translation>
    </message>
    <message>
        <source>The supplied passphrases do not match.</source>
        <translation type="unfinished">La pasfrazoj entajpitaj ne samas.</translation>
    </message>
    <message>
        <source>Wallet unlock failed</source>
        <translation type="unfinished">Malŝloso de la monujo fiaskis</translation>
    </message>
    <message>
        <source>The passphrase entered for the wallet decryption was incorrect.</source>
        <translation type="unfinished">La pasfrazo enigita por ĉifrado de monujo ne ĝustas.</translation>
    </message>
    <message>
        <source>Wallet passphrase was successfully changed.</source>
        <translation type="unfinished">Vi sukcese ŝanĝis la pasfrazon de la monujo.</translation>
    </message>
    <message>
        <source>Warning: The Caps Lock key is on!</source>
        <translation type="unfinished">Atentu: la majuskla baskulo estas ŝaltita!</translation>
    </message>
</context>
<context>
    <name>BanTableModel</name>
    <message>
        <source>Banned Until</source>
<<<<<<< HEAD
        <translation>Ekzilita Ĝis</translation>
    </message>
</context>
=======
        <translation type="unfinished">Ekzilita Ĝis</translation>
    </message>
</context>
<context>
    <name>BitcoinApplication</name>
    <message>
        <source>A fatal error occurred. %1 can no longer continue safely and will quit.</source>
        <translation type="unfinished">Neriparebla eraro okazis. %1 ne plu sekure povas daŭri kaj ĝi ĉesiĝos.</translation>
    </message>
    </context>
>>>>>>> f6a356d2
<context>
    <name>QObject</name>
    <message>
        <source>Error: Specified data directory "%1" does not exist.</source>
        <translation type="unfinished">Eraro: la elektita dosierujo por datumoj "%1" ne ekzistas.</translation>
    </message>
    <message>
        <source>Error: %1</source>
        <translation type="unfinished">Eraro: %1</translation>
    </message>
    <message>
        <source>unknown</source>
        <translation type="unfinished">nekonata</translation>
    </message>
    <message>
        <source>Amount</source>
        <translation type="unfinished">Sumo</translation>
    </message>
    <message>
        <source>None</source>
        <translation type="unfinished">Neniu</translation>
    </message>
    <message>
        <source>N/A</source>
        <translation type="unfinished">neaplikebla</translation>
    </message>
    <message numerus="yes">
        <source>%n second(s)</source>
        <translation type="unfinished">
            <numerusform />
            <numerusform />
        </translation>
    </message>
    <message numerus="yes">
        <source>%n minute(s)</source>
        <translation type="unfinished">
            <numerusform />
            <numerusform />
        </translation>
    </message>
    <message numerus="yes">
        <source>%n hour(s)</source>
        <translation type="unfinished">
            <numerusform />
            <numerusform />
        </translation>
    </message>
    <message numerus="yes">
        <source>%n day(s)</source>
        <translation type="unfinished">
            <numerusform />
            <numerusform />
        </translation>
    </message>
    <message numerus="yes">
        <source>%n week(s)</source>
        <translation type="unfinished">
            <numerusform />
            <numerusform />
        </translation>
    </message>
    <message>
        <source>%1 and %2</source>
        <translation type="unfinished">%1 kaj %2</translation>
    </message>
    <message numerus="yes">
        <source>%n year(s)</source>
        <translation type="unfinished">
            <numerusform />
            <numerusform />
        </translation>
    </message>
    </context>
<context>
    <name>bitcoin-core</name>
    <message>
        <source>This is a pre-release test build - use at your own risk - do not use for mining or merchant applications</source>
        <translation type="unfinished">Tiu ĉi estas antaŭeldona testa versio - uzu laŭ via propra risko - ne uzu por minado aŭ por aplikaĵoj por vendistoj</translation>
    </message>
    <message>
        <source>Warning: We do not appear to fully agree with our peers! You may need to upgrade, or other nodes may need to upgrade.</source>
        <translation type="unfinished">Averto: ŝajne ni ne tute konsentas kun niaj samtavolanoj! Eble vi devas ĝisdatigi vian klienton, aŭ eble aliaj nodoj faru same.</translation>
    </message>
    <message>
        <source>Corrupted block database detected</source>
        <translation type="unfinished">Difektita blokdatumbazo trovita</translation>
    </message>
    <message>
        <source>Do you want to rebuild the block database now?</source>
        <translation type="unfinished">Ĉu vi volas rekonstrui la blokdatumbazon nun?</translation>
    </message>
    <message>
        <source>Done loading</source>
        <translation type="unfinished">Ŝargado finiĝis</translation>
    </message>
    <message>
        <source>Error initializing block database</source>
        <translation type="unfinished">Eraro dum pravalorizado de blokdatumbazo</translation>
    </message>
    <message>
        <source>Error initializing wallet database environment %s!</source>
        <translation type="unfinished">Eraro dum pravalorizado de monuj-datumbaza ĉirkaŭaĵo %s!</translation>
    </message>
    <message>
        <source>Error loading block database</source>
        <translation type="unfinished">Eraro dum ŝargado de blokdatumbazo</translation>
    </message>
    <message>
        <source>Error opening block database</source>
        <translation type="unfinished">Eraro dum malfermado de blokdatumbazo</translation>
    </message>
    <message>
        <source>Failed to listen on any port. Use -listen=0 if you want this.</source>
        <translation type="unfinished">Ne sukcesis aŭskulti ajnan pordon. Uzu -listen=0 se tion vi volas.</translation>
    </message>
    <message>
        <source>Incorrect or no genesis block found. Wrong datadir for network?</source>
        <translation type="unfinished">Geneza bloko aŭ netrovita aŭ neĝusta. Ĉu eble la datadir de la reto malĝustas?</translation>
    </message>
    <message>
        <source>Insufficient funds</source>
        <translation type="unfinished">Nesufiĉa mono</translation>
    </message>
    <message>
        <source>Not enough file descriptors available.</source>
        <translation type="unfinished">Nesufiĉa nombro de dosierpriskribiloj disponeblas.</translation>
    </message>
    <message>
        <source>Signing transaction failed</source>
        <translation type="unfinished">Subskriba transakcio fiaskis</translation>
    </message>
    <message>
        <source>This is experimental software.</source>
        <translation type="unfinished">ĝi estas eksperimenta programo</translation>
    </message>
    <message>
        <source>Transaction amount too small</source>
        <translation type="unfinished">Transakcia sumo tro malgranda</translation>
    </message>
    <message>
        <source>Transaction too large</source>
        <translation type="unfinished">Transakcio estas tro granda</translation>
    </message>
    <message>
        <source>Unknown network specified in -onlynet: '%s'</source>
        <translation type="unfinished">Nekonata reto specifita en -onlynet: '%s'</translation>
    </message>
    </context>
<context>
    <name>BitcoinGUI</name>
    <message>
        <source>&amp;Overview</source>
        <translation type="unfinished">&amp;Superrigardo</translation>
    </message>
    <message>
        <source>Show general overview of wallet</source>
        <translation type="unfinished">Vidigi ĝeneralan superrigardon de la monujo</translation>
    </message>
    <message>
        <source>&amp;Transactions</source>
        <translation type="unfinished">&amp;Transakcioj</translation>
    </message>
    <message>
        <source>Browse transaction history</source>
        <translation type="unfinished">Esplori historion de transakcioj</translation>
    </message>
    <message>
        <source>E&amp;xit</source>
        <translation type="unfinished">&amp;Eliri</translation>
    </message>
    <message>
        <source>Quit application</source>
        <translation type="unfinished">Eliri la aplikaĵon</translation>
    </message>
    <message>
        <source>&amp;About %1</source>
        <translation type="unfinished">&amp;Pri %1</translation>
    </message>
    <message>
        <source>Show information about %1</source>
<<<<<<< HEAD
        <translation>Montri informojn pri %1</translation>
    </message>
    <message>
        <source>About &amp;Qt</source>
        <translation>Pri &amp;Qt</translation>
=======
        <translation type="unfinished">Montri informojn pri %1</translation>
>>>>>>> f6a356d2
    </message>
    <message>
        <source>About &amp;Qt</source>
        <translation type="unfinished">Pri &amp;Qt</translation>
    </message>
    <message>
<<<<<<< HEAD
        <source>Modify configuration options for %1</source>
        <translation>Ŝanĝi agordojn por %1</translation>
    </message>
    <message>
        <source>&amp;Encrypt Wallet...</source>
        <translation>Ĉifri &amp;Monujon...</translation>
=======
        <source>Show information about Qt</source>
        <translation type="unfinished">Vidigi informojn pri Qt</translation>
>>>>>>> f6a356d2
    </message>
    <message>
        <source>Modify configuration options for %1</source>
        <translation type="unfinished">Ŝanĝi agordojn por %1</translation>
    </message>
    <message>
        <source>Create a new wallet</source>
        <translation type="unfinished">Krei novan monujon</translation>
    </message>
    <message>
        <source>Wallet:</source>
        <translation type="unfinished">Monujo:</translation>
    </message>
    <message>
<<<<<<< HEAD
        <source>Create Wallet...</source>
        <translation>Krei Monujon...</translation>
    </message>
    <message>
        <source>Create a new wallet</source>
        <translation>Krei novan monujon</translation>
    </message>
    <message>
        <source>Wallet:</source>
        <translation>Monujo:</translation>
    </message>
    <message>
        <source>Click to disable network activity.</source>
        <translation>Alklaki por malebligi retajn agadojn.</translation>
    </message>
    <message>
        <source>Network activity disabled.</source>
        <translation>Retaj agadoj malebliĝas.</translation>
    </message>
    <message>
        <source>Click to enable network activity again.</source>
        <translation>Alklaki por denove ebligi retajn agadojn.</translation>
    </message>
    <message>
        <source>Reindexing blocks on disk...</source>
        <translation>Reindeksado de blokoj sur disko...</translation>
=======
        <source>Network activity disabled.</source>
        <extracomment>A substring of the tooltip.</extracomment>
        <translation type="unfinished">Retaj agadoj malebliĝas.</translation>
>>>>>>> f6a356d2
    </message>
    <message>
        <source>Send coins to a Bitcoin address</source>
        <translation type="unfinished">Sendi monon al Bitmon-adreso</translation>
    </message>
    <message>
        <source>Backup wallet to another location</source>
        <translation type="unfinished">Krei alilokan sekurkopion de monujo</translation>
    </message>
    <message>
        <source>Change the passphrase used for wallet encryption</source>
        <translation type="unfinished">Ŝanĝi la pasfrazon por ĉifri la monujon</translation>
    </message>
    <message>
        <source>&amp;Send</source>
        <translation type="unfinished">&amp;Sendi</translation>
    </message>
    <message>
        <source>&amp;Receive</source>
        <translation type="unfinished">&amp;Ricevi</translation>
    </message>
    <message>
        <source>Encrypt the private keys that belong to your wallet</source>
        <translation type="unfinished">Ĉifri la privatajn ŝlosilojn de via monujo</translation>
    </message>
    <message>
        <source>Sign messages with your Bitcoin addresses to prove you own them</source>
        <translation type="unfinished">Subskribi mesaĝojn per via Bitmon-adresoj por pravigi, ke vi estas la posedanto</translation>
    </message>
    <message>
        <source>Verify messages to ensure they were signed with specified Bitcoin addresses</source>
        <translation type="unfinished">Kontroli mesaĝojn por kontroli ĉu ili estas subskribitaj per specifaj Bitmon-adresoj</translation>
    </message>
    <message>
        <source>&amp;File</source>
        <translation type="unfinished">&amp;Dosiero</translation>
    </message>
    <message>
        <source>&amp;Settings</source>
        <translation type="unfinished">&amp;Agordoj</translation>
    </message>
    <message>
        <source>&amp;Help</source>
        <translation type="unfinished">&amp;Helpo</translation>
    </message>
    <message>
        <source>Tabs toolbar</source>
        <translation type="unfinished">Langeto-breto</translation>
    </message>
    <message>
        <source>Request payments (generates QR codes and bitcoin: URIs)</source>
        <translation type="unfinished">Peti pagon (kreas QR-kodojn kaj URI-ojn kun prefikso bitcoin:)</translation>
    </message>
    <message>
        <source>Show the list of used sending addresses and labels</source>
        <translation type="unfinished">Vidigi la liston de uzitaj sendaj adresoj kaj etikedoj</translation>
    </message>
    <message>
        <source>Show the list of used receiving addresses and labels</source>
        <translation type="unfinished">Vidigi la liston de uzitaj ricevaj adresoj kaj etikedoj</translation>
    </message>
    <message>
        <source>&amp;Command-line options</source>
        <translation type="unfinished">&amp;Komandliniaj agordaĵoj</translation>
    </message>
    <message numerus="yes">
        <source>Processed %n block(s) of transaction history.</source>
        <translation type="unfinished">
            <numerusform />
            <numerusform />
        </translation>
    </message>
    <message>
        <source>%1 behind</source>
        <translation type="unfinished">mankas %1</translation>
    </message>
    <message>
        <source>Last received block was generated %1 ago.</source>
        <translation type="unfinished">Lasta ricevita bloko kreiĝis antaŭ %1.</translation>
    </message>
    <message>
        <source>Transactions after this will not yet be visible.</source>
        <translation type="unfinished">Transakcioj por tio ankoraŭ ne videblas.</translation>
    </message>
    <message>
        <source>Error</source>
        <translation type="unfinished">Eraro</translation>
    </message>
    <message>
        <source>Warning</source>
        <translation type="unfinished">Averto</translation>
    </message>
    <message>
        <source>Information</source>
        <translation type="unfinished">Informoj</translation>
    </message>
    <message>
        <source>Up to date</source>
        <translation type="unfinished">Ĝisdata</translation>
    </message>
    <message>
        <source>Open Wallet</source>
        <translation type="unfinished">Malfermi la Monujon</translation>
    </message>
    <message>
        <source>Open a wallet</source>
        <translation type="unfinished">Malfermi monujon</translation>
    </message>
    <message>
        <source>Close wallet</source>
        <translation type="unfinished">Fermi monujon</translation>
    </message>
    <message>
        <source>Close all wallets</source>
        <translation type="unfinished">Fermi ĉiujn monujojn</translation>
    </message>
    <message>
        <source>default wallet</source>
        <translation type="unfinished">defaŭlta monujo</translation>
    </message>
    <message>
        <source>Open Wallet</source>
        <translation>Malfermi la Monujon</translation>
    </message>
    <message>
        <source>Open a wallet</source>
        <translation>Malfermi monujon</translation>
    </message>
    <message>
        <source>Close Wallet...</source>
        <translation>Fermi la Monujon...</translation>
    </message>
    <message>
        <source>Close wallet</source>
        <translation>Fermi monujon</translation>
    </message>
    <message>
        <source>Close All Wallets...</source>
        <translation>Fermi Ĉiujn Monujojn...</translation>
    </message>
    <message>
        <source>Close all wallets</source>
        <translation>Fermi ĉiujn monujojn</translation>
    </message>
    <message>
        <source>default wallet</source>
        <translation>defaŭlta monujo</translation>
    </message>
    <message>
        <source>&amp;Window</source>
        <translation type="unfinished">&amp;Fenestro</translation>
    </message>
    <message>
        <source>Zoom</source>
<<<<<<< HEAD
        <translation>Zomi</translation>
    </message>
    <message>
        <source>Main Window</source>
        <translation>Ĉefa Fenestro</translation>
    </message>
    <message>
        <source>Catching up...</source>
        <translation>Ĝisdatigante...</translation>
=======
        <translation type="unfinished">Zomi</translation>
    </message>
    <message>
        <source>Main Window</source>
        <translation type="unfinished">Ĉefa Fenestro</translation>
    </message>
    <message numerus="yes">
        <source>%n active connection(s) to Bitcoin network.</source>
        <extracomment>A substring of the tooltip.</extracomment>
        <translation type="unfinished">
            <numerusform />
            <numerusform />
        </translation>
    </message>
    <message>
        <source>Error: %1</source>
        <translation type="unfinished">Eraro: %1</translation>
    </message>
    <message>
        <source>Warning: %1</source>
        <translation type="unfinished">Averto: %1</translation>
>>>>>>> f6a356d2
    </message>
    <message>
        <source>Error: %1</source>
        <translation>Eraro: %1</translation>
    </message>
    <message>
        <source>Warning: %1</source>
        <translation>Averto: %1</translation>
    </message>
    <message>
        <source>Date: %1
</source>
        <translation type="unfinished">Dato: %1
</translation>
    </message>
    <message>
        <source>Amount: %1
</source>
        <translation type="unfinished">Sumo: %1
</translation>
    </message>
    <message>
        <source>Wallet: %1
</source>
        <translation type="unfinished">Monujo: %1
</translation>
    </message>
    <message>
        <source>Wallet: %1
</source>
        <translation>Monujo: %1
</translation>
    </message>
    <message>
        <source>Type: %1
</source>
        <translation type="unfinished">Tipo: %1
</translation>
    </message>
    <message>
        <source>Label: %1
</source>
        <translation type="unfinished">Etikedo: %1
</translation>
    </message>
    <message>
        <source>Address: %1
</source>
        <translation type="unfinished">Adreso: %1
</translation>
    </message>
    <message>
        <source>Sent transaction</source>
        <translation type="unfinished">Sendita transakcio</translation>
    </message>
    <message>
        <source>Incoming transaction</source>
        <translation type="unfinished">Envenanta transakcio</translation>
    </message>
    <message>
        <source>Wallet is &lt;b&gt;encrypted&lt;/b&gt; and currently &lt;b&gt;unlocked&lt;/b&gt;</source>
        <translation type="unfinished">Monujo estas &lt;b&gt;ĉifrita&lt;/b&gt; kaj aktuale &lt;b&gt;malŝlosita&lt;/b&gt;</translation>
    </message>
    <message>
        <source>Wallet is &lt;b&gt;encrypted&lt;/b&gt; and currently &lt;b&gt;locked&lt;/b&gt;</source>
        <translation type="unfinished">Monujo estas &lt;b&gt;ĉifrita&lt;/b&gt; kaj aktuale &lt;b&gt;ŝlosita&lt;/b&gt;</translation>
    </message>
    <message>
        <source>Original message:</source>
<<<<<<< HEAD
        <translation>Originala mesaĝo:</translation>
    </message>
    <message>
        <source>A fatal error occurred. %1 can no longer continue safely and will quit.</source>
        <translation>Neriparebla eraro okazis. %1 ne plu sekure povas daŭri kaj ĝi ĉesiĝos.</translation>
=======
        <translation type="unfinished">Originala mesaĝo:</translation>
>>>>>>> f6a356d2
    </message>
</context>
<context>
    <name>CoinControlDialog</name>
    <message>
        <source>Coin Selection</source>
<<<<<<< HEAD
        <translation>Monero-Elektaĵo</translation>
=======
        <translation type="unfinished">Monero-Elektaĵo</translation>
>>>>>>> f6a356d2
    </message>
    <message>
        <source>Quantity:</source>
        <translation type="unfinished">Kvanto:</translation>
    </message>
    <message>
        <source>Bytes:</source>
        <translation type="unfinished">Bajtoj:</translation>
    </message>
    <message>
        <source>Amount:</source>
        <translation type="unfinished">Sumo:</translation>
    </message>
    <message>
        <source>Fee:</source>
        <translation type="unfinished">Krompago:</translation>
    </message>
    <message>
        <source>Dust:</source>
        <translation type="unfinished">Polvo:</translation>
    </message>
    <message>
        <source>After Fee:</source>
        <translation type="unfinished">Post krompago:</translation>
    </message>
    <message>
        <source>Change:</source>
        <translation type="unfinished">Restmono:</translation>
    </message>
    <message>
        <source>(un)select all</source>
        <translation type="unfinished">(mal)elekti ĉion</translation>
    </message>
    <message>
        <source>Tree mode</source>
        <translation type="unfinished">Arboreĝimo</translation>
    </message>
    <message>
        <source>List mode</source>
        <translation type="unfinished">Listreĝimo</translation>
    </message>
    <message>
        <source>Amount</source>
        <translation type="unfinished">Sumo</translation>
    </message>
    <message>
        <source>Received with label</source>
        <translation type="unfinished">Ricevita kun etikedo</translation>
    </message>
    <message>
        <source>Received with address</source>
        <translation type="unfinished">Ricevita kun adreso</translation>
    </message>
    <message>
        <source>Date</source>
        <translation type="unfinished">Dato</translation>
    </message>
    <message>
        <source>Confirmations</source>
        <translation type="unfinished">Konfirmoj</translation>
    </message>
    <message>
        <source>Confirmed</source>
        <translation type="unfinished">Konfirmita</translation>
    </message>
    <message>
        <source>Copy amount</source>
        <translation type="unfinished">Kopii sumon</translation>
    </message>
    <message>
        <source>Copy quantity</source>
        <translation type="unfinished">Kopii kvanton</translation>
    </message>
    <message>
        <source>Copy fee</source>
        <translation type="unfinished">Kopii krompagon</translation>
    </message>
    <message>
        <source>Copy after fee</source>
        <translation type="unfinished">Kopii post krompago</translation>
    </message>
    <message>
        <source>Copy bytes</source>
        <translation type="unfinished">Kopii bajtojn</translation>
    </message>
    <message>
        <source>Copy dust</source>
        <translation type="unfinished">Kopii polvon</translation>
    </message>
    <message>
        <source>Copy change</source>
        <translation type="unfinished">Kopii restmonon</translation>
    </message>
    <message>
        <source>(%1 locked)</source>
        <translation type="unfinished">(%1 ŝlosita)</translation>
    </message>
    <message>
        <source>yes</source>
        <translation type="unfinished">jes</translation>
    </message>
    <message>
        <source>no</source>
        <translation type="unfinished">ne</translation>
    </message>
    <message>
        <source>(no label)</source>
        <translation type="unfinished">(neniu etikedo)</translation>
    </message>
    <message>
        <source>change from %1 (%2)</source>
        <translation type="unfinished">restmono de %1 (%2)</translation>
    </message>
    <message>
        <source>(change)</source>
        <translation type="unfinished">(restmono)</translation>
    </message>
</context>
<context>
    <name>CreateWalletActivity</name>
    <message>
<<<<<<< HEAD
        <source>Create wallet failed</source>
        <translation>Krei monujon malsukcesis</translation>
    </message>
    <message>
        <source>Create wallet warning</source>
        <translation>Averto pro krei monujon</translation>
    </message>
</context>
=======
        <source>Create Wallet</source>
        <extracomment>Title of window indicating the progress of creation of a new wallet.</extracomment>
        <translation type="unfinished">Krei Monujon</translation>
    </message>
    <message>
        <source>Create wallet failed</source>
        <translation type="unfinished">Krei monujon malsukcesis</translation>
    </message>
    <message>
        <source>Create wallet warning</source>
        <translation type="unfinished">Averto pro krei monujon</translation>
    </message>
    </context>
<context>
    <name>OpenWalletActivity</name>
    <message>
        <source>Open wallet failed</source>
        <translation type="unfinished">Malfermi monujon malsukcesis</translation>
    </message>
    <message>
        <source>Open wallet warning</source>
        <translation type="unfinished">Malfermi monujon averto</translation>
    </message>
    <message>
        <source>default wallet</source>
        <translation type="unfinished">defaŭlta monujo</translation>
    </message>
    <message>
        <source>Open Wallet</source>
        <extracomment>Title of window indicating the progress of opening of a wallet.</extracomment>
        <translation type="unfinished">Malfermi la Monujon</translation>
    </message>
    </context>
<context>
    <name>WalletController</name>
    <message>
        <source>Close wallet</source>
        <translation type="unfinished">Fermi monujon</translation>
    </message>
    <message>
        <source>Close all wallets</source>
        <translation type="unfinished">Fermi ĉiujn monujojn</translation>
    </message>
    </context>
>>>>>>> f6a356d2
<context>
    <name>CreateWalletDialog</name>
    <message>
        <source>Create Wallet</source>
<<<<<<< HEAD
        <translation>Krei Monujon</translation>
    </message>
    <message>
        <source>Wallet</source>
        <translation>Monujo</translation>
    </message>
    <message>
        <source>Wallet Name</source>
        <translation>Monujo-Nomo</translation>
    </message>
    <message>
        <source>Encrypt Wallet</source>
        <translation>Ĉifri Monujon</translation>
    </message>
    <message>
        <source>Disable private keys for this wallet. Wallets with private keys disabled will have no private keys and cannot have an HD seed or imported private keys. This is ideal for watch-only wallets.</source>
        <translation>Malebligi privatajn ŝlosilojn por ĉi tiu monujo. Monujoj kun malebligitaj privataj ŝlosiloj ne havos privatajn ŝlosilojn, kaj povas havi nek HD-semon nek importatajn privatajn ŝlosilojn. Ĉi tio estas ideale por nurspektaj monujoj.</translation>
    </message>
    <message>
        <source>Disable Private Keys</source>
        <translation>Malebligi Privatajn Ŝlosilojn</translation>
    </message>
    <message>
        <source>Create</source>
        <translation>Krei</translation>
=======
        <translation type="unfinished">Krei Monujon</translation>
    </message>
    <message>
        <source>Wallet Name</source>
        <translation type="unfinished">Monujo-Nomo</translation>
    </message>
    <message>
        <source>Wallet</source>
        <translation type="unfinished">Monujo</translation>
    </message>
    <message>
        <source>Encrypt Wallet</source>
        <translation type="unfinished">Ĉifri Monujon</translation>
    </message>
    <message>
        <source>Disable private keys for this wallet. Wallets with private keys disabled will have no private keys and cannot have an HD seed or imported private keys. This is ideal for watch-only wallets.</source>
        <translation type="unfinished">Malebligi privatajn ŝlosilojn por ĉi tiu monujo. Monujoj kun malebligitaj privataj ŝlosiloj ne havos privatajn ŝlosilojn, kaj povas havi nek HD-semon nek importatajn privatajn ŝlosilojn. Ĉi tio estas ideale por nurspektaj monujoj.</translation>
    </message>
    <message>
        <source>Disable Private Keys</source>
        <translation type="unfinished">Malebligi Privatajn Ŝlosilojn</translation>
    </message>
    <message>
        <source>Create</source>
        <translation type="unfinished">Krei</translation>
>>>>>>> f6a356d2
    </message>
    </context>
<context>
    <name>EditAddressDialog</name>
    <message>
        <source>Edit Address</source>
        <translation type="unfinished">Redakti Adreson</translation>
    </message>
    <message>
        <source>&amp;Label</source>
        <translation type="unfinished">&amp;Etikedo</translation>
    </message>
    <message>
        <source>The label associated with this address list entry</source>
        <translation type="unfinished">La etikedo ligita al tiu ĉi adreslistero</translation>
    </message>
    <message>
        <source>The address associated with this address list entry. This can only be modified for sending addresses.</source>
        <translation type="unfinished">La adreso ligita al tiu ĉi adreslistero. Eblas modifi tion nur por sendaj adresoj.</translation>
    </message>
    <message>
        <source>&amp;Address</source>
        <translation type="unfinished">&amp;Adreso</translation>
    </message>
    <message>
        <source>New sending address</source>
        <translation type="unfinished">Nova adreso por sendi</translation>
    </message>
    <message>
        <source>Edit receiving address</source>
        <translation type="unfinished">Redakti adreson por ricevi</translation>
    </message>
    <message>
        <source>Edit sending address</source>
        <translation type="unfinished">Redakti adreson por sendi</translation>
    </message>
    <message>
        <source>The entered address "%1" is not a valid Bitcoin address.</source>
        <translation type="unfinished">La adreso enigita "%1" ne estas valida Bitmon-adreso.</translation>
    </message>
    <message>
        <source>Could not unlock wallet.</source>
        <translation type="unfinished">Ne eblis malŝlosi monujon.</translation>
    </message>
    <message>
        <source>New key generation failed.</source>
        <translation type="unfinished">Fiaskis kreo de nova ŝlosilo.</translation>
    </message>
</context>
<context>
    <name>FreespaceChecker</name>
    <message>
        <source>A new data directory will be created.</source>
        <translation type="unfinished">Kreiĝos nova dosierujo por la datumoj.</translation>
    </message>
    <message>
        <source>name</source>
        <translation type="unfinished">nomo</translation>
    </message>
    <message>
        <source>Directory already exists. Add %1 if you intend to create a new directory here.</source>
        <translation type="unfinished">Tiu dosierujo jam ekzistas. Aldonu %1 si vi volas krei novan dosierujon ĉi tie.</translation>
    </message>
    <message>
        <source>Path already exists, and is not a directory.</source>
        <translation type="unfinished">Vojo jam ekzistas, kaj ne estas dosierujo.</translation>
    </message>
    <message>
        <source>Cannot create data directory here.</source>
        <translation type="unfinished">Ne eblas krei dosierujon por datumoj ĉi tie.</translation>
    </message>
</context>
<context>
    <name>Intro</name>
    <message>
        <source>Bitcoin</source>
        <translation type="unfinished">Bitmono</translation>
    </message>
    <message numerus="yes">
        <source>(sufficient to restore backups %n day(s) old)</source>
        <extracomment>Explanatory text on the capability of the current prune target.</extracomment>
        <translation type="unfinished">
            <numerusform />
            <numerusform />
        </translation>
    </message>
    <message>
<<<<<<< HEAD
        <source>About %1</source>
        <translation>Pri %1</translation>
    </message>
    <message>
        <source>Command-line options</source>
        <translation>Komandliniaj agordaĵoj</translation>
=======
        <source>Error</source>
        <translation type="unfinished">Eraro</translation>
>>>>>>> f6a356d2
    </message>
    <message>
        <source>Welcome</source>
        <translation type="unfinished">Bonvenon</translation>
    </message>
    <message>
        <source>Welcome to %1.</source>
        <translation type="unfinished">Bonvenon al %1.</translation>
    </message>
    <message>
        <source>Welcome to %1.</source>
        <translation>Bonvenon al %1.</translation>
    </message>
    <message>
        <source>Use the default data directory</source>
        <translation type="unfinished">Uzi la defaŭltan dosierujon por datumoj</translation>
    </message>
    <message>
        <source>Use a custom data directory:</source>
        <translation type="unfinished">Uzi alian dosierujon por datumoj:</translation>
    </message>
</context>
<context>
    <name>HelpMessageDialog</name>
    <message>
        <source>version</source>
        <translation type="unfinished">versio</translation>
    </message>
    <message>
        <source>About %1</source>
        <translation type="unfinished">Pri %1</translation>
    </message>
    <message>
        <source>Command-line options</source>
        <translation type="unfinished">Komandliniaj agordaĵoj</translation>
    </message>
</context>
<context>
    <name>ShutdownWindow</name>
    <message>
        <source>Do not shut down the computer until this window disappears.</source>
        <translation type="unfinished">Ne sistemfermu ĝis ĉi tiu fenestro malaperas.</translation>
    </message>
</context>
<context>
    <name>ModalOverlay</name>
    <message>
        <source>Form</source>
        <translation type="unfinished">Formularo</translation>
    </message>
    <message>
        <source>Unknown...</source>
        <translation>Nekonata...</translation>
    </message>
    <message>
        <source>Last block time</source>
        <translation type="unfinished">Horo de la lasta bloko</translation>
    </message>
    <message>
        <source>Progress</source>
        <translation type="unfinished">Progreso</translation>
    </message>
    <message>
        <source>Progress increase per hour</source>
        <translation type="unfinished">Hora pligrandigo da progreso</translation>
    </message>
    <message>
        <source>Hide</source>
        <translation type="unfinished">Kaŝi</translation>
    </message>
    <message>
        <source>Esc</source>
        <translation type="unfinished">Esk</translation>
    </message>
    <message>
        <source>%1 is currently syncing.  It will download headers and blocks from peers and validate them until reaching the tip of the block chain.</source>
        <translation type="unfinished">%1 sinkronigadas. Ĝi elŝutos kapaĵojn kaj blokojn de samtavolanoj, kaj validigos ilin, ĝis ĝi atingas la pinton de la blokĉeno.</translation>
    </message>
    <message>
        <source>Progress</source>
        <translation>Progreso</translation>
    </message>
    <message>
        <source>Progress increase per hour</source>
        <translation>Hora pligrandigo da progreso</translation>
    </message>
    <message>
        <source>calculating...</source>
        <translation>kalkuladas...</translation>
    </message>
    <message>
        <source>Hide</source>
        <translation>Kaŝi</translation>
    </message>
    <message>
        <source>Esc</source>
        <translation>Esk</translation>
    </message>
    <message>
        <source>%1 is currently syncing.  It will download headers and blocks from peers and validate them until reaching the tip of the block chain.</source>
        <translation>%1 sinkronigadas. Ĝi elŝutos kapaĵojn kaj blokojn de samtavolanoj, kaj validigos ilin, ĝis ĝi atingas la pinton de la blokĉeno.</translation>
    </message>
    </context>
<context>
    <name>OpenURIDialog</name>
    <message>
        <source>Open bitcoin URI</source>
<<<<<<< HEAD
        <translation>Malfermi na la URI de bitmono</translation>
    </message>
    <message>
        <source>URI:</source>
        <translation>URI:</translation>
    </message>
</context>
<context>
    <name>OpenWalletActivity</name>
    <message>
        <source>Open wallet failed</source>
        <translation>Malfermi monujon malsukcesis</translation>
    </message>
    <message>
        <source>Open wallet warning</source>
        <translation>Malfermi monujon averto</translation>
    </message>
    <message>
        <source>default wallet</source>
        <translation>defaŭlta monujo</translation>
    </message>
    <message>
        <source>Opening Wallet &lt;b&gt;%1&lt;/b&gt;...</source>
        <translation>Malfermadas Monujon &lt;b&gt;%1&lt;/b&gt;...</translation>
    </message>
</context>
<context>
=======
        <translation type="unfinished">Malfermi na la URI de bitmono</translation>
    </message>
    <message>
        <source>Paste address from clipboard</source>
        <extracomment>Tooltip text for button that allows you to paste an address that is in your clipboard.</extracomment>
        <translation type="unfinished">Alglui adreson de tondejo</translation>
    </message>
</context>
<context>
>>>>>>> f6a356d2
    <name>OptionsDialog</name>
    <message>
        <source>Options</source>
        <translation type="unfinished">Agordaĵoj</translation>
    </message>
    <message>
        <source>&amp;Main</source>
        <translation type="unfinished">Ĉ&amp;efa</translation>
    </message>
    <message>
        <source>Automatically start %1 after logging in to the system.</source>
        <translation type="unfinished">Aŭtomate komenci na %1 post ensalutis en la sistemon.</translation>
    </message>
    <message>
        <source>&amp;Start %1 on system login</source>
        <translation type="unfinished">&amp;Komenci na %1 kiam ensaluti en la sistemon</translation>
    </message>
    <message>
        <source>Automatically start %1 after logging in to the system.</source>
        <translation>Aŭtomate komenci na %1 post ensalutis en la sistemon.</translation>
    </message>
    <message>
        <source>&amp;Start %1 on system login</source>
        <translation>&amp;Komenci na %1 kiam ensaluti en la sistemon</translation>
    </message>
    <message>
        <source>Size of &amp;database cache</source>
        <translation type="unfinished">Dosiergrando de &amp;datumbasa kaŝmemoro</translation>
    </message>
    <message>
        <source>Number of script &amp;verification threads</source>
        <translation type="unfinished">Kvanto da skriptaj kaj kontroleraraj fadenoj</translation>
    </message>
    <message>
        <source>IP address of the proxy (e.g. IPv4: 127.0.0.1 / IPv6: ::1)</source>
        <translation type="unfinished">IP-adreso de prokurilo (ekz. IPv4: 127.0.0.1 / IPv6: ::1)</translation>
    </message>
    <message>
        <source>Number of script &amp;verification threads</source>
        <translation>Kvanto da skriptaj kaj kontroleraraj fadenoj</translation>
    </message>
    <message>
        <source>IP address of the proxy (e.g. IPv4: 127.0.0.1 / IPv6: ::1)</source>
        <translation>IP-adreso de prokurilo (ekz. IPv4: 127.0.0.1 / IPv6: ::1)</translation>
    </message>
    <message>
        <source>Reset all client options to default.</source>
        <translation type="unfinished">Reagordi ĉion al defaŭlataj valoroj.</translation>
    </message>
    <message>
        <source>&amp;Reset Options</source>
        <translation type="unfinished">&amp;Rekomenci agordadon</translation>
    </message>
    <message>
        <source>&amp;Network</source>
        <translation type="unfinished">&amp;Reto</translation>
    </message>
    <message>
        <source>W&amp;allet</source>
        <translation type="unfinished">Monujo</translation>
    </message>
    <message>
        <source>Expert</source>
        <translation type="unfinished">Fakulo</translation>
    </message>
    <message>
        <source>Automatically open the Bitcoin client port on the router. This only works when your router supports UPnP and it is enabled.</source>
        <translation type="unfinished">Aŭtomate malfermi la kursilan pordon por Bitmono. Tio funkcias nur se via kursilo havas la UPnP-funkcion, kaj se tiu ĉi estas ŝaltita.</translation>
    </message>
    <message>
        <source>Map port using &amp;UPnP</source>
        <translation type="unfinished">Mapigi pordon per &amp;UPnP</translation>
    </message>
    <message>
        <source>Proxy &amp;IP:</source>
        <translation type="unfinished">Prokurila &amp;IP:</translation>
    </message>
    <message>
        <source>&amp;Port:</source>
        <translation type="unfinished">&amp;Pordo:</translation>
    </message>
    <message>
        <source>Port of the proxy (e.g. 9050)</source>
        <translation type="unfinished">la pordo de la prokurilo (ekz. 9050)</translation>
    </message>
    <message>
        <source>&amp;Window</source>
        <translation type="unfinished">&amp;Fenestro</translation>
    </message>
    <message>
        <source>Show only a tray icon after minimizing the window.</source>
        <translation type="unfinished">Montri nur sistempletan piktogramon post minimumigo de la fenestro.</translation>
    </message>
    <message>
        <source>&amp;Minimize to the tray instead of the taskbar</source>
        <translation type="unfinished">&amp;Minimumigi al la sistempleto anstataŭ al la taskopleto</translation>
    </message>
    <message>
        <source>M&amp;inimize on close</source>
        <translation type="unfinished">M&amp;inimumigi je fermo</translation>
    </message>
    <message>
        <source>&amp;Display</source>
        <translation type="unfinished">&amp;Aspekto</translation>
    </message>
    <message>
        <source>User Interface &amp;language:</source>
        <translation type="unfinished">&amp;Lingvo de la fasado:</translation>
    </message>
    <message>
        <source>&amp;Unit to show amounts in:</source>
        <translation type="unfinished">&amp;Unuo por vidigi sumojn:</translation>
    </message>
    <message>
        <source>Choose the default subdivision unit to show in the interface and when sending coins.</source>
        <translation type="unfinished">Elekti la defaŭltan manieron por montri bitmonajn sumojn en la interfaco, kaj kiam vi sendos bitmonon.</translation>
    </message>
    <message>
        <source>Whether to show coin control features or not.</source>
        <translation type="unfinished">Ĉu montri detalan adres-regilon, aŭ ne.</translation>
    </message>
    <message>
        <source>&amp;OK</source>
        <translation type="unfinished">&amp;Bone</translation>
    </message>
    <message>
        <source>&amp;Cancel</source>
        <translation type="unfinished">&amp;Nuligi</translation>
    </message>
    <message>
        <source>default</source>
        <translation type="unfinished">defaŭlta</translation>
    </message>
    <message>
        <source>none</source>
        <translation type="unfinished">neniu</translation>
    </message>
    <message>
        <source>Confirm options reset</source>
        <translation type="unfinished">Konfirmi reŝargo de agordoj</translation>
    </message>
    <message>
        <source>Error</source>
        <translation type="unfinished">Eraro</translation>
    </message>
    <message>
        <source>The supplied proxy address is invalid.</source>
        <translation type="unfinished">La prokurila adreso estas malvalida.</translation>
    </message>
</context>
<context>
    <name>OverviewPage</name>
    <message>
        <source>Form</source>
        <translation type="unfinished">Formularo</translation>
    </message>
    <message>
        <source>The displayed information may be out of date. Your wallet automatically synchronizes with the Bitcoin network after a connection is established, but this process has not completed yet.</source>
        <translation type="unfinished">Eblas, ke la informoj videblaj ĉi tie estas eksdataj. Via monujo aŭtomate sinkoniĝas kun la bitmona reto kiam ili konektiĝas, sed tiu procezo ankoraŭ ne finfariĝis.</translation>
    </message>
    <message>
        <source>Available:</source>
        <translation type="unfinished">Disponebla:</translation>
    </message>
    <message>
        <source>Available:</source>
        <translation>Disponebla:</translation>
    </message>
    <message>
        <source>Your current spendable balance</source>
        <translation type="unfinished">via aktuala elspezebla saldo</translation>
    </message>
    <message>
        <source>Total of transactions that have yet to be confirmed, and do not yet count toward the spendable balance</source>
        <translation type="unfinished">la sumo de transakcioj ankoraŭ ne konfirmitaj, kiuj ankoraŭ ne elspezeblas</translation>
    </message>
    <message>
        <source>Immature:</source>
        <translation type="unfinished">Nematura:</translation>
    </message>
    <message>
        <source>Mined balance that has not yet matured</source>
        <translation type="unfinished">Minita saldo, kiu ankoraŭ ne maturiĝis</translation>
    </message>
    <message>
        <source>Balances</source>
        <translation type="unfinished">Saldoj</translation>
    </message>
    <message>
        <source>Total:</source>
        <translation type="unfinished">Totalo:</translation>
    </message>
    <message>
        <source>Your current total balance</source>
        <translation type="unfinished">via aktuala totala saldo</translation>
    </message>
    <message>
        <source>Spendable:</source>
        <translation type="unfinished">Elspezebla:</translation>
    </message>
    <message>
        <source>Recent transactions</source>
        <translation type="unfinished">Lastaj transakcioj</translation>
    </message>
    </context>
<context>
    <name>PSBTOperationsDialog</name>
    <message>
<<<<<<< HEAD
        <source>Save...</source>
        <translation>Konservi...</translation>
    </message>
    <message>
        <source>Close</source>
        <translation>Fermi</translation>
    </message>
    <message>
        <source>Total Amount</source>
        <translation>Totala Sumo</translation>
=======
        <source>Close</source>
        <translation type="unfinished">Fermi</translation>
    </message>
    <message>
        <source>Total Amount</source>
        <translation type="unfinished">Totala Sumo</translation>
>>>>>>> f6a356d2
    </message>
    <message>
        <source>or</source>
        <translation type="unfinished">aŭ</translation>
    </message>
    </context>
<context>
    <name>PaymentServer</name>
    <message>
        <source>Payment request error</source>
        <translation type="unfinished">Eraro dum pagopeto</translation>
    </message>
    <message>
        <source>Cannot start bitcoin: click-to-pay handler</source>
        <translation type="unfinished">Ne eblas lanĉi la ilon 'klaki-por-pagi'</translation>
    </message>
    <message>
        <source>URI handling</source>
        <translation type="unfinished">Traktado de URI-oj</translation>
    </message>
    </context>
<context>
    <name>PeerTableModel</name>
    <message>
        <source>User Agent</source>
        <extracomment>Title of Peers Table column which contains the peer's User Agent string.</extracomment>
        <translation type="unfinished">Uzanto Agento</translation>
    </message>
    <message>
        <source>Sent</source>
        <extracomment>Title of Peers Table column which indicates the total amount of network information we have sent to the peer.</extracomment>
        <translation type="unfinished">Sendita</translation>
    </message>
    <message>
        <source>Received</source>
<<<<<<< HEAD
        <translation>Ricevita</translation>
    </message>
</context>
<context>
    <name>QObject</name>
    <message>
        <source>Amount</source>
        <translation>Sumo</translation>
    </message>
    <message>
        <source>%1 h</source>
        <translation>%1 h</translation>
    </message>
    <message>
        <source>%1 m</source>
        <translation>%1 m</translation>
    </message>
    <message>
        <source>None</source>
        <translation>Neniu</translation>
    </message>
    <message>
        <source>N/A</source>
        <translation>neaplikebla</translation>
    </message>
    <message numerus="yes">
        <source>%n second(s)</source>
        <translation><numerusform>%n sekundo</numerusform><numerusform>%n sekundoj</numerusform></translation>
    </message>
    <message numerus="yes">
        <source>%n minute(s)</source>
        <translation><numerusform>%n minuto</numerusform><numerusform>%n minutoj</numerusform></translation>
    </message>
    <message numerus="yes">
        <source>%n hour(s)</source>
        <translation><numerusform>%n horo</numerusform><numerusform>%n horoj</numerusform></translation>
    </message>
    <message numerus="yes">
        <source>%n day(s)</source>
        <translation><numerusform>%n tago</numerusform><numerusform>%n tagoj</numerusform></translation>
    </message>
    <message numerus="yes">
        <source>%n week(s)</source>
        <translation><numerusform>%n semajno</numerusform><numerusform>%n semajnoj</numerusform></translation>
    </message>
    <message>
        <source>%1 and %2</source>
        <translation>%1 kaj %2</translation>
    </message>
    <message numerus="yes">
        <source>%n year(s)</source>
        <translation><numerusform>%n jaro</numerusform><numerusform>%n jaroj</numerusform></translation>
    </message>
    <message>
        <source>%1 B</source>
        <translation>%1 B</translation>
    </message>
    <message>
        <source>%1 KB</source>
        <translation>%1 KB</translation>
=======
        <extracomment>Title of Peers Table column which indicates the total amount of network information we have received from the peer.</extracomment>
        <translation type="unfinished">Ricevita</translation>
>>>>>>> f6a356d2
    </message>
    <message>
        <source>Address</source>
        <extracomment>Title of Peers Table column which contains the IP/Onion/I2P address of the connected peer.</extracomment>
        <translation type="unfinished">Adreso</translation>
    </message>
    <message>
        <source>Type</source>
        <extracomment>Title of Peers Table column which describes the type of peer connection. The "type" describes why the connection exists.</extracomment>
        <translation type="unfinished">Tipo</translation>
    </message>
    <message>
<<<<<<< HEAD
        <source>Error: %1</source>
        <translation>Eraro: %1</translation>
    </message>
    <message>
        <source>unknown</source>
        <translation>nekonata</translation>
=======
        <source>Network</source>
        <extracomment>Title of Peers Table column which states the network the peer connected through.</extracomment>
        <translation type="unfinished">Reto</translation>
>>>>>>> f6a356d2
    </message>
    </context>
<context>
    <name>QRImageWidget</name>
    <message>
        <source>&amp;Copy Image</source>
        <translation type="unfinished">&amp;Kopii Bildon</translation>
    </message>
    <message>
        <source>Resulting URI too long, try to reduce the text for label / message.</source>
        <translation type="unfinished">La rezultanta URI estas tro longa. Provu malplilongigi la tekston de la etikedo / mesaĝo.</translation>
    </message>
    <message>
        <source>Error encoding URI into QR Code.</source>
        <translation type="unfinished">Eraro de kodigo de URI en la QR-kodon.</translation>
    </message>
    <message>
        <source>Save QR Code</source>
        <translation type="unfinished">Konservi QR-kodon</translation>
    </message>
    </context>
<context>
    <name>RPCConsole</name>
    <message>
        <source>N/A</source>
        <translation type="unfinished">neaplikebla</translation>
    </message>
    <message>
        <source>Client version</source>
        <translation type="unfinished">Versio de kliento</translation>
    </message>
    <message>
        <source>&amp;Information</source>
        <translation type="unfinished">&amp;Informoj</translation>
    </message>
    <message>
        <source>General</source>
        <translation type="unfinished">Ĝenerala</translation>
    </message>
    <message>
        <source>Startup time</source>
        <translation type="unfinished">Horo de lanĉo</translation>
    </message>
    <message>
        <source>Network</source>
        <translation type="unfinished">Reto</translation>
    </message>
    <message>
        <source>Name</source>
        <translation type="unfinished">Nomo</translation>
    </message>
    <message>
        <source>Number of connections</source>
        <translation type="unfinished">Nombro de konektoj</translation>
    </message>
    <message>
        <source>Block chain</source>
        <translation type="unfinished">Blokĉeno</translation>
    </message>
    <message>
        <source>Wallet: </source>
        <translation type="unfinished">Monujo:</translation>
    </message>
    <message>
        <source>Wallet: </source>
        <translation>Monujo:</translation>
    </message>
    <message>
        <source>Received</source>
        <translation type="unfinished">Ricevita</translation>
    </message>
    <message>
        <source>Sent</source>
        <translation type="unfinished">Sendita</translation>
    </message>
    <message>
        <source>&amp;Peers</source>
        <translation type="unfinished">&amp;Samuloj</translation>
    </message>
    <message>
        <source>Banned peers</source>
        <translation type="unfinished">Malpermesita samuloj.</translation>
    </message>
    <message>
        <source>Version</source>
        <translation type="unfinished">Versio</translation>
    </message>
    <message>
        <source>User Agent</source>
        <translation type="unfinished">Uzanto Agento</translation>
    </message>
    <message>
        <source>Services</source>
        <translation type="unfinished">Servoj</translation>
    </message>
    <message>
        <source>Last block time</source>
        <translation type="unfinished">Horo de la lasta bloko</translation>
    </message>
    <message>
        <source>&amp;Open</source>
        <translation type="unfinished">&amp;Malfermi</translation>
    </message>
    <message>
        <source>&amp;Console</source>
        <translation type="unfinished">&amp;Konzolo</translation>
    </message>
    <message>
        <source>&amp;Network Traffic</source>
        <translation type="unfinished">&amp;Reta Trafiko</translation>
    </message>
    <message>
        <source>Totals</source>
        <translation type="unfinished">Totaloj</translation>
    </message>
    <message>
        <source>Debug log file</source>
        <translation type="unfinished">Sencimiga protokoldosiero</translation>
    </message>
    <message>
        <source>Clear console</source>
        <translation type="unfinished">Malplenigi konzolon</translation>
    </message>
    <message>
        <source>In:</source>
        <translation type="unfinished">En:</translation>
    </message>
    <message>
        <source>Out:</source>
        <translation type="unfinished">El:</translation>
    </message>
    <message>
        <source>1 &amp;hour</source>
        <translation type="unfinished">1 &amp;horo</translation>
    </message>
    <message>
        <source>1 &amp;week</source>
        <translation type="unfinished">1 &amp;semajno</translation>
    </message>
    <message>
<<<<<<< HEAD
        <source>1 &amp;hour</source>
        <translation>1 &amp;horo</translation>
    </message>
    <message>
        <source>1 &amp;day</source>
        <translation>1 &amp;tago</translation>
    </message>
    <message>
        <source>1 &amp;week</source>
        <translation>1 &amp;semajno</translation>
    </message>
    <message>
        <source>1 &amp;year</source>
        <translation>1 &amp;jaro</translation>
    </message>
    <message>
        <source>&amp;Unban</source>
        <translation>&amp;Malekzili</translation>
    </message>
    <message>
        <source>never</source>
        <translation>neniam</translation>
    </message>
    <message>
        <source>Unknown</source>
        <translation>Nekonata</translation>
=======
        <source>1 &amp;year</source>
        <translation type="unfinished">1 &amp;jaro</translation>
    </message>
    <message>
        <source>&amp;Unban</source>
        <translation type="unfinished">&amp;Malekzili</translation>
    </message>
    <message>
        <source>To</source>
        <translation type="unfinished">Al</translation>
    </message>
    <message>
        <source>From</source>
        <translation type="unfinished">De</translation>
    </message>
    <message>
        <source>Unknown</source>
        <translation type="unfinished">Nekonata</translation>
>>>>>>> f6a356d2
    </message>
</context>
<context>
    <name>ReceiveCoinsDialog</name>
    <message>
        <source>&amp;Amount:</source>
        <translation type="unfinished">&amp;Kvanto:</translation>
    </message>
    <message>
        <source>&amp;Label:</source>
        <translation type="unfinished">&amp;Etikedo:</translation>
    </message>
    <message>
        <source>&amp;Message:</source>
        <translation type="unfinished">&amp;Mesaĝo:</translation>
    </message>
    <message>
        <source>Clear all fields of the form.</source>
        <translation type="unfinished">Malplenigi ĉiujn kampojn de la formularo.</translation>
    </message>
    <message>
        <source>Clear</source>
        <translation type="unfinished">Forigi</translation>
    </message>
    <message>
        <source>Show</source>
        <translation type="unfinished">Vidigi</translation>
    </message>
    <message>
        <source>Remove</source>
        <translation type="unfinished">Forigi</translation>
    </message>
    <message>
        <source>Copy &amp;URI</source>
        <translation type="unfinished">Kopii &amp;URI</translation>
    </message>
    <message>
        <source>Could not unlock wallet.</source>
        <translation type="unfinished">Ne eblis malŝlosi monujon.</translation>
    </message>
    </context>
<context>
    <name>ReceiveRequestDialog</name>
    <message>
        <source>Address:</source>
<<<<<<< HEAD
        <translation>Adreso:</translation>
=======
        <translation type="unfinished">Adreso:</translation>
>>>>>>> f6a356d2
    </message>
    <message>
        <source>Amount:</source>
        <translation type="unfinished">Sumo:</translation>
    </message>
    <message>
        <source>Label:</source>
        <translation type="unfinished">Etikedo:</translation>
    </message>
    <message>
        <source>Message:</source>
        <translation type="unfinished">Mesaĝo:</translation>
    </message>
    <message>
        <source>Wallet:</source>
        <translation type="unfinished">Monujo:</translation>
    </message>
    <message>
        <source>Wallet:</source>
        <translation>Monujo:</translation>
    </message>
    <message>
        <source>Copy &amp;URI</source>
        <translation type="unfinished">Kopii &amp;URI</translation>
    </message>
    <message>
        <source>Copy &amp;Address</source>
        <translation type="unfinished">Kopii &amp;Adreson</translation>
    </message>
    <message>
        <source>Payment information</source>
        <translation type="unfinished">Paginformoj</translation>
    </message>
    <message>
        <source>Request payment to %1</source>
        <translation type="unfinished">Peti pagon al %1</translation>
    </message>
</context>
<context>
    <name>RecentRequestsTableModel</name>
    <message>
        <source>Date</source>
        <translation type="unfinished">Dato</translation>
    </message>
    <message>
        <source>Label</source>
        <translation type="unfinished">Etikedo</translation>
    </message>
    <message>
        <source>Message</source>
        <translation type="unfinished">Mesaĝo</translation>
    </message>
    <message>
        <source>(no label)</source>
        <translation type="unfinished">(neniu etikedo)</translation>
    </message>
    <message>
        <source>(no message)</source>
        <translation type="unfinished">(neniu mesaĝo)</translation>
    </message>
    </context>
<context>
    <name>SendCoinsDialog</name>
    <message>
        <source>Send Coins</source>
        <translation type="unfinished">Sendi Bitmonon</translation>
    </message>
    <message>
        <source>Coin Control Features</source>
        <translation type="unfinished">Monregaj Opcioj</translation>
    </message>
    <message>
        <source>Insufficient funds!</source>
        <translation type="unfinished">Nesufiĉa mono!</translation>
    </message>
    <message>
        <source>Quantity:</source>
        <translation type="unfinished">Kvanto:</translation>
    </message>
    <message>
        <source>Bytes:</source>
        <translation type="unfinished">Bajtoj:</translation>
    </message>
    <message>
        <source>Amount:</source>
        <translation type="unfinished">Sumo:</translation>
    </message>
    <message>
        <source>Fee:</source>
        <translation type="unfinished">Krompago:</translation>
    </message>
    <message>
        <source>After Fee:</source>
        <translation type="unfinished">Post krompago:</translation>
    </message>
    <message>
        <source>Change:</source>
        <translation type="unfinished">Restmono:</translation>
    </message>
    <message>
        <source>Transaction Fee:</source>
        <translation type="unfinished">Krompago:</translation>
    </message>
    <message>
        <source>Hide</source>
        <translation type="unfinished">Kaŝi</translation>
    </message>
    <message>
        <source>Hide</source>
        <translation>Kaŝi</translation>
    </message>
    <message>
        <source>Send to multiple recipients at once</source>
        <translation type="unfinished">Sendi samtempe al pluraj ricevantoj</translation>
    </message>
    <message>
        <source>Add &amp;Recipient</source>
        <translation type="unfinished">Aldoni &amp;Ricevonton</translation>
    </message>
    <message>
        <source>Clear all fields of the form.</source>
        <translation type="unfinished">Malplenigi ĉiujn kampojn de la formularo.</translation>
    </message>
    <message>
        <source>Dust:</source>
        <translation type="unfinished">Polvo:</translation>
    </message>
    <message>
        <source>Clear &amp;All</source>
        <translation type="unfinished">&amp;Forigi Ĉion</translation>
    </message>
    <message>
        <source>Balance:</source>
        <translation type="unfinished">Saldo:</translation>
    </message>
    <message>
        <source>Confirm the send action</source>
        <translation type="unfinished">Konfirmi la sendon</translation>
    </message>
    <message>
        <source>S&amp;end</source>
        <translation type="unfinished">Ŝendi</translation>
    </message>
    <message>
        <source>Copy quantity</source>
        <translation type="unfinished">Kopii kvanton</translation>
    </message>
    <message>
        <source>Copy amount</source>
        <translation type="unfinished">Kopii sumon</translation>
    </message>
    <message>
        <source>Copy fee</source>
        <translation type="unfinished">Kopii krompagon</translation>
    </message>
    <message>
        <source>Copy after fee</source>
        <translation type="unfinished">Kopii post krompago</translation>
    </message>
    <message>
        <source>Copy bytes</source>
        <translation type="unfinished">Kopii bajtojn</translation>
    </message>
    <message>
        <source>Copy dust</source>
        <translation type="unfinished">Kopii polvon</translation>
    </message>
    <message>
        <source>Copy change</source>
        <translation type="unfinished">Kopii restmonon</translation>
    </message>
    <message>
        <source>%1 to %2</source>
        <translation type="unfinished">%1 al %2</translation>
    </message>
    <message>
        <source>or</source>
        <translation type="unfinished">aŭ</translation>
    </message>
    <message>
        <source>Transaction fee</source>
        <translation type="unfinished">Krompago</translation>
    </message>
    <message>
        <source>Total Amount</source>
        <translation type="unfinished">Totala Sumo</translation>
    </message>
    <message>
        <source>Total Amount</source>
        <translation>Totala Sumo</translation>
    </message>
    <message>
        <source>Confirm send coins</source>
        <translation type="unfinished">Konfirmi sendon de bitmono</translation>
    </message>
    <message>
        <source>Send</source>
        <translation>Sendi</translation>
    </message>
    <message>
        <source>The amount to pay must be larger than 0.</source>
        <translation type="unfinished">La pagenda sumo devas esti pli ol 0.</translation>
    </message>
    <message>
        <source>The amount exceeds your balance.</source>
        <translation type="unfinished">La sumo estas pli granda ol via saldo.</translation>
    </message>
    <message>
        <source>The total exceeds your balance when the %1 transaction fee is included.</source>
        <translation type="unfinished">La sumo kun la %1 krompago estas pli granda ol via saldo.</translation>
    </message>
    <message>
        <source>Transaction creation failed!</source>
        <translation type="unfinished">Kreo de transakcio fiaskis!</translation>
    </message>
    <message numerus="yes">
        <source>Estimated to begin confirmation within %n block(s).</source>
        <translation type="unfinished">
            <numerusform />
            <numerusform />
        </translation>
    </message>
    <message>
        <source>Warning: Invalid Bitcoin address</source>
        <translation type="unfinished">Averto: Nevalida Bitmon-adreso</translation>
    </message>
    <message>
        <source>(no label)</source>
        <translation type="unfinished">(neniu etikedo)</translation>
    </message>
</context>
<context>
    <name>SendCoinsEntry</name>
    <message>
        <source>A&amp;mount:</source>
        <translation type="unfinished">&amp;Sumo:</translation>
    </message>
    <message>
        <source>Pay &amp;To:</source>
        <translation type="unfinished">&amp;Ricevonto:</translation>
    </message>
    <message>
        <source>&amp;Label:</source>
        <translation type="unfinished">&amp;Etikedo:</translation>
    </message>
    <message>
        <source>Choose previously used address</source>
        <translation type="unfinished">Elektu la jam uzitan adreson</translation>
    </message>
    <message>
        <source>Paste address from clipboard</source>
        <translation type="unfinished">Alglui adreson de tondejo</translation>
    </message>
    <message>
        <source>Remove this entry</source>
        <translation type="unfinished">Forigu ĉi tiun enskribon</translation>
    </message>
    <message>
        <source>Message:</source>
        <translation type="unfinished">Mesaĝo:</translation>
    </message>
    <message>
        <source>Enter a label for this address to add it to the list of used addresses</source>
        <translation type="unfinished">Tajpu etikedon por tiu ĉi adreso por aldoni ĝin al la listo de uzitaj adresoj</translation>
    </message>
    <message>
        <source>Pay To:</source>
        <translation type="unfinished">Pagi Al:</translation>
    </message>
    <message>
        <source>Memo:</source>
        <translation type="unfinished">Memorando:</translation>
    </message>
</context>
<context>
    <name>SendConfirmationDialog</name>
    <message>
        <source>Send</source>
        <translation type="unfinished">Sendi</translation>
    </message>
    </context>
<context>
    <name>SignVerifyMessageDialog</name>
    <message>
        <source>Signatures - Sign / Verify a Message</source>
        <translation type="unfinished">Subskriboj - Subskribi / Kontroli mesaĝon</translation>
    </message>
    <message>
        <source>&amp;Sign Message</source>
        <translation type="unfinished">&amp;Subskribi Mesaĝon</translation>
    </message>
    <message>
        <source>Choose previously used address</source>
        <translation type="unfinished">Elektu la jam uzitan adreson</translation>
    </message>
    <message>
        <source>Paste address from clipboard</source>
        <translation type="unfinished">Alglui adreson de tondejo</translation>
    </message>
    <message>
        <source>Enter the message you want to sign here</source>
        <translation type="unfinished">Tajpu la mesaĝon, kiun vi volas sendi, cîi tie</translation>
    </message>
    <message>
        <source>Signature</source>
        <translation type="unfinished">Subskribo</translation>
    </message>
    <message>
        <source>Copy the current signature to the system clipboard</source>
        <translation type="unfinished">Kopii la aktualan subskribon al la tondejo</translation>
    </message>
    <message>
        <source>Sign the message to prove you own this Bitcoin address</source>
        <translation type="unfinished">Subskribi la mesaĝon por pravigi, ke vi estas la posedanto de tiu Bitmon-adreso</translation>
    </message>
    <message>
        <source>Sign &amp;Message</source>
        <translation type="unfinished">Subskribi &amp;Mesaĝon</translation>
    </message>
    <message>
        <source>Reset all sign message fields</source>
        <translation type="unfinished">Reagordigi ĉiujn prisubskribajn kampojn</translation>
    </message>
    <message>
        <source>Clear &amp;All</source>
        <translation type="unfinished">&amp;Forigi Ĉion</translation>
    </message>
    <message>
        <source>&amp;Verify Message</source>
        <translation type="unfinished">&amp;Kontroli Mesaĝon</translation>
    </message>
    <message>
        <source>Verify the message to ensure it was signed with the specified Bitcoin address</source>
        <translation type="unfinished">Kontroli la mesaĝon por pravigi, ke ĝi ja estas subskribita per la specifa Bitmon-adreso</translation>
    </message>
    <message>
        <source>Verify &amp;Message</source>
        <translation type="unfinished">Kontroli &amp;Mesaĝon</translation>
    </message>
    <message>
        <source>Reset all verify message fields</source>
        <translation type="unfinished">Reagordigi ĉiujn prikontrolajn kampojn</translation>
    </message>
    <message>
        <source>Click "Sign Message" to generate signature</source>
        <translation type="unfinished">Klaku "Subskribi Mesaĝon" por krei subskribon</translation>
    </message>
    <message>
        <source>The entered address is invalid.</source>
        <translation type="unfinished">La adreso, kiun vi enmetis, estas nevalida.</translation>
    </message>
    <message>
        <source>Please check the address and try again.</source>
        <translation type="unfinished">Bonvolu kontroli la adreson kaj reprovi.</translation>
    </message>
    <message>
        <source>The entered address does not refer to a key.</source>
        <translation type="unfinished">La adreso, kiun vi enmetis, referencas neniun ŝlosilon.</translation>
    </message>
    <message>
        <source>Wallet unlock was cancelled.</source>
        <translation type="unfinished">Malŝloso de monujo estas nuligita.</translation>
    </message>
    <message>
        <source>Private key for the entered address is not available.</source>
        <translation type="unfinished">La privata ŝlosilo por la enigita adreso ne disponeblas.</translation>
    </message>
    <message>
        <source>Message signing failed.</source>
        <translation type="unfinished">Subskribo de mesaĝo fiaskis.</translation>
    </message>
    <message>
        <source>Message signed.</source>
        <translation type="unfinished">Mesaĝo estas subskribita.</translation>
    </message>
    <message>
        <source>The signature could not be decoded.</source>
        <translation type="unfinished">Ne eblis malĉifri la subskribon.</translation>
    </message>
    <message>
        <source>Please check the signature and try again.</source>
        <translation type="unfinished">Bonvolu kontroli la subskribon kaj reprovu.</translation>
    </message>
    <message>
        <source>The signature did not match the message digest.</source>
        <translation type="unfinished">La subskribo ne kongruis kun la mesaĝ-kompilaĵo.</translation>
    </message>
    <message>
        <source>Message verification failed.</source>
        <translation type="unfinished">Kontrolo de mesaĝo malsukcesis.</translation>
    </message>
    <message>
        <source>Message verified.</source>
        <translation type="unfinished">Mesaĝo sukcese kontrolita.</translation>
    </message>
</context>
<context>
    <name>TransactionDesc</name>
    <message>
        <source>%1/unconfirmed</source>
        <translation type="unfinished">%1/nekonfirmite</translation>
    </message>
    <message>
        <source>%1 confirmations</source>
        <translation type="unfinished">%1 konfirmoj</translation>
    </message>
    <message>
        <source>Status</source>
        <translation type="unfinished">Stato</translation>
    </message>
    <message>
        <source>Date</source>
        <translation type="unfinished">Dato</translation>
    </message>
    <message>
        <source>Source</source>
        <translation type="unfinished">Fonto</translation>
    </message>
    <message>
        <source>Generated</source>
        <translation type="unfinished">Kreita</translation>
    </message>
    <message>
        <source>From</source>
        <translation type="unfinished">De</translation>
    </message>
    <message>
        <source>unknown</source>
        <translation type="unfinished">nekonata</translation>
    </message>
    <message>
        <source>To</source>
        <translation type="unfinished">Al</translation>
    </message>
    <message>
        <source>own address</source>
        <translation type="unfinished">propra adreso</translation>
    </message>
    <message>
        <source>label</source>
        <translation type="unfinished">etikedo</translation>
    </message>
    <message>
        <source>Credit</source>
        <translation type="unfinished">Kredito</translation>
    </message>
    <message numerus="yes">
        <source>matures in %n more block(s)</source>
        <translation type="unfinished">
            <numerusform />
            <numerusform />
        </translation>
    </message>
    <message>
        <source>not accepted</source>
        <translation type="unfinished">ne akceptita</translation>
    </message>
    <message>
        <source>Debit</source>
        <translation type="unfinished">Debeto</translation>
    </message>
    <message>
        <source>Transaction fee</source>
        <translation type="unfinished">Krompago</translation>
    </message>
    <message>
        <source>Net amount</source>
        <translation type="unfinished">Neta sumo</translation>
    </message>
    <message>
        <source>Message</source>
        <translation type="unfinished">Mesaĝo</translation>
    </message>
    <message>
        <source>Comment</source>
        <translation type="unfinished">Komento</translation>
    </message>
    <message>
        <source>Transaction ID</source>
        <translation type="unfinished">Transakcia ID</translation>
    </message>
    <message>
        <source>Merchant</source>
        <translation type="unfinished">Vendisto</translation>
    </message>
    <message>
        <source>Generated coins must mature %1 blocks before they can be spent. When you generated this block, it was broadcast to the network to be added to the block chain. If it fails to get into the chain, its state will change to "not accepted" and it won't be spendable. This may occasionally happen if another node generates a block within a few seconds of yours.</source>
        <translation type="unfinished">Kreitaj moneroj devas esti maturaj je %1 blokoj antaŭ ol eblas elspezi ilin. Kiam vi generis tiun ĉi blokon, ĝi estis elsendita al la reto por aldono al la blokĉeno. Se tiu aldono malsukcesas, ĝia stato ŝanĝiĝos al "neakceptita" kaj ne eblos elspezi ĝin. Tio estas malofta, sed povas okazi se alia bloko estas kreita je preskaŭ la sama momento kiel la via.</translation>
    </message>
    <message>
        <source>Debug information</source>
        <translation type="unfinished">Sencimigaj informoj</translation>
    </message>
    <message>
        <source>Transaction</source>
        <translation type="unfinished">Transakcio</translation>
    </message>
    <message>
        <source>Inputs</source>
        <translation type="unfinished">Enigoj</translation>
    </message>
    <message>
        <source>Amount</source>
        <translation type="unfinished">Sumo</translation>
    </message>
    <message>
        <source>true</source>
        <translation type="unfinished">vera</translation>
    </message>
    <message>
        <source>false</source>
        <translation type="unfinished">malvera</translation>
    </message>
</context>
<context>
    <name>TransactionDescDialog</name>
    <message>
        <source>This pane shows a detailed description of the transaction</source>
        <translation type="unfinished">Tiu ĉi panelo montras detalan priskribon de la transakcio</translation>
    </message>
    </context>
<context>
    <name>TransactionTableModel</name>
    <message>
        <source>Date</source>
        <translation type="unfinished">Dato</translation>
    </message>
    <message>
        <source>Type</source>
        <translation type="unfinished">Tipo</translation>
    </message>
    <message>
        <source>Label</source>
        <translation type="unfinished">Etikedo</translation>
    </message>
    <message>
        <source>Unconfirmed</source>
        <translation type="unfinished">Nekonfirmita</translation>
    </message>
    <message>
        <source>Confirmed (%1 confirmations)</source>
        <translation type="unfinished">Konfirmita (%1 konfirmoj)</translation>
    </message>
    <message>
        <source>Generated but not accepted</source>
        <translation type="unfinished">Kreita sed ne akceptita</translation>
    </message>
    <message>
        <source>Received with</source>
        <translation type="unfinished">Ricevita kun</translation>
    </message>
    <message>
        <source>Received from</source>
        <translation type="unfinished">Ricevita de</translation>
    </message>
    <message>
        <source>Sent to</source>
        <translation type="unfinished">Sendita al</translation>
    </message>
    <message>
        <source>Payment to yourself</source>
        <translation type="unfinished">Pago al vi mem</translation>
    </message>
    <message>
        <source>Mined</source>
        <translation type="unfinished">Minita</translation>
    </message>
    <message>
        <source>(n/a)</source>
        <translation type="unfinished">neaplikebla</translation>
    </message>
    <message>
        <source>(no label)</source>
        <translation type="unfinished">(neniu etikedo)</translation>
    </message>
    <message>
        <source>Transaction status. Hover over this field to show number of confirmations.</source>
        <translation type="unfinished">Transakcia stato. Ŝvebi super tiu ĉi kampo por montri la nombron de konfirmoj.</translation>
    </message>
    <message>
        <source>Date and time that the transaction was received.</source>
        <translation type="unfinished">Dato kaj horo kiam la transakcio alvenis.</translation>
    </message>
    <message>
        <source>Type of transaction.</source>
        <translation type="unfinished">Tipo de transakcio.</translation>
    </message>
    <message>
        <source>Amount removed from or added to balance.</source>
        <translation type="unfinished">Sumo elprenita de aŭ aldonita al la saldo.</translation>
    </message>
</context>
<context>
    <name>TransactionView</name>
    <message>
        <source>All</source>
        <translation type="unfinished">Ĉiuj</translation>
    </message>
    <message>
        <source>Today</source>
        <translation type="unfinished">Hodiaŭ</translation>
    </message>
    <message>
        <source>This week</source>
        <translation type="unfinished">Ĉi-semajne</translation>
    </message>
    <message>
        <source>This month</source>
        <translation type="unfinished">Ĉi-monate</translation>
    </message>
    <message>
        <source>Last month</source>
        <translation type="unfinished">Pasintmonate</translation>
    </message>
    <message>
        <source>This year</source>
        <translation type="unfinished">Ĉi-jare</translation>
    </message>
    <message>
        <source>Received with</source>
        <translation type="unfinished">Ricevita kun</translation>
    </message>
    <message>
        <source>Sent to</source>
        <translation type="unfinished">Sendita al</translation>
    </message>
    <message>
        <source>To yourself</source>
        <translation type="unfinished">Al vi mem</translation>
    </message>
    <message>
        <source>Mined</source>
        <translation type="unfinished">Minita</translation>
    </message>
    <message>
        <source>Other</source>
        <translation type="unfinished">Aliaj</translation>
    </message>
    <message>
        <source>Min amount</source>
        <translation type="unfinished">Minimuma sumo</translation>
    </message>
    <message>
        <source>Comma separated file</source>
        <extracomment>Expanded name of the CSV file format. See: https://en.wikipedia.org/wiki/Comma-separated_values.</extracomment>
        <translation type="unfinished">Perkome disigita dosiero</translation>
    </message>
    <message>
        <source>Confirmed</source>
        <translation type="unfinished">Konfirmita</translation>
    </message>
    <message>
        <source>Date</source>
        <translation type="unfinished">Dato</translation>
    </message>
    <message>
        <source>Type</source>
        <translation type="unfinished">Tipo</translation>
    </message>
    <message>
        <source>Label</source>
        <translation type="unfinished">Etikedo</translation>
    </message>
    <message>
        <source>Address</source>
        <translation type="unfinished">Adreso</translation>
    </message>
    <message>
        <source>Exporting Failed</source>
        <translation type="unfinished">ekspotado malsukcesinta</translation>
    </message>
    <message>
        <source>Range:</source>
        <translation type="unfinished">Intervalo:</translation>
    </message>
    <message>
        <source>to</source>
        <translation type="unfinished">al</translation>
    </message>
</context>
<context>
<<<<<<< HEAD
    <name>UnitDisplayStatusBarControl</name>
    </context>
<context>
    <name>WalletController</name>
    <message>
        <source>Close wallet</source>
        <translation>Fermi monujon</translation>
    </message>
    <message>
        <source>Close all wallets</source>
        <translation>Fermi ĉiujn monujojn</translation>
    </message>
    </context>
<context>
    <name>WalletFrame</name>
    <message>
        <source>Create a new wallet</source>
        <translation>Krei novan monujon</translation>
    </message>
</context>
=======
    <name>WalletFrame</name>
    <message>
        <source>Create a new wallet</source>
        <translation type="unfinished">Krei novan monujon</translation>
    </message>
    <message>
        <source>Error</source>
        <translation type="unfinished">Eraro</translation>
    </message>
    </context>
>>>>>>> f6a356d2
<context>
    <name>WalletModel</name>
    <message>
        <source>Send Coins</source>
        <translation type="unfinished">Sendi Bitmonon</translation>
    </message>
    <message>
        <source>default wallet</source>
<<<<<<< HEAD
        <translation>defaŭlta monujo</translation>
=======
        <translation type="unfinished">defaŭlta monujo</translation>
>>>>>>> f6a356d2
    </message>
</context>
<context>
    <name>WalletView</name>
    <message>
        <source>&amp;Export</source>
        <translation type="unfinished">&amp;Eksporti</translation>
    </message>
    <message>
        <source>Export the data in the current tab to a file</source>
        <translation type="unfinished">Eksporti la datumojn el la aktuala langeto al dosiero</translation>
    </message>
    <message>
        <source>Backup Wallet</source>
        <translation type="unfinished">Krei sekurkopion de monujo</translation>
    </message>
    <message>
        <source>Backup Failed</source>
        <translation type="unfinished">Malsukcesis sekurkopio</translation>
    </message>
    <message>
        <source>Backup Successful</source>
        <translation type="unfinished">Sukcesis krei sekurkopion</translation>
    </message>
    </context>
</TS><|MERGE_RESOLUTION|>--- conflicted
+++ resolved
@@ -75,11 +75,6 @@
         <translation type="unfinished">Jen viaj bitmonaj adresoj por ricevi pagojn. Estas konsilinde uzi apartan ricevan adreson por ĉiu transakcio.</translation>
     </message>
     <message>
-        <source>These are your Bitcoin addresses for receiving payments. Use the 'Create new receiving address' button in the receive tab to create new addresses.
-Signing is only possible with addresses of the type 'legacy'.</source>
-        <translation>Jen viaj bitmonaj adresoj por ricevi pagojn. Estas konsilinde uzi apartan ricevan adreson por ĉiu transakcio.</translation>
-    </message>
-    <message>
         <source>&amp;Copy Address</source>
         <translation type="unfinished">&amp;Kopii Adreson</translation>
     </message>
@@ -148,10 +143,6 @@
         <translation type="unfinished">Montri pasfrazon</translation>
     </message>
     <message>
-        <source>Show passphrase</source>
-        <translation>Montri pasfrazon</translation>
-    </message>
-    <message>
         <source>Encrypt wallet</source>
         <translation type="unfinished">Ĉifri la monujon</translation>
     </message>
@@ -204,26 +195,6 @@
         <translation type="unfinished">Via monujo ĵus estas ĉifrata.</translation>
     </message>
     <message>
-        <source>Enter the new passphrase for the wallet.&lt;br/&gt;Please use a passphrase of &lt;b&gt;ten or more random characters&lt;/b&gt;, or &lt;b&gt;eight or more words&lt;/b&gt;.</source>
-        <translation>Enigi la novan pasfrazon por la monujo. &lt;br/&gt;Bonvolu uzi pasfrazon de &lt;b&gt;dek aŭ pli hazardaj signoj&lt;/b&gt;, aŭ &lt;b&gt;ok aŭ pli vortoj&lt;/b&gt;.</translation>
-    </message>
-    <message>
-        <source>Enter the old passphrase and new passphrase for the wallet.</source>
-        <translation>Enigi la malnovan pasfrazon kaj la novan pasfrazon por la monujo.</translation>
-    </message>
-    <message>
-        <source>Wallet to be encrypted</source>
-        <translation>Monujo ĉifriĝota</translation>
-    </message>
-    <message>
-        <source>Your wallet is about to be encrypted. </source>
-        <translation>Via monujo estas ĉifriĝota.</translation>
-    </message>
-    <message>
-        <source>Your wallet is now encrypted. </source>
-        <translation>Via monujo ĵus estas ĉifrata.</translation>
-    </message>
-    <message>
         <source>IMPORTANT: Any previous backups you have made of your wallet file should be replaced with the newly generated, encrypted wallet file. For security reasons, previous backups of the unencrypted wallet file will become useless as soon as you start using the new, encrypted wallet.</source>
         <translation type="unfinished">GRAVE: antaŭaj sekur-kopioj de via monujo-dosiero estas forigindaj kiam vi havas nove kreitan ĉifritan monujo-dosieron. Pro sekureco, antaŭaj kopioj de la neĉifrita dosiero ne plu funkcios tuj kiam vi ekuzos la novan ĉifritan dosieron.</translation>
     </message>
@@ -260,11 +231,6 @@
     <name>BanTableModel</name>
     <message>
         <source>Banned Until</source>
-<<<<<<< HEAD
-        <translation>Ekzilita Ĝis</translation>
-    </message>
-</context>
-=======
         <translation type="unfinished">Ekzilita Ĝis</translation>
     </message>
 </context>
@@ -275,7 +241,6 @@
         <translation type="unfinished">Neriparebla eraro okazis. %1 ne plu sekure povas daŭri kaj ĝi ĉesiĝos.</translation>
     </message>
     </context>
->>>>>>> f6a356d2
 <context>
     <name>QObject</name>
     <message>
@@ -456,32 +421,15 @@
     </message>
     <message>
         <source>Show information about %1</source>
-<<<<<<< HEAD
-        <translation>Montri informojn pri %1</translation>
-    </message>
-    <message>
-        <source>About &amp;Qt</source>
-        <translation>Pri &amp;Qt</translation>
-=======
         <translation type="unfinished">Montri informojn pri %1</translation>
->>>>>>> f6a356d2
     </message>
     <message>
         <source>About &amp;Qt</source>
         <translation type="unfinished">Pri &amp;Qt</translation>
     </message>
     <message>
-<<<<<<< HEAD
-        <source>Modify configuration options for %1</source>
-        <translation>Ŝanĝi agordojn por %1</translation>
-    </message>
-    <message>
-        <source>&amp;Encrypt Wallet...</source>
-        <translation>Ĉifri &amp;Monujon...</translation>
-=======
         <source>Show information about Qt</source>
         <translation type="unfinished">Vidigi informojn pri Qt</translation>
->>>>>>> f6a356d2
     </message>
     <message>
         <source>Modify configuration options for %1</source>
@@ -496,38 +444,9 @@
         <translation type="unfinished">Monujo:</translation>
     </message>
     <message>
-<<<<<<< HEAD
-        <source>Create Wallet...</source>
-        <translation>Krei Monujon...</translation>
-    </message>
-    <message>
-        <source>Create a new wallet</source>
-        <translation>Krei novan monujon</translation>
-    </message>
-    <message>
-        <source>Wallet:</source>
-        <translation>Monujo:</translation>
-    </message>
-    <message>
-        <source>Click to disable network activity.</source>
-        <translation>Alklaki por malebligi retajn agadojn.</translation>
-    </message>
-    <message>
-        <source>Network activity disabled.</source>
-        <translation>Retaj agadoj malebliĝas.</translation>
-    </message>
-    <message>
-        <source>Click to enable network activity again.</source>
-        <translation>Alklaki por denove ebligi retajn agadojn.</translation>
-    </message>
-    <message>
-        <source>Reindexing blocks on disk...</source>
-        <translation>Reindeksado de blokoj sur disko...</translation>
-=======
         <source>Network activity disabled.</source>
         <extracomment>A substring of the tooltip.</extracomment>
         <translation type="unfinished">Retaj agadoj malebliĝas.</translation>
->>>>>>> f6a356d2
     </message>
     <message>
         <source>Send coins to a Bitcoin address</source>
@@ -649,50 +568,11 @@
         <translation type="unfinished">defaŭlta monujo</translation>
     </message>
     <message>
-        <source>Open Wallet</source>
-        <translation>Malfermi la Monujon</translation>
-    </message>
-    <message>
-        <source>Open a wallet</source>
-        <translation>Malfermi monujon</translation>
-    </message>
-    <message>
-        <source>Close Wallet...</source>
-        <translation>Fermi la Monujon...</translation>
-    </message>
-    <message>
-        <source>Close wallet</source>
-        <translation>Fermi monujon</translation>
-    </message>
-    <message>
-        <source>Close All Wallets...</source>
-        <translation>Fermi Ĉiujn Monujojn...</translation>
-    </message>
-    <message>
-        <source>Close all wallets</source>
-        <translation>Fermi ĉiujn monujojn</translation>
-    </message>
-    <message>
-        <source>default wallet</source>
-        <translation>defaŭlta monujo</translation>
-    </message>
-    <message>
         <source>&amp;Window</source>
         <translation type="unfinished">&amp;Fenestro</translation>
     </message>
     <message>
         <source>Zoom</source>
-<<<<<<< HEAD
-        <translation>Zomi</translation>
-    </message>
-    <message>
-        <source>Main Window</source>
-        <translation>Ĉefa Fenestro</translation>
-    </message>
-    <message>
-        <source>Catching up...</source>
-        <translation>Ĝisdatigante...</translation>
-=======
         <translation type="unfinished">Zomi</translation>
     </message>
     <message>
@@ -714,15 +594,6 @@
     <message>
         <source>Warning: %1</source>
         <translation type="unfinished">Averto: %1</translation>
->>>>>>> f6a356d2
-    </message>
-    <message>
-        <source>Error: %1</source>
-        <translation>Eraro: %1</translation>
-    </message>
-    <message>
-        <source>Warning: %1</source>
-        <translation>Averto: %1</translation>
     </message>
     <message>
         <source>Date: %1
@@ -743,12 +614,6 @@
 </translation>
     </message>
     <message>
-        <source>Wallet: %1
-</source>
-        <translation>Monujo: %1
-</translation>
-    </message>
-    <message>
         <source>Type: %1
 </source>
         <translation type="unfinished">Tipo: %1
@@ -784,26 +649,14 @@
     </message>
     <message>
         <source>Original message:</source>
-<<<<<<< HEAD
-        <translation>Originala mesaĝo:</translation>
-    </message>
-    <message>
-        <source>A fatal error occurred. %1 can no longer continue safely and will quit.</source>
-        <translation>Neriparebla eraro okazis. %1 ne plu sekure povas daŭri kaj ĝi ĉesiĝos.</translation>
-=======
         <translation type="unfinished">Originala mesaĝo:</translation>
->>>>>>> f6a356d2
     </message>
 </context>
 <context>
     <name>CoinControlDialog</name>
     <message>
         <source>Coin Selection</source>
-<<<<<<< HEAD
-        <translation>Monero-Elektaĵo</translation>
-=======
         <translation type="unfinished">Monero-Elektaĵo</translation>
->>>>>>> f6a356d2
     </message>
     <message>
         <source>Quantity:</source>
@@ -925,16 +778,6 @@
 <context>
     <name>CreateWalletActivity</name>
     <message>
-<<<<<<< HEAD
-        <source>Create wallet failed</source>
-        <translation>Krei monujon malsukcesis</translation>
-    </message>
-    <message>
-        <source>Create wallet warning</source>
-        <translation>Averto pro krei monujon</translation>
-    </message>
-</context>
-=======
         <source>Create Wallet</source>
         <extracomment>Title of window indicating the progress of creation of a new wallet.</extracomment>
         <translation type="unfinished">Krei Monujon</translation>
@@ -979,38 +822,10 @@
         <translation type="unfinished">Fermi ĉiujn monujojn</translation>
     </message>
     </context>
->>>>>>> f6a356d2
 <context>
     <name>CreateWalletDialog</name>
     <message>
         <source>Create Wallet</source>
-<<<<<<< HEAD
-        <translation>Krei Monujon</translation>
-    </message>
-    <message>
-        <source>Wallet</source>
-        <translation>Monujo</translation>
-    </message>
-    <message>
-        <source>Wallet Name</source>
-        <translation>Monujo-Nomo</translation>
-    </message>
-    <message>
-        <source>Encrypt Wallet</source>
-        <translation>Ĉifri Monujon</translation>
-    </message>
-    <message>
-        <source>Disable private keys for this wallet. Wallets with private keys disabled will have no private keys and cannot have an HD seed or imported private keys. This is ideal for watch-only wallets.</source>
-        <translation>Malebligi privatajn ŝlosilojn por ĉi tiu monujo. Monujoj kun malebligitaj privataj ŝlosiloj ne havos privatajn ŝlosilojn, kaj povas havi nek HD-semon nek importatajn privatajn ŝlosilojn. Ĉi tio estas ideale por nurspektaj monujoj.</translation>
-    </message>
-    <message>
-        <source>Disable Private Keys</source>
-        <translation>Malebligi Privatajn Ŝlosilojn</translation>
-    </message>
-    <message>
-        <source>Create</source>
-        <translation>Krei</translation>
-=======
         <translation type="unfinished">Krei Monujon</translation>
     </message>
     <message>
@@ -1036,7 +851,6 @@
     <message>
         <source>Create</source>
         <translation type="unfinished">Krei</translation>
->>>>>>> f6a356d2
     </message>
     </context>
 <context>
@@ -1124,17 +938,8 @@
         </translation>
     </message>
     <message>
-<<<<<<< HEAD
-        <source>About %1</source>
-        <translation>Pri %1</translation>
-    </message>
-    <message>
-        <source>Command-line options</source>
-        <translation>Komandliniaj agordaĵoj</translation>
-=======
         <source>Error</source>
         <translation type="unfinished">Eraro</translation>
->>>>>>> f6a356d2
     </message>
     <message>
         <source>Welcome</source>
@@ -1145,10 +950,6 @@
         <translation type="unfinished">Bonvenon al %1.</translation>
     </message>
     <message>
-        <source>Welcome to %1.</source>
-        <translation>Bonvenon al %1.</translation>
-    </message>
-    <message>
         <source>Use the default data directory</source>
         <translation type="unfinished">Uzi la defaŭltan dosierujon por datumoj</translation>
     </message>
@@ -1186,10 +987,6 @@
         <translation type="unfinished">Formularo</translation>
     </message>
     <message>
-        <source>Unknown...</source>
-        <translation>Nekonata...</translation>
-    </message>
-    <message>
         <source>Last block time</source>
         <translation type="unfinished">Horo de la lasta bloko</translation>
     </message>
@@ -1213,64 +1010,11 @@
         <source>%1 is currently syncing.  It will download headers and blocks from peers and validate them until reaching the tip of the block chain.</source>
         <translation type="unfinished">%1 sinkronigadas. Ĝi elŝutos kapaĵojn kaj blokojn de samtavolanoj, kaj validigos ilin, ĝis ĝi atingas la pinton de la blokĉeno.</translation>
     </message>
-    <message>
-        <source>Progress</source>
-        <translation>Progreso</translation>
-    </message>
-    <message>
-        <source>Progress increase per hour</source>
-        <translation>Hora pligrandigo da progreso</translation>
-    </message>
-    <message>
-        <source>calculating...</source>
-        <translation>kalkuladas...</translation>
-    </message>
-    <message>
-        <source>Hide</source>
-        <translation>Kaŝi</translation>
-    </message>
-    <message>
-        <source>Esc</source>
-        <translation>Esk</translation>
-    </message>
-    <message>
-        <source>%1 is currently syncing.  It will download headers and blocks from peers and validate them until reaching the tip of the block chain.</source>
-        <translation>%1 sinkronigadas. Ĝi elŝutos kapaĵojn kaj blokojn de samtavolanoj, kaj validigos ilin, ĝis ĝi atingas la pinton de la blokĉeno.</translation>
-    </message>
     </context>
 <context>
     <name>OpenURIDialog</name>
     <message>
         <source>Open bitcoin URI</source>
-<<<<<<< HEAD
-        <translation>Malfermi na la URI de bitmono</translation>
-    </message>
-    <message>
-        <source>URI:</source>
-        <translation>URI:</translation>
-    </message>
-</context>
-<context>
-    <name>OpenWalletActivity</name>
-    <message>
-        <source>Open wallet failed</source>
-        <translation>Malfermi monujon malsukcesis</translation>
-    </message>
-    <message>
-        <source>Open wallet warning</source>
-        <translation>Malfermi monujon averto</translation>
-    </message>
-    <message>
-        <source>default wallet</source>
-        <translation>defaŭlta monujo</translation>
-    </message>
-    <message>
-        <source>Opening Wallet &lt;b&gt;%1&lt;/b&gt;...</source>
-        <translation>Malfermadas Monujon &lt;b&gt;%1&lt;/b&gt;...</translation>
-    </message>
-</context>
-<context>
-=======
         <translation type="unfinished">Malfermi na la URI de bitmono</translation>
     </message>
     <message>
@@ -1280,7 +1024,6 @@
     </message>
 </context>
 <context>
->>>>>>> f6a356d2
     <name>OptionsDialog</name>
     <message>
         <source>Options</source>
@@ -1299,14 +1042,6 @@
         <translation type="unfinished">&amp;Komenci na %1 kiam ensaluti en la sistemon</translation>
     </message>
     <message>
-        <source>Automatically start %1 after logging in to the system.</source>
-        <translation>Aŭtomate komenci na %1 post ensalutis en la sistemon.</translation>
-    </message>
-    <message>
-        <source>&amp;Start %1 on system login</source>
-        <translation>&amp;Komenci na %1 kiam ensaluti en la sistemon</translation>
-    </message>
-    <message>
         <source>Size of &amp;database cache</source>
         <translation type="unfinished">Dosiergrando de &amp;datumbasa kaŝmemoro</translation>
     </message>
@@ -1319,14 +1054,6 @@
         <translation type="unfinished">IP-adreso de prokurilo (ekz. IPv4: 127.0.0.1 / IPv6: ::1)</translation>
     </message>
     <message>
-        <source>Number of script &amp;verification threads</source>
-        <translation>Kvanto da skriptaj kaj kontroleraraj fadenoj</translation>
-    </message>
-    <message>
-        <source>IP address of the proxy (e.g. IPv4: 127.0.0.1 / IPv6: ::1)</source>
-        <translation>IP-adreso de prokurilo (ekz. IPv4: 127.0.0.1 / IPv6: ::1)</translation>
-    </message>
-    <message>
         <source>Reset all client options to default.</source>
         <translation type="unfinished">Reagordi ĉion al defaŭlataj valoroj.</translation>
     </message>
@@ -1446,10 +1173,6 @@
         <translation type="unfinished">Disponebla:</translation>
     </message>
     <message>
-        <source>Available:</source>
-        <translation>Disponebla:</translation>
-    </message>
-    <message>
         <source>Your current spendable balance</source>
         <translation type="unfinished">via aktuala elspezebla saldo</translation>
     </message>
@@ -1489,25 +1212,12 @@
 <context>
     <name>PSBTOperationsDialog</name>
     <message>
-<<<<<<< HEAD
-        <source>Save...</source>
-        <translation>Konservi...</translation>
-    </message>
-    <message>
-        <source>Close</source>
-        <translation>Fermi</translation>
-    </message>
-    <message>
-        <source>Total Amount</source>
-        <translation>Totala Sumo</translation>
-=======
         <source>Close</source>
         <translation type="unfinished">Fermi</translation>
     </message>
     <message>
         <source>Total Amount</source>
         <translation type="unfinished">Totala Sumo</translation>
->>>>>>> f6a356d2
     </message>
     <message>
         <source>or</source>
@@ -1543,71 +1253,8 @@
     </message>
     <message>
         <source>Received</source>
-<<<<<<< HEAD
-        <translation>Ricevita</translation>
-    </message>
-</context>
-<context>
-    <name>QObject</name>
-    <message>
-        <source>Amount</source>
-        <translation>Sumo</translation>
-    </message>
-    <message>
-        <source>%1 h</source>
-        <translation>%1 h</translation>
-    </message>
-    <message>
-        <source>%1 m</source>
-        <translation>%1 m</translation>
-    </message>
-    <message>
-        <source>None</source>
-        <translation>Neniu</translation>
-    </message>
-    <message>
-        <source>N/A</source>
-        <translation>neaplikebla</translation>
-    </message>
-    <message numerus="yes">
-        <source>%n second(s)</source>
-        <translation><numerusform>%n sekundo</numerusform><numerusform>%n sekundoj</numerusform></translation>
-    </message>
-    <message numerus="yes">
-        <source>%n minute(s)</source>
-        <translation><numerusform>%n minuto</numerusform><numerusform>%n minutoj</numerusform></translation>
-    </message>
-    <message numerus="yes">
-        <source>%n hour(s)</source>
-        <translation><numerusform>%n horo</numerusform><numerusform>%n horoj</numerusform></translation>
-    </message>
-    <message numerus="yes">
-        <source>%n day(s)</source>
-        <translation><numerusform>%n tago</numerusform><numerusform>%n tagoj</numerusform></translation>
-    </message>
-    <message numerus="yes">
-        <source>%n week(s)</source>
-        <translation><numerusform>%n semajno</numerusform><numerusform>%n semajnoj</numerusform></translation>
-    </message>
-    <message>
-        <source>%1 and %2</source>
-        <translation>%1 kaj %2</translation>
-    </message>
-    <message numerus="yes">
-        <source>%n year(s)</source>
-        <translation><numerusform>%n jaro</numerusform><numerusform>%n jaroj</numerusform></translation>
-    </message>
-    <message>
-        <source>%1 B</source>
-        <translation>%1 B</translation>
-    </message>
-    <message>
-        <source>%1 KB</source>
-        <translation>%1 KB</translation>
-=======
         <extracomment>Title of Peers Table column which indicates the total amount of network information we have received from the peer.</extracomment>
         <translation type="unfinished">Ricevita</translation>
->>>>>>> f6a356d2
     </message>
     <message>
         <source>Address</source>
@@ -1620,18 +1267,9 @@
         <translation type="unfinished">Tipo</translation>
     </message>
     <message>
-<<<<<<< HEAD
-        <source>Error: %1</source>
-        <translation>Eraro: %1</translation>
-    </message>
-    <message>
-        <source>unknown</source>
-        <translation>nekonata</translation>
-=======
         <source>Network</source>
         <extracomment>Title of Peers Table column which states the network the peer connected through.</extracomment>
         <translation type="unfinished">Reto</translation>
->>>>>>> f6a356d2
     </message>
     </context>
 <context>
@@ -1696,10 +1334,6 @@
         <translation type="unfinished">Monujo:</translation>
     </message>
     <message>
-        <source>Wallet: </source>
-        <translation>Monujo:</translation>
-    </message>
-    <message>
         <source>Received</source>
         <translation type="unfinished">Ricevita</translation>
     </message>
@@ -1772,34 +1406,6 @@
         <translation type="unfinished">1 &amp;semajno</translation>
     </message>
     <message>
-<<<<<<< HEAD
-        <source>1 &amp;hour</source>
-        <translation>1 &amp;horo</translation>
-    </message>
-    <message>
-        <source>1 &amp;day</source>
-        <translation>1 &amp;tago</translation>
-    </message>
-    <message>
-        <source>1 &amp;week</source>
-        <translation>1 &amp;semajno</translation>
-    </message>
-    <message>
-        <source>1 &amp;year</source>
-        <translation>1 &amp;jaro</translation>
-    </message>
-    <message>
-        <source>&amp;Unban</source>
-        <translation>&amp;Malekzili</translation>
-    </message>
-    <message>
-        <source>never</source>
-        <translation>neniam</translation>
-    </message>
-    <message>
-        <source>Unknown</source>
-        <translation>Nekonata</translation>
-=======
         <source>1 &amp;year</source>
         <translation type="unfinished">1 &amp;jaro</translation>
     </message>
@@ -1818,7 +1424,6 @@
     <message>
         <source>Unknown</source>
         <translation type="unfinished">Nekonata</translation>
->>>>>>> f6a356d2
     </message>
 </context>
 <context>
@@ -1864,11 +1469,7 @@
     <name>ReceiveRequestDialog</name>
     <message>
         <source>Address:</source>
-<<<<<<< HEAD
-        <translation>Adreso:</translation>
-=======
         <translation type="unfinished">Adreso:</translation>
->>>>>>> f6a356d2
     </message>
     <message>
         <source>Amount:</source>
@@ -1887,10 +1488,6 @@
         <translation type="unfinished">Monujo:</translation>
     </message>
     <message>
-        <source>Wallet:</source>
-        <translation>Monujo:</translation>
-    </message>
-    <message>
         <source>Copy &amp;URI</source>
         <translation type="unfinished">Kopii &amp;URI</translation>
     </message>
@@ -1977,10 +1574,6 @@
         <translation type="unfinished">Kaŝi</translation>
     </message>
     <message>
-        <source>Hide</source>
-        <translation>Kaŝi</translation>
-    </message>
-    <message>
         <source>Send to multiple recipients at once</source>
         <translation type="unfinished">Sendi samtempe al pluraj ricevantoj</translation>
     </message>
@@ -2057,16 +1650,8 @@
         <translation type="unfinished">Totala Sumo</translation>
     </message>
     <message>
-        <source>Total Amount</source>
-        <translation>Totala Sumo</translation>
-    </message>
-    <message>
         <source>Confirm send coins</source>
         <translation type="unfinished">Konfirmi sendon de bitmono</translation>
-    </message>
-    <message>
-        <source>Send</source>
-        <translation>Sendi</translation>
     </message>
     <message>
         <source>The amount to pay must be larger than 0.</source>
@@ -2550,28 +2135,6 @@
     </message>
 </context>
 <context>
-<<<<<<< HEAD
-    <name>UnitDisplayStatusBarControl</name>
-    </context>
-<context>
-    <name>WalletController</name>
-    <message>
-        <source>Close wallet</source>
-        <translation>Fermi monujon</translation>
-    </message>
-    <message>
-        <source>Close all wallets</source>
-        <translation>Fermi ĉiujn monujojn</translation>
-    </message>
-    </context>
-<context>
-    <name>WalletFrame</name>
-    <message>
-        <source>Create a new wallet</source>
-        <translation>Krei novan monujon</translation>
-    </message>
-</context>
-=======
     <name>WalletFrame</name>
     <message>
         <source>Create a new wallet</source>
@@ -2582,7 +2145,6 @@
         <translation type="unfinished">Eraro</translation>
     </message>
     </context>
->>>>>>> f6a356d2
 <context>
     <name>WalletModel</name>
     <message>
@@ -2591,11 +2153,7 @@
     </message>
     <message>
         <source>default wallet</source>
-<<<<<<< HEAD
-        <translation>defaŭlta monujo</translation>
-=======
         <translation type="unfinished">defaŭlta monujo</translation>
->>>>>>> f6a356d2
     </message>
 </context>
 <context>
