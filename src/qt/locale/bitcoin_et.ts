--- conflicted
+++ resolved
@@ -1,21 +1,23 @@
-<?xml version="1.0" ?><!DOCTYPE TS><TS language="et" version="2.0">
+<?xml version="1.0" encoding="utf-8"?>
+<!DOCTYPE TS>
+<TS version="2.0" language="et">
 <defaultcodec>UTF-8</defaultcodec>
 <context>
     <name>AboutDialog</name>
     <message>
         <location filename="../forms/aboutdialog.ui" line="+14"/>
         <source>About Bitcoin</source>
-        <translation type="unfinished"/>
+        <translation type="unfinished"></translation>
     </message>
     <message>
         <location line="+39"/>
         <source>&lt;b&gt;Bitcoin&lt;/b&gt; version</source>
-        <translation type="unfinished"/>
+        <translation type="unfinished"></translation>
     </message>
     <message>
         <location line="+41"/>
         <source>Copyright © 2009-2012 The Bitcoin developers</source>
-        <translation type="unfinished"/>
+        <translation type="unfinished"></translation>
     </message>
     <message>
         <location line="+13"/>
@@ -25,7 +27,7 @@
 Distributed under the MIT/X11 software license, see the accompanying file COPYING or http://www.opensource.org/licenses/mit-license.php.
 
 This product includes software developed by the OpenSSL Project for use in the OpenSSL Toolkit (http://www.openssl.org/) and cryptographic software written by Eric Young (eay@cryptsoft.com) and UPnP software written by Thomas Bernard.</source>
-        <translation type="unfinished"/>
+        <translation type="unfinished"></translation>
     </message>
 </context>
 <context>
@@ -33,12 +35,12 @@
     <message>
         <location filename="../forms/addressbookpage.ui" line="+14"/>
         <source>Address Book</source>
-        <translation type="unfinished"/>
+        <translation>Aadressiraamat</translation>
     </message>
     <message>
         <location line="+22"/>
         <source>Double-click to edit address or label</source>
-        <translation type="unfinished"/>
+        <translation type="unfinished"></translation>
     </message>
     <message>
         <location line="+27"/>
@@ -48,77 +50,77 @@
     <message>
         <location line="+14"/>
         <source>Copy the currently selected address to the system clipboard</source>
-        <translation type="unfinished"/>
+        <translation type="unfinished"></translation>
     </message>
     <message>
         <location line="-11"/>
         <source>&amp;New Address</source>
-        <translation type="unfinished"/>
+        <translation type="unfinished"></translation>
     </message>
     <message>
         <location line="-46"/>
         <source>These are your Bitcoin addresses for receiving payments. You may want to give a different one to each sender so you can keep track of who is paying you.</source>
-        <translation type="unfinished"/>
+        <translation type="unfinished"></translation>
     </message>
     <message>
         <location line="+60"/>
         <source>&amp;Copy Address</source>
-        <translation type="unfinished"/>
+        <translation type="unfinished"></translation>
     </message>
     <message>
         <location line="+11"/>
         <source>Show &amp;QR Code</source>
-        <translation type="unfinished"/>
+        <translation type="unfinished"></translation>
     </message>
     <message>
         <location line="+11"/>
         <source>Sign a message to prove you own a Bitcoin address</source>
-        <translation type="unfinished"/>
-    </message>
-    <message>
-        <location line="+3"/>
-        <source>&amp;Sign Message</source>
-        <translation type="unfinished"/>
-    </message>
-    <message>
-        <location line="+11"/>
+        <translation type="unfinished"></translation>
+    </message>
+    <message>
+        <location line="+3"/>
+        <source>Sign &amp;Message</source>
+        <translation type="unfinished"></translation>
+    </message>
+    <message>
+        <location line="+25"/>
+        <source>Delete the currently selected address from the list</source>
+        <translation type="unfinished"></translation>
+    </message>
+    <message>
+        <location line="-14"/>
         <source>Verify a message to ensure it was signed with a specified Bitcoin address</source>
-        <translation type="unfinished"/>
+        <translation type="unfinished"></translation>
     </message>
     <message>
         <location line="+3"/>
         <source>&amp;Verify Message</source>
-        <translation type="unfinished"/>
-    </message>
-    <message>
-        <location line="+11"/>
-        <source>Delete the currently selected address from the list. Only sending addresses can be deleted.</source>
-        <translation type="unfinished"/>
-    </message>
-    <message>
-        <location line="+3"/>
+        <translation type="unfinished"></translation>
+    </message>
+    <message>
+        <location line="+14"/>
         <source>&amp;Delete</source>
         <translation>&amp;Kustuta</translation>
     </message>
     <message>
         <location filename="../addressbookpage.cpp" line="+65"/>
         <source>Copy &amp;Label</source>
-        <translation type="unfinished"/>
+        <translation type="unfinished"></translation>
     </message>
     <message>
         <location line="+2"/>
         <source>&amp;Edit</source>
-        <translation type="unfinished"/>
+        <translation type="unfinished"></translation>
     </message>
     <message>
         <location line="+250"/>
         <source>Export Address Book Data</source>
-        <translation type="unfinished"/>
+        <translation type="unfinished"></translation>
     </message>
     <message>
         <location line="+1"/>
         <source>Comma separated file (*.csv)</source>
-        <translation type="unfinished"/>
+        <translation type="unfinished"></translation>
     </message>
     <message>
         <location line="+13"/>
@@ -128,7 +130,7 @@
     <message>
         <location line="+0"/>
         <source>Could not write to file %1.</source>
-        <translation type="unfinished"/>
+        <translation type="unfinished"></translation>
     </message>
 </context>
 <context>
@@ -154,161 +156,166 @@
     <message>
         <location filename="../forms/askpassphrasedialog.ui" line="+26"/>
         <source>Passphrase Dialog</source>
-        <translation type="unfinished"/>
+        <translation type="unfinished"></translation>
     </message>
     <message>
         <location line="+21"/>
         <source>Enter passphrase</source>
-        <translation type="unfinished"/>
+        <translation type="unfinished"></translation>
     </message>
     <message>
         <location line="+14"/>
         <source>New passphrase</source>
-        <translation type="unfinished"/>
+        <translation type="unfinished"></translation>
     </message>
     <message>
         <location line="+14"/>
         <source>Repeat new passphrase</source>
-        <translation type="unfinished"/>
+        <translation type="unfinished"></translation>
     </message>
     <message>
         <location filename="../askpassphrasedialog.cpp" line="+33"/>
         <source>Enter the new passphrase to the wallet.&lt;br/&gt;Please use a passphrase of &lt;b&gt;10 or more random characters&lt;/b&gt;, or &lt;b&gt;eight or more words&lt;/b&gt;.</source>
-        <translation type="unfinished"/>
+        <translation type="unfinished"></translation>
     </message>
     <message>
         <location line="+1"/>
         <source>Encrypt wallet</source>
-        <translation type="unfinished"/>
+        <translation type="unfinished"></translation>
     </message>
     <message>
         <location line="+3"/>
         <source>This operation needs your wallet passphrase to unlock the wallet.</source>
-        <translation type="unfinished"/>
+        <translation type="unfinished"></translation>
     </message>
     <message>
         <location line="+5"/>
         <source>Unlock wallet</source>
-        <translation type="unfinished"/>
+        <translation type="unfinished"></translation>
     </message>
     <message>
         <location line="+3"/>
         <source>This operation needs your wallet passphrase to decrypt the wallet.</source>
-        <translation type="unfinished"/>
+        <translation type="unfinished"></translation>
     </message>
     <message>
         <location line="+5"/>
         <source>Decrypt wallet</source>
-        <translation type="unfinished"/>
+        <translation type="unfinished"></translation>
     </message>
     <message>
         <location line="+3"/>
         <source>Change passphrase</source>
-        <translation type="unfinished"/>
+        <translation type="unfinished"></translation>
     </message>
     <message>
         <location line="+1"/>
         <source>Enter the old and new passphrase to the wallet.</source>
-        <translation type="unfinished"/>
+        <translation type="unfinished"></translation>
     </message>
     <message>
         <location line="+46"/>
         <source>Confirm wallet encryption</source>
-        <translation type="unfinished"/>
+        <translation type="unfinished"></translation>
     </message>
     <message>
         <location line="+1"/>
         <source>Warning: If you encrypt your wallet and lose your passphrase, you will &lt;b&gt;LOSE ALL OF YOUR BITCOINS&lt;/b&gt;!</source>
-        <translation type="unfinished"/>
+        <translation type="unfinished"></translation>
     </message>
     <message>
         <location line="+0"/>
         <source>Are you sure you wish to encrypt your wallet?</source>
-        <translation type="unfinished"/>
-    </message>
-    <message>
-        <location line="+106"/>
+        <translation type="unfinished"></translation>
+    </message>
+    <message>
+        <location line="+15"/>
+        <source>IMPORTANT: Any previous backups you have made of your wallet file should be replaced with the newly generated, encrypted wallet file. For security reasons, previous backups of the unencrypted wallet file will become useless as soon as you start using the new, encrypted wallet.</source>
+        <translation type="unfinished"></translation>
+    </message>
+    <message>
+        <location line="+100"/>
         <location line="+24"/>
         <source>Warning: The Caps Lock key is on!</source>
-        <translation type="unfinished"/>
-    </message>
-    <message>
-        <location line="-121"/>
-        <location line="+49"/>
+        <translation type="unfinished"></translation>
+    </message>
+    <message>
+        <location line="-130"/>
+        <location line="+58"/>
         <source>Wallet encrypted</source>
-        <translation type="unfinished"/>
-    </message>
-    <message>
-        <location line="-48"/>
+        <translation type="unfinished"></translation>
+    </message>
+    <message>
+        <location line="-56"/>
         <source>Bitcoin will close now to finish the encryption process. Remember that encrypting your wallet cannot fully protect your bitcoins from being stolen by malware infecting your computer.</source>
-        <translation type="unfinished"/>
-    </message>
-    <message>
-        <location line="+5"/>
+        <translation type="unfinished"></translation>
+    </message>
+    <message>
+        <location line="+13"/>
         <location line="+7"/>
         <location line="+42"/>
         <location line="+6"/>
         <source>Wallet encryption failed</source>
-        <translation type="unfinished"/>
+        <translation type="unfinished"></translation>
     </message>
     <message>
         <location line="-54"/>
         <source>Wallet encryption failed due to an internal error. Your wallet was not encrypted.</source>
-        <translation type="unfinished"/>
+        <translation type="unfinished"></translation>
     </message>
     <message>
         <location line="+7"/>
         <location line="+48"/>
         <source>The supplied passphrases do not match.</source>
-        <translation type="unfinished"/>
+        <translation type="unfinished"></translation>
     </message>
     <message>
         <location line="-37"/>
         <source>Wallet unlock failed</source>
-        <translation type="unfinished"/>
+        <translation type="unfinished"></translation>
     </message>
     <message>
         <location line="+1"/>
         <location line="+11"/>
         <location line="+19"/>
         <source>The passphrase entered for the wallet decryption was incorrect.</source>
-        <translation type="unfinished"/>
+        <translation type="unfinished"></translation>
     </message>
     <message>
         <location line="-20"/>
         <source>Wallet decryption failed</source>
-        <translation type="unfinished"/>
+        <translation type="unfinished"></translation>
     </message>
     <message>
         <location line="+14"/>
         <source>Wallet passphrase was successfully changed.</source>
-        <translation type="unfinished"/>
+        <translation type="unfinished"></translation>
     </message>
 </context>
 <context>
     <name>BitcoinGUI</name>
     <message>
-        <location filename="../bitcoingui.cpp" line="+228"/>
+        <location filename="../bitcoingui.cpp" line="+257"/>
         <source>Sign &amp;message...</source>
-        <translation type="unfinished"/>
-    </message>
-    <message>
-        <location line="+295"/>
+        <translation type="unfinished"></translation>
+    </message>
+    <message>
+        <location line="+237"/>
         <source>Synchronizing with network...</source>
-        <translation type="unfinished"/>
-    </message>
-    <message>
-        <location line="-325"/>
+        <translation type="unfinished"></translation>
+    </message>
+    <message>
+        <location line="-299"/>
         <source>&amp;Overview</source>
         <translation>&amp;Ülevaade</translation>
     </message>
     <message>
         <location line="+1"/>
         <source>Show general overview of wallet</source>
-        <translation type="unfinished"/>
-    </message>
-    <message>
-        <location line="+5"/>
+        <translation type="unfinished"></translation>
+    </message>
+    <message>
+        <location line="+17"/>
         <source>&amp;Transactions</source>
         <translation>&amp;Tehingud</translation>
     </message>
@@ -325,47 +332,47 @@
     <message>
         <location line="+1"/>
         <source>Edit the list of stored addresses and labels</source>
-        <translation type="unfinished"/>
-    </message>
-    <message>
-        <location line="+5"/>
+        <translation type="unfinished"></translation>
+    </message>
+    <message>
+        <location line="-13"/>
         <source>&amp;Receive coins</source>
-        <translation type="unfinished"/>
+        <translation type="unfinished"></translation>
     </message>
     <message>
         <location line="+1"/>
         <source>Show the list of addresses for receiving payments</source>
-        <translation type="unfinished"/>
-    </message>
-    <message>
-        <location line="+5"/>
+        <translation type="unfinished"></translation>
+    </message>
+    <message>
+        <location line="-7"/>
         <source>&amp;Send coins</source>
-        <translation type="unfinished"/>
-    </message>
-    <message>
-        <location line="+41"/>
+        <translation type="unfinished"></translation>
+    </message>
+    <message>
+        <location line="+35"/>
         <source>E&amp;xit</source>
-        <translation type="unfinished"/>
+        <translation type="unfinished"></translation>
     </message>
     <message>
         <location line="+1"/>
         <source>Quit application</source>
-        <translation type="unfinished"/>
+        <translation type="unfinished"></translation>
     </message>
     <message>
         <location line="+4"/>
         <source>Show information about Bitcoin</source>
-        <translation type="unfinished"/>
+        <translation type="unfinished"></translation>
     </message>
     <message>
         <location line="+2"/>
         <source>About &amp;Qt</source>
-        <translation type="unfinished"/>
+        <translation type="unfinished"></translation>
     </message>
     <message>
         <location line="+1"/>
         <source>Show information about Qt</source>
-        <translation type="unfinished"/>
+        <translation type="unfinished"></translation>
     </message>
     <message>
         <location line="+2"/>
@@ -373,122 +380,110 @@
         <translation>&amp;Valikud...</translation>
     </message>
     <message>
-        <location line="+6"/>
+        <location line="+4"/>
         <source>&amp;Encrypt Wallet...</source>
-        <translation type="unfinished"/>
+        <translation type="unfinished"></translation>
     </message>
     <message>
         <location line="+3"/>
         <source>&amp;Backup Wallet...</source>
-        <translation type="unfinished"/>
+        <translation type="unfinished"></translation>
     </message>
     <message>
         <location line="+2"/>
         <source>&amp;Change Passphrase...</source>
-        <translation type="unfinished"/>
+        <translation type="unfinished"></translation>
     </message>
     <message numerus="yes">
         <location line="+241"/>
         <source>~%n block(s) remaining</source>
-        <translation type="unfinished"><numerusform></numerusform><numerusform></numerusform></translation>
+        <translation type="unfinished">
+            <numerusform></numerusform>
+            <numerusform></numerusform>
+        </translation>
     </message>
     <message>
         <location line="+6"/>
         <source>Downloaded %1 of %2 blocks of transaction history (%3% done).</source>
-        <translation type="unfinished"/>
-    </message>
-    <message>
-        <location line="-254"/>
+        <translation type="unfinished"></translation>
+    </message>
+    <message>
+        <location line="-242"/>
         <source>&amp;Export...</source>
         <translation>&amp;Ekspordi...</translation>
     </message>
     <message>
-        <location line="-54"/>
+        <location line="-58"/>
         <source>Send coins to a Bitcoin address</source>
-        <translation type="unfinished"/>
+        <translation type="unfinished"></translation>
+    </message>
+    <message>
+        <location line="+45"/>
+        <source>Modify configuration options for Bitcoin</source>
+        <translation type="unfinished"></translation>
+    </message>
+    <message>
+        <location line="+14"/>
+        <source>Export the data in the current tab to a file</source>
+        <translation type="unfinished"></translation>
+    </message>
+    <message>
+        <location line="-10"/>
+        <source>Encrypt or decrypt wallet</source>
+        <translation type="unfinished"></translation>
+    </message>
+    <message>
+        <location line="+3"/>
+        <source>Backup wallet to another location</source>
+        <translation type="unfinished"></translation>
+    </message>
+    <message>
+        <location line="+2"/>
+        <source>Change the passphrase used for wallet encryption</source>
+        <translation type="unfinished"></translation>
     </message>
     <message>
         <location line="+6"/>
-        <source>Sign a message to prove you own a Bitcoin address</source>
-        <translation type="unfinished"/>
-    </message>
-    <message>
-        <location line="+4"/>
-        <source>Verify a message to ensure it was signed with a specified Bitcoin address</source>
-        <translation type="unfinished"/>
-    </message>
-    <message>
-        <location line="+4"/>
-        <source>S&amp;ignatures</source>
-        <translation type="unfinished"/>
-    </message>
-    <message>
-        <location line="+37"/>
-        <source>Modify configuration options for Bitcoin</source>
-        <translation type="unfinished"/>
-    </message>
-    <message>
-        <location line="+4"/>
-        <source>Export the data in the current tab to a file</source>
-        <translation type="unfinished"/>
-    </message>
-    <message>
-        <location line="+2"/>
-        <source>Encrypt or decrypt wallet</source>
-        <translation type="unfinished"/>
-    </message>
-    <message>
-        <location line="+3"/>
-        <source>Backup wallet to another location</source>
-        <translation type="unfinished"/>
-    </message>
-    <message>
-        <location line="+2"/>
-        <source>Change the passphrase used for wallet encryption</source>
-        <translation type="unfinished"/>
-    </message>
-    <message>
-        <location line="+1"/>
         <source>&amp;Debug window</source>
-        <translation type="unfinished"/>
+        <translation type="unfinished"></translation>
     </message>
     <message>
         <location line="+1"/>
         <source>Open debugging and diagnostic console</source>
-        <translation type="unfinished"/>
-    </message>
-    <message>
-        <location line="-55"/>
+        <translation type="unfinished"></translation>
+    </message>
+    <message>
+        <location line="-5"/>
         <source>&amp;Verify message...</source>
-        <translation type="unfinished"/>
-    </message>
-    <message>
-        <location line="-160"/>
+        <translation type="unfinished"></translation>
+    </message>
+    <message>
+        <location line="-186"/>
         <source>Bitcoin</source>
-        <translation type="unfinished"/>
+        <translation type="unfinished"></translation>
     </message>
     <message>
         <location line="+0"/>
         <source>Wallet</source>
-        <translation type="unfinished"/>
-    </message>
-    <message>
-        <location line="+195"/>
+        <translation type="unfinished"></translation>
+    </message>
+    <message>
+        <location line="+168"/>
         <source>&amp;About Bitcoin</source>
-        <translation type="unfinished"/>
+        <translation type="unfinished"></translation>
     </message>
     <message>
         <location line="+9"/>
         <source>&amp;Show / Hide</source>
-        <translation type="unfinished"/>
-    </message>
-    <message>
-        <location line="+34"/>
+        <translation type="unfinished"></translation>
+    </message>
+    <message>
+        <location line="+39"/>
         <source>&amp;File</source>
         <translation>&amp;Fail</translation>
     </message>
     <message>
-        <location line="+10"/>
+        <location line="+8"/>
         <source>&amp;Settings</source>
         <translation>&amp;Seaded</translation>
     </message>
@@ -500,191 +495,160 @@
     <message>
         <location line="+9"/>
         <source>Tabs toolbar</source>
-        <translation type="unfinished"/>
-    </message>
-    <message>
-        <location line="+11"/>
+        <translation type="unfinished"></translation>
+    </message>
+    <message>
+        <location line="+8"/>
         <source>Actions toolbar</source>
-        <translation type="unfinished"/>
+        <translation type="unfinished"></translation>
     </message>
     <message>
         <location line="+13"/>
         <location line="+9"/>
         <source>[testnet]</source>
-        <translation type="unfinished"/>
+        <translation type="unfinished"></translation>
     </message>
     <message>
         <location line="+0"/>
         <location line="+60"/>
         <source>Bitcoin client</source>
-        <translation type="unfinished"/>
+        <translation type="unfinished"></translation>
     </message>
     <message numerus="yes">
-        <location line="+71"/>
+        <location line="+69"/>
         <source>%n active connection(s) to Bitcoin network</source>
-        <translation type="unfinished"><numerusform></numerusform><numerusform></numerusform></translation>
+        <translation type="unfinished">
+            <numerusform></numerusform>
+            <numerusform></numerusform>
+        </translation>
     </message>
     <message>
         <location line="+40"/>
         <source>Downloaded %1 blocks of transaction history.</source>
-        <translation type="unfinished"/>
+        <translation type="unfinished"></translation>
     </message>
     <message numerus="yes">
         <location line="+22"/>
         <source>%n second(s) ago</source>
-        <translation type="unfinished"><numerusform></numerusform><numerusform></numerusform></translation>
+        <translation type="unfinished">
+            <numerusform></numerusform>
+            <numerusform></numerusform>
+        </translation>
     </message>
     <message numerus="yes">
         <location line="+4"/>
         <source>%n minute(s) ago</source>
-        <translation type="unfinished"><numerusform></numerusform><numerusform></numerusform></translation>
+        <translation type="unfinished">
+            <numerusform></numerusform>
+            <numerusform></numerusform>
+        </translation>
     </message>
     <message numerus="yes">
         <location line="+4"/>
         <source>%n hour(s) ago</source>
-        <translation type="unfinished"><numerusform></numerusform><numerusform></numerusform></translation>
+        <translation type="unfinished">
+            <numerusform></numerusform>
+            <numerusform></numerusform>
+        </translation>
     </message>
     <message numerus="yes">
         <location line="+4"/>
         <source>%n day(s) ago</source>
-        <translation type="unfinished"><numerusform></numerusform><numerusform></numerusform></translation>
+        <translation type="unfinished">
+            <numerusform></numerusform>
+            <numerusform></numerusform>
+        </translation>
     </message>
     <message>
         <location line="+6"/>
         <source>Up to date</source>
-        <translation type="unfinished"/>
+        <translation type="unfinished"></translation>
     </message>
     <message>
         <location line="+7"/>
         <source>Catching up...</source>
-        <translation type="unfinished"/>
+        <translation type="unfinished"></translation>
     </message>
     <message>
         <location line="+10"/>
         <source>Last received block was generated %1.</source>
-        <translation type="unfinished"/>
-    </message>
-    <message>
-<<<<<<< HEAD
-        <location line="+59"/>
-        <source>This transaction is over the size limit.  You can still send it for a fee of %1, which goes to the nodes that process your transaction and helps to support the network.  Do you want to pay the fee?</source>
-        <translation type="unfinished"/>
-    </message>
-    <message>
-        <location line="+5"/>
+        <translation type="unfinished"></translation>
+    </message>
+    <message>
+        <location line="+58"/>
+        <source>This transaction is over the size limit. You can still send it for a fee of %1, which goes to the nodes that process your transaction and helps to support the network. Do you want to pay the fee?</source>
+        <translation type="unfinished"></translation>
+    </message>
+    <message>
+        <location line="+4"/>
         <source>Confirm transaction fee</source>
-        <translation type="unfinished"/>
+        <translation type="unfinished"></translation>
     </message>
     <message>
         <location line="+27"/>
-=======
-        <location filename="../bitcoingui.cpp" line="632"/>
-        <source>This transaction is over the size limit. You can still send it for a fee of %1, which goes to the nodes that process your transaction and helps to support the network. Do you want to pay the fee?</source>
-        <translation type="unfinished"></translation>
-    </message>
-    <message>
-        <location filename="../bitcoingui.cpp" line="636"/>
-        <source>Sending...</source>
-        <translation type="unfinished"></translation>
-    </message>
-    <message>
-        <location filename="../bitcoingui.cpp" line="663"/>
->>>>>>> e4ac5b3e
         <source>Sent transaction</source>
-        <translation type="unfinished"/>
-    </message>
-    <message>
-<<<<<<< HEAD
-        <location line="+1"/>
-=======
-        <location filename="../bitcoingui.cpp" line="664"/>
->>>>>>> e4ac5b3e
+        <translation type="unfinished"></translation>
+    </message>
+    <message>
+        <location line="+1"/>
         <source>Incoming transaction</source>
-        <translation type="unfinished"/>
-    </message>
-    <message>
-<<<<<<< HEAD
-        <location line="+1"/>
-=======
-        <location filename="../bitcoingui.cpp" line="665"/>
->>>>>>> e4ac5b3e
+        <translation type="unfinished"></translation>
+    </message>
+    <message>
+        <location line="+1"/>
         <source>Date: %1
 Amount: %2
 Type: %3
 Address: %4
 </source>
-        <translation type="unfinished"/>
-    </message>
-    <message>
-        <location line="+120"/>
+        <translation type="unfinished"></translation>
+    </message>
+    <message>
+        <location line="+100"/>
         <location line="+15"/>
         <source>URI handling</source>
-        <translation type="unfinished"/>
+        <translation type="unfinished"></translation>
     </message>
     <message>
         <location line="-15"/>
         <location line="+15"/>
         <source>URI can not be parsed! This can be caused by an invalid Bitcoin address or malformed URI parameters.</source>
-        <translation type="unfinished"/>
-    </message>
-    <message>
-<<<<<<< HEAD
+        <translation type="unfinished"></translation>
+    </message>
+    <message>
         <location line="+16"/>
-=======
-        <location filename="../bitcoingui.cpp" line="790"/>
->>>>>>> e4ac5b3e
         <source>Wallet is &lt;b&gt;encrypted&lt;/b&gt; and currently &lt;b&gt;unlocked&lt;/b&gt;</source>
-        <translation type="unfinished"/>
-    </message>
-    <message>
-<<<<<<< HEAD
+        <translation type="unfinished"></translation>
+    </message>
+    <message>
         <location line="+8"/>
-=======
-        <location filename="../bitcoingui.cpp" line="798"/>
->>>>>>> e4ac5b3e
         <source>Wallet is &lt;b&gt;encrypted&lt;/b&gt; and currently &lt;b&gt;locked&lt;/b&gt;</source>
-        <translation type="unfinished"/>
-    </message>
-    <message>
-<<<<<<< HEAD
+        <translation type="unfinished"></translation>
+    </message>
+    <message>
         <location line="+23"/>
-=======
-        <location filename="../bitcoingui.cpp" line="821"/>
->>>>>>> e4ac5b3e
         <source>Backup Wallet</source>
-        <translation type="unfinished"/>
-    </message>
-    <message>
-<<<<<<< HEAD
+        <translation type="unfinished"></translation>
+    </message>
+    <message>
         <location line="+0"/>
-=======
-        <location filename="../bitcoingui.cpp" line="821"/>
->>>>>>> e4ac5b3e
         <source>Wallet Data (*.dat)</source>
-        <translation type="unfinished"/>
-    </message>
-    <message>
-<<<<<<< HEAD
-        <location line="+3"/>
-=======
-        <location filename="../bitcoingui.cpp" line="824"/>
->>>>>>> e4ac5b3e
+        <translation type="unfinished"></translation>
+    </message>
+    <message>
+        <location line="+3"/>
         <source>Backup Failed</source>
-        <translation type="unfinished"/>
-    </message>
-    <message>
-<<<<<<< HEAD
+        <translation type="unfinished"></translation>
+    </message>
+    <message>
         <location line="+0"/>
-=======
-        <location filename="../bitcoingui.cpp" line="824"/>
->>>>>>> e4ac5b3e
         <source>There was an error trying to save the wallet data to the new location.</source>
-        <translation type="unfinished"/>
+        <translation type="unfinished"></translation>
     </message>
     <message>
         <location filename="../bitcoin.cpp" line="+109"/>
         <source>A fatal error occurred. Bitcoin can no longer continue safely and will quit.</source>
-        <translation type="unfinished"/>
+        <translation type="unfinished"></translation>
     </message>
 </context>
 <context>
@@ -692,7 +656,7 @@
     <message>
         <location filename="../clientmodel.cpp" line="+87"/>
         <source>Network Alert</source>
-        <translation type="unfinished"/>
+        <translation type="unfinished"></translation>
     </message>
 </context>
 <context>
@@ -710,57 +674,57 @@
     <message>
         <location line="+10"/>
         <source>The label associated with this address book entry</source>
-        <translation type="unfinished"/>
+        <translation type="unfinished"></translation>
     </message>
     <message>
         <location line="+7"/>
         <source>&amp;Address</source>
-        <translation type="unfinished"/>
+        <translation type="unfinished">&amp;Aadress</translation>
     </message>
     <message>
         <location line="+10"/>
         <source>The address associated with this address book entry. This can only be modified for sending addresses.</source>
-        <translation type="unfinished"/>
+        <translation type="unfinished"></translation>
     </message>
     <message>
         <location filename="../editaddressdialog.cpp" line="+20"/>
         <source>New receiving address</source>
-        <translation type="unfinished"/>
+        <translation type="unfinished"></translation>
     </message>
     <message>
         <location line="+4"/>
         <source>New sending address</source>
-        <translation type="unfinished"/>
+        <translation type="unfinished"></translation>
     </message>
     <message>
         <location line="+3"/>
         <source>Edit receiving address</source>
-        <translation type="unfinished"/>
+        <translation type="unfinished"></translation>
     </message>
     <message>
         <location line="+4"/>
         <source>Edit sending address</source>
-        <translation type="unfinished"/>
+        <translation type="unfinished"></translation>
     </message>
     <message>
         <location line="+60"/>
         <source>The entered address &quot;%1&quot; is already in the address book.</source>
-        <translation type="unfinished"/>
+        <translation type="unfinished"></translation>
     </message>
     <message>
         <location line="+5"/>
         <source>The entered address &quot;%1&quot; is not a valid Bitcoin address.</source>
-        <translation type="unfinished"/>
+        <translation type="unfinished"></translation>
     </message>
     <message>
         <location line="+5"/>
         <source>Could not unlock wallet.</source>
-        <translation type="unfinished"/>
+        <translation type="unfinished"></translation>
     </message>
     <message>
         <location line="+5"/>
         <source>New key generation failed.</source>
-        <translation type="unfinished"/>
+        <translation type="unfinished"></translation>
     </message>
 </context>
 <context>
@@ -769,42 +733,42 @@
         <location filename="../guiutil.cpp" line="+419"/>
         <location line="+12"/>
         <source>Bitcoin-Qt</source>
-        <translation type="unfinished"/>
+        <translation type="unfinished"></translation>
     </message>
     <message>
         <location line="-12"/>
         <source>version</source>
-        <translation type="unfinished"/>
+        <translation type="unfinished"></translation>
     </message>
     <message>
         <location line="+2"/>
         <source>Usage:</source>
-        <translation type="unfinished"/>
+        <translation type="unfinished"></translation>
     </message>
     <message>
         <location line="+1"/>
         <source>command-line options</source>
-        <translation type="unfinished"/>
+        <translation type="unfinished"></translation>
     </message>
     <message>
         <location line="+4"/>
         <source>UI options</source>
-        <translation type="unfinished"/>
+        <translation type="unfinished"></translation>
     </message>
     <message>
         <location line="+1"/>
         <source>Set language, for example &quot;de_DE&quot; (default: system locale)</source>
-        <translation type="unfinished"/>
+        <translation type="unfinished"></translation>
     </message>
     <message>
         <location line="+1"/>
         <source>Start minimized</source>
-        <translation type="unfinished"/>
+        <translation type="unfinished"></translation>
     </message>
     <message>
         <location line="+1"/>
         <source>Show splash screen on startup (default: 1)</source>
-        <translation type="unfinished"/>
+        <translation type="unfinished"></translation>
     </message>
 </context>
 <context>
@@ -812,194 +776,194 @@
     <message>
         <location filename="../forms/optionsdialog.ui" line="+14"/>
         <source>Options</source>
-        <translation type="unfinished"/>
+        <translation type="unfinished">Valikud</translation>
     </message>
     <message>
         <location line="+16"/>
         <source>&amp;Main</source>
-        <translation type="unfinished"/>
+        <translation type="unfinished"></translation>
     </message>
     <message>
         <location line="+6"/>
         <source>Optional transaction fee per kB that helps make sure your transactions are processed quickly. Most transactions are 1 kB. Fee 0.01 recommended.</source>
-        <translation type="unfinished"/>
+        <translation type="unfinished"></translation>
     </message>
     <message>
         <location line="+15"/>
         <source>Pay transaction &amp;fee</source>
-        <translation type="unfinished"/>
+        <translation type="unfinished"></translation>
     </message>
     <message>
         <location line="+31"/>
         <source>Automatically start Bitcoin after logging in to the system.</source>
-        <translation type="unfinished"/>
+        <translation type="unfinished"></translation>
     </message>
     <message>
         <location line="+3"/>
         <source>&amp;Start Bitcoin on system login</source>
-        <translation type="unfinished"/>
+        <translation type="unfinished"></translation>
     </message>
     <message>
         <location line="+7"/>
         <source>Detach block and address databases at shutdown. This means they can be moved to another data directory, but it slows down shutdown. The wallet is always detached.</source>
-        <translation type="unfinished"/>
+        <translation type="unfinished"></translation>
     </message>
     <message>
         <location line="+3"/>
         <source>&amp;Detach databases at shutdown</source>
-        <translation type="unfinished"/>
+        <translation type="unfinished"></translation>
     </message>
     <message>
         <location line="+21"/>
         <source>&amp;Network</source>
-        <translation type="unfinished"/>
+        <translation type="unfinished"></translation>
     </message>
     <message>
         <location line="+6"/>
         <source>Automatically open the Bitcoin client port on the router. This only works when your router supports UPnP and it is enabled.</source>
-        <translation type="unfinished"/>
+        <translation type="unfinished"></translation>
     </message>
     <message>
         <location line="+3"/>
         <source>Map port using &amp;UPnP</source>
-        <translation type="unfinished"/>
+        <translation type="unfinished"></translation>
     </message>
     <message>
         <location line="+7"/>
         <source>Connect to the Bitcoin network through a SOCKS proxy (e.g. when connecting through Tor).</source>
-        <translation type="unfinished"/>
+        <translation type="unfinished"></translation>
     </message>
     <message>
         <location line="+3"/>
         <source>&amp;Connect through SOCKS proxy:</source>
-        <translation type="unfinished"/>
+        <translation type="unfinished"></translation>
     </message>
     <message>
         <location line="+9"/>
         <source>Proxy &amp;IP:</source>
-        <translation type="unfinished"/>
+        <translation type="unfinished"></translation>
     </message>
     <message>
         <location line="+19"/>
         <source>IP address of the proxy (e.g. 127.0.0.1)</source>
-        <translation type="unfinished"/>
+        <translation type="unfinished"></translation>
     </message>
     <message>
         <location line="+7"/>
         <source>&amp;Port:</source>
-        <translation type="unfinished"/>
+        <translation type="unfinished"></translation>
     </message>
     <message>
         <location line="+19"/>
         <source>Port of the proxy (e.g. 9050)</source>
-        <translation type="unfinished"/>
+        <translation type="unfinished"></translation>
     </message>
     <message>
         <location line="+7"/>
         <source>SOCKS &amp;Version:</source>
-        <translation type="unfinished"/>
+        <translation type="unfinished"></translation>
     </message>
     <message>
         <location line="+13"/>
         <source>SOCKS version of the proxy (e.g. 5)</source>
-        <translation type="unfinished"/>
+        <translation type="unfinished"></translation>
     </message>
     <message>
         <location line="+36"/>
         <source>&amp;Window</source>
-        <translation type="unfinished"/>
+        <translation type="unfinished"></translation>
     </message>
     <message>
         <location line="+6"/>
         <source>Show only a tray icon after minimizing the window.</source>
-        <translation type="unfinished"/>
+        <translation type="unfinished"></translation>
     </message>
     <message>
         <location line="+3"/>
         <source>&amp;Minimize to the tray instead of the taskbar</source>
-        <translation type="unfinished"/>
+        <translation type="unfinished"></translation>
     </message>
     <message>
         <location line="+7"/>
         <source>Minimize instead of exit the application when the window is closed. When this option is enabled, the application will be closed only after selecting Quit in the menu.</source>
-        <translation type="unfinished"/>
+        <translation type="unfinished"></translation>
     </message>
     <message>
         <location line="+3"/>
         <source>M&amp;inimize on close</source>
-        <translation type="unfinished"/>
+        <translation type="unfinished"></translation>
     </message>
     <message>
         <location line="+21"/>
         <source>&amp;Display</source>
-        <translation type="unfinished"/>
+        <translation type="unfinished"></translation>
     </message>
     <message>
         <location line="+8"/>
         <source>User Interface &amp;language:</source>
-        <translation type="unfinished"/>
+        <translation type="unfinished"></translation>
     </message>
     <message>
         <location line="+13"/>
         <source>The user interface language can be set here. This setting will take effect after restarting Bitcoin.</source>
-        <translation type="unfinished"/>
+        <translation type="unfinished"></translation>
     </message>
     <message>
         <location line="+11"/>
         <source>&amp;Unit to show amounts in:</source>
-        <translation type="unfinished"/>
+        <translation type="unfinished"></translation>
     </message>
     <message>
         <location line="+13"/>
         <source>Choose the default subdivision unit to show in the interface and when sending coins.</source>
-        <translation type="unfinished"/>
+        <translation type="unfinished"></translation>
     </message>
     <message>
         <location line="+9"/>
         <source>Whether to show Bitcoin addresses in the transaction list or not.</source>
-        <translation type="unfinished"/>
+        <translation type="unfinished"></translation>
     </message>
     <message>
         <location line="+3"/>
         <source>&amp;Display addresses in transaction list</source>
-        <translation type="unfinished"/>
+        <translation type="unfinished"></translation>
     </message>
     <message>
         <location line="+71"/>
         <source>&amp;OK</source>
-        <translation type="unfinished"/>
+        <translation type="unfinished"></translation>
     </message>
     <message>
         <location line="+7"/>
         <source>&amp;Cancel</source>
-        <translation type="unfinished"/>
+        <translation type="unfinished"></translation>
     </message>
     <message>
         <location line="+10"/>
         <source>&amp;Apply</source>
-        <translation type="unfinished"/>
+        <translation type="unfinished"></translation>
     </message>
     <message>
         <location filename="../optionsdialog.cpp" line="+55"/>
         <source>default</source>
-        <translation type="unfinished"/>
+        <translation type="unfinished"></translation>
     </message>
     <message>
         <location line="+147"/>
         <location line="+9"/>
         <source>Warning</source>
-        <translation type="unfinished"/>
+        <translation type="unfinished"></translation>
     </message>
     <message>
         <location line="-9"/>
         <location line="+9"/>
         <source>This setting will take effect after restarting Bitcoin.</source>
-        <translation type="unfinished"/>
+        <translation type="unfinished"></translation>
     </message>
     <message>
         <location line="+29"/>
         <source>The supplied proxy address is invalid.</source>
-        <translation type="unfinished"/>
+        <translation type="unfinished"></translation>
     </message>
 </context>
 <context>
@@ -1007,69 +971,69 @@
     <message>
         <location filename="../forms/overviewpage.ui" line="+14"/>
         <source>Form</source>
-        <translation type="unfinished"/>
+        <translation type="unfinished"></translation>
     </message>
     <message>
         <location line="+33"/>
         <location line="+183"/>
         <source>The displayed information may be out of date. Your wallet automatically synchronizes with the Bitcoin network after a connection is established, but this process has not completed yet.</source>
-        <translation type="unfinished"/>
+        <translation type="unfinished"></translation>
     </message>
     <message>
         <location line="-141"/>
         <source>Balance:</source>
-        <translation type="unfinished"/>
+        <translation type="unfinished"></translation>
     </message>
     <message>
         <location line="+58"/>
         <source>Number of transactions:</source>
-        <translation type="unfinished"/>
+        <translation type="unfinished"></translation>
     </message>
     <message>
         <location line="-29"/>
         <source>Unconfirmed:</source>
-        <translation type="unfinished"/>
+        <translation type="unfinished"></translation>
     </message>
     <message>
         <location line="-78"/>
         <source>Wallet</source>
-        <translation type="unfinished"/>
+        <translation type="unfinished"></translation>
     </message>
     <message>
         <location line="+124"/>
         <source>Immature:</source>
-        <translation type="unfinished"/>
+        <translation type="unfinished"></translation>
     </message>
     <message>
         <location line="+13"/>
         <source>Mined balance that has not yet matured</source>
-        <translation type="unfinished"/>
+        <translation type="unfinished"></translation>
     </message>
     <message>
         <location line="+46"/>
         <source>&lt;b&gt;Recent transactions&lt;/b&gt;</source>
-        <translation type="unfinished"/>
+        <translation type="unfinished"></translation>
     </message>
     <message>
         <location line="-118"/>
         <source>Your current balance</source>
-        <translation type="unfinished"/>
+        <translation type="unfinished"></translation>
     </message>
     <message>
         <location line="+29"/>
         <source>Total of transactions that have yet to be confirmed, and do not yet count toward the current balance</source>
-        <translation type="unfinished"/>
+        <translation type="unfinished"></translation>
     </message>
     <message>
         <location line="+20"/>
         <source>Total number of transactions in wallet</source>
-        <translation type="unfinished"/>
+        <translation type="unfinished"></translation>
     </message>
     <message>
         <location filename="../overviewpage.cpp" line="+112"/>
         <location line="+1"/>
         <source>out of sync</source>
-        <translation type="unfinished"/>
+        <translation type="unfinished"></translation>
     </message>
 </context>
 <context>
@@ -1077,22 +1041,22 @@
     <message>
         <location filename="../forms/qrcodedialog.ui" line="+14"/>
         <source>QR Code Dialog</source>
-        <translation type="unfinished"/>
+        <translation type="unfinished"></translation>
     </message>
     <message>
         <location line="+59"/>
         <source>Request Payment</source>
-        <translation type="unfinished"/>
+        <translation type="unfinished"></translation>
     </message>
     <message>
         <location line="+56"/>
         <source>Amount:</source>
-        <translation type="unfinished"/>
+        <translation type="unfinished">Kogus:</translation>
     </message>
     <message>
         <location line="-44"/>
         <source>Label:</source>
-        <translation type="unfinished"/>
+        <translation type="unfinished">Silt:</translation>
     </message>
     <message>
         <location line="+19"/>
@@ -1102,32 +1066,32 @@
     <message>
         <location line="+71"/>
         <source>&amp;Save As...</source>
-        <translation type="unfinished"/>
+        <translation type="unfinished"></translation>
     </message>
     <message>
         <location filename="../qrcodedialog.cpp" line="+62"/>
         <source>Error encoding URI into QR Code.</source>
-        <translation type="unfinished"/>
+        <translation type="unfinished"></translation>
     </message>
     <message>
         <location line="+40"/>
         <source>The entered amount is invalid, please check.</source>
-        <translation type="unfinished"/>
+        <translation type="unfinished"></translation>
     </message>
     <message>
         <location line="+23"/>
         <source>Resulting URI too long, try to reduce the text for label / message.</source>
-        <translation type="unfinished"/>
+        <translation type="unfinished"></translation>
     </message>
     <message>
         <location line="+25"/>
         <source>Save QR Code</source>
-        <translation type="unfinished"/>
+        <translation type="unfinished"></translation>
     </message>
     <message>
         <location line="+0"/>
         <source>PNG Images (*.png)</source>
-        <translation type="unfinished"/>
+        <translation type="unfinished"></translation>
     </message>
 </context>
 <context>
@@ -1135,7 +1099,7 @@
     <message>
         <location filename="../forms/rpcconsole.ui" line="+46"/>
         <source>Client name</source>
-        <translation type="unfinished"/>
+        <translation type="unfinished"></translation>
     </message>
     <message>
         <location line="+10"/>
@@ -1147,134 +1111,134 @@
         <location line="+53"/>
         <location line="+23"/>
         <location line="+23"/>
-        <location filename="../rpcconsole.cpp" line="+328"/>
+        <location filename="../rpcconsole.cpp" line="+348"/>
         <source>N/A</source>
-        <translation type="unfinished"/>
+        <translation type="unfinished"></translation>
     </message>
     <message>
         <location line="-217"/>
         <source>Client version</source>
-        <translation type="unfinished"/>
+        <translation type="unfinished"></translation>
     </message>
     <message>
         <location line="-45"/>
         <source>&amp;Information</source>
-        <translation type="unfinished"/>
+        <translation type="unfinished"></translation>
     </message>
     <message>
         <location line="+68"/>
         <source>Using OpenSSL version</source>
-        <translation type="unfinished"/>
+        <translation type="unfinished"></translation>
     </message>
     <message>
         <location line="+49"/>
         <source>Startup time</source>
-        <translation type="unfinished"/>
+        <translation type="unfinished"></translation>
     </message>
     <message>
         <location line="+29"/>
         <source>Network</source>
-        <translation type="unfinished"/>
+        <translation type="unfinished"></translation>
     </message>
     <message>
         <location line="+7"/>
         <source>Number of connections</source>
-        <translation type="unfinished"/>
+        <translation type="unfinished"></translation>
     </message>
     <message>
         <location line="+23"/>
         <source>On testnet</source>
-        <translation type="unfinished"/>
+        <translation type="unfinished"></translation>
     </message>
     <message>
         <location line="+23"/>
         <source>Block chain</source>
-        <translation type="unfinished"/>
+        <translation type="unfinished"></translation>
     </message>
     <message>
         <location line="+7"/>
         <source>Current number of blocks</source>
-        <translation type="unfinished"/>
+        <translation type="unfinished"></translation>
     </message>
     <message>
         <location line="+23"/>
         <source>Estimated total blocks</source>
-        <translation type="unfinished"/>
+        <translation type="unfinished"></translation>
     </message>
     <message>
         <location line="+23"/>
         <source>Last block time</source>
-        <translation type="unfinished"/>
+        <translation type="unfinished"></translation>
     </message>
     <message>
         <location line="+52"/>
         <source>&amp;Open</source>
-        <translation type="unfinished"/>
+        <translation type="unfinished"></translation>
     </message>
     <message>
         <location line="+16"/>
         <source>Command-line options</source>
-        <translation type="unfinished"/>
+        <translation type="unfinished"></translation>
     </message>
     <message>
         <location line="+7"/>
         <source>Show the Bitcoin-Qt help message to get a list with possible Bitcoin command-line options.</source>
-        <translation type="unfinished"/>
+        <translation type="unfinished"></translation>
     </message>
     <message>
         <location line="+3"/>
         <source>&amp;Show</source>
-        <translation type="unfinished"/>
+        <translation type="unfinished"></translation>
     </message>
     <message>
         <location line="+24"/>
         <source>&amp;Console</source>
-        <translation type="unfinished"/>
+        <translation type="unfinished"></translation>
     </message>
     <message>
         <location line="-260"/>
         <source>Build date</source>
-        <translation type="unfinished"/>
+        <translation type="unfinished"></translation>
     </message>
     <message>
         <location line="-104"/>
         <source>Bitcoin - Debug window</source>
-        <translation type="unfinished"/>
+        <translation type="unfinished"></translation>
     </message>
     <message>
         <location line="+25"/>
         <source>Bitcoin Core</source>
-        <translation type="unfinished"/>
+        <translation type="unfinished"></translation>
     </message>
     <message>
         <location line="+279"/>
         <source>Debug log file</source>
-        <translation type="unfinished"/>
+        <translation type="unfinished"></translation>
     </message>
     <message>
         <location line="+7"/>
         <source>Open the Bitcoin debug log file from the current data directory. This can take a few seconds for large log files.</source>
-        <translation type="unfinished"/>
+        <translation type="unfinished"></translation>
     </message>
     <message>
         <location line="+102"/>
         <source>Clear console</source>
-        <translation type="unfinished"/>
+        <translation type="unfinished"></translation>
     </message>
     <message>
         <location filename="../rpcconsole.cpp" line="-33"/>
         <source>Welcome to the Bitcoin RPC console.</source>
-        <translation type="unfinished"/>
+        <translation type="unfinished"></translation>
     </message>
     <message>
         <location line="+1"/>
         <source>Use up and down arrows to navigate history, and &lt;b&gt;Ctrl-L&lt;/b&gt; to clear screen.</source>
-        <translation type="unfinished"/>
+        <translation type="unfinished"></translation>
     </message>
     <message>
         <location line="+1"/>
         <source>Type &lt;b&gt;help&lt;/b&gt; for an overview of available commands.</source>
-        <translation type="unfinished"/>
+        <translation type="unfinished"></translation>
     </message>
 </context>
 <context>
@@ -1289,102 +1253,102 @@
         <location line="+5"/>
         <location line="+5"/>
         <source>Send Coins</source>
-        <translation type="unfinished"/>
+        <translation type="unfinished"></translation>
     </message>
     <message>
         <location line="+50"/>
         <source>Send to multiple recipients at once</source>
-        <translation type="unfinished"/>
-    </message>
-    <message>
-        <location line="+3"/>
-        <source>&amp;Add Recipient</source>
-        <translation type="unfinished"/>
+        <translation type="unfinished"></translation>
+    </message>
+    <message>
+        <location line="+3"/>
+        <source>Add &amp;Recipient</source>
+        <translation type="unfinished"></translation>
     </message>
     <message>
         <location line="+20"/>
         <source>Remove all transaction fields</source>
-        <translation type="unfinished"/>
+        <translation type="unfinished"></translation>
     </message>
     <message>
         <location line="+3"/>
         <source>Clear &amp;All</source>
-        <translation type="unfinished"/>
+        <translation type="unfinished"></translation>
     </message>
     <message>
         <location line="+22"/>
         <source>Balance:</source>
-        <translation type="unfinished"/>
+        <translation type="unfinished"></translation>
     </message>
     <message>
         <location line="+10"/>
         <source>123.456 BTC</source>
-        <translation type="unfinished"/>
+        <translation type="unfinished"></translation>
     </message>
     <message>
         <location line="+31"/>
         <source>Confirm the send action</source>
-        <translation type="unfinished"/>
-    </message>
-    <message>
-        <location line="+3"/>
-        <source>&amp;Send</source>
-        <translation type="unfinished"/>
+        <translation type="unfinished"></translation>
+    </message>
+    <message>
+        <location line="+3"/>
+        <source>S&amp;end</source>
+        <translation type="unfinished"></translation>
     </message>
     <message>
         <location filename="../sendcoinsdialog.cpp" line="-59"/>
         <source>&lt;b&gt;%1&lt;/b&gt; to %2 (%3)</source>
-        <translation type="unfinished"/>
+        <translation type="unfinished"></translation>
     </message>
     <message>
         <location line="+5"/>
         <source>Confirm send coins</source>
-        <translation type="unfinished"/>
+        <translation type="unfinished"></translation>
     </message>
     <message>
         <location line="+1"/>
         <source>Are you sure you want to send %1?</source>
-        <translation type="unfinished"/>
+        <translation type="unfinished"></translation>
     </message>
     <message>
         <location line="+0"/>
         <source> and </source>
-        <translation type="unfinished"/>
+        <translation type="unfinished"></translation>
     </message>
     <message>
         <location line="+23"/>
         <source>The recipient address is not valid, please recheck.</source>
-        <translation type="unfinished"/>
+        <translation type="unfinished"></translation>
     </message>
     <message>
         <location line="+5"/>
         <source>The amount to pay must be larger than 0.</source>
-        <translation type="unfinished"/>
+        <translation type="unfinished"></translation>
     </message>
     <message>
         <location line="+5"/>
         <source>The amount exceeds your balance.</source>
-        <translation type="unfinished"/>
+        <translation type="unfinished"></translation>
     </message>
     <message>
         <location line="+5"/>
         <source>The total exceeds your balance when the %1 transaction fee is included.</source>
-        <translation type="unfinished"/>
+        <translation type="unfinished"></translation>
     </message>
     <message>
         <location line="+6"/>
         <source>Duplicate address found, can only send to each address once per send operation.</source>
-        <translation type="unfinished"/>
+        <translation type="unfinished"></translation>
     </message>
     <message>
         <location line="+5"/>
         <source>Error: Transaction creation failed.</source>
-        <translation type="unfinished"/>
+        <translation type="unfinished"></translation>
     </message>
     <message>
         <location line="+5"/>
         <source>Error: The transaction was rejected. This might happen if some of the coins in your wallet were already spent, such as if you used a copy of wallet.dat and coins were spent in the copy but not marked as spent here.</source>
-        <translation type="unfinished"/>
+        <translation type="unfinished"></translation>
     </message>
 </context>
 <context>
@@ -1392,69 +1356,63 @@
     <message>
         <location filename="../forms/sendcoinsentry.ui" line="+14"/>
         <source>Form</source>
-        <translation type="unfinished"/>
+        <translation type="unfinished"></translation>
     </message>
     <message>
         <location line="+15"/>
         <source>A&amp;mount:</source>
-        <translation type="unfinished"/>
+        <translation type="unfinished">&amp;Kogus</translation>
     </message>
     <message>
         <location line="+13"/>
         <source>Pay &amp;To:</source>
-        <translation type="unfinished"/>
+        <translation type="unfinished"></translation>
     </message>
     <message>
         <location line="+24"/>
         <location filename="../sendcoinsentry.cpp" line="+25"/>
         <source>Enter a label for this address to add it to your address book</source>
-        <translation type="unfinished"/>
+        <translation type="unfinished"></translation>
     </message>
     <message>
         <location line="+9"/>
         <source>&amp;Label:</source>
-        <translation type="unfinished"/>
-    </message>
-    <message>
-<<<<<<< HEAD
+        <translation type="unfinished">Si&amp;lt:</translation>
+    </message>
+    <message>
         <location line="+18"/>
-        <source>The address to send the payment to  (e.g. 1NS17iag9jJgTHD1VXjvLCEnZuQ3rJDE9L)</source>
-        <translation type="unfinished"/>
-=======
-        <location filename="../forms/sendcoinsentry.ui" line="93"/>
         <source>The address to send the payment to (e.g. 1NS17iag9jJgTHD1VXjvLCEnZuQ3rJDE9L)</source>
         <translation type="unfinished"></translation>
->>>>>>> e4ac5b3e
     </message>
     <message>
         <location line="+10"/>
         <source>Choose address from address book</source>
-        <translation type="unfinished"/>
+        <translation type="unfinished"></translation>
     </message>
     <message>
         <location line="+10"/>
         <source>Alt+A</source>
-        <translation type="unfinished"/>
+        <translation type="unfinished"></translation>
     </message>
     <message>
         <location line="+7"/>
         <source>Paste address from clipboard</source>
-        <translation type="unfinished"/>
+        <translation type="unfinished"></translation>
     </message>
     <message>
         <location line="+10"/>
         <source>Alt+P</source>
-        <translation type="unfinished"/>
+        <translation type="unfinished"></translation>
     </message>
     <message>
         <location line="+7"/>
         <source>Remove this recipient</source>
-        <translation type="unfinished"/>
+        <translation type="unfinished"></translation>
     </message>
     <message>
         <location filename="../sendcoinsentry.cpp" line="+1"/>
         <source>Enter a Bitcoin address (e.g. 1NS17iag9jJgTHD1VXjvLCEnZuQ3rJDE9L)</source>
-        <translation type="unfinished"/>
+        <translation type="unfinished"></translation>
     </message>
 </context>
 <context>
@@ -1462,119 +1420,119 @@
     <message>
         <location filename="../forms/signverifymessagedialog.ui" line="+14"/>
         <source>Signatures - Sign / Verify a Message</source>
-        <translation type="unfinished"/>
+        <translation type="unfinished"></translation>
     </message>
     <message>
         <location line="+13"/>
         <location line="+124"/>
         <source>&amp;Sign Message</source>
-        <translation type="unfinished"/>
+        <translation type="unfinished"></translation>
     </message>
     <message>
         <location line="-118"/>
         <source>You can sign messages with your addresses to prove you own them. Be careful not to sign anything vague, as phishing attacks may try to trick you into signing your identity over to them. Only sign fully-detailed statements you agree to.</source>
-        <translation type="unfinished"/>
+        <translation type="unfinished"></translation>
     </message>
     <message>
         <location line="+18"/>
         <source>The address to sign the message with (e.g. 1NS17iag9jJgTHD1VXjvLCEnZuQ3rJDE9L)</source>
-        <translation type="unfinished"/>
+        <translation type="unfinished"></translation>
     </message>
     <message>
         <location line="+10"/>
         <location line="+203"/>
         <source>Choose an address from the address book</source>
-        <translation type="unfinished"/>
+        <translation type="unfinished"></translation>
     </message>
     <message>
         <location line="-193"/>
         <location line="+203"/>
         <source>Alt+A</source>
-        <translation type="unfinished"/>
+        <translation type="unfinished"></translation>
     </message>
     <message>
         <location line="-193"/>
         <source>Paste address from clipboard</source>
-        <translation type="unfinished"/>
+        <translation type="unfinished"></translation>
     </message>
     <message>
         <location line="+10"/>
         <source>Alt+P</source>
-        <translation type="unfinished"/>
+        <translation type="unfinished"></translation>
     </message>
     <message>
         <location line="+12"/>
         <source>Enter the message you want to sign here</source>
-        <translation type="unfinished"/>
+        <translation type="unfinished"></translation>
     </message>
     <message>
         <location line="+24"/>
         <source>Copy the current signature to the system clipboard</source>
-        <translation type="unfinished"/>
+        <translation type="unfinished"></translation>
     </message>
     <message>
         <location line="+21"/>
         <source>Sign the message to prove you own this Bitcoin address</source>
-        <translation type="unfinished"/>
+        <translation type="unfinished"></translation>
     </message>
     <message>
         <location line="+17"/>
         <source>Reset all sign message fields</source>
-        <translation type="unfinished"/>
+        <translation type="unfinished"></translation>
     </message>
     <message>
         <location line="+3"/>
         <location line="+146"/>
         <source>Clear &amp;All</source>
-        <translation type="unfinished"/>
+        <translation type="unfinished"></translation>
     </message>
     <message>
         <location line="-87"/>
         <location line="+70"/>
         <source>&amp;Verify Message</source>
-        <translation type="unfinished"/>
+        <translation type="unfinished"></translation>
     </message>
     <message>
         <location line="-64"/>
         <source>Enter the signing address, message (ensure you copy line breaks, spaces, tabs, etc. exactly) and signature below to verify the message. Be careful not to read more into the signature than what is in the signed message itself, to avoid being tricked by a man-in-the-middle attack.</source>
-        <translation type="unfinished"/>
+        <translation type="unfinished"></translation>
     </message>
     <message>
         <location line="+21"/>
         <source>The address the message was signed with (e.g. 1NS17iag9jJgTHD1VXjvLCEnZuQ3rJDE9L)</source>
-        <translation type="unfinished"/>
+        <translation type="unfinished"></translation>
     </message>
     <message>
         <location line="+40"/>
         <source>Verify the message to ensure it was signed with the specified Bitcoin address</source>
-        <translation type="unfinished"/>
+        <translation type="unfinished"></translation>
     </message>
     <message>
         <location line="+17"/>
         <source>Reset all verify message fields</source>
-        <translation type="unfinished"/>
+        <translation type="unfinished"></translation>
     </message>
     <message>
         <location filename="../signverifymessagedialog.cpp" line="+27"/>
         <location line="+3"/>
         <source>Enter a Bitcoin address (e.g. 1NS17iag9jJgTHD1VXjvLCEnZuQ3rJDE9L)</source>
-        <translation type="unfinished"/>
+        <translation type="unfinished"></translation>
     </message>
     <message>
         <location line="-2"/>
         <source>Click &quot;Sign Message&quot; to generate signature</source>
-        <translation type="unfinished"/>
+        <translation type="unfinished"></translation>
     </message>
     <message>
         <location line="+3"/>
         <source>Enter Bitcoin signature</source>
-        <translation type="unfinished"/>
+        <translation type="unfinished"></translation>
     </message>
     <message>
         <location line="+82"/>
         <location line="+81"/>
         <source>The entered address is invalid.</source>
-        <translation type="unfinished"/>
+        <translation type="unfinished"></translation>
     </message>
     <message>
         <location line="-81"/>
@@ -1582,59 +1540,59 @@
         <location line="+73"/>
         <location line="+8"/>
         <source>Please check the address and try again.</source>
-        <translation type="unfinished"/>
+        <translation type="unfinished"></translation>
     </message>
     <message>
         <location line="-81"/>
         <location line="+81"/>
         <source>The entered address does not refer to a key.</source>
-        <translation type="unfinished"/>
+        <translation type="unfinished"></translation>
     </message>
     <message>
         <location line="-73"/>
         <source>Wallet unlock was cancelled.</source>
-        <translation type="unfinished"/>
+        <translation type="unfinished"></translation>
     </message>
     <message>
         <location line="+8"/>
         <source>Private key for the entered address is not available.</source>
-        <translation type="unfinished"/>
+        <translation type="unfinished"></translation>
     </message>
     <message>
         <location line="+12"/>
         <source>Message signing failed.</source>
-        <translation type="unfinished"/>
+        <translation type="unfinished"></translation>
     </message>
     <message>
         <location line="+5"/>
         <source>Message signed.</source>
-        <translation type="unfinished"/>
+        <translation type="unfinished"></translation>
     </message>
     <message>
         <location line="+59"/>
         <source>The signature could not be decoded.</source>
-        <translation type="unfinished"/>
+        <translation type="unfinished"></translation>
     </message>
     <message>
         <location line="+0"/>
         <location line="+13"/>
         <source>Please check the signature and try again.</source>
-        <translation type="unfinished"/>
+        <translation type="unfinished"></translation>
     </message>
     <message>
         <location line="+0"/>
         <source>The signature did not match the message digest.</source>
-        <translation type="unfinished"/>
+        <translation type="unfinished"></translation>
     </message>
     <message>
         <location line="+7"/>
         <source>Message verification failed.</source>
-        <translation type="unfinished"/>
+        <translation type="unfinished"></translation>
     </message>
     <message>
         <location line="+5"/>
         <source>Message verified.</source>
-        <translation type="unfinished"/>
+        <translation type="unfinished"></translation>
     </message>
 </context>
 <context>
@@ -1642,27 +1600,30 @@
     <message>
         <location filename="../transactiondesc.cpp" line="+19"/>
         <source>Open until %1</source>
-        <translation type="unfinished"/>
+        <translation type="unfinished"></translation>
     </message>
     <message numerus="yes">
         <location line="-2"/>
         <source>Open for %n block(s)</source>
-        <translation type="unfinished"><numerusform></numerusform><numerusform></numerusform></translation>
+        <translation type="unfinished">
+            <numerusform></numerusform>
+            <numerusform></numerusform>
+        </translation>
     </message>
     <message>
         <location line="+8"/>
         <source>%1/offline</source>
-        <translation type="unfinished"/>
+        <translation type="unfinished"></translation>
     </message>
     <message>
         <location line="+2"/>
         <source>%1/unconfirmed</source>
-        <translation type="unfinished"/>
+        <translation type="unfinished"></translation>
     </message>
     <message>
         <location line="+2"/>
         <source>%1 confirmations</source>
-        <translation type="unfinished"/>
+        <translation type="unfinished"></translation>
     </message>
     <message>
         <location line="+18"/>
@@ -1672,7 +1633,10 @@
     <message numerus="yes">
         <location line="+7"/>
         <source>, broadcast through %n node(s)</source>
-        <translation type="unfinished"><numerusform></numerusform><numerusform></numerusform></translation>
+        <translation type="unfinished">
+            <numerusform></numerusform>
+            <numerusform></numerusform>
+        </translation>
     </message>
     <message>
         <location line="+4"/>
@@ -1682,36 +1646,36 @@
     <message>
         <location line="+7"/>
         <source>Source</source>
-        <translation type="unfinished"/>
+        <translation type="unfinished"></translation>
     </message>
     <message>
         <location line="+0"/>
         <source>Generated</source>
-        <translation type="unfinished"/>
-    </message>
-    <message>
-        <location line="+6"/>
+        <translation type="unfinished"></translation>
+    </message>
+    <message>
+        <location line="+5"/>
         <location line="+17"/>
         <source>From</source>
-        <translation type="unfinished"/>
+        <translation type="unfinished"></translation>
     </message>
     <message>
         <location line="+1"/>
         <location line="+22"/>
         <location line="+58"/>
         <source>To</source>
-        <translation type="unfinished"/>
+        <translation type="unfinished"></translation>
     </message>
     <message>
         <location line="-77"/>
         <location line="+2"/>
         <source>own address</source>
-        <translation type="unfinished"/>
+        <translation type="unfinished"></translation>
     </message>
     <message>
         <location line="-2"/>
         <source>label</source>
-        <translation type="unfinished"/>
+        <translation type="unfinished"></translation>
     </message>
     <message>
         <location line="+37"/>
@@ -1720,17 +1684,20 @@
         <location line="+17"/>
         <location line="+30"/>
         <source>Credit</source>
-        <translation type="unfinished"/>
+        <translation type="unfinished"></translation>
     </message>
     <message numerus="yes">
         <location line="-102"/>
         <source>matures in %n more block(s)</source>
-        <translation type="unfinished"><numerusform></numerusform><numerusform></numerusform></translation>
+        <translation type="unfinished">
+            <numerusform></numerusform>
+            <numerusform></numerusform>
+        </translation>
     </message>
     <message>
         <location line="+2"/>
         <source>not accepted</source>
-        <translation type="unfinished"/>
+        <translation type="unfinished"></translation>
     </message>
     <message>
         <location line="+44"/>
@@ -1738,52 +1705,52 @@
         <location line="+15"/>
         <location line="+30"/>
         <source>Debit</source>
-        <translation type="unfinished"/>
+        <translation type="unfinished"></translation>
     </message>
     <message>
         <location line="-39"/>
         <source>Transaction fee</source>
-        <translation type="unfinished"/>
+        <translation type="unfinished"></translation>
     </message>
     <message>
         <location line="+16"/>
         <source>Net amount</source>
-        <translation type="unfinished"/>
+        <translation type="unfinished"></translation>
     </message>
     <message>
         <location line="+6"/>
         <source>Message</source>
-        <translation type="unfinished"/>
+        <translation type="unfinished">Sõnum</translation>
     </message>
     <message>
         <location line="+2"/>
         <source>Comment</source>
-        <translation type="unfinished"/>
+        <translation>Kommentaar</translation>
     </message>
     <message>
         <location line="+2"/>
         <source>Transaction ID</source>
-        <translation type="unfinished"/>
+        <translation type="unfinished"></translation>
     </message>
     <message>
         <location line="+3"/>
         <source>Generated coins must mature 120 blocks before they can be spent. When you generated this block, it was broadcast to the network to be added to the block chain. If it fails to get into the chain, its state will change to &quot;not accepted&quot; and it won&apos;t be spendable. This may occasionally happen if another node generates a block within a few seconds of yours.</source>
-        <translation type="unfinished"/>
+        <translation type="unfinished"></translation>
     </message>
     <message>
         <location line="+7"/>
         <source>Debug information</source>
-        <translation type="unfinished"/>
+        <translation type="unfinished"></translation>
     </message>
     <message>
         <location line="+8"/>
         <source>Transaction</source>
-        <translation type="unfinished"/>
+        <translation type="unfinished"></translation>
     </message>
     <message>
         <location line="+5"/>
         <source>Inputs</source>
-        <translation type="unfinished"/>
+        <translation type="unfinished"></translation>
     </message>
     <message>
         <location line="+23"/>
@@ -1793,20 +1760,20 @@
     <message>
         <location line="+1"/>
         <source>true</source>
-        <translation type="unfinished"/>
+        <translation type="unfinished"></translation>
     </message>
     <message>
         <location line="+0"/>
         <source>false</source>
-        <translation type="unfinished"/>
-    </message>
-    <message>
-        <location line="-212"/>
+        <translation type="unfinished"></translation>
+    </message>
+    <message>
+        <location line="-211"/>
         <source>, has not been successfully broadcast yet</source>
-        <translation type="unfinished"/>
-    </message>
-    <message>
-        <location line="+36"/>
+        <translation type="unfinished"></translation>
+    </message>
+    <message>
+        <location line="+35"/>
         <source>unknown</source>
         <translation>tundmatu</translation>
     </message>
@@ -1816,12 +1783,12 @@
     <message>
         <location filename="../forms/transactiondescdialog.ui" line="+14"/>
         <source>Transaction details</source>
-        <translation type="unfinished"/>
+        <translation type="unfinished"></translation>
     </message>
     <message>
         <location line="+6"/>
         <source>This pane shows a detailed description of the transaction</source>
-        <translation type="unfinished"/>
+        <translation type="unfinished"></translation>
     </message>
 </context>
 <context>
@@ -1849,97 +1816,103 @@
     <message numerus="yes">
         <location line="+57"/>
         <source>Open for %n block(s)</source>
-        <translation type="unfinished"><numerusform></numerusform><numerusform></numerusform></translation>
+        <translation type="unfinished">
+            <numerusform></numerusform>
+            <numerusform></numerusform>
+        </translation>
     </message>
     <message>
         <location line="+3"/>
         <source>Open until %1</source>
-        <translation type="unfinished"/>
+        <translation type="unfinished"></translation>
     </message>
     <message>
         <location line="+3"/>
         <source>Offline (%1 confirmations)</source>
-        <translation type="unfinished"/>
+        <translation type="unfinished"></translation>
     </message>
     <message>
         <location line="+3"/>
         <source>Unconfirmed (%1 of %2 confirmations)</source>
-        <translation type="unfinished"/>
+        <translation type="unfinished"></translation>
     </message>
     <message>
         <location line="+3"/>
         <source>Confirmed (%1 confirmations)</source>
-        <translation type="unfinished"/>
+        <translation type="unfinished"></translation>
     </message>
     <message numerus="yes">
         <location line="+8"/>
         <source>Mined balance will be available when it matures in %n more block(s)</source>
-        <translation type="unfinished"><numerusform></numerusform><numerusform></numerusform></translation>
+        <translation type="unfinished">
+            <numerusform></numerusform>
+            <numerusform></numerusform>
+        </translation>
     </message>
     <message>
         <location line="+5"/>
         <source>This block was not received by any other nodes and will probably not be accepted!</source>
-        <translation type="unfinished"/>
+        <translation type="unfinished"></translation>
     </message>
     <message>
         <location line="+3"/>
         <source>Generated but not accepted</source>
-        <translation type="unfinished"/>
+        <translation type="unfinished"></translation>
     </message>
     <message>
         <location line="+43"/>
         <source>Received with</source>
-        <translation type="unfinished"/>
+        <translation type="unfinished"></translation>
     </message>
     <message>
         <location line="+2"/>
         <source>Received from</source>
-        <translation type="unfinished"/>
+        <translation type="unfinished"></translation>
     </message>
     <message>
         <location line="+3"/>
         <source>Sent to</source>
-        <translation type="unfinished"/>
+        <translation type="unfinished"></translation>
     </message>
     <message>
         <location line="+2"/>
         <source>Payment to yourself</source>
-        <translation type="unfinished"/>
+        <translation type="unfinished"></translation>
     </message>
     <message>
         <location line="+2"/>
         <source>Mined</source>
-        <translation type="unfinished"/>
+        <translation type="unfinished"></translation>
     </message>
     <message>
         <location line="+38"/>
         <source>(n/a)</source>
-        <translation type="unfinished"/>
+        <translation type="unfinished"></translation>
     </message>
     <message>
         <location line="+199"/>
         <source>Transaction status. Hover over this field to show number of confirmations.</source>
-        <translation type="unfinished"/>
+        <translation type="unfinished"></translation>
     </message>
     <message>
         <location line="+2"/>
         <source>Date and time that the transaction was received.</source>
-        <translation type="unfinished"/>
+        <translation type="unfinished"></translation>
     </message>
     <message>
         <location line="+2"/>
         <source>Type of transaction.</source>
-        <translation type="unfinished"/>
+        <translation type="unfinished"></translation>
     </message>
     <message>
         <location line="+2"/>
         <source>Destination address of transaction.</source>
-        <translation type="unfinished"/>
+        <translation type="unfinished"></translation>
     </message>
     <message>
         <location line="+2"/>
         <source>Amount removed from or added to balance.</source>
-        <translation type="unfinished"/>
+        <translation type="unfinished"></translation>
     </message>
 </context>
 <context>
@@ -1948,112 +1921,112 @@
         <location filename="../transactionview.cpp" line="+55"/>
         <location line="+16"/>
         <source>All</source>
-        <translation type="unfinished"/>
+        <translation type="unfinished"></translation>
     </message>
     <message>
         <location line="-15"/>
         <source>Today</source>
-        <translation type="unfinished"/>
+        <translation type="unfinished"></translation>
     </message>
     <message>
         <location line="+1"/>
         <source>This week</source>
-        <translation type="unfinished"/>
+        <translation type="unfinished"></translation>
     </message>
     <message>
         <location line="+1"/>
         <source>This month</source>
-        <translation type="unfinished"/>
+        <translation type="unfinished"></translation>
     </message>
     <message>
         <location line="+1"/>
         <source>Last month</source>
-        <translation type="unfinished"/>
+        <translation type="unfinished"></translation>
     </message>
     <message>
         <location line="+1"/>
         <source>This year</source>
-        <translation type="unfinished"/>
+        <translation type="unfinished"></translation>
     </message>
     <message>
         <location line="+1"/>
         <source>Range...</source>
-        <translation type="unfinished"/>
+        <translation type="unfinished"></translation>
     </message>
     <message>
         <location line="+11"/>
         <source>Received with</source>
-        <translation type="unfinished"/>
+        <translation type="unfinished"></translation>
     </message>
     <message>
         <location line="+2"/>
         <source>Sent to</source>
-        <translation type="unfinished"/>
+        <translation type="unfinished"></translation>
     </message>
     <message>
         <location line="+2"/>
         <source>To yourself</source>
-        <translation type="unfinished"/>
+        <translation type="unfinished"></translation>
     </message>
     <message>
         <location line="+1"/>
         <source>Mined</source>
-        <translation type="unfinished"/>
+        <translation type="unfinished"></translation>
     </message>
     <message>
         <location line="+1"/>
         <source>Other</source>
-        <translation type="unfinished"/>
+        <translation type="unfinished"></translation>
     </message>
     <message>
         <location line="+7"/>
         <source>Enter address or label to search</source>
-        <translation type="unfinished"/>
+        <translation type="unfinished"></translation>
     </message>
     <message>
         <location line="+7"/>
         <source>Min amount</source>
-        <translation type="unfinished"/>
+        <translation type="unfinished"></translation>
     </message>
     <message>
         <location line="+34"/>
         <source>Copy address</source>
-        <translation type="unfinished"/>
+        <translation type="unfinished"></translation>
     </message>
     <message>
         <location line="+1"/>
         <source>Copy label</source>
-        <translation type="unfinished"/>
+        <translation type="unfinished"></translation>
     </message>
     <message>
         <location line="+1"/>
         <source>Copy amount</source>
-        <translation type="unfinished"/>
+        <translation type="unfinished"></translation>
     </message>
     <message>
         <location line="+1"/>
         <source>Edit label</source>
-        <translation type="unfinished"/>
+        <translation type="unfinished"></translation>
     </message>
     <message>
         <location line="+1"/>
         <source>Show transaction details</source>
-        <translation type="unfinished"/>
+        <translation type="unfinished"></translation>
     </message>
     <message>
         <location line="+142"/>
         <source>Export Transaction Data</source>
-        <translation type="unfinished"/>
+        <translation type="unfinished"></translation>
     </message>
     <message>
         <location line="+1"/>
         <source>Comma separated file (*.csv)</source>
-        <translation type="unfinished"/>
+        <translation type="unfinished"></translation>
     </message>
     <message>
         <location line="+8"/>
         <source>Confirmed</source>
-        <translation type="unfinished"/>
+        <translation type="unfinished"></translation>
     </message>
     <message>
         <location line="+1"/>
@@ -2083,7 +2056,7 @@
     <message>
         <location line="+1"/>
         <source>ID</source>
-        <translation type="unfinished"/>
+        <translation type="unfinished"></translation>
     </message>
     <message>
         <location line="+4"/>
@@ -2093,17 +2066,17 @@
     <message>
         <location line="+0"/>
         <source>Could not write to file %1.</source>
-        <translation type="unfinished"/>
+        <translation type="unfinished"></translation>
     </message>
     <message>
         <location line="+95"/>
         <source>Range:</source>
-        <translation type="unfinished"/>
+        <translation type="unfinished"></translation>
     </message>
     <message>
         <location line="+8"/>
         <source>to</source>
-        <translation type="unfinished"/>
+        <translation type="unfinished"></translation>
     </message>
 </context>
 <context>
@@ -2111,589 +2084,603 @@
     <message>
         <location filename="../walletmodel.cpp" line="+192"/>
         <source>Sending...</source>
-        <translation type="unfinished"/>
+        <translation type="unfinished"></translation>
     </message>
 </context>
 <context>
     <name>bitcoin-core</name>
     <message>
-<<<<<<< HEAD
-        <location filename="../bitcoinstrings.cpp" line="+65"/>
+        <location filename="../bitcoinstrings.cpp" line="+82"/>
         <source>Bitcoin version</source>
-        <translation type="unfinished"/>
+        <translation type="unfinished"></translation>
     </message>
     <message>
         <location line="+82"/>
         <source>Usage:</source>
-        <translation type="unfinished"/>
+        <translation type="unfinished"></translation>
     </message>
     <message>
         <location line="-25"/>
         <source>Send command to -server or bitcoind</source>
-        <translation type="unfinished"/>
-    </message>
-    <message>
-        <location line="-20"/>
+        <translation type="unfinished"></translation>
+    </message>
+    <message>
+        <location line="-19"/>
         <source>List commands</source>
-        <translation type="unfinished"/>
-    </message>
-    <message>
-        <location line="-10"/>
+        <translation type="unfinished"></translation>
+    </message>
+    <message>
+        <location line="-11"/>
         <source>Get help for a command</source>
-        <translation type="unfinished"/>
-=======
-        <location filename="../bitcoinstrings.cpp" line="13"/>
-        <source>Sending...</source>
-        <translation type="unfinished"></translation>
-    </message>
-    <message>
-        <location filename="../bitcoinstrings.cpp" line="8"/>
-        <source>Error: Wallet locked, unable to create transaction.</source>
-        <translation type="unfinished"></translation>
-    </message>
-    <message>
-        <location filename="../bitcoinstrings.cpp" line="9"/>
-        <source>Error: This transaction requires a transaction fee of at least %s because of its amount, complexity, or use of recently received funds.</source>
-        <translation type="unfinished"></translation>
-    </message>
-    <message>
-        <location filename="../bitcoinstrings.cpp" line="12"/>
-        <source>Error: Transaction creation failed.</source>
-        <translation type="unfinished"></translation>
-    </message>
-    <message>
-        <location filename="../bitcoinstrings.cpp" line="14"/>
-        <source>Error: The transaction was rejected. This might happen if some of the coins in your wallet were already spent, such as if you used a copy of wallet.dat and coins were spent in the copy but not marked as spent here.</source>
-        <translation type="unfinished"></translation>
->>>>>>> e4ac5b3e
+        <translation type="unfinished"></translation>
     </message>
     <message>
         <location line="+20"/>
         <source>Options:</source>
-        <translation type="unfinished"/>
+        <translation type="unfinished">Valikud:</translation>
     </message>
     <message>
         <location line="+23"/>
         <source>Specify configuration file (default: bitcoin.conf)</source>
-        <translation type="unfinished"/>
+        <translation type="unfinished"></translation>
     </message>
     <message>
         <location line="+3"/>
         <source>Specify pid file (default: bitcoind.pid)</source>
-        <translation type="unfinished"/>
+        <translation type="unfinished"></translation>
     </message>
     <message>
         <location line="-47"/>
         <source>Generate coins</source>
-        <translation type="unfinished"/>
+        <translation type="unfinished"></translation>
     </message>
     <message>
         <location line="-14"/>
         <source>Don&apos;t generate coins</source>
-        <translation type="unfinished"/>
+        <translation type="unfinished"></translation>
     </message>
     <message>
         <location line="+60"/>
         <source>Specify data directory</source>
-        <translation type="unfinished"/>
+        <translation type="unfinished"></translation>
     </message>
     <message>
         <location line="-8"/>
         <source>Set database cache size in megabytes (default: 25)</source>
-        <translation type="unfinished"/>
+        <translation type="unfinished"></translation>
     </message>
     <message>
         <location line="+1"/>
         <source>Set database disk log size in megabytes (default: 100)</source>
-        <translation type="unfinished"/>
+        <translation type="unfinished"></translation>
     </message>
     <message>
         <location line="-26"/>
         <source>Listen for connections on &lt;port&gt; (default: 8333 or testnet: 18333)</source>
-        <translation type="unfinished"/>
+        <translation type="unfinished"></translation>
     </message>
     <message>
         <location line="+4"/>
         <source>Maintain at most &lt;n&gt; connections to peers (default: 125)</source>
-        <translation type="unfinished"/>
+        <translation type="unfinished"></translation>
     </message>
     <message>
         <location line="-33"/>
         <source>Connect to a node to retrieve peer addresses, and disconnect</source>
-        <translation type="unfinished"/>
+        <translation type="unfinished"></translation>
     </message>
     <message>
         <location line="+64"/>
         <source>Specify your own public address</source>
-        <translation type="unfinished"/>
+        <translation type="unfinished"></translation>
     </message>
     <message>
         <location line="-75"/>
         <source>Bind to given address. Use [host]:port notation for IPv6</source>
-        <translation type="unfinished"/>
+        <translation type="unfinished"></translation>
     </message>
     <message>
         <location line="+77"/>
         <source>Threshold for disconnecting misbehaving peers (default: 100)</source>
-        <translation type="unfinished"/>
-    </message>
-    <message>
-        <location line="-105"/>
+        <translation type="unfinished"></translation>
+    </message>
+    <message>
+        <location line="-112"/>
         <source>Number of seconds to keep misbehaving peers from reconnecting (default: 86400)</source>
-        <translation type="unfinished"/>
-    </message>
-    <message>
-        <location line="-12"/>
+        <translation type="unfinished"></translation>
+    </message>
+    <message>
+        <location line="-25"/>
+        <source>An error occurred while setting up the RPC port %u for listening on IPv4: %s</source>
+        <translation type="unfinished"></translation>
+    </message>
+    <message>
+        <location line="+2"/>
+        <source>An error occurred while setting up the RPC port %u for listening on IPv6, falling back to IPv4: %s</source>
+        <translation type="unfinished"></translation>
+    </message>
+    <message>
+        <location line="+6"/>
         <source>Detach block and address databases. Increases shutdown time (default: 0)</source>
-        <translation type="unfinished"/>
-    </message>
-    <message>
-        <location line="+34"/>
+        <translation type="unfinished"></translation>
+    </message>
+    <message>
+        <location line="+2"/>
+        <source>Error initializing database environment %s! To recover, BACKUP THAT DIRECTORY, then remove everything from it except for wallet.dat.</source>
+        <translation type="unfinished"></translation>
+    </message>
+    <message>
+        <location line="+3"/>
+        <source>Error: The transaction was rejected. This might happen if some of the coins in your wallet were already spent, such as if you used a copy of wallet.dat and coins were spent in the copy but not marked as spent here.</source>
+        <translation type="unfinished"></translation>
+    </message>
+    <message>
+        <location line="+4"/>
+        <source>Error: This transaction requires a transaction fee of at least %s because of its amount, complexity, or use of recently received funds.</source>
+        <translation type="unfinished"></translation>
+    </message>
+    <message>
+        <location line="+6"/>
+        <source>Listen for JSON-RPC connections on &lt;port&gt; (default: 8332 or testnet: 18332)</source>
+        <translation type="unfinished"></translation>
+    </message>
+    <message>
+        <location line="+19"/>
+        <source>Warning: error reading wallet.dat! All keys read correctly, but transaction data or address book entries might be missing or incorrect.</source>
+        <translation type="unfinished"></translation>
+    </message>
+    <message>
+        <location line="+3"/>
+        <source>Warning: wallet.dat corrupt, data salvaged! Original wallet.dat saved as wallet.{timestamp}.bak in %s; if your balance or transactions are incorrect you should restore from a backup.</source>
+        <translation type="unfinished"></translation>
+    </message>
+    <message>
+        <location line="+9"/>
         <source>Accept command line and JSON-RPC commands</source>
-        <translation type="unfinished"/>
-    </message>
-    <message>
-        <location line="+61"/>
+        <translation type="unfinished"></translation>
+    </message>
+    <message>
+        <location line="+5"/>
+        <source>Attempt to recover private keys from a corrupt wallet.dat</source>
+        <translation type="unfinished"></translation>
+    </message>
+    <message>
+        <location line="+21"/>
+        <source>Error: Transaction creation failed.</source>
+        <translation type="unfinished"></translation>
+    </message>
+    <message>
+        <location line="+1"/>
+        <source>Error: Wallet locked, unable to create transaction.</source>
+        <translation type="unfinished"></translation>
+    </message>
+    <message>
+        <location line="+10"/>
+        <source>Importing blockchain data file.</source>
+        <translation type="unfinished"></translation>
+    </message>
+    <message>
+        <location line="+1"/>
+        <source>Importing bootstrap blockchain data file.</source>
+        <translation type="unfinished"></translation>
+    </message>
+    <message>
+        <location line="+23"/>
         <source>Run in the background as a daemon and accept commands</source>
-        <translation type="unfinished"/>
+        <translation type="unfinished"></translation>
     </message>
     <message>
         <location line="+33"/>
         <source>Use the test network</source>
-        <translation type="unfinished"/>
+        <translation type="unfinished"></translation>
     </message>
     <message>
         <location line="-93"/>
         <source>Accept connections from outside (default: 1 if no -proxy or -connect)</source>
-        <translation type="unfinished"/>
-    </message>
-    <message>
-        <location line="-20"/>
+        <translation type="unfinished"></translation>
+    </message>
+    <message>
+        <location line="-27"/>
         <source>Set maximum size of high-priority/low-fee transactions in bytes (default: 27000)</source>
-        <translation type="unfinished"/>
+        <translation type="unfinished"></translation>
     </message>
     <message>
         <location line="+5"/>
         <source>Warning: -paytxfee is set very high! This is the transaction fee you will pay if you send a transaction.</source>
-        <translation type="unfinished"/>
+        <translation type="unfinished"></translation>
     </message>
     <message>
         <location line="+3"/>
         <source>Warning: Displayed transactions may not be correct! You may need to upgrade, or other nodes may need to upgrade.</source>
-        <translation type="unfinished"/>
+        <translation type="unfinished"></translation>
     </message>
     <message>
         <location line="+3"/>
         <source>Warning: Please check that your computer&apos;s date and time are correct! If your clock is wrong Bitcoin will not work properly.</source>
-        <translation type="unfinished"/>
-    </message>
-    <message>
-        <location line="+13"/>
-        <source>An error occurred while setting up the RPC port %i for listening: %s</source>
-        <translation type="unfinished"/>
-    </message>
-    <message>
-        <location line="+4"/>
+        <translation type="unfinished"></translation>
+    </message>
+    <message>
+        <location line="+24"/>
         <source>Block creation options:</source>
-        <translation type="unfinished"/>
+        <translation type="unfinished"></translation>
     </message>
     <message>
         <location line="+6"/>
         <source>Connect only to the specified node(s)</source>
-        <translation type="unfinished"/>
+        <translation type="unfinished"></translation>
     </message>
     <message>
         <location line="+3"/>
         <source>Discover own IP address (default: 1 when listening and no -externalip)</source>
-        <translation type="unfinished"/>
+        <translation type="unfinished"></translation>
     </message>
     <message>
         <location line="+11"/>
         <source>Failed to listen on any port. Use -listen=0 if you want this.</source>
-        <translation type="unfinished"/>
+        <translation type="unfinished"></translation>
     </message>
     <message>
         <location line="+2"/>
         <source>Find peers using DNS lookup (default: 1 unless -connect)</source>
-        <translation type="unfinished"/>
-    </message>
-    <message>
-        <location line="+6"/>
-        <source>Importing blocks...</source>
-        <translation type="unfinished"/>
-    </message>
-    <message>
-        <location line="+4"/>
+        <translation type="unfinished"></translation>
+    </message>
+    <message>
+        <location line="+11"/>
         <source>Invalid -tor address: &apos;%s&apos;</source>
-        <translation type="unfinished"/>
-    </message>
-    <message>
-        <location line="+10"/>
+        <translation type="unfinished"></translation>
+    </message>
+    <message>
+        <location line="+9"/>
         <source>Maximum per-connection receive buffer, &lt;n&gt;*1000 bytes (default: 5000)</source>
-        <translation type="unfinished"/>
+        <translation type="unfinished"></translation>
     </message>
     <message>
         <location line="+1"/>
         <source>Maximum per-connection send buffer, &lt;n&gt;*1000 bytes (default: 1000)</source>
-        <translation type="unfinished"/>
+        <translation type="unfinished"></translation>
     </message>
     <message>
         <location line="+1"/>
         <source>Only connect to nodes in network &lt;net&gt; (IPv4, IPv6 or Tor)</source>
-        <translation type="unfinished"/>
+        <translation type="unfinished"></translation>
     </message>
     <message>
         <location line="+2"/>
         <source>Output extra debugging information. Implies all other -debug* options</source>
-        <translation type="unfinished"/>
+        <translation type="unfinished"></translation>
     </message>
     <message>
         <location line="+1"/>
         <source>Output extra network debugging information</source>
-        <translation type="unfinished"/>
+        <translation type="unfinished"></translation>
     </message>
     <message>
         <location line="+2"/>
         <source>Prepend debug output with timestamp</source>
-        <translation type="unfinished"/>
+        <translation type="unfinished"></translation>
     </message>
     <message>
         <location line="+4"/>
         <source>SSL options: (see the Bitcoin Wiki for SSL setup instructions)</source>
-        <translation type="unfinished"/>
+        <translation type="unfinished"></translation>
     </message>
     <message>
         <location line="+1"/>
         <source>Select the version of socks proxy to use (4-5, default: 5)</source>
-        <translation type="unfinished"/>
+        <translation type="unfinished"></translation>
     </message>
     <message>
         <location line="+3"/>
         <source>Send trace/debug info to console instead of debug.log file</source>
-        <translation type="unfinished"/>
+        <translation type="unfinished"></translation>
     </message>
     <message>
         <location line="+1"/>
         <source>Send trace/debug info to debugger</source>
-        <translation type="unfinished"/>
+        <translation type="unfinished"></translation>
     </message>
     <message>
         <location line="+7"/>
         <source>Set maximum block size in bytes (default: 250000)</source>
-        <translation type="unfinished"/>
+        <translation type="unfinished"></translation>
     </message>
     <message>
         <location line="+1"/>
         <source>Set minimum block size in bytes (default: 0)</source>
-        <translation type="unfinished"/>
+        <translation type="unfinished"></translation>
     </message>
     <message>
         <location line="+1"/>
         <source>Shrink debug.log file on client startup (default: 1 when no -debug)</source>
-        <translation type="unfinished"/>
+        <translation type="unfinished"></translation>
     </message>
     <message>
         <location line="+2"/>
         <source>Specify connection timeout in milliseconds (default: 5000)</source>
-        <translation type="unfinished"/>
+        <translation type="unfinished"></translation>
     </message>
     <message>
         <location line="+13"/>
         <source>Use UPnP to map the listening port (default: 0)</source>
-        <translation type="unfinished"/>
+        <translation type="unfinished"></translation>
     </message>
     <message>
         <location line="+1"/>
         <source>Use UPnP to map the listening port (default: 1 when listening)</source>
-        <translation type="unfinished"/>
+        <translation type="unfinished"></translation>
     </message>
     <message>
         <location line="+1"/>
         <source>Use proxy to reach tor hidden services (default: same as -proxy)</source>
-        <translation type="unfinished"/>
+        <translation type="unfinished"></translation>
     </message>
     <message>
         <location line="+2"/>
         <source>Username for JSON-RPC connections</source>
-        <translation type="unfinished"/>
+        <translation type="unfinished"></translation>
+    </message>
+    <message>
+        <location line="+1"/>
+        <source>Verifying database integrity...</source>
+        <translation type="unfinished"></translation>
     </message>
     <message>
         <location line="+2"/>
         <source>Warning: Disk space is low!</source>
-        <translation type="unfinished"/>
+        <translation type="unfinished"></translation>
     </message>
     <message>
         <location line="+1"/>
         <source>Warning: This version is obsolete, upgrade required!</source>
-        <translation type="unfinished"/>
-    </message>
-    <message>
-        <location line="-41"/>
+        <translation type="unfinished"></translation>
+    </message>
+    <message>
+        <location line="+1"/>
+        <source>wallet.dat corrupt, salvage failed</source>
+        <translation type="unfinished"></translation>
+    </message>
+    <message>
+        <location line="-43"/>
         <source>Password for JSON-RPC connections</source>
-        <translation type="unfinished"/>
-    </message>
-    <message>
-        <location line="-12"/>
-        <source>Listen for JSON-RPC connections on &lt;port&gt; (default: 8332)</source>
-        <translation type="unfinished"/>
-    </message>
-    <message>
-        <location line="-41"/>
+        <translation type="unfinished"></translation>
+    </message>
+    <message>
+        <location line="-53"/>
         <source>Allow JSON-RPC connections from specified IP address</source>
-        <translation type="unfinished"/>
+        <translation type="unfinished"></translation>
     </message>
     <message>
         <location line="+61"/>
         <source>Send commands to node running on &lt;ip&gt; (default: 127.0.0.1)</source>
-        <translation type="unfinished"/>
-    </message>
-    <message>
-        <location line="-90"/>
+        <translation type="unfinished"></translation>
+    </message>
+    <message>
+        <location line="-99"/>
         <source>Execute command when the best block changes (%s in cmd is replaced by block hash)</source>
-        <translation type="unfinished"/>
-    </message>
-    <message>
-        <location line="+113"/>
+        <translation type="unfinished"></translation>
+    </message>
+    <message>
+        <location line="+122"/>
         <source>Upgrade wallet to latest format</source>
-        <translation type="unfinished"/>
+        <translation type="unfinished"></translation>
     </message>
     <message>
         <location line="-15"/>
         <source>Set key pool size to &lt;n&gt; (default: 100)</source>
-        <translation type="unfinished"/>
+        <translation type="unfinished"></translation>
     </message>
     <message>
         <location line="-14"/>
         <source>Rescan the block chain for missing wallet transactions</source>
-        <translation type="unfinished"/>
+        <translation type="unfinished"></translation>
     </message>
     <message>
         <location line="-24"/>
         <source>How many blocks to check at startup (default: 2500, 0 = all)</source>
-        <translation type="unfinished"/>
+        <translation type="unfinished"></translation>
     </message>
     <message>
         <location line="+1"/>
         <source>How thorough the block verification is (0-6, default: 1)</source>
-        <translation type="unfinished"/>
-    </message>
-    <message>
-        <location line="+2"/>
+        <translation type="unfinished"></translation>
+    </message>
+    <message>
+        <location line="+3"/>
         <source>Imports blocks from external blk000?.dat file</source>
-        <translation type="unfinished"/>
-    </message>
-    <message>
-        <location line="+52"/>
+        <translation type="unfinished"></translation>
+    </message>
+    <message>
+        <location line="+51"/>
         <source>Use OpenSSL (https) for JSON-RPC connections</source>
-        <translation type="unfinished"/>
+        <translation type="unfinished"></translation>
     </message>
     <message>
         <location line="-21"/>
         <source>Server certificate file (default: server.cert)</source>
-        <translation type="unfinished"/>
+        <translation type="unfinished"></translation>
     </message>
     <message>
         <location line="+1"/>
         <source>Server private key (default: server.pem)</source>
-        <translation type="unfinished"/>
-    </message>
-    <message>
-        <location line="-110"/>
+        <translation type="unfinished"></translation>
+    </message>
+    <message>
+        <location line="-127"/>
         <source>Acceptable ciphers (default: TLSv1+HIGH:!SSLv2:!aNULL:!eNULL:!AH:!3DES:@STRENGTH)</source>
-        <translation type="unfinished"/>
-    </message>
-    <message>
-        <location line="+122"/>
+        <translation type="unfinished"></translation>
+    </message>
+    <message>
+        <location line="+139"/>
         <source>This help message</source>
-        <translation type="unfinished"/>
-    </message>
-    <message>
-        <location line="-119"/>
+        <translation type="unfinished"></translation>
+    </message>
+    <message>
+        <location line="-131"/>
         <source>Cannot obtain a lock on data directory %s.  Bitcoin is probably already running.</source>
-        <translation type="unfinished"/>
-    </message>
-    <message>
-        <location line="+45"/>
+        <translation type="unfinished"></translation>
+    </message>
+    <message>
+        <location line="+57"/>
         <source>Bitcoin</source>
-        <translation type="unfinished"/>
+        <translation type="unfinished"></translation>
     </message>
     <message>
         <location line="+77"/>
         <source>Unable to bind to %s on this computer (bind returned error %d, %s)</source>
-        <translation type="unfinished"/>
+        <translation type="unfinished"></translation>
     </message>
     <message>
         <location line="-69"/>
         <source>Connect through socks proxy</source>
-        <translation type="unfinished"/>
+        <translation type="unfinished"></translation>
     </message>
     <message>
         <location line="-13"/>
         <source>Allow DNS lookups for -addnode, -seednode and -connect</source>
-        <translation type="unfinished"/>
+        <translation type="unfinished"></translation>
     </message>
     <message>
         <location line="+44"/>
         <source>Loading addresses...</source>
-        <translation type="unfinished"/>
+        <translation type="unfinished"></translation>
     </message>
     <message>
         <location line="-26"/>
         <source>Error loading blkindex.dat</source>
-        <translation type="unfinished"/>
+        <translation type="unfinished"></translation>
     </message>
     <message>
         <location line="+2"/>
         <source>Error loading wallet.dat: Wallet corrupted</source>
-        <translation type="unfinished"/>
+        <translation type="unfinished"></translation>
     </message>
     <message>
         <location line="+1"/>
         <source>Error loading wallet.dat: Wallet requires newer version of Bitcoin</source>
-        <translation type="unfinished"/>
-    </message>
-    <message>
-        <location line="+72"/>
+        <translation type="unfinished"></translation>
+    </message>
+    <message>
+        <location line="+73"/>
         <source>Wallet needed to be rewritten: restart Bitcoin to complete</source>
-        <translation type="unfinished"/>
-    </message>
-    <message>
-        <location line="-74"/>
+        <translation type="unfinished"></translation>
+    </message>
+    <message>
+        <location line="-75"/>
         <source>Error loading wallet.dat</source>
-        <translation type="unfinished"/>
-    </message>
-    <message>
-        <location line="+18"/>
+        <translation type="unfinished"></translation>
+    </message>
+    <message>
+        <location line="+19"/>
         <source>Invalid -proxy address: &apos;%s&apos;</source>
-        <translation type="unfinished"/>
-    </message>
-    <message>
-        <location line="+47"/>
+        <translation type="unfinished"></translation>
+    </message>
+    <message>
+        <location line="+46"/>
         <source>Unknown network specified in -onlynet: &apos;%s&apos;</source>
-        <translation type="unfinished"/>
+        <translation type="unfinished"></translation>
     </message>
     <message>
         <location line="-1"/>
         <source>Unknown -socks proxy version requested: %i</source>
-        <translation type="unfinished"/>
+        <translation type="unfinished"></translation>
     </message>
     <message>
         <location line="-74"/>
         <source>Cannot resolve -bind address: &apos;%s&apos;</source>
-        <translation type="unfinished"/>
+        <translation type="unfinished"></translation>
     </message>
     <message>
         <location line="+1"/>
         <source>Cannot resolve -externalip address: &apos;%s&apos;</source>
-        <translation type="unfinished"/>
-    </message>
-    <message>
-        <location line="+29"/>
+        <translation type="unfinished"></translation>
+    </message>
+    <message>
+        <location line="+30"/>
         <source>Invalid amount for -paytxfee=&lt;amount&gt;: &apos;%s&apos;</source>
-        <translation type="unfinished"/>
-    </message>
-    <message>
-        <location line="-14"/>
+        <translation type="unfinished"></translation>
+    </message>
+    <message>
+        <location line="-15"/>
         <source>Error: could not start node</source>
-        <translation type="unfinished"/>
-    </message>
-    <message>
-        <location line="-1"/>
-        <source>Error: Wallet locked, unable to create transaction  </source>
-        <translation type="unfinished"/>
-    </message>
-    <message>
-        <location line="-55"/>
-        <source>Error: This transaction requires a transaction fee of at least %s because of its amount, complexity, or use of recently received funds  </source>
-        <translation type="unfinished"/>
-    </message>
-    <message>
-        <location line="+54"/>
-        <source>Error: Transaction creation failed  </source>
-        <translation type="unfinished"/>
-    </message>
-    <message>
-        <location line="+42"/>
+        <translation type="unfinished"></translation>
+    </message>
+    <message>
+        <location line="+40"/>
         <source>Sending...</source>
-        <translation type="unfinished"/>
-    </message>
-    <message>
-        <location line="-100"/>
-        <source>Error: The transaction was rejected.  This might happen if some of the coins in your wallet were already spent, such as if you used a copy of wallet.dat and coins were spent in the copy but not marked as spent here.</source>
-        <translation type="unfinished"/>
-    </message>
-    <message>
-        <location line="+75"/>
+        <translation type="unfinished"></translation>
+    </message>
+    <message>
+        <location line="-24"/>
         <source>Invalid amount</source>
-        <translation type="unfinished"/>
+        <translation type="unfinished"></translation>
     </message>
     <message>
         <location line="-4"/>
         <source>Insufficient funds</source>
-        <translation type="unfinished"/>
-    </message>
-    <message>
-        <location line="+9"/>
+        <translation type="unfinished"></translation>
+    </message>
+    <message>
+        <location line="+8"/>
         <source>Loading block index...</source>
-        <translation type="unfinished"/>
+        <translation type="unfinished"></translation>
     </message>
     <message>
         <location line="-46"/>
         <source>Add a node to connect to and attempt to keep the connection open</source>
-        <translation type="unfinished"/>
-    </message>
-    <message>
-        <location line="-18"/>
+        <translation type="unfinished"></translation>
+    </message>
+    <message>
+        <location line="-25"/>
         <source>Unable to bind to %s on this computer. Bitcoin is probably already running.</source>
-        <translation type="unfinished"/>
-    </message>
-    <message>
-        <location line="+48"/>
+        <translation type="unfinished"></translation>
+    </message>
+    <message>
+        <location line="+55"/>
         <source>Find peers using internet relay chat (default: 0)</source>
-        <translation type="unfinished"/>
+        <translation type="unfinished"></translation>
     </message>
     <message>
         <location line="-2"/>
         <source>Fee per KB to add to transactions you send</source>
-        <translation type="unfinished"/>
+        <translation type="unfinished"></translation>
     </message>
     <message>
         <location line="+19"/>
         <source>Loading wallet...</source>
-        <translation type="unfinished"/>
+        <translation type="unfinished"></translation>
     </message>
     <message>
         <location line="-39"/>
         <source>Cannot downgrade wallet</source>
-        <translation type="unfinished"/>
+        <translation type="unfinished"></translation>
     </message>
     <message>
         <location line="+1"/>
         <source>Cannot initialize keypool</source>
-        <translation type="unfinished"/>
+        <translation type="unfinished"></translation>
     </message>
     <message>
         <location line="+3"/>
         <source>Cannot write default address</source>
-        <translation type="unfinished"/>
+        <translation type="unfinished"></translation>
     </message>
     <message>
         <location line="+46"/>
         <source>Rescanning...</source>
-        <translation type="unfinished"/>
+        <translation type="unfinished"></translation>
     </message>
     <message>
         <location line="-40"/>
         <source>Done loading</source>
-        <translation type="unfinished"/>
+        <translation type="unfinished"></translation>
     </message>
     <message>
         <location line="+64"/>
         <source>To use the %s option</source>
-        <translation type="unfinished"/>
-    </message>
-    <message>
-        <location line="-133"/>
+        <translation type="unfinished"></translation>
+    </message>
+    <message>
+        <location line="-150"/>
         <source>%s, you must set a rpcpassword in the configuration file:
  %s
 It is recommended you use the following random password:
@@ -2702,19 +2689,19 @@
 (you do not need to remember this password)
 If the file does not exist, create it with owner-readable-only file permissions.
 </source>
-        <translation type="unfinished"/>
-    </message>
-    <message>
-        <location line="+74"/>
+        <translation type="unfinished"></translation>
+    </message>
+    <message>
+        <location line="+91"/>
         <source>Error</source>
-        <translation type="unfinished"/>
+        <translation type="unfinished"></translation>
     </message>
     <message>
         <location line="-30"/>
         <source>You must set rpcpassword=&lt;password&gt; in the configuration file:
 %s
 If the file does not exist, create it with owner-readable-only file permissions.</source>
-        <translation type="unfinished"/>
+        <translation type="unfinished"></translation>
     </message>
 </context>
 </TS>