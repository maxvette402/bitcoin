--- conflicted
+++ resolved
@@ -54,10 +54,6 @@
         <translation>V&amp;ali</translation>
     </message>
     <message>
-<<<<<<< HEAD
-        <source>These are your Zetacoin addresses for sending payments. Always check the amount and the receiving address before sending coins.</source>
-        <translation>Need on sinu Zetacoini aadressid maksete saatmiseks. Müntide saatmisel kontrolli alati summat ning saaja aadressi.</translation>
-=======
         <source>Sending addresses</source>
         <translation>Saatvad aadressid</translation>
     </message>
@@ -66,17 +62,16 @@
         <translation>Vastuvõtvad aadressid</translation>
     </message>
     <message>
-        <source>These are your Bitcoin addresses for sending payments. Always check the amount and the receiving address before sending coins.</source>
-        <translation>Need on sinu Bitcoin aadressid maksete saatmiseks. Ennem müntide saatmist kontrolli alati summat ja makse saaja aadressi.</translation>
-    </message>
-    <message>
-        <source>These are your Bitcoin addresses for receiving payments. It is recommended to use a new receiving address for each transaction.</source>
-        <translation>Need on sinu Bitcoin aadressid sisenevate maksete vastu võtmiseks. Soovitav on iga tehingu tarbeks kasutada uut aadressi.</translation>
+        <source>These are your Zetacoin addresses for sending payments. Always check the amount and the receiving address before sending coins.</source>
+        <translation>Need on sinu Zetacoin aadressid maksete saatmiseks. Ennem müntide saatmist kontrolli alati summat ja makse saaja aadressi.</translation>
+    </message>
+    <message>
+        <source>These are your Zetacoin addresses for receiving payments. It is recommended to use a new receiving address for each transaction.</source>
+        <translation>Need on sinu Zetacoin aadressid sisenevate maksete vastu võtmiseks. Soovitav on iga tehingu tarbeks kasutada uut aadressi.</translation>
     </message>
     <message>
         <source>&amp;Copy Address</source>
         <translation>&amp;Kopeeri Aadress</translation>
->>>>>>> 0d719145
     </message>
     <message>
         <source>Copy &amp;Label</source>
@@ -173,13 +168,8 @@
         <translation>Kinnita rahakoti krüpteerimine.</translation>
     </message>
     <message>
-<<<<<<< HEAD
         <source>Warning: If you encrypt your wallet and lose your passphrase, you will &lt;b&gt;LOSE ALL OF YOUR ZETACOINS&lt;/b&gt;!</source>
-        <translation>Hoiatus: Kui sa kaotad oma, rahakoti krüpteerimisel kasutatud, salafraasi, siis &lt;b&gt;KAOTAD KA KÕIK OMA ZETACOINID&lt;/b&gt;!</translation>
-=======
-        <source>Warning: If you encrypt your wallet and lose your passphrase, you will &lt;b&gt;LOSE ALL OF YOUR BITCOINS&lt;/b&gt;!</source>
-        <translation>Hoiatus:Kui sa krüpteerid oma rahakoti ja kaotad salafraasi, siis sa&lt;b&gt;KAOTAD OMA BITCOINID&lt;/b&gt;!</translation>
->>>>>>> 0d719145
+        <translation>Hoiatus:Kui sa krüpteerid oma rahakoti ja kaotad salafraasi, siis sa&lt;b&gt;KAOTAD OMA ZETACOINID&lt;/b&gt;!</translation>
     </message>
     <message>
         <source>Are you sure you wish to encrypt your wallet?</source>
@@ -372,31 +362,20 @@
         <translation>Vahelehe tööriistariba</translation>
     </message>
     <message>
-<<<<<<< HEAD
-        <source>Zetacoin Core</source>
-        <translation>Zetacoini tuumik</translation>
-    </message>
-    <message>
-        <source>&amp;About Zetacoin Core</source>
-        <translation>Kirjeldus Zetacoini Tuumast</translation>
-=======
-        <source>Request payments (generates QR codes and bitcoin: URIs)</source>
-        <translation>Loo maksepäring (genereerib QR koodid ja bitcoini: URId)</translation>
-    </message>
-    <message>
-        <source>Open a bitcoin: URI or payment request</source>
-        <translation>Ava bitcoini: URI või maksepäring</translation>
->>>>>>> 0d719145
+        <source>Request payments (generates QR codes and zetacoin: URIs)</source>
+        <translation>Loo maksepäring (genereerib QR koodid ja zetacoini: URId)</translation>
+    </message>
+    <message>
+        <source>Open a zetacoin: URI or payment request</source>
+        <translation>Ava zetacoini: URI või maksepäring</translation>
     </message>
     <message>
         <source>&amp;Command-line options</source>
         <translation>Käsurea valikud</translation>
-<<<<<<< HEAD
-=======
     </message>
     <message numerus="yes">
-        <source>%n active connection(s) to Bitcoin network</source>
-        <translation><numerusform>%n aktiivne ühendus Bitcoini võrku</numerusform><numerusform>%n aktiivset ühendust Bitcoini võrku</numerusform></translation>
+        <source>%n active connection(s) to Zetacoin network</source>
+        <translation><numerusform>%n aktiivne ühendus Zetacoini võrku</numerusform><numerusform>%n aktiivset ühendust Zetacoini võrku</numerusform></translation>
     </message>
     <message>
         <source>Indexing blocks on disk...</source>
@@ -413,7 +392,6 @@
     <message numerus="yes">
         <source>Processed %n block(s) of transaction history.</source>
         <translation><numerusform>Töödeldud %n plokk transaktsioonide ajaloost.</numerusform><numerusform>Töödeldud %n plokki transaktsioonide ajaloost.</numerusform></translation>
->>>>>>> 0d719145
     </message>
     <message numerus="yes">
         <source>%n hour(s)</source>
@@ -732,17 +710,12 @@
         <translation>Muuda saatvat aadressi</translation>
     </message>
     <message>
-        <source>The entered address "%1" is not a valid Bitcoin address.</source>
-        <translation>Sisestatud aadress "%1" ei ole korrektne Bitcoin aadress.</translation>
-    </message>
-    <message>
-<<<<<<< HEAD
         <source>The entered address "%1" is not a valid Zetacoin address.</source>
-        <translation>Sisestatud aadress "%1" ei ole Zetacoinis kehtiv.</translation>
-=======
+        <translation>Sisestatud aadress "%1" ei ole korrektne Zetacoin aadress.</translation>
+    </message>
+    <message>
         <source>The entered address "%1" is already in the address book.</source>
         <translation>Sisestatud aadress "%1" on juba aadressi raamatus.</translation>
->>>>>>> 0d719145
     </message>
     <message>
         <source>Could not unlock wallet.</source>
@@ -763,1331 +736,1244 @@
 <context>
     <name>HelpMessageDialog</name>
     <message>
-<<<<<<< HEAD
+        <source>version</source>
+        <translation>versioon</translation>
+    </message>
+    <message>
+        <source>Command-line options</source>
+        <translation>Käsurea valikud</translation>
+    </message>
+    <message>
+        <source>Usage:</source>
+        <translation>Kasutus:</translation>
+    </message>
+    <message>
+        <source>command-line options</source>
+        <translation>käsurea valikud</translation>
+    </message>
+    <message>
+        <source>UI Options:</source>
+        <translation>Kasutajaliidese Suvandid:</translation>
+    </message>
+    <message>
+        <source>Show splash screen on startup (default: %u)</source>
+        <translation>Käivitamisel kuva laadimisekraani (vaikimisi %u)</translation>
+    </message>
+    </context>
+<context>
+    <name>Intro</name>
+    <message>
+        <source>Welcome</source>
+        <translation>Teretulemast</translation>
+    </message>
+    <message>
+        <source>Error</source>
+        <translation>Tõrge</translation>
+    </message>
+    </context>
+<context>
+    <name>OpenURIDialog</name>
+    <message>
+        <source>Open URI</source>
+        <translation>Ava URI</translation>
+    </message>
+    <message>
+        <source>URI:</source>
+        <translation>URI:</translation>
+    </message>
+    <message>
+        <source>Select payment request file</source>
+        <translation>Vali maksepäringu fail</translation>
+    </message>
+    <message>
+        <source>Select payment request file to open</source>
+        <translation>Vali maksepäringu fail mida avada</translation>
+    </message>
+</context>
+<context>
+    <name>OptionsDialog</name>
+    <message>
+        <source>Options</source>
+        <translation>Valikud</translation>
+    </message>
+    <message>
+        <source>&amp;Main</source>
+        <translation>&amp;Peamine</translation>
+    </message>
+    <message>
+        <source>MB</source>
+        <translation>MB</translation>
+    </message>
+    <message>
+        <source>Reset all client options to default.</source>
+        <translation>Taasta kõik klientprogrammi seadete vaikeväärtused.</translation>
+    </message>
+    <message>
+        <source>&amp;Reset Options</source>
+        <translation>&amp;Lähtesta valikud</translation>
+    </message>
+    <message>
+        <source>&amp;Network</source>
+        <translation>&amp;Võrk</translation>
+    </message>
+    <message>
+        <source>W&amp;allet</source>
+        <translation>R&amp;ahakott</translation>
+    </message>
+    <message>
+        <source>Expert</source>
+        <translation>Ekspert</translation>
+    </message>
+    <message>
+        <source>Automatically open the Zetacoin client port on the router. This only works when your router supports UPnP and it is enabled.</source>
+        <translation>Zetacoini kliendi pordi automaatne avamine ruuteris. Toimib, kui sinu ruuter aktsepteerib UPnP ühendust.</translation>
+    </message>
+    <message>
+        <source>Map port using &amp;UPnP</source>
+        <translation>Suuna port &amp;UPnP kaudu</translation>
+    </message>
+    <message>
+        <source>Proxy &amp;IP:</source>
+        <translation>Proxi &amp;IP:</translation>
+    </message>
+    <message>
+        <source>&amp;Port:</source>
+        <translation>&amp;Port:</translation>
+    </message>
+    <message>
+        <source>Port of the proxy (e.g. 9050)</source>
+        <translation>Proxi port (nt 9050)</translation>
+    </message>
+    <message>
+        <source>&amp;Window</source>
+        <translation>&amp;Aken</translation>
+    </message>
+    <message>
+        <source>Show only a tray icon after minimizing the window.</source>
+        <translation>Minimeeri systray alale.</translation>
+    </message>
+    <message>
+        <source>&amp;Minimize to the tray instead of the taskbar</source>
+        <translation>&amp;Minimeeri systray alale</translation>
+    </message>
+    <message>
+        <source>M&amp;inimize on close</source>
+        <translation>M&amp;inimeeri sulgemisel</translation>
+    </message>
+    <message>
+        <source>&amp;Display</source>
+        <translation>&amp;Kuva</translation>
+    </message>
+    <message>
+        <source>User Interface &amp;language:</source>
+        <translation>Kasutajaliidese &amp;keel:</translation>
+    </message>
+    <message>
+        <source>&amp;Unit to show amounts in:</source>
+        <translation>Summade kuvamise &amp;Unit:</translation>
+    </message>
+    <message>
+        <source>Choose the default subdivision unit to show in the interface and when sending coins.</source>
+        <translation>Vali liideses ning müntide saatmisel kuvatav vaikimisi alajaotus.</translation>
+    </message>
+    <message>
+        <source>&amp;OK</source>
+        <translation>&amp;OK</translation>
+    </message>
+    <message>
+        <source>&amp;Cancel</source>
+        <translation>&amp;Katkesta</translation>
+    </message>
+    <message>
+        <source>default</source>
+        <translation>vaikeväärtus</translation>
+    </message>
+    <message>
+        <source>none</source>
+        <translation>puudub</translation>
+    </message>
+    <message>
+        <source>Confirm options reset</source>
+        <translation>Kinnita valikute algseadistamine</translation>
+    </message>
+    <message>
+        <source>The supplied proxy address is invalid.</source>
+        <translation>Sisestatud kehtetu proxy aadress.</translation>
+    </message>
+</context>
+<context>
+    <name>OverviewPage</name>
+    <message>
+        <source>Form</source>
+        <translation>Vorm</translation>
+    </message>
+    <message>
+        <source>The displayed information may be out of date. Your wallet automatically synchronizes with the Zetacoin network after a connection is established, but this process has not completed yet.</source>
+        <translation>Kuvatav info ei pruugi olla ajakohane. Ühenduse loomisel süngitakse sinu rahakott automaatselt Bitconi võrgustikuga, kuid see toiming on hetkel lõpetamata.</translation>
+    </message>
+    <message>
+        <source>Pending:</source>
+        <translation>Ootel:</translation>
+    </message>
+    <message>
+        <source>Immature:</source>
+        <translation>Ebaküps:</translation>
+    </message>
+    <message>
+        <source>Mined balance that has not yet matured</source>
+        <translation>Mitte aegunud mine'itud jääk</translation>
+    </message>
+    <message>
+        <source>Total:</source>
+        <translation>Kokku:</translation>
+    </message>
+    <message>
+        <source>Recent transactions</source>
+        <translation>Hiljutised tehingud</translation>
+    </message>
+    </context>
+<context>
+    <name>PaymentServer</name>
+    <message>
+        <source>Payment request error</source>
+        <translation>Maksepäringu tõrge</translation>
+    </message>
+    <message>
+        <source>Payment request rejected</source>
+        <translation>Maksepäring tagasi lükatud</translation>
+    </message>
+    <message>
+        <source>Payment request expired.</source>
+        <translation>Maksepäring aegunud.</translation>
+    </message>
+    <message>
+        <source>Unverified payment requests to custom payment scripts are unsupported.</source>
+        <translation>Kinnitamata maksepäringud kohandatud makse scriptidele ei ole toetatud.</translation>
+    </message>
+    </context>
+<context>
+    <name>PeerTableModel</name>
+    </context>
+<context>
+    <name>QObject</name>
+    <message>
+        <source>Amount</source>
+        <translation>Kogus</translation>
+    </message>
+    <message>
+        <source>N/A</source>
+        <translation>N/A</translation>
+    </message>
+    </context>
+<context>
+    <name>QRImageWidget</name>
+    <message>
+        <source>Save QR Code</source>
+        <translation>Salvesta QR Kood</translation>
+    </message>
+    </context>
+<context>
+    <name>RPCConsole</name>
+    <message>
+        <source>N/A</source>
+        <translation>N/A</translation>
+    </message>
+    <message>
+        <source>Client version</source>
+        <translation>Kliendi versioon</translation>
+    </message>
+    <message>
+        <source>&amp;Information</source>
+        <translation>&amp;Informatsioon</translation>
+    </message>
+    <message>
+        <source>Debug window</source>
+        <translation>Debugimise aken</translation>
+    </message>
+    <message>
+        <source>General</source>
+        <translation>Üldine</translation>
+    </message>
+    <message>
+        <source>Using BerkeleyDB version</source>
+        <translation>Kasutab BerkeleyDB versiooni</translation>
+    </message>
+    <message>
+        <source>Startup time</source>
+        <translation>Käivitamise hetk</translation>
+    </message>
+    <message>
+        <source>Network</source>
+        <translation>Võrgustik</translation>
+    </message>
+    <message>
+        <source>Name</source>
+        <translation>Nimi</translation>
+    </message>
+    <message>
+        <source>Number of connections</source>
+        <translation>Ühenduste arv</translation>
+    </message>
+    <message>
+        <source>Block chain</source>
+        <translation>Ploki jada</translation>
+    </message>
+    <message>
+        <source>Current number of blocks</source>
+        <translation>Plokkide hetkearv</translation>
+    </message>
+    <message>
+        <source>Memory usage</source>
+        <translation>Mälu kasutus</translation>
+    </message>
+    <message>
+        <source>Received</source>
+        <translation>Vastuvõetud</translation>
+    </message>
+    <message>
+        <source>Sent</source>
+        <translation>Saadetud</translation>
+    </message>
+    <message>
+        <source>Direction</source>
+        <translation>Suund</translation>
+    </message>
+    <message>
+        <source>Version</source>
+        <translation>Versioon</translation>
+    </message>
+    <message>
+        <source>Synced Headers</source>
+        <translation>Sünkroniseeritud Päised</translation>
+    </message>
+    <message>
+        <source>Synced Blocks</source>
+        <translation>Sünkroniseeritud Plokid</translation>
+    </message>
+    <message>
+        <source>Services</source>
+        <translation>Teenused</translation>
+    </message>
+    <message>
+        <source>Last block time</source>
+        <translation>Viimane ploki aeg</translation>
+    </message>
+    <message>
+        <source>&amp;Open</source>
+        <translation>&amp;Ava</translation>
+    </message>
+    <message>
+        <source>&amp;Console</source>
+        <translation>&amp;Konsool</translation>
+    </message>
+    <message>
+        <source>Debug log file</source>
+        <translation>Silumise logifail</translation>
+    </message>
+    <message>
+        <source>Clear console</source>
+        <translation>Puhasta konsool</translation>
+    </message>
+    <message>
+        <source>Use up and down arrows to navigate history, and &lt;b&gt;Ctrl-L&lt;/b&gt; to clear screen.</source>
+        <translation>Ajaloo sirvimiseks kasuta üles ja alla nooli, ekraani puhastamiseks &lt;b&gt;Ctrl-L&lt;/b&gt;.</translation>
+    </message>
+    <message>
+        <source>Type &lt;b&gt;help&lt;/b&gt; for an overview of available commands.</source>
+        <translation>Ülevaateks võimalikest käsklustest trüki &lt;b&gt;help&lt;/b&gt;.</translation>
+    </message>
+    <message>
+        <source>%1 B</source>
+        <translation>%1 B</translation>
+    </message>
+    <message>
+        <source>%1 KB</source>
+        <translation>%1 B</translation>
+    </message>
+    <message>
+        <source>%1 MB</source>
+        <translation>%1 MB</translation>
+    </message>
+    <message>
+        <source>%1 GB</source>
+        <translation>%1 GB</translation>
+    </message>
+    <message>
+        <source>Inbound</source>
+        <translation>Sisenev</translation>
+    </message>
+    <message>
+        <source>Outbound</source>
+        <translation>Väljuv</translation>
+    </message>
+    <message>
+        <source>Yes</source>
+        <translation>Jah</translation>
+    </message>
+    <message>
+        <source>No</source>
+        <translation>Ei</translation>
+    </message>
+    <message>
+        <source>Unknown</source>
+        <translation>Teadmata</translation>
+    </message>
+</context>
+<context>
+    <name>ReceiveCoinsDialog</name>
+    <message>
+        <source>&amp;Amount:</source>
+        <translation>&amp;Summa:</translation>
+    </message>
+    <message>
+        <source>&amp;Label:</source>
+        <translation>&amp;Märgis</translation>
+    </message>
+    <message>
+        <source>&amp;Message:</source>
+        <translation>&amp;Sõnum:</translation>
+    </message>
+    <message>
+        <source>Clear all fields of the form.</source>
+        <translation>Puhasta kõik vormi väljad.</translation>
+    </message>
+    <message>
+        <source>Show</source>
+        <translation>Näita</translation>
+    </message>
+    <message>
+        <source>Remove</source>
+        <translation>Eemalda</translation>
+    </message>
+    <message>
+        <source>Copy label</source>
+        <translation>Kopeeri märgis</translation>
+    </message>
+    <message>
+        <source>Copy message</source>
+        <translation>Kopeeri sõnum</translation>
+    </message>
+    <message>
+        <source>Copy amount</source>
+        <translation>Kopeeri summa</translation>
+    </message>
+</context>
+<context>
+    <name>ReceiveRequestDialog</name>
+    <message>
+        <source>QR Code</source>
+        <translation>QR Kood</translation>
+    </message>
+    <message>
+        <source>Copy &amp;Address</source>
+        <translation>&amp;Kopeeri Aadress</translation>
+    </message>
+    <message>
+        <source>Payment information</source>
+        <translation>Makse Informatsioon</translation>
+    </message>
+    <message>
+        <source>Address</source>
+        <translation>Aadress</translation>
+    </message>
+    <message>
+        <source>Amount</source>
+        <translation>Summa</translation>
+    </message>
+    <message>
+        <source>Label</source>
+        <translation>Silt</translation>
+    </message>
+    <message>
+        <source>Message</source>
+        <translation>Sõnum</translation>
+    </message>
+    <message>
+        <source>Resulting URI too long, try to reduce the text for label / message.</source>
+        <translation>URI liiga pikk, proovi vähendada märke / sõnumi pikkust.</translation>
+    </message>
+    </context>
+<context>
+    <name>RecentRequestsTableModel</name>
+    <message>
+        <source>Date</source>
+        <translation>Kuupäev</translation>
+    </message>
+    <message>
+        <source>Label</source>
+        <translation>Silt</translation>
+    </message>
+    <message>
+        <source>Message</source>
+        <translation>Sõnum</translation>
+    </message>
+    <message>
+        <source>(no label)</source>
+        <translation>(märge puudub)</translation>
+    </message>
+    <message>
+        <source>(no message)</source>
+        <translation>(sõnum puudub)</translation>
+    </message>
+    </context>
+<context>
+    <name>SendCoinsDialog</name>
+    <message>
+        <source>Send Coins</source>
+        <translation>Müntide saatmine</translation>
+    </message>
+    <message>
+        <source>Inputs...</source>
+        <translation>Sisendid...</translation>
+    </message>
+    <message>
+        <source>automatically selected</source>
+        <translation>automaatselt valitud</translation>
+    </message>
+    <message>
+        <source>Insufficient funds!</source>
+        <translation>Liiga suur summa</translation>
+    </message>
+    <message>
+        <source>Quantity:</source>
+        <translation>Kogus:</translation>
+    </message>
+    <message>
+        <source>Bytes:</source>
+        <translation>Baiti:</translation>
+    </message>
+    <message>
+        <source>Amount:</source>
+        <translation>Summa:</translation>
+    </message>
+    <message>
+        <source>Priority:</source>
+        <translation>Prioriteet</translation>
+    </message>
+    <message>
+        <source>Fee:</source>
+        <translation>Tasu:</translation>
+    </message>
+    <message>
+        <source>After Fee:</source>
+        <translation>Peale tehingutasu:</translation>
+    </message>
+    <message>
+        <source>Change:</source>
+        <translation>Vahetusraha:</translation>
+    </message>
+    <message>
+        <source>Transaction Fee:</source>
+        <translation>Tehingu tasu:</translation>
+    </message>
+    <message>
+        <source>Choose...</source>
+        <translation>Vali...</translation>
+    </message>
+    <message>
+        <source>per kilobyte</source>
+        <translation>kilobaidi kohta</translation>
+    </message>
+    <message>
+        <source>Hide</source>
+        <translation>Peida</translation>
+    </message>
+    <message>
+        <source>Recommended:</source>
+        <translation>Soovitatud:</translation>
+    </message>
+    <message>
+        <source>Confirmation time:</source>
+        <translation>Kinnitamise aeg:</translation>
+    </message>
+    <message>
+        <source>normal</source>
+        <translation>normaalne</translation>
+    </message>
+    <message>
+        <source>fast</source>
+        <translation>kiire</translation>
+    </message>
+    <message>
+        <source>Send to multiple recipients at once</source>
+        <translation>Saatmine mitmele korraga</translation>
+    </message>
+    <message>
+        <source>Add &amp;Recipient</source>
+        <translation>Lisa &amp;Saaja</translation>
+    </message>
+    <message>
+        <source>Clear all fields of the form.</source>
+        <translation>Puhasta kõik vormi väljad.</translation>
+    </message>
+    <message>
+        <source>Dust:</source>
+        <translation>Puru:</translation>
+    </message>
+    <message>
+        <source>Clear &amp;All</source>
+        <translation>Puhasta &amp;Kõik</translation>
+    </message>
+    <message>
+        <source>Balance:</source>
+        <translation>Jääk:</translation>
+    </message>
+    <message>
+        <source>Confirm the send action</source>
+        <translation>Saatmise kinnitamine</translation>
+    </message>
+    <message>
+        <source>S&amp;end</source>
+        <translation>S&amp;aada</translation>
+    </message>
+    <message>
+        <source>Copy quantity</source>
+        <translation>Kopeeri kogus</translation>
+    </message>
+    <message>
+        <source>Copy amount</source>
+        <translation>Kopeeri summa</translation>
+    </message>
+    <message>
+        <source>Copy fee</source>
+        <translation>Kopeeri tehingutasu</translation>
+    </message>
+    <message>
+        <source>Copy bytes</source>
+        <translation>Kopeeri baidid</translation>
+    </message>
+    <message>
+        <source>Copy priority</source>
+        <translation>Kopeeri prioriteet</translation>
+    </message>
+    <message>
+        <source>Copy dust</source>
+        <translation>Kopeeri puru</translation>
+    </message>
+    <message>
+        <source>Copy change</source>
+        <translation>Kopeeri vahetusraha</translation>
+    </message>
+    <message>
+        <source>Are you sure you want to send?</source>
+        <translation>Oled kindel, et soovid saata?</translation>
+    </message>
+    <message>
+        <source>added as transaction fee</source>
+        <translation>lisatud kui tehingutasu</translation>
+    </message>
+    <message>
+        <source>or</source>
+        <translation>või</translation>
+    </message>
+    <message>
+        <source>The recipient address is not valid. Please recheck.</source>
+        <translation>Saaja aadress ei ole korrektne. Palun kontrolli üle.</translation>
+    </message>
+    <message>
+        <source>Payment request expired.</source>
+        <translation>Maksepäring aegunud.</translation>
+    </message>
+    <message>
+        <source>Warning: Invalid Zetacoin address</source>
+        <translation>Hoiatus: Ebakorrektne Zetacoin aadress</translation>
+    </message>
+    <message>
+        <source>(no label)</source>
+        <translation>(märgis puudub)</translation>
+    </message>
+</context>
+<context>
+    <name>SendCoinsEntry</name>
+    <message>
+        <source>A&amp;mount:</source>
+        <translation>S&amp;umma:</translation>
+    </message>
+    <message>
+        <source>Pay &amp;To:</source>
+        <translation>Maksa &amp;:</translation>
+    </message>
+    <message>
+        <source>&amp;Label:</source>
+        <translation>&amp;Märgis</translation>
+    </message>
+    <message>
+        <source>Choose previously used address</source>
+        <translation>Vali eelnevalt kasutatud aadress</translation>
+    </message>
+    <message>
+        <source>Alt+A</source>
+        <translation>Alt+A</translation>
+    </message>
+    <message>
+        <source>Paste address from clipboard</source>
+        <translation>Kleebi aadress vahemälust</translation>
+    </message>
+    <message>
+        <source>Alt+P</source>
+        <translation>Alt+P</translation>
+    </message>
+    <message>
+        <source>S&amp;ubtract fee from amount</source>
+        <translation>L&amp;ahuta tehingutasu summast</translation>
+    </message>
+    <message>
+        <source>Message:</source>
+        <translation>Sõnum:</translation>
+    </message>
+    <message>
+        <source>Pay To:</source>
+        <translation>Maksa :</translation>
+    </message>
+    </context>
+<context>
+    <name>SendConfirmationDialog</name>
+    <message>
+        <source>Yes</source>
+        <translation>Jah</translation>
+    </message>
+</context>
+<context>
+    <name>ShutdownWindow</name>
+    <message>
+        <source>%1 is shutting down...</source>
+        <translation>%1 lülitub välja...</translation>
+    </message>
+    <message>
+        <source>Do not shut down the computer until this window disappears.</source>
+        <translation>Ära lülita arvutit välja ennem kui see aken on kadunud.</translation>
+    </message>
+</context>
+<context>
+    <name>SignVerifyMessageDialog</name>
+    <message>
+        <source>Signatures - Sign / Verify a Message</source>
+        <translation>Signatuurid - Allkirjasta / Kinnita Sõnum</translation>
+    </message>
+    <message>
+        <source>&amp;Sign Message</source>
+        <translation>&amp;Allkirjastamise teade</translation>
+    </message>
+    <message>
+        <source>The Zetacoin address to sign the message with</source>
+        <translation>Zetacoin aadress millega sõnum allkirjastada</translation>
+    </message>
+    <message>
+        <source>Choose previously used address</source>
+        <translation>Vali eelnevalt kasutatud aadress</translation>
+    </message>
+    <message>
+        <source>Alt+A</source>
+        <translation>Alt+A</translation>
+    </message>
+    <message>
+        <source>Paste address from clipboard</source>
+        <translation>Kleebi aadress vahemälust</translation>
+    </message>
+    <message>
+        <source>Alt+P</source>
+        <translation>Alt+P</translation>
+    </message>
+    <message>
+        <source>Enter the message you want to sign here</source>
+        <translation>Sisesta siia allkirjastamise sõnum</translation>
+    </message>
+    <message>
+        <source>Signature</source>
+        <translation>Signatuur</translation>
+    </message>
+    <message>
+        <source>Copy the current signature to the system clipboard</source>
+        <translation>Kopeeri praegune signatuur vahemällu</translation>
+    </message>
+    <message>
+        <source>Sign the message to prove you own this Zetacoin address</source>
+        <translation>Allkirjasta sõnum Zetacoini aadressi sulle kuulumise tõestamiseks</translation>
+    </message>
+    <message>
+        <source>Sign &amp;Message</source>
+        <translation>Allkirjasta &amp;Sõnum</translation>
+    </message>
+    <message>
+        <source>Reset all sign message fields</source>
+        <translation>Tühjenda kõik sõnumi allkirjastamise väljad</translation>
+    </message>
+    <message>
+        <source>Clear &amp;All</source>
+        <translation>Puhasta &amp;Kõik</translation>
+    </message>
+    <message>
+        <source>&amp;Verify Message</source>
+        <translation>&amp;Kinnita Sõnum</translation>
+    </message>
+    <message>
+        <source>The Zetacoin address the message was signed with</source>
+        <translation>Zetacoin aadress millega sõnum on allkirjastatud</translation>
+    </message>
+    <message>
+        <source>Verify the message to ensure it was signed with the specified Zetacoin address</source>
+        <translation>Kinnita sõnum tõestamaks selle allkirjastatust määratud Zetacoini aadressiga.</translation>
+    </message>
+    <message>
+        <source>Verify &amp;Message</source>
+        <translation>Kinnita &amp;Sõnum</translation>
+    </message>
+    <message>
+        <source>Reset all verify message fields</source>
+        <translation>Tühjenda kõik sõnumi kinnitamise väljad</translation>
+    </message>
+    <message>
+        <source>Click "Sign Message" to generate signature</source>
+        <translation>Allkirja loomiseks vajuta "Allkirjasta Sõnum"</translation>
+    </message>
+    <message>
+        <source>The entered address is invalid.</source>
+        <translation>Sisestatud aadress ei ole korrektne</translation>
+    </message>
+    <message>
+        <source>Please check the address and try again.</source>
+        <translation>Palun kontrolli aadressi ja proovi uuesti.</translation>
+    </message>
+    <message>
+        <source>Wallet unlock was cancelled.</source>
+        <translation>Rahakoti lahtilukustamine on katkestatud.</translation>
+    </message>
+    <message>
+        <source>Private key for the entered address is not available.</source>
+        <translation>Sisestatud aadressi privaatvõti pole saadaval.</translation>
+    </message>
+    <message>
+        <source>Message signing failed.</source>
+        <translation>Sõnumi allkirjastamine ebaõnnestus.</translation>
+    </message>
+    <message>
+        <source>Message signed.</source>
+        <translation>Sõnum allkirjastatud</translation>
+    </message>
+    <message>
+        <source>The signature could not be decoded.</source>
+        <translation>Allkirja polnud võimalik dekodeerida.</translation>
+    </message>
+    <message>
+        <source>Please check the signature and try again.</source>
+        <translation>Palun kontrolli allkirja ja proovi uuesti.</translation>
+    </message>
+    <message>
+        <source>The signature did not match the message digest.</source>
+        <translation>Allkiri ei vastanud sõnumi krüptoräsile.</translation>
+    </message>
+    <message>
+        <source>Message verification failed.</source>
+        <translation>Sõnumi verifitseerimine ebaõnnestus.</translation>
+    </message>
+    <message>
+        <source>Message verified.</source>
+        <translation>Sõnum verifitseeritud.</translation>
+    </message>
+</context>
+<context>
+    <name>SplashScreen</name>
+    <message>
+        <source>[testnet]</source>
+        <translation>[testnet]</translation>
+    </message>
+</context>
+<context>
+    <name>TrafficGraphWidget</name>
+    <message>
+        <source>KB/s</source>
+        <translation>KB/s</translation>
+    </message>
+</context>
+<context>
+    <name>TransactionDesc</name>
+    <message>
+        <source>%1/unconfirmed</source>
+        <translation>%1/kinnitamata</translation>
+    </message>
+    <message>
+        <source>%1 confirmations</source>
+        <translation>%1 kinnitust</translation>
+    </message>
+    <message>
+        <source>Status</source>
+        <translation>Olek</translation>
+    </message>
+    <message>
+        <source>Date</source>
+        <translation>Kuupäev</translation>
+    </message>
+    <message>
+        <source>Generated</source>
+        <translation>Genereeritud</translation>
+    </message>
+    <message>
+        <source>label</source>
+        <translation>märgis</translation>
+    </message>
+    <message>
+        <source>not accepted</source>
+        <translation>pole vastu võetud</translation>
+    </message>
+    <message>
+        <source>Transaction fee</source>
+        <translation>Tehingutasu</translation>
+    </message>
+    <message>
+        <source>Message</source>
+        <translation>Sõnum</translation>
+    </message>
+    <message>
+        <source>Comment</source>
+        <translation>Kommentaar</translation>
+    </message>
+    <message>
+        <source>Merchant</source>
+        <translation>Kaupleja</translation>
+    </message>
+    <message>
+        <source>Inputs</source>
+        <translation>Sisendid</translation>
+    </message>
+    <message>
+        <source>Amount</source>
+        <translation>Summa</translation>
+    </message>
+    <message>
+        <source>true</source>
+        <translation>tõene</translation>
+    </message>
+    <message>
+        <source>false</source>
+        <translation>väär</translation>
+    </message>
+</context>
+<context>
+    <name>TransactionDescDialog</name>
+    <message>
+        <source>This pane shows a detailed description of the transaction</source>
+        <translation>Paan kuvab tehingu detailid</translation>
+    </message>
+    </context>
+<context>
+    <name>TransactionTableModel</name>
+    <message>
+        <source>Date</source>
+        <translation>Kuupäev</translation>
+    </message>
+    <message>
+        <source>Type</source>
+        <translation>Tüüp</translation>
+    </message>
+    <message>
+        <source>Label</source>
+        <translation>Silt</translation>
+    </message>
+    <message>
+        <source>Unconfirmed</source>
+        <translation>Kinnitamata</translation>
+    </message>
+    <message>
+        <source>(no label)</source>
+        <translation>(silt puudub)</translation>
+    </message>
+    </context>
+<context>
+    <name>TransactionView</name>
+    <message>
+        <source>All</source>
+        <translation>Kõik</translation>
+    </message>
+    <message>
+        <source>Today</source>
+        <translation>Täna</translation>
+    </message>
+    <message>
+        <source>This week</source>
+        <translation>Käesolev nädal</translation>
+    </message>
+    <message>
+        <source>This month</source>
+        <translation>Käesolev kuu</translation>
+    </message>
+    <message>
+        <source>Last month</source>
+        <translation>Eelmine kuu</translation>
+    </message>
+    <message>
+        <source>This year</source>
+        <translation>Käesolev aasta</translation>
+    </message>
+    <message>
+        <source>Range...</source>
+        <translation>Vahemik...</translation>
+    </message>
+    <message>
+        <source>Min amount</source>
+        <translation>Minimaalne summa</translation>
+    </message>
+    <message>
+        <source>Copy address</source>
+        <translation>Kopeeri aadress</translation>
+    </message>
+    <message>
+        <source>Copy label</source>
+        <translation>Kopeeri märgis</translation>
+    </message>
+    <message>
+        <source>Copy amount</source>
+        <translation>Kopeeri summa</translation>
+    </message>
+    <message>
+        <source>Copy transaction ID</source>
+        <translation>Kopeeri tehingu ID</translation>
+    </message>
+    <message>
+        <source>Comma separated file (*.csv)</source>
+        <translation>Komadega eraldatud väärtuste fail (*.csv)</translation>
+    </message>
+    <message>
+        <source>Date</source>
+        <translation>Kuupäev</translation>
+    </message>
+    <message>
+        <source>Type</source>
+        <translation>Tüüp</translation>
+    </message>
+    <message>
+        <source>Label</source>
+        <translation>Silt</translation>
+    </message>
+    <message>
+        <source>Address</source>
+        <translation>Aadress</translation>
+    </message>
+    <message>
+        <source>ID</source>
+        <translation>ID</translation>
+    </message>
+    <message>
+        <source>Exporting Failed</source>
+        <translation>Eksport ebaõnnestus.</translation>
+    </message>
+    </context>
+<context>
+    <name>UnitDisplayStatusBarControl</name>
+    </context>
+<context>
+    <name>WalletFrame</name>
+    </context>
+<context>
+    <name>WalletModel</name>
+    </context>
+<context>
+    <name>WalletView</name>
+    </context>
+<context>
+    <name>bitcoin-core</name>
+    <message>
+        <source>Options:</source>
+        <translation>Valikud:</translation>
+    </message>
+    <message>
+        <source>Specify data directory</source>
+        <translation>Täpsusta andmekataloog</translation>
+    </message>
+    <message>
+        <source>Connect to a node to retrieve peer addresses, and disconnect</source>
+        <translation>Peeri aadressi saamiseks ühendu korraks node'iga</translation>
+    </message>
+    <message>
+        <source>Specify your own public address</source>
+        <translation>Täpsusta enda avalik aadress</translation>
+    </message>
+    <message>
+        <source>Accept command line and JSON-RPC commands</source>
+        <translation>Luba käsurea ning JSON-RPC käsklusi</translation>
+    </message>
+    <message>
+        <source>Run in the background as a daemon and accept commands</source>
+        <translation>Tööta taustal ning aktsepteeri käsklusi</translation>
+    </message>
+    <message>
+        <source>Accept connections from outside (default: 1 if no -proxy or -connect)</source>
+        <translation>Luba välisühendusi (vaikeväärtus: 1 kui puudub -proxy või -connect)</translation>
+    </message>
+    <message>
         <source>Zetacoin Core</source>
         <translation>Zetacoini tuumik</translation>
     </message>
     <message>
-=======
->>>>>>> 0d719145
-        <source>version</source>
-        <translation>versioon</translation>
-    </message>
-    <message>
-<<<<<<< HEAD
-        <source>About Zetacoin Core</source>
-        <translation>Kirjeldus Zetacoini Tuumast</translation>
-    </message>
-    <message>
-=======
->>>>>>> 0d719145
-        <source>Command-line options</source>
-        <translation>Käsurea valikud</translation>
-    </message>
-    <message>
-        <source>Usage:</source>
-        <translation>Kasutus:</translation>
-    </message>
-    <message>
-        <source>command-line options</source>
-        <translation>käsurea valikud</translation>
-    </message>
-<<<<<<< HEAD
-=======
-    <message>
-        <source>UI Options:</source>
-        <translation>Kasutajaliidese Suvandid:</translation>
-    </message>
-    <message>
-        <source>Show splash screen on startup (default: %u)</source>
-        <translation>Käivitamisel kuva laadimisekraani (vaikimisi %u)</translation>
-    </message>
->>>>>>> 0d719145
-    </context>
-<context>
-    <name>Intro</name>
-    <message>
-        <source>Welcome</source>
-        <translation>Teretulemast</translation>
-    </message>
-    <message>
-<<<<<<< HEAD
-        <source>Zetacoin Core</source>
-        <translation>Zetacoini tuumik</translation>
-    </message>
-    <message>
-=======
->>>>>>> 0d719145
+        <source>Bind to given address and always listen on it. Use [host]:port notation for IPv6</source>
+        <translation>Määratud aadressiga sidumine ning sellelt kuulamine. IPv6 jaoks kasuta vormingut [host]:port</translation>
+    </message>
+    <message>
+        <source>Execute command when a wallet transaction changes (%s in cmd is replaced by TxID)</source>
+        <translation>Käivita käsklus, kui rahakoti tehing muutub (%s cmd's muudetakse TxID'ks)</translation>
+    </message>
+    <message>
+        <source>This is a pre-release test build - use at your own risk - do not use for mining or merchant applications</source>
+        <translation>See on test-versioon - kasutamine omal riisikol - ära kasuta mining'uks ega kaupmeeste programmides</translation>
+    </message>
+    <message>
+        <source>Block creation options:</source>
+        <translation>Blokeeri loomise valikud:</translation>
+    </message>
+    <message>
+        <source>Connect only to the specified node(s)</source>
+        <translation>Ühendu ainult määratud node'i(de)ga</translation>
+    </message>
+    <message>
+        <source>Corrupted block database detected</source>
+        <translation>Tuvastati vigane bloki andmebaas</translation>
+    </message>
+    <message>
+        <source>Do you want to rebuild the block database now?</source>
+        <translation>Kas soovid bloki andmebaasi taastada?</translation>
+    </message>
+    <message>
+        <source>Error initializing block database</source>
+        <translation>Tõrge bloki andmebaasi käivitamisel</translation>
+    </message>
+    <message>
+        <source>Error initializing wallet database environment %s!</source>
+        <translation>Tõrge rahakoti keskkonna %s käivitamisel!</translation>
+    </message>
+    <message>
+        <source>Error loading block database</source>
+        <translation>Tõrge bloki baasi lugemisel</translation>
+    </message>
+    <message>
+        <source>Error opening block database</source>
+        <translation>Tõrge bloki andmebaasi avamisel</translation>
+    </message>
+    <message>
+        <source>Error: Disk space is low!</source>
+        <translation>Tõrge: liiga vähe kettaruumi!</translation>
+    </message>
+    <message>
+        <source>Failed to listen on any port. Use -listen=0 if you want this.</source>
+        <translation>Pordi kuulamine nurjus. Soovikorral kasuta -listen=0.</translation>
+    </message>
+    <message>
+        <source>Verifying blocks...</source>
+        <translation>Kontrollin blokke...</translation>
+    </message>
+    <message>
+        <source>Verifying wallet...</source>
+        <translation>Kontrollin rahakotti...</translation>
+    </message>
+    <message>
+        <source>Wallet options:</source>
+        <translation>Rahakoti valikud:</translation>
+    </message>
+    <message>
+        <source>(default: %u)</source>
+        <translation>(vaikimisi: %u)</translation>
+    </message>
+    <message>
+        <source>Information</source>
+        <translation>Informatsioon</translation>
+    </message>
+    <message>
+        <source>RPC server options:</source>
+        <translation>RPC serveri valikud:</translation>
+    </message>
+    <message>
+        <source>Send trace/debug info to console instead of debug.log file</source>
+        <translation>Saada jälitus/debug, debug.log faili asemel, konsooli</translation>
+    </message>
+    <message>
+        <source>Shrink debug.log file on client startup (default: 1 when no -debug)</source>
+        <translation>Kahanda programmi käivitamisel debug.log faili (vaikeväärtus: 1, kui ei ole -debug)</translation>
+    </message>
+    <message>
+        <source>Signing transaction failed</source>
+        <translation>Tehingu allkirjastamine ebaõnnestus</translation>
+    </message>
+    <message>
+        <source>The transaction amount is too small to pay the fee</source>
+        <translation>Tehingu summa on tasu maksmiseks liiga väikene</translation>
+    </message>
+    <message>
+        <source>Transaction amount too small</source>
+        <translation>Tehingu summa liiga väikene</translation>
+    </message>
+    <message>
+        <source>Transaction too large</source>
+        <translation>Tehing liiga suur</translation>
+    </message>
+    <message>
+        <source>Username for JSON-RPC connections</source>
+        <translation>JSON-RPC ühenduste kasutajatunnus</translation>
+    </message>
+    <message>
+        <source>Warning</source>
+        <translation>Hoiatus</translation>
+    </message>
+    <message>
+        <source>Password for JSON-RPC connections</source>
+        <translation>JSON-RPC ühenduste salasõna</translation>
+    </message>
+    <message>
+        <source>Execute command when the best block changes (%s in cmd is replaced by block hash)</source>
+        <translation>Käivita käsklus, kui parim plokk muutub (käskluse %s asendatakse ploki hash'iga)</translation>
+    </message>
+    <message>
+        <source>Allow DNS lookups for -addnode, -seednode and -connect</source>
+        <translation>-addnode, -seednode ja -connect tohivad kasutada DNS lookup'i</translation>
+    </message>
+    <message>
+        <source>Loading addresses...</source>
+        <translation>Aadresside laadimine...</translation>
+    </message>
+    <message>
+        <source>(default: %s)</source>
+        <translation>(vaikimisi: %s)</translation>
+    </message>
+    <message>
+        <source>Invalid -proxy address: '%s'</source>
+        <translation>Vigane -proxi aadress: '%s'</translation>
+    </message>
+    <message>
+        <source>Unknown network specified in -onlynet: '%s'</source>
+        <translation>Kirjeldatud tundmatu võrgustik -onlynet'is: '%s'</translation>
+    </message>
+    <message>
+        <source>Insufficient funds</source>
+        <translation>Liiga suur summa</translation>
+    </message>
+    <message>
+        <source>Loading block index...</source>
+        <translation>Klotside indeksi laadimine...</translation>
+    </message>
+    <message>
+        <source>Add a node to connect to and attempt to keep the connection open</source>
+        <translation>Lisa node ning hoia ühendus avatud</translation>
+    </message>
+    <message>
+        <source>Loading wallet...</source>
+        <translation>Rahakoti laadimine...</translation>
+    </message>
+    <message>
+        <source>Cannot downgrade wallet</source>
+        <translation>Rahakoti vanandamine ebaõnnestus</translation>
+    </message>
+    <message>
+        <source>Cannot write default address</source>
+        <translation>Tõrge vaikimisi aadressi kirjutamisel</translation>
+    </message>
+    <message>
+        <source>Rescanning...</source>
+        <translation>Üleskaneerimine...</translation>
+    </message>
+    <message>
+        <source>Done loading</source>
+        <translation>Laetud</translation>
+    </message>
+    <message>
         <source>Error</source>
         <translation>Tõrge</translation>
     </message>
-    </context>
-<context>
-    <name>OpenURIDialog</name>
-    <message>
-        <source>Open URI</source>
-        <translation>Ava URI</translation>
-    </message>
-    <message>
-        <source>URI:</source>
-        <translation>URI:</translation>
-    </message>
-    <message>
-        <source>Select payment request file</source>
-        <translation>Vali maksepäringu fail</translation>
-    </message>
-    <message>
-        <source>Select payment request file to open</source>
-        <translation>Vali maksepäringu fail mida avada</translation>
-    </message>
-</context>
-<context>
-    <name>OptionsDialog</name>
-    <message>
-        <source>Options</source>
-        <translation>Valikud</translation>
-    </message>
-    <message>
-        <source>&amp;Main</source>
-        <translation>&amp;Peamine</translation>
-    </message>
-    <message>
-        <source>MB</source>
-        <translation>MB</translation>
-    </message>
-    <message>
-        <source>Reset all client options to default.</source>
-        <translation>Taasta kõik klientprogrammi seadete vaikeväärtused.</translation>
-    </message>
-    <message>
-        <source>&amp;Reset Options</source>
-        <translation>&amp;Lähtesta valikud</translation>
-    </message>
-    <message>
-        <source>&amp;Network</source>
-        <translation>&amp;Võrk</translation>
-    </message>
-    <message>
-        <source>W&amp;allet</source>
-        <translation>R&amp;ahakott</translation>
-    </message>
-    <message>
-        <source>Expert</source>
-        <translation>Ekspert</translation>
-    </message>
-    <message>
-        <source>Automatically open the Zetacoin client port on the router. This only works when your router supports UPnP and it is enabled.</source>
-        <translation>Zetacoini kliendi pordi automaatne avamine ruuteris. Toimib, kui sinu ruuter aktsepteerib UPnP ühendust.</translation>
-    </message>
-    <message>
-        <source>Map port using &amp;UPnP</source>
-        <translation>Suuna port &amp;UPnP kaudu</translation>
-    </message>
-    <message>
-        <source>Proxy &amp;IP:</source>
-        <translation>Proxi &amp;IP:</translation>
-    </message>
-    <message>
-        <source>&amp;Port:</source>
-        <translation>&amp;Port:</translation>
-    </message>
-    <message>
-        <source>Port of the proxy (e.g. 9050)</source>
-        <translation>Proxi port (nt 9050)</translation>
-    </message>
-    <message>
-        <source>&amp;Window</source>
-        <translation>&amp;Aken</translation>
-    </message>
-    <message>
-        <source>Show only a tray icon after minimizing the window.</source>
-        <translation>Minimeeri systray alale.</translation>
-    </message>
-    <message>
-        <source>&amp;Minimize to the tray instead of the taskbar</source>
-        <translation>&amp;Minimeeri systray alale</translation>
-    </message>
-    <message>
-        <source>M&amp;inimize on close</source>
-        <translation>M&amp;inimeeri sulgemisel</translation>
-    </message>
-    <message>
-        <source>&amp;Display</source>
-        <translation>&amp;Kuva</translation>
-    </message>
-    <message>
-        <source>User Interface &amp;language:</source>
-        <translation>Kasutajaliidese &amp;keel:</translation>
-    </message>
-    <message>
-        <source>&amp;Unit to show amounts in:</source>
-        <translation>Summade kuvamise &amp;Unit:</translation>
-    </message>
-    <message>
-        <source>Choose the default subdivision unit to show in the interface and when sending coins.</source>
-        <translation>Vali liideses ning müntide saatmisel kuvatav vaikimisi alajaotus.</translation>
-    </message>
-    <message>
-        <source>&amp;OK</source>
-        <translation>&amp;OK</translation>
-    </message>
-    <message>
-        <source>&amp;Cancel</source>
-        <translation>&amp;Katkesta</translation>
-    </message>
-    <message>
-        <source>default</source>
-        <translation>vaikeväärtus</translation>
-    </message>
-    <message>
-        <source>none</source>
-        <translation>puudub</translation>
-    </message>
-    <message>
-        <source>Confirm options reset</source>
-        <translation>Kinnita valikute algseadistamine</translation>
-    </message>
-    <message>
-        <source>The supplied proxy address is invalid.</source>
-        <translation>Sisestatud kehtetu proxy aadress.</translation>
-    </message>
-</context>
-<context>
-    <name>OverviewPage</name>
-    <message>
-        <source>Form</source>
-        <translation>Vorm</translation>
-    </message>
-    <message>
-        <source>The displayed information may be out of date. Your wallet automatically synchronizes with the Zetacoin network after a connection is established, but this process has not completed yet.</source>
-        <translation>Kuvatav info ei pruugi olla ajakohane. Ühenduse loomisel süngitakse sinu rahakott automaatselt Bitconi võrgustikuga, kuid see toiming on hetkel lõpetamata.</translation>
-    </message>
-    <message>
-        <source>Pending:</source>
-        <translation>Ootel:</translation>
-    </message>
-    <message>
-        <source>Immature:</source>
-        <translation>Ebaküps:</translation>
-    </message>
-    <message>
-        <source>Mined balance that has not yet matured</source>
-        <translation>Mitte aegunud mine'itud jääk</translation>
-    </message>
-    <message>
-        <source>Total:</source>
-        <translation>Kokku:</translation>
-    </message>
-    <message>
-        <source>Recent transactions</source>
-        <translation>Hiljutised tehingud</translation>
-    </message>
-    </context>
-<context>
-    <name>PaymentServer</name>
-    <message>
-        <source>Payment request error</source>
-        <translation>Maksepäringu tõrge</translation>
-    </message>
-    <message>
-        <source>Payment request rejected</source>
-        <translation>Maksepäring tagasi lükatud</translation>
-    </message>
-    <message>
-        <source>Payment request expired.</source>
-        <translation>Maksepäring aegunud.</translation>
-    </message>
-    <message>
-<<<<<<< HEAD
-        <source>Cannot start zetacoin: click-to-pay handler</source>
-        <translation>Zetacoin ei käivitu: vajuta-maksa toiming</translation>
-=======
-        <source>Unverified payment requests to custom payment scripts are unsupported.</source>
-        <translation>Kinnitamata maksepäringud kohandatud makse scriptidele ei ole toetatud.</translation>
->>>>>>> 0d719145
-    </message>
-    </context>
-<context>
-    <name>PeerTableModel</name>
-    </context>
-<context>
-    <name>QObject</name>
-    <message>
-        <source>Amount</source>
-        <translation>Kogus</translation>
-    </message>
-    <message>
-        <source>N/A</source>
-        <translation>N/A</translation>
-    </message>
-    </context>
-<context>
-    <name>QRImageWidget</name>
-    <message>
-        <source>Save QR Code</source>
-        <translation>Salvesta QR Kood</translation>
-    </message>
-    </context>
-<context>
-    <name>RPCConsole</name>
-    <message>
-        <source>N/A</source>
-        <translation>N/A</translation>
-    </message>
-    <message>
-        <source>Client version</source>
-        <translation>Kliendi versioon</translation>
-    </message>
-    <message>
-        <source>&amp;Information</source>
-        <translation>&amp;Informatsioon</translation>
-    </message>
-    <message>
-        <source>Debug window</source>
-        <translation>Debugimise aken</translation>
-    </message>
-    <message>
-        <source>General</source>
-        <translation>Üldine</translation>
-    </message>
-    <message>
-        <source>Using BerkeleyDB version</source>
-        <translation>Kasutab BerkeleyDB versiooni</translation>
-    </message>
-    <message>
-        <source>Startup time</source>
-        <translation>Käivitamise hetk</translation>
-    </message>
-    <message>
-        <source>Network</source>
-        <translation>Võrgustik</translation>
-    </message>
-    <message>
-        <source>Name</source>
-        <translation>Nimi</translation>
-    </message>
-    <message>
-        <source>Number of connections</source>
-        <translation>Ühenduste arv</translation>
-    </message>
-    <message>
-        <source>Block chain</source>
-        <translation>Ploki jada</translation>
-    </message>
-    <message>
-        <source>Current number of blocks</source>
-        <translation>Plokkide hetkearv</translation>
-    </message>
-    <message>
-        <source>Memory usage</source>
-        <translation>Mälu kasutus</translation>
-    </message>
-    <message>
-        <source>Received</source>
-        <translation>Vastuvõetud</translation>
-    </message>
-    <message>
-        <source>Sent</source>
-        <translation>Saadetud</translation>
-    </message>
-    <message>
-        <source>Direction</source>
-        <translation>Suund</translation>
-    </message>
-    <message>
-        <source>Version</source>
-        <translation>Versioon</translation>
-    </message>
-    <message>
-        <source>Synced Headers</source>
-        <translation>Sünkroniseeritud Päised</translation>
-    </message>
-    <message>
-        <source>Synced Blocks</source>
-        <translation>Sünkroniseeritud Plokid</translation>
-    </message>
-    <message>
-        <source>Services</source>
-        <translation>Teenused</translation>
-    </message>
-    <message>
-        <source>Last block time</source>
-        <translation>Viimane ploki aeg</translation>
-    </message>
-    <message>
-        <source>&amp;Open</source>
-        <translation>&amp;Ava</translation>
-    </message>
-    <message>
-        <source>&amp;Console</source>
-        <translation>&amp;Konsool</translation>
-    </message>
-    <message>
-        <source>Debug log file</source>
-        <translation>Silumise logifail</translation>
-    </message>
-    <message>
-        <source>Clear console</source>
-        <translation>Puhasta konsool</translation>
-    </message>
-    <message>
-        <source>Use up and down arrows to navigate history, and &lt;b&gt;Ctrl-L&lt;/b&gt; to clear screen.</source>
-        <translation>Ajaloo sirvimiseks kasuta üles ja alla nooli, ekraani puhastamiseks &lt;b&gt;Ctrl-L&lt;/b&gt;.</translation>
-    </message>
-    <message>
-        <source>Type &lt;b&gt;help&lt;/b&gt; for an overview of available commands.</source>
-        <translation>Ülevaateks võimalikest käsklustest trüki &lt;b&gt;help&lt;/b&gt;.</translation>
-    </message>
-    <message>
-        <source>%1 B</source>
-        <translation>%1 B</translation>
-    </message>
-    <message>
-        <source>%1 KB</source>
-        <translation>%1 B</translation>
-    </message>
-    <message>
-        <source>%1 MB</source>
-        <translation>%1 MB</translation>
-    </message>
-    <message>
-        <source>%1 GB</source>
-        <translation>%1 GB</translation>
-    </message>
-    <message>
-        <source>Inbound</source>
-        <translation>Sisenev</translation>
-    </message>
-    <message>
-        <source>Outbound</source>
-        <translation>Väljuv</translation>
-    </message>
-    <message>
-        <source>Yes</source>
-        <translation>Jah</translation>
-    </message>
-    <message>
-        <source>No</source>
-        <translation>Ei</translation>
-    </message>
-    <message>
-        <source>Unknown</source>
-        <translation>Teadmata</translation>
-    </message>
-</context>
-<context>
-    <name>ReceiveCoinsDialog</name>
-    <message>
-        <source>&amp;Amount:</source>
-        <translation>&amp;Summa:</translation>
-    </message>
-    <message>
-        <source>&amp;Label:</source>
-        <translation>&amp;Märgis</translation>
-    </message>
-    <message>
-        <source>&amp;Message:</source>
-        <translation>&amp;Sõnum:</translation>
-    </message>
-    <message>
-        <source>Clear all fields of the form.</source>
-        <translation>Puhasta kõik vormi väljad.</translation>
-    </message>
-    <message>
-        <source>Show</source>
-        <translation>Näita</translation>
-    </message>
-    <message>
-        <source>Remove</source>
-        <translation>Eemalda</translation>
-    </message>
-    <message>
-        <source>Copy label</source>
-        <translation>Kopeeri märgis</translation>
-    </message>
-    <message>
-        <source>Copy message</source>
-        <translation>Kopeeri sõnum</translation>
-    </message>
-    <message>
-        <source>Copy amount</source>
-        <translation>Kopeeri summa</translation>
-    </message>
-</context>
-<context>
-    <name>ReceiveRequestDialog</name>
-    <message>
-<<<<<<< HEAD
-=======
-        <source>QR Code</source>
-        <translation>QR Kood</translation>
-    </message>
-    <message>
->>>>>>> 0d719145
-        <source>Copy &amp;Address</source>
-        <translation>&amp;Kopeeri Aadress</translation>
-    </message>
-    <message>
-<<<<<<< HEAD
-=======
-        <source>Payment information</source>
-        <translation>Makse Informatsioon</translation>
-    </message>
-    <message>
->>>>>>> 0d719145
-        <source>Address</source>
-        <translation>Aadress</translation>
-    </message>
-    <message>
-        <source>Amount</source>
-        <translation>Summa</translation>
-    </message>
-    <message>
-        <source>Label</source>
-        <translation>Silt</translation>
-    </message>
-    <message>
-        <source>Message</source>
-        <translation>Sõnum</translation>
-    </message>
-    <message>
-        <source>Resulting URI too long, try to reduce the text for label / message.</source>
-        <translation>URI liiga pikk, proovi vähendada märke / sõnumi pikkust.</translation>
-    </message>
-    </context>
-<context>
-    <name>RecentRequestsTableModel</name>
-    <message>
-        <source>Date</source>
-        <translation>Kuupäev</translation>
-    </message>
-    <message>
-        <source>Label</source>
-        <translation>Silt</translation>
-    </message>
-    <message>
-        <source>Message</source>
-        <translation>Sõnum</translation>
-    </message>
-    <message>
-        <source>(no label)</source>
-        <translation>(märge puudub)</translation>
-    </message>
-    <message>
-        <source>(no message)</source>
-        <translation>(sõnum puudub)</translation>
-    </message>
-    </context>
-<context>
-    <name>SendCoinsDialog</name>
-    <message>
-        <source>Send Coins</source>
-        <translation>Müntide saatmine</translation>
-    </message>
-    <message>
-<<<<<<< HEAD
-=======
-        <source>Inputs...</source>
-        <translation>Sisendid...</translation>
-    </message>
-    <message>
-        <source>automatically selected</source>
-        <translation>automaatselt valitud</translation>
-    </message>
-    <message>
->>>>>>> 0d719145
-        <source>Insufficient funds!</source>
-        <translation>Liiga suur summa</translation>
-    </message>
-    <message>
-        <source>Quantity:</source>
-        <translation>Kogus:</translation>
-    </message>
-    <message>
-        <source>Bytes:</source>
-        <translation>Baiti:</translation>
-    </message>
-    <message>
-        <source>Amount:</source>
-        <translation>Summa:</translation>
-    </message>
-    <message>
-        <source>Priority:</source>
-        <translation>Prioriteet</translation>
-    </message>
-    <message>
-        <source>Fee:</source>
-        <translation>Tasu:</translation>
-    </message>
-    <message>
-<<<<<<< HEAD
-=======
-        <source>After Fee:</source>
-        <translation>Peale tehingutasu:</translation>
-    </message>
-    <message>
-        <source>Change:</source>
-        <translation>Vahetusraha:</translation>
-    </message>
-    <message>
->>>>>>> 0d719145
-        <source>Transaction Fee:</source>
-        <translation>Tehingu tasu:</translation>
-    </message>
-    <message>
-        <source>Choose...</source>
-        <translation>Vali...</translation>
-    </message>
-    <message>
-        <source>per kilobyte</source>
-        <translation>kilobaidi kohta</translation>
-    </message>
-    <message>
-        <source>Hide</source>
-        <translation>Peida</translation>
-    </message>
-    <message>
-        <source>Recommended:</source>
-        <translation>Soovitatud:</translation>
-    </message>
-    <message>
-        <source>Confirmation time:</source>
-        <translation>Kinnitamise aeg:</translation>
-    </message>
-    <message>
-        <source>normal</source>
-        <translation>normaalne</translation>
-    </message>
-    <message>
-        <source>fast</source>
-        <translation>kiire</translation>
-    </message>
-    <message>
-        <source>Send to multiple recipients at once</source>
-        <translation>Saatmine mitmele korraga</translation>
-    </message>
-    <message>
-        <source>Add &amp;Recipient</source>
-        <translation>Lisa &amp;Saaja</translation>
-    </message>
-    <message>
-        <source>Clear all fields of the form.</source>
-        <translation>Puhasta kõik vormi väljad.</translation>
-    </message>
-    <message>
-        <source>Dust:</source>
-        <translation>Puru:</translation>
-    </message>
-    <message>
-        <source>Clear &amp;All</source>
-        <translation>Puhasta &amp;Kõik</translation>
-    </message>
-    <message>
-        <source>Balance:</source>
-        <translation>Jääk:</translation>
-    </message>
-    <message>
-        <source>Confirm the send action</source>
-        <translation>Saatmise kinnitamine</translation>
-    </message>
-    <message>
-        <source>S&amp;end</source>
-        <translation>S&amp;aada</translation>
-    </message>
-    <message>
-        <source>Copy quantity</source>
-        <translation>Kopeeri kogus</translation>
-    </message>
-    <message>
-        <source>Copy amount</source>
-        <translation>Kopeeri summa</translation>
-    </message>
-    <message>
-        <source>Copy fee</source>
-        <translation>Kopeeri tehingutasu</translation>
-    </message>
-    <message>
-        <source>Copy bytes</source>
-        <translation>Kopeeri baidid</translation>
-    </message>
-    <message>
-        <source>Copy priority</source>
-        <translation>Kopeeri prioriteet</translation>
-    </message>
-    <message>
-        <source>Copy dust</source>
-        <translation>Kopeeri puru</translation>
-    </message>
-    <message>
-        <source>Copy change</source>
-        <translation>Kopeeri vahetusraha</translation>
-    </message>
-    <message>
-        <source>Are you sure you want to send?</source>
-        <translation>Oled kindel, et soovid saata?</translation>
-    </message>
-    <message>
-        <source>added as transaction fee</source>
-        <translation>lisatud kui tehingutasu</translation>
-    </message>
-    <message>
-        <source>or</source>
-        <translation>või</translation>
-    </message>
-    <message>
-        <source>The recipient address is not valid. Please recheck.</source>
-        <translation>Saaja aadress ei ole korrektne. Palun kontrolli üle.</translation>
-    </message>
-    <message>
-        <source>Payment request expired.</source>
-        <translation>Maksepäring aegunud.</translation>
-    </message>
-    <message>
-        <source>Warning: Invalid Bitcoin address</source>
-        <translation>Hoiatus: Ebakorrektne Bitcoin aadress</translation>
-    </message>
-    <message>
-        <source>(no label)</source>
-        <translation>(märgis puudub)</translation>
-    </message>
-</context>
-<context>
-    <name>SendCoinsEntry</name>
-    <message>
-        <source>A&amp;mount:</source>
-        <translation>S&amp;umma:</translation>
-    </message>
-    <message>
-        <source>Pay &amp;To:</source>
-        <translation>Maksa &amp;:</translation>
-    </message>
-    <message>
-        <source>&amp;Label:</source>
-        <translation>&amp;Märgis</translation>
-    </message>
-    <message>
-        <source>Choose previously used address</source>
-        <translation>Vali eelnevalt kasutatud aadress</translation>
-    </message>
-    <message>
-        <source>Alt+A</source>
-        <translation>Alt+A</translation>
-    </message>
-    <message>
-        <source>Paste address from clipboard</source>
-        <translation>Kleebi aadress vahemälust</translation>
-    </message>
-    <message>
-        <source>Alt+P</source>
-        <translation>Alt+P</translation>
-    </message>
-    <message>
-        <source>S&amp;ubtract fee from amount</source>
-        <translation>L&amp;ahuta tehingutasu summast</translation>
-    </message>
-    <message>
-        <source>Message:</source>
-        <translation>Sõnum:</translation>
-    </message>
-    <message>
-        <source>Pay To:</source>
-        <translation>Maksa :</translation>
-    </message>
-    </context>
-<context>
-    <name>SendConfirmationDialog</name>
-    <message>
-        <source>Yes</source>
-        <translation>Jah</translation>
-    </message>
-</context>
-<context>
-    <name>ShutdownWindow</name>
-    <message>
-        <source>%1 is shutting down...</source>
-        <translation>%1 lülitub välja...</translation>
-    </message>
-    <message>
-        <source>Do not shut down the computer until this window disappears.</source>
-        <translation>Ära lülita arvutit välja ennem kui see aken on kadunud.</translation>
-    </message>
-</context>
-<context>
-    <name>SignVerifyMessageDialog</name>
-    <message>
-        <source>Signatures - Sign / Verify a Message</source>
-        <translation>Signatuurid - Allkirjasta / Kinnita Sõnum</translation>
-    </message>
-    <message>
-        <source>&amp;Sign Message</source>
-        <translation>&amp;Allkirjastamise teade</translation>
-    </message>
-    <message>
-        <source>The Bitcoin address to sign the message with</source>
-        <translation>Bitcoin aadress millega sõnum allkirjastada</translation>
-    </message>
-    <message>
-        <source>Choose previously used address</source>
-        <translation>Vali eelnevalt kasutatud aadress</translation>
-    </message>
-    <message>
-        <source>Alt+A</source>
-        <translation>Alt+A</translation>
-    </message>
-    <message>
-        <source>Paste address from clipboard</source>
-        <translation>Kleebi aadress vahemälust</translation>
-    </message>
-    <message>
-        <source>Alt+P</source>
-        <translation>Alt+P</translation>
-    </message>
-    <message>
-        <source>Enter the message you want to sign here</source>
-        <translation>Sisesta siia allkirjastamise sõnum</translation>
-    </message>
-    <message>
-        <source>Signature</source>
-        <translation>Signatuur</translation>
-    </message>
-    <message>
-        <source>Copy the current signature to the system clipboard</source>
-        <translation>Kopeeri praegune signatuur vahemällu</translation>
-    </message>
-    <message>
-        <source>Sign the message to prove you own this Zetacoin address</source>
-        <translation>Allkirjasta sõnum Zetacoini aadressi sulle kuulumise tõestamiseks</translation>
-    </message>
-    <message>
-        <source>Sign &amp;Message</source>
-        <translation>Allkirjasta &amp;Sõnum</translation>
-    </message>
-    <message>
-        <source>Reset all sign message fields</source>
-        <translation>Tühjenda kõik sõnumi allkirjastamise väljad</translation>
-    </message>
-    <message>
-        <source>Clear &amp;All</source>
-        <translation>Puhasta &amp;Kõik</translation>
-    </message>
-    <message>
-        <source>&amp;Verify Message</source>
-        <translation>&amp;Kinnita Sõnum</translation>
-    </message>
-    <message>
-<<<<<<< HEAD
-        <source>Verify the message to ensure it was signed with the specified Zetacoin address</source>
-        <translation>Kinnita sõnum tõestamaks selle allkirjastatust määratud Zetacoini aadressiga.</translation>
-=======
-        <source>The Bitcoin address the message was signed with</source>
-        <translation>Bitcoin aadress millega sõnum on allkirjastatud</translation>
-    </message>
-    <message>
-        <source>Verify the message to ensure it was signed with the specified Bitcoin address</source>
-        <translation>Kinnita sõnum tõestamaks selle allkirjastatust määratud Bitcoini aadressiga.</translation>
->>>>>>> 0d719145
-    </message>
-    <message>
-        <source>Verify &amp;Message</source>
-        <translation>Kinnita &amp;Sõnum</translation>
-    </message>
-    <message>
-        <source>Reset all verify message fields</source>
-        <translation>Tühjenda kõik sõnumi kinnitamise väljad</translation>
-    </message>
-    <message>
-        <source>Click "Sign Message" to generate signature</source>
-        <translation>Allkirja loomiseks vajuta "Allkirjasta Sõnum"</translation>
-    </message>
-    <message>
-        <source>The entered address is invalid.</source>
-        <translation>Sisestatud aadress ei ole korrektne</translation>
-    </message>
-    <message>
-        <source>Please check the address and try again.</source>
-        <translation>Palun kontrolli aadressi ja proovi uuesti.</translation>
-    </message>
-    <message>
-        <source>Wallet unlock was cancelled.</source>
-        <translation>Rahakoti lahtilukustamine on katkestatud.</translation>
-    </message>
-    <message>
-        <source>Private key for the entered address is not available.</source>
-        <translation>Sisestatud aadressi privaatvõti pole saadaval.</translation>
-    </message>
-    <message>
-        <source>Message signing failed.</source>
-        <translation>Sõnumi allkirjastamine ebaõnnestus.</translation>
-    </message>
-    <message>
-        <source>Message signed.</source>
-        <translation>Sõnum allkirjastatud</translation>
-    </message>
-    <message>
-        <source>The signature could not be decoded.</source>
-        <translation>Allkirja polnud võimalik dekodeerida.</translation>
-    </message>
-    <message>
-        <source>Please check the signature and try again.</source>
-        <translation>Palun kontrolli allkirja ja proovi uuesti.</translation>
-    </message>
-    <message>
-        <source>The signature did not match the message digest.</source>
-        <translation>Allkiri ei vastanud sõnumi krüptoräsile.</translation>
-    </message>
-    <message>
-        <source>Message verification failed.</source>
-        <translation>Sõnumi verifitseerimine ebaõnnestus.</translation>
-    </message>
-    <message>
-        <source>Message verified.</source>
-        <translation>Sõnum verifitseeritud.</translation>
-    </message>
-</context>
-<context>
-    <name>SplashScreen</name>
-    <message>
-<<<<<<< HEAD
-        <source>Zetacoin Core</source>
-        <translation>Zetacoini tuumik</translation>
-    </message>
-    <message>
-        <source>The Zetacoin Core developers</source>
-        <translation>Zetacoini Tuuma arendajad</translation>
-    </message>
-    <message>
-=======
->>>>>>> 0d719145
-        <source>[testnet]</source>
-        <translation>[testnet]</translation>
-    </message>
-</context>
-<context>
-    <name>TrafficGraphWidget</name>
-    <message>
-        <source>KB/s</source>
-        <translation>KB/s</translation>
-    </message>
-</context>
-<context>
-    <name>TransactionDesc</name>
-    <message>
-<<<<<<< HEAD
-        <source>Open until %1</source>
-        <translation>Avatud kuni %1</translation>
-    </message>
-    <message>
-        <source>%1/offline</source>
-        <translation>%1/offline'is</translation>
-    </message>
-    <message>
-=======
->>>>>>> 0d719145
-        <source>%1/unconfirmed</source>
-        <translation>%1/kinnitamata</translation>
-    </message>
-    <message>
-        <source>%1 confirmations</source>
-        <translation>%1 kinnitust</translation>
-    </message>
-    <message>
-        <source>Status</source>
-        <translation>Olek</translation>
-    </message>
-    <message>
-        <source>Date</source>
-        <translation>Kuupäev</translation>
-    </message>
-    <message>
-        <source>Generated</source>
-        <translation>Genereeritud</translation>
-    </message>
-    <message>
-        <source>label</source>
-        <translation>märgis</translation>
-    </message>
-    <message>
-        <source>not accepted</source>
-        <translation>pole vastu võetud</translation>
-    </message>
-    <message>
-        <source>Transaction fee</source>
-        <translation>Tehingutasu</translation>
-    </message>
-    <message>
-        <source>Message</source>
-        <translation>Sõnum</translation>
-    </message>
-    <message>
-        <source>Comment</source>
-        <translation>Kommentaar</translation>
-    </message>
-    <message>
-        <source>Merchant</source>
-        <translation>Kaupleja</translation>
-    </message>
-    <message>
-        <source>Inputs</source>
-        <translation>Sisendid</translation>
-    </message>
-    <message>
-        <source>Amount</source>
-        <translation>Summa</translation>
-    </message>
-    <message>
-        <source>true</source>
-        <translation>tõene</translation>
-    </message>
-    <message>
-        <source>false</source>
-        <translation>väär</translation>
-    </message>
-</context>
-<context>
-    <name>TransactionDescDialog</name>
-    <message>
-        <source>This pane shows a detailed description of the transaction</source>
-        <translation>Paan kuvab tehingu detailid</translation>
-    </message>
-    </context>
-<context>
-    <name>TransactionTableModel</name>
-    <message>
-        <source>Date</source>
-        <translation>Kuupäev</translation>
-    </message>
-    <message>
-        <source>Type</source>
-        <translation>Tüüp</translation>
-    </message>
-    <message>
-        <source>Label</source>
-        <translation>Silt</translation>
-    </message>
-    <message>
-        <source>Unconfirmed</source>
-        <translation>Kinnitamata</translation>
-    </message>
-    <message>
-        <source>(no label)</source>
-        <translation>(silt puudub)</translation>
-    </message>
-    </context>
-<context>
-    <name>TransactionView</name>
-    <message>
-        <source>All</source>
-        <translation>Kõik</translation>
-    </message>
-    <message>
-        <source>Today</source>
-        <translation>Täna</translation>
-    </message>
-    <message>
-        <source>This week</source>
-        <translation>Käesolev nädal</translation>
-    </message>
-    <message>
-        <source>This month</source>
-        <translation>Käesolev kuu</translation>
-    </message>
-    <message>
-        <source>Last month</source>
-        <translation>Eelmine kuu</translation>
-    </message>
-    <message>
-        <source>This year</source>
-        <translation>Käesolev aasta</translation>
-    </message>
-    <message>
-        <source>Range...</source>
-        <translation>Vahemik...</translation>
-    </message>
-    <message>
-        <source>Min amount</source>
-        <translation>Minimaalne summa</translation>
-    </message>
-    <message>
-        <source>Copy address</source>
-        <translation>Kopeeri aadress</translation>
-    </message>
-    <message>
-        <source>Copy label</source>
-        <translation>Kopeeri märgis</translation>
-    </message>
-    <message>
-        <source>Copy amount</source>
-        <translation>Kopeeri summa</translation>
-    </message>
-    <message>
-        <source>Copy transaction ID</source>
-        <translation>Kopeeri tehingu ID</translation>
-    </message>
-    <message>
-        <source>Comma separated file (*.csv)</source>
-        <translation>Komadega eraldatud väärtuste fail (*.csv)</translation>
-    </message>
-    <message>
-        <source>Date</source>
-        <translation>Kuupäev</translation>
-    </message>
-    <message>
-        <source>Type</source>
-        <translation>Tüüp</translation>
-    </message>
-    <message>
-        <source>Label</source>
-        <translation>Silt</translation>
-    </message>
-    <message>
-        <source>Address</source>
-        <translation>Aadress</translation>
-    </message>
-    <message>
-        <source>ID</source>
-        <translation>ID</translation>
-    </message>
-    <message>
-        <source>Exporting Failed</source>
-        <translation>Eksport ebaõnnestus.</translation>
-    </message>
-    </context>
-<context>
-    <name>UnitDisplayStatusBarControl</name>
-    </context>
-<context>
-    <name>WalletFrame</name>
-    </context>
-<context>
-    <name>WalletModel</name>
-    </context>
-<context>
-    <name>WalletView</name>
-    </context>
-<context>
-    <name>bitcoin-core</name>
-    <message>
-        <source>Options:</source>
-        <translation>Valikud:</translation>
-    </message>
-    <message>
-        <source>Specify data directory</source>
-        <translation>Täpsusta andmekataloog</translation>
-    </message>
-    <message>
-        <source>Connect to a node to retrieve peer addresses, and disconnect</source>
-        <translation>Peeri aadressi saamiseks ühendu korraks node'iga</translation>
-    </message>
-    <message>
-        <source>Specify your own public address</source>
-        <translation>Täpsusta enda avalik aadress</translation>
-    </message>
-    <message>
-        <source>Accept command line and JSON-RPC commands</source>
-        <translation>Luba käsurea ning JSON-RPC käsklusi</translation>
-    </message>
-    <message>
-        <source>Run in the background as a daemon and accept commands</source>
-        <translation>Tööta taustal ning aktsepteeri käsklusi</translation>
-    </message>
-    <message>
-        <source>Accept connections from outside (default: 1 if no -proxy or -connect)</source>
-        <translation>Luba välisühendusi (vaikeväärtus: 1 kui puudub -proxy või -connect)</translation>
-    </message>
-    <message>
-        <source>Bitcoin Core</source>
-        <translation>Bitcoini tuumik</translation>
-    </message>
-    <message>
-        <source>Bind to given address and always listen on it. Use [host]:port notation for IPv6</source>
-        <translation>Määratud aadressiga sidumine ning sellelt kuulamine. IPv6 jaoks kasuta vormingut [host]:port</translation>
-    </message>
-    <message>
-        <source>Execute command when a wallet transaction changes (%s in cmd is replaced by TxID)</source>
-        <translation>Käivita käsklus, kui rahakoti tehing muutub (%s cmd's muudetakse TxID'ks)</translation>
-    </message>
-    <message>
-        <source>This is a pre-release test build - use at your own risk - do not use for mining or merchant applications</source>
-        <translation>See on test-versioon - kasutamine omal riisikol - ära kasuta mining'uks ega kaupmeeste programmides</translation>
-    </message>
-    <message>
-        <source>Block creation options:</source>
-        <translation>Blokeeri loomise valikud:</translation>
-    </message>
-    <message>
-        <source>Connect only to the specified node(s)</source>
-        <translation>Ühendu ainult määratud node'i(de)ga</translation>
-    </message>
-    <message>
-        <source>Corrupted block database detected</source>
-        <translation>Tuvastati vigane bloki andmebaas</translation>
-    </message>
-    <message>
-        <source>Do you want to rebuild the block database now?</source>
-        <translation>Kas soovid bloki andmebaasi taastada?</translation>
-    </message>
-    <message>
-        <source>Error initializing block database</source>
-        <translation>Tõrge bloki andmebaasi käivitamisel</translation>
-    </message>
-    <message>
-        <source>Error initializing wallet database environment %s!</source>
-        <translation>Tõrge rahakoti keskkonna %s käivitamisel!</translation>
-    </message>
-    <message>
-        <source>Error loading block database</source>
-        <translation>Tõrge bloki baasi lugemisel</translation>
-    </message>
-    <message>
-        <source>Error opening block database</source>
-        <translation>Tõrge bloki andmebaasi avamisel</translation>
-    </message>
-    <message>
-        <source>Error: Disk space is low!</source>
-        <translation>Tõrge: liiga vähe kettaruumi!</translation>
-    </message>
-    <message>
-        <source>Failed to listen on any port. Use -listen=0 if you want this.</source>
-        <translation>Pordi kuulamine nurjus. Soovikorral kasuta -listen=0.</translation>
-    </message>
-    <message>
-        <source>Verifying blocks...</source>
-        <translation>Kontrollin blokke...</translation>
-    </message>
-    <message>
-        <source>Verifying wallet...</source>
-        <translation>Kontrollin rahakotti...</translation>
-    </message>
-    <message>
-        <source>Wallet options:</source>
-        <translation>Rahakoti valikud:</translation>
-    </message>
-    <message>
-        <source>(default: %u)</source>
-        <translation>(vaikimisi: %u)</translation>
-    </message>
-    <message>
-<<<<<<< HEAD
-        <source>Cannot resolve -whitebind address: '%s'</source>
-        <translation>Tundmatu -whitebind aadress: '%s'</translation>
-    </message>
-    <message>
-=======
->>>>>>> 0d719145
-        <source>Information</source>
-        <translation>Informatsioon</translation>
-    </message>
-    <message>
-        <source>Invalid amount for -maxtxfee=&lt;amount&gt;: '%s'</source>
-        <translation>-maxtxfee=&lt;amount&gt; jaoks vigane kogus: '%s'</translation>
-    </message>
-    <message>
-        <source>Invalid amount for -minrelaytxfee=&lt;amount&gt;: '%s'</source>
-        <translation>-minrelaytxfee=&lt;amount&gt; jaoks vigane kogus: '%s'</translation>
-    </message>
-    <message>
-        <source>Invalid amount for -mintxfee=&lt;amount&gt;: '%s'</source>
-        <translation>-mintxfee=&lt;amount&gt; jaoks vigane kogus: '%s'</translation>
-    </message>
-    <message>
-        <source>RPC server options:</source>
-        <translation>RPC serveri valikud:</translation>
-    </message>
-    <message>
-        <source>Send trace/debug info to console instead of debug.log file</source>
-        <translation>Saada jälitus/debug, debug.log faili asemel, konsooli</translation>
-    </message>
-    <message>
-        <source>Shrink debug.log file on client startup (default: 1 when no -debug)</source>
-        <translation>Kahanda programmi käivitamisel debug.log faili (vaikeväärtus: 1, kui ei ole -debug)</translation>
-    </message>
-    <message>
-        <source>Signing transaction failed</source>
-        <translation>Tehingu allkirjastamine ebaõnnestus</translation>
-    </message>
-    <message>
-        <source>The transaction amount is too small to pay the fee</source>
-        <translation>Tehingu summa on tasu maksmiseks liiga väikene</translation>
-    </message>
-    <message>
-        <source>Transaction amount too small</source>
-        <translation>Tehingu summa liiga väikene</translation>
-    </message>
-    <message>
-        <source>Transaction too large</source>
-        <translation>Tehing liiga suur</translation>
-    </message>
-    <message>
-        <source>Username for JSON-RPC connections</source>
-        <translation>JSON-RPC ühenduste kasutajatunnus</translation>
-    </message>
-    <message>
-        <source>Warning</source>
-        <translation>Hoiatus</translation>
-    </message>
-    <message>
-        <source>Password for JSON-RPC connections</source>
-        <translation>JSON-RPC ühenduste salasõna</translation>
-    </message>
-    <message>
-        <source>Execute command when the best block changes (%s in cmd is replaced by block hash)</source>
-        <translation>Käivita käsklus, kui parim plokk muutub (käskluse %s asendatakse ploki hash'iga)</translation>
-    </message>
-    <message>
-        <source>Allow DNS lookups for -addnode, -seednode and -connect</source>
-        <translation>-addnode, -seednode ja -connect tohivad kasutada DNS lookup'i</translation>
-    </message>
-    <message>
-        <source>Loading addresses...</source>
-        <translation>Aadresside laadimine...</translation>
-    </message>
-    <message>
-        <source>(default: %s)</source>
-        <translation>(vaikimisi: %s)</translation>
-    </message>
-    <message>
-        <source>Invalid -proxy address: '%s'</source>
-        <translation>Vigane -proxi aadress: '%s'</translation>
-    </message>
-    <message>
-        <source>Unknown network specified in -onlynet: '%s'</source>
-        <translation>Kirjeldatud tundmatu võrgustik -onlynet'is: '%s'</translation>
-    </message>
-    <message>
-        <source>Insufficient funds</source>
-        <translation>Liiga suur summa</translation>
-    </message>
-    <message>
-        <source>Loading block index...</source>
-        <translation>Klotside indeksi laadimine...</translation>
-    </message>
-    <message>
-        <source>Add a node to connect to and attempt to keep the connection open</source>
-        <translation>Lisa node ning hoia ühendus avatud</translation>
-    </message>
-    <message>
-        <source>Loading wallet...</source>
-        <translation>Rahakoti laadimine...</translation>
-    </message>
-    <message>
-        <source>Cannot downgrade wallet</source>
-        <translation>Rahakoti vanandamine ebaõnnestus</translation>
-    </message>
-    <message>
-        <source>Cannot write default address</source>
-        <translation>Tõrge vaikimisi aadressi kirjutamisel</translation>
-    </message>
-    <message>
-        <source>Rescanning...</source>
-        <translation>Üleskaneerimine...</translation>
-    </message>
-    <message>
-        <source>Done loading</source>
-        <translation>Laetud</translation>
-    </message>
-    <message>
-        <source>Error</source>
-        <translation>Tõrge</translation>
-    </message>
 </context>
 </TS>