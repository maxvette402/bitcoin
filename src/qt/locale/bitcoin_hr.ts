<TS language="hr" version="2.1">
<context>
    <name>AddressBookPage</name>
    <message>
        <source>Right-click to edit address or label</source>
        <translation>Desni klik za uređivanje adresa i oznaka</translation>
    </message>
    <message>
        <source>Create a new address</source>
        <translation>Dodajte novu adresu</translation>
    </message>
    <message>
        <source>&amp;New</source>
        <translation>&amp;Nova</translation>
    </message>
    <message>
        <source>Copy the currently selected address to the system clipboard</source>
        <translation>Kopiraj trenutno odabranu adresu u međuspremnik</translation>
    </message>
    <message>
        <source>&amp;Copy</source>
        <translation>&amp;Kopiraj</translation>
    </message>
    <message>
        <source>C&amp;lose</source>
        <translation>&amp;Zatvori</translation>
    </message>
    <message>
        <source>Delete the currently selected address from the list</source>
        <translation>Brisanje trenutno odabrane adrese s popisa.</translation>
    </message>
    <message>
        <source>Export the data in the current tab to a file</source>
        <translation>Izvoz podataka iz trenutnog lista u datoteku</translation>
    </message>
    <message>
        <source>&amp;Export</source>
        <translation>&amp;Izvozi</translation>
    </message>
    <message>
        <source>&amp;Delete</source>
        <translation>Iz&amp;briši</translation>
    </message>
    <message>
        <source>Choose the address to send coins to</source>
        <translation>Odaberi adresu na koju šalješ novac</translation>
    </message>
    <message>
        <source>Choose the address to receive coins with</source>
        <translation>Odaberi adresu na koju primaš novac</translation>
    </message>
    <message>
        <source>C&amp;hoose</source>
        <translation>&amp;Odaberi</translation>
    </message>
    <message>
        <source>These are your Bitcoin addresses for sending payments. Always check the amount and the receiving address before sending coins.</source>
        <translation>Ovo su vaše Bitcoin adrese za slanje novca. Uvijek provjerite iznos i adresu primatelja prije slanja novca.</translation>
    </message>
    <message>
        <source>&amp;Copy Address</source>
        <translation>&amp;Kopiraj adresu</translation>
    </message>
    <message>
        <source>Exporting Failed</source>
        <translation>Izvoz neuspješan</translation>
    </message>
    </context>
<context>
    <name>AddressTableModel</name>
    </context>
<context>
    <name>AskPassphraseDialog</name>
    <message>
        <source>Passphrase Dialog</source>
        <translation>Dijalog lozinke</translation>
    </message>
    <message>
        <source>Enter passphrase</source>
        <translation>Unesite lozinku</translation>
    </message>
    <message>
        <source>New passphrase</source>
        <translation>Nova lozinka</translation>
    </message>
    <message>
        <source>Repeat new passphrase</source>
        <translation>Ponovite novu lozinku</translation>
    </message>
    </context>
<context>
    <name>BanTableModel</name>
    </context>
<context>
    <name>BitcoinGUI</name>
    <message>
        <source>Sign &amp;message...</source>
        <translation>P&amp;otpišite poruku...</translation>
    </message>
    <message>
        <source>Synchronizing with network...</source>
        <translation>Usklađivanje s mrežom ...</translation>
    </message>
    <message>
        <source>&amp;Overview</source>
        <translation>&amp;Pregled</translation>
    </message>
    <message>
        <source>Node</source>
        <translation>Čvor</translation>
    </message>
    <message>
        <source>Show general overview of wallet</source>
        <translation>Prikaži opći pregled novčanika</translation>
    </message>
    <message>
        <source>&amp;Transactions</source>
        <translation>&amp;Transakcije</translation>
    </message>
    <message>
        <source>Browse transaction history</source>
        <translation>Pretraži povijest transakcija</translation>
    </message>
    <message>
        <source>E&amp;xit</source>
        <translation>&amp;Izlaz</translation>
    </message>
    <message>
        <source>Quit application</source>
        <translation>Izlazak iz programa</translation>
    </message>
    <message>
        <source>&amp;About %1</source>
        <translation>&amp;Više o %1</translation>
    </message>
    <message>
        <source>About &amp;Qt</source>
        <translation>Više o &amp;Qt</translation>
    </message>
    <message>
        <source>Show information about Qt</source>
        <translation>Prikaži informacije o Qt</translation>
    </message>
    <message>
        <source>&amp;Options...</source>
        <translation>Pos&amp;tavke...</translation>
    </message>
    <message>
        <source>&amp;Encrypt Wallet...</source>
        <translation>Ši&amp;friraj novčanik...</translation>
    </message>
    <message>
        <source>&amp;Backup Wallet...</source>
        <translation>Spremi &amp;kopiju novčanika...</translation>
    </message>
    <message>
        <source>&amp;Change Passphrase...</source>
        <translation>Promjena &amp;lozinke...</translation>
    </message>
    <message>
        <source>&amp;Sending addresses...</source>
        <translation>Adrese za &amp;slanje</translation>
    </message>
    <message>
        <source>&amp;Receiving addresses...</source>
        <translation>Adrese za &amp;primanje</translation>
    </message>
    <message>
        <source>Open &amp;URI...</source>
        <translation>Otvori &amp;URI...</translation>
    </message>
    <message>
        <source>Reindexing blocks on disk...</source>
        <translation>Re-indeksiranje blokova na disku...</translation>
    </message>
    <message>
        <source>Send coins to a Bitcoin address</source>
        <translation>Slanje novca na bitcoin adresu</translation>
    </message>
    <message>
        <source>Backup wallet to another location</source>
        <translation>Napravite sigurnosnu kopiju novčanika na drugoj lokaciji</translation>
    </message>
    <message>
        <source>Change the passphrase used for wallet encryption</source>
        <translation>Promijenite lozinku za šifriranje novčanika</translation>
    </message>
    <message>
        <source>&amp;Debug window</source>
        <translation>Konzola za dijagnostiku</translation>
    </message>
    <message>
        <source>Open debugging and diagnostic console</source>
        <translation>Otvori konzolu za dijagnostiku</translation>
    </message>
    <message>
        <source>&amp;Verify message...</source>
        <translation>&amp;Potvrdite poruku...</translation>
    </message>
    <message>
        <source>Bitcoin</source>
        <translation>Bitcoin</translation>
    </message>
    <message>
        <source>Wallet</source>
        <translation>Novčanik</translation>
    </message>
    <message>
        <source>&amp;Send</source>
        <translation>&amp;Pošalji</translation>
    </message>
    <message>
        <source>&amp;Receive</source>
        <translation>Pri&amp;mi</translation>
    </message>
    <message>
        <source>&amp;Show / Hide</source>
        <translation>Po&amp;kaži / Sakrij</translation>
    </message>
    <message>
        <source>Show or hide the main Window</source>
        <translation>Prikaži ili sakrij glavni prozor</translation>
    </message>
    <message>
        <source>Encrypt the private keys that belong to your wallet</source>
        <translation>Šifriranje privatnih ključeva koji u novčaniku</translation>
    </message>
    <message>
        <source>Sign messages with your Bitcoin addresses to prove you own them</source>
        <translation>Poruku potpišemo s bitcoin adresom, kako bi dokazali vlasništvo nad tom adresom</translation>
    </message>
    <message>
        <source>Verify messages to ensure they were signed with specified Bitcoin addresses</source>
        <translation>Provjeravanje poruke, kao dokaz, da je potpisana navedenom bitcoin adresom</translation>
    </message>
    <message>
        <source>&amp;File</source>
        <translation>&amp;Datoteka</translation>
    </message>
    <message>
        <source>&amp;Settings</source>
        <translation>&amp;Postavke</translation>
    </message>
    <message>
        <source>&amp;Help</source>
        <translation>&amp;Pomoć</translation>
    </message>
    <message>
        <source>Tabs toolbar</source>
        <translation>Traka kartica</translation>
    </message>
    <message>
        <source>Request payments (generates QR codes and bitcoin: URIs)</source>
        <translation>Zatraži uplatu (stvara QR kod i bitcoin: URI adresu)</translation>
    </message>
    <message>
        <source>Show the list of used sending addresses and labels</source>
        <translation>Prikaži popis korištenih adresa i oznaka za slanje novca</translation>
    </message>
    <message>
        <source>Show the list of used receiving addresses and labels</source>
        <translation>Prikaži popis korištenih adresa i oznaka za primanje novca</translation>
    </message>
    <message>
        <source>Open a bitcoin: URI or payment request</source>
        <translation>Otvori bitcoin: URI adresu ili zahtjev za uplatu</translation>
    </message>
    <message>
        <source>&amp;Command-line options</source>
        <translation>Opcije &amp;naredbene linije</translation>
    </message>
    <message>
        <source>Open a bitcoin: URI or payment request</source>
        <translation>Otvori bitcoin: URI adresu ili zahtjev za uplatu</translation>
    </message>
    <message>
        <source>&amp;Command-line options</source>
        <translation>Opcije &amp;naredbene linije</translation>
    </message>
    <message>
        <source>Show the Bitcoin Core help message to get a list with possible Bitcoin command-line options</source>
        <translation>Ispis svih opcija naredbene linije programa sa kratkim opisom</translation>
    </message>
    <message numerus="yes">
        <source>%n active connection(s) to Bitcoin network</source>
        <translation><numerusform>%n aktivna veza na Bitcoin mrežu</numerusform><numerusform>%n aktivnih veza na Bitcoin mrežu</numerusform><numerusform>%n aktivnih veza na Bitcoin mrežu</numerusform></translation>
    </message>
    <message numerus="yes">
        <source>Processed %n block(s) of transaction history.</source>
        <translation><numerusform>Obrađen %n blok povijesti transakcije.</numerusform><numerusform>Obrađeno %n bloka povijesti transakcije.</numerusform><numerusform>Obrađeno %n blokova povijesti transakcije.</numerusform></translation>
    </message>
    <message numerus="yes">
        <source>%n hour(s)</source>
        <translation><numerusform>%n sat</numerusform><numerusform>%n sata</numerusform><numerusform>%n sati</numerusform></translation>
    </message>
    <message numerus="yes">
        <source>%n day(s)</source>
        <translation><numerusform>%n dan</numerusform><numerusform>%n dana</numerusform><numerusform>%n dana</numerusform></translation>
    </message>
    <message numerus="yes">
        <source>%n week(s)</source>
        <translation><numerusform>%n tjedan</numerusform><numerusform>%n tjedna</numerusform><numerusform>%n tjedana</numerusform></translation>
    </message>
    <message>
        <source>%1 and %2</source>
        <translation>%1 i %2</translation>
    </message>
    <message numerus="yes">
        <source>%n year(s)</source>
        <translation><numerusform>%n godina</numerusform><numerusform>%n godine</numerusform><numerusform>%n godina</numerusform></translation>
    </message>
    <message>
        <source>Last received block was generated %1 ago.</source>
        <translation>Zadnji primljeni blok je bio ustvaren prije %1.</translation>
    </message>
    <message>
        <source>Transactions after this will not yet be visible.</source>
        <translation>Transakcije izvršene za tim blokom nisu još prikazane.</translation>
    </message>
    <message>
        <source>%1 and %2</source>
        <translation>%1 i %2</translation>
    </message>
    <message>
        <source>Last received block was generated %1 ago.</source>
        <translation>Zadnji primljeni blok je bio ustvaren prije %1.</translation>
    </message>
    <message>
        <source>Transactions after this will not yet be visible.</source>
        <translation>Transakcije izvršene za tim blokom nisu jop prikazane.</translation>
    </message>
    <message>
        <source>Error</source>
        <translation>Greška</translation>
    </message>
    <message>
        <source>Warning</source>
        <translation>Upozorenje</translation>
    </message>
    <message>
        <source>Information</source>
        <translation>Informacija</translation>
    </message>
    <message>
        <source>Up to date</source>
        <translation>Ažurno</translation>
    </message>
    <message>
        <source>Catching up...</source>
        <translation>Ažuriranje...</translation>
    </message>
    <message>
        <source>Date: %1
</source>
        <translation>Datum: %1
</translation>
    </message>
    <message>
        <source>Amount: %1
</source>
        <translation>Iznos: %1
</translation>
    </message>
    <message>
        <source>Type: %1
</source>
        <translation>Vrsta: %1
</translation>
    </message>
    <message>
        <source>Label: %1
</source>
        <translation>Oznaka: %1
</translation>
    </message>
    <message>
        <source>Address: %1
</source>
        <translation>Adresa: %1
</translation>
    </message>
    <message>
        <source>Sent transaction</source>
        <translation>Poslana transakcija</translation>
    </message>
    <message>
        <source>Incoming transaction</source>
        <translation>Dolazna transakcija</translation>
    </message>
    <message>
        <source>Wallet is &lt;b&gt;encrypted&lt;/b&gt; and currently &lt;b&gt;unlocked&lt;/b&gt;</source>
        <translation>Novčanik je &lt;b&gt;šifriran&lt;/b&gt; i trenutno &lt;b&gt;otključan&lt;/b&gt;</translation>
    </message>
    <message>
        <source>Wallet is &lt;b&gt;encrypted&lt;/b&gt; and currently &lt;b&gt;locked&lt;/b&gt;</source>
        <translation>Novčanik je &lt;b&gt;šifriran&lt;/b&gt; i trenutno &lt;b&gt;zaključan&lt;/b&gt;</translation>
    </message>
</context>
<context>
    <name>CoinControlDialog</name>
    <message>
        <source>Coin Selection</source>
        <translation>Izbor ulaza transakcije</translation>
<<<<<<< HEAD
    </message>
    <message>
        <source>Quantity:</source>
        <translation>Količina:</translation>
    </message>
    <message>
        <source>Bytes:</source>
        <translation>Bajtova:</translation>
    </message>
    <message>
        <source>Amount:</source>
        <translation>Iznos:</translation>
    </message>
    <message>
        <source>Priority:</source>
        <translation>Prioriteta:</translation>
    </message>
    <message>
        <source>Fee:</source>
        <translation>Naknada:</translation>
    </message>
    <message>
        <source>Dust:</source>
        <translation>Prah:</translation>
    </message>
    <message>
        <source>Change:</source>
        <translation>Vraćeno:</translation>
    </message>
    <message>
        <source>(un)select all</source>
        <translation>Izaberi sve/ništa</translation>
    </message>
    <message>
        <source>Amount</source>
        <translation>Iznos</translation>
    </message>
    <message>
        <source>Received with label</source>
        <translation>Primljeno pod oznakom</translation>
    </message>
    <message>
        <source>Received with address</source>
        <translation>Primljeno na adresu</translation>
    </message>
    <message>
        <source>Date</source>
        <translation>Datum</translation>
    </message>
    <message>
        <source>Confirmations</source>
        <translation>Broj potvrda</translation>
    </message>
    <message>
        <source>Confirmed</source>
        <translation>Potvrđeno</translation>
    </message>
    <message>
        <source>Priority</source>
        <translation>Prioriteta</translation>
    </message>
    <message>
        <source>Copy address</source>
        <translation>Kopirati adresu</translation>
=======
    </message>
    <message>
        <source>Quantity:</source>
        <translation>Količina:</translation>
    </message>
    <message>
        <source>Bytes:</source>
        <translation>Bajtova:</translation>
    </message>
    <message>
        <source>Amount:</source>
        <translation>Iznos:</translation>
    </message>
    <message>
        <source>Priority:</source>
        <translation>Prioriteta:</translation>
>>>>>>> 9460771a
    </message>
    <message>
        <source>Fee:</source>
        <translation>Naknada:</translation>
    </message>
    <message>
        <source>Dust:</source>
        <translation>Prah:</translation>
    </message>
    <message>
<<<<<<< HEAD
        <source>Copy transaction ID</source>
        <translation>Kopiraj ID transakcije</translation>
    </message>
    <message>
        <source>highest</source>
        <translation>najviša</translation>
    </message>
    <message>
        <source>higher</source>
        <translation>viša</translation>
    </message>
    <message>
        <source>high</source>
        <translation>visoka</translation>
    </message>
    <message>
        <source>medium-high</source>
        <translation>srednje visoka</translation>
    </message>
    <message>
        <source>medium</source>
        <translation>srednja</translation>
    </message>
    <message>
        <source>low-medium</source>
        <translation>srednje niska</translation>
    </message>
    <message>
        <source>low</source>
        <translation>niska</translation>
    </message>
    <message>
        <source>lower</source>
        <translation>niža</translation>
    </message>
    <message>
        <source>lowest</source>
        <translation>najniža</translation>
    </message>
    <message>
        <source>yes</source>
        <translation>da</translation>
    </message>
    <message>
        <source>no</source>
        <translation>ne</translation>
    </message>
    <message>
        <source>Transactions with higher priority are more likely to get included into a block.</source>
        <translation>Transakcije više prioritete imaju veću vjerojatnost da budu prije dodane u novi blok.</translation>
    </message>
    <message>
        <source>(no label)</source>
        <translation>(bez oznake)</translation>
=======
        <source>Change:</source>
        <translation>Vraćeno:</translation>
>>>>>>> 9460771a
    </message>
    <message>
        <source>(un)select all</source>
        <translation>Izaberi sve/ništa</translation>
    </message>
    <message>
        <source>Amount</source>
        <translation>Iznos</translation>
    </message>
    <message>
<<<<<<< HEAD
        <source>The label associated with this address list entry</source>
        <translation>Oznaka adrese</translation>
    </message>
    <message>
        <source>The address associated with this address list entry. This can only be modified for sending addresses.</source>
        <translation>Bitcoin adresa. Izmjene adrese su moguće samo za adrese za slanje.</translation>
    </message>
    <message>
        <source>&amp;Address</source>
        <translation>&amp;Adresa</translation>
=======
        <source>Received with label</source>
        <translation>Primljeno pod oznakom</translation>
    </message>
    <message>
        <source>Received with address</source>
        <translation>Primljeno na adresu</translation>
    </message>
    <message>
        <source>Date</source>
        <translation>Datum</translation>
>>>>>>> 9460771a
    </message>
    <message>
        <source>Confirmations</source>
        <translation>Broj potvrda</translation>
    </message>
    <message>
        <source>Confirmed</source>
        <translation>Potvrđeno</translation>
    </message>
    <message>
        <source>Priority</source>
        <translation>Prioriteta</translation>
    </message>
    </context>
<context>
    <name>EditAddressDialog</name>
    <message>
        <source>Edit Address</source>
        <translation>Uredi adresu</translation>
    </message>
    <message>
        <source>&amp;Label</source>
        <translation>&amp;Oznaka</translation>
    </message>
    <message>
        <source>The label associated with this address list entry</source>
        <translation>Oznaka bitcoin adrese</translation>
    </message>
    <message>
        <source>The address associated with this address list entry. This can only be modified for sending addresses.</source>
        <translation>Bitcoin adresa. Izmjene adrese su moguće samo za adrese za slanje.</translation>
    </message>
    <message>
        <source>&amp;Address</source>
        <translation>&amp;Adresa</translation>
    </message>
    </context>
<context>
    <name>FreespaceChecker</name>
    <message>
        <source>A new data directory will be created.</source>
        <translation>Stvoren će biti novi direktorij za podatke.</translation>
    </message>
    <message>
        <source>name</source>
        <translation>ime</translation>
    </message>
<<<<<<< HEAD
    <message>
        <source>Cannot create data directory here.</source>
        <translation>Nije moguće stvoriti direktorij za podatke na tom mjestu.</translation>
    </message>
</context>
<context>
    <name>HelpMessageDialog</name>
=======
>>>>>>> 9460771a
    <message>
        <source>Cannot create data directory here.</source>
        <translation>Nije moguće stvoriti direktorij za podatke na tom mjestu.</translation>
    </message>
</context>
<context>
    <name>HelpMessageDialog</name>
    <message>
        <source>version</source>
        <translation>verzija</translation>
    </message>
    <message>
        <source>(%1-bit)</source>
        <translation>(%1-bit)</translation>
<<<<<<< HEAD
    </message>
    <message>
        <source>About Bitcoin Core</source>
        <translation>O Bitcoin Jezrgu</translation>
=======
>>>>>>> 9460771a
    </message>
    <message>
        <source>Command-line options</source>
        <translation>Opcije programa u naredbenoj liniji</translation>
<<<<<<< HEAD
    </message>
    <message>
        <source>Usage:</source>
        <translation>Upotreba:</translation>
    </message>
    <message>
        <source>command-line options</source>
        <translation>opcije programa u naredbenoj liniji</translation>
    </message>
    <message>
        <source>UI options</source>
        <translation>UI postavke</translation>
=======
    </message>
    <message>
        <source>Usage:</source>
        <translation>Upotreba:</translation>
>>>>>>> 9460771a
    </message>
    <message>
        <source>command-line options</source>
        <translation>opcije programa u naredbenoj liniji</translation>
    </message>
    </context>
<context>
    <name>Intro</name>
    <message>
        <source>Welcome</source>
        <translation>Dobrodošli</translation>
    </message>
    <message>
<<<<<<< HEAD
        <source>Welcome to Bitcoin Core.</source>
        <translation>Dobrodošli u programu Bitcoin Core.</translation>
    </message>
    <message>
        <source>Bitcoin Core</source>
        <translation>Bitcoin Jezgra</translation>
    </message>
    <message>
=======
>>>>>>> 9460771a
        <source>Error</source>
        <translation>Greška</translation>
    </message>
    </context>
<context>
    <name>OpenURIDialog</name>
    <message>
        <source>Open URI</source>
        <translation>Otvori URI adresu</translation>
    </message>
    <message>
        <source>Open payment request from URI or file</source>
        <translation>Otvori zahtjev za plaćanje iz URI adrese ili datoteke</translation>
    </message>
    <message>
        <source>URI:</source>
        <translation>URI:</translation>
    </message>
    <message>
        <source>Select payment request file</source>
        <translation>Izaberi datoteku zahtjeva za plaćanje</translation>
    </message>
<<<<<<< HEAD
    <message>
        <source>Select payment request file to open</source>
        <translation>Izaberi datoteku zahtjeva za plaćanje</translation>
    </message>
</context>
=======
    </context>
>>>>>>> 9460771a
<context>
    <name>OptionsDialog</name>
    <message>
        <source>Options</source>
        <translation>Postavke</translation>
    </message>
    <message>
        <source>&amp;Main</source>
        <translation>&amp;Glavno</translation>
    </message>
    <message>
        <source>Size of &amp;database cache</source>
        <translation>Veličina predmemorije baze podataka</translation>
    </message>
    <message>
        <source>MB</source>
        <translation>MB</translation>
    </message>
    <message>
        <source>Number of script &amp;verification threads</source>
        <translation>Broj CPU niti za verifikaciju transakcija</translation>
    </message>
    <message>
        <source>Allow incoming connections</source>
        <translation>Dozvoli povezivanje izvana</translation>
    </message>
    <message>
        <source>IP address of the proxy (e.g. IPv4: 127.0.0.1 / IPv6: ::1)</source>
        <translation>IP adresa proxy servera (npr. IPv4: 127.0.0.1 / IPv6: ::1)</translation>
    </message>
    <message>
        <source>Minimize instead of exit the application when the window is closed. When this option is enabled, the application will be closed only after selecting Exit in the menu.</source>
        <translation>Minimizirati aplikaciju umjesto zatvoriti, kada se zatvori prozor. Kada je ova opcija omogućena, aplikacija će biti zatvorena tek nakon odabira naredbe Izlaz u izborniku.</translation>
    </message>
    <message>
        <source>Reset all client options to default.</source>
        <translation>Nastavi sve postavke programa na početne vrijednosti.</translation>
    </message>
    <message>
        <source>&amp;Reset Options</source>
        <translation>Po&amp;nastavi postavke</translation>
    </message>
    <message>
        <source>Size of &amp;database cache</source>
        <translation>Veličina predmemorije baze podataka</translation>
    </message>
    <message>
        <source>MB</source>
        <translation>MB</translation>
    </message>
    <message>
        <source>Number of script &amp;verification threads</source>
        <translation>Broj CPU niti za verifikaciju transakcija</translation>
    </message>
    <message>
        <source>Allow incoming connections</source>
        <translation>Dozvoli povezivanje izvana</translation>
    </message>
    <message>
        <source>IP address of the proxy (e.g. IPv4: 127.0.0.1 / IPv6: ::1)</source>
        <translation>IP adresa proxy servera (npr. IPv4: 127.0.0.1 / IPv6: ::1)</translation>
    </message>
    <message>
        <source>Reset all client options to default.</source>
        <translation>Nastavi sve postavke programa na početne vrijednosti.</translation>
    </message>
    <message>
        <source>&amp;Reset Options</source>
        <translation>Po&amp;nastavi postavke</translation>
    </message>
    <message>
        <source>&amp;Network</source>
        <translation>&amp;Mreža</translation>
    </message>
    <message>
        <source>W&amp;allet</source>
        <translation>&amp;Novčanik</translation>
    </message>
    <message>
        <source>&amp;Spend unconfirmed change</source>
        <translation>&amp;Trošenje nepotvrđenih vraćenih iznosa</translation>
    </message>
    <message>
        <source>Automatically open the Bitcoin client port on the router. This only works when your router supports UPnP and it is enabled.</source>
        <translation>Automatski otvori port Bitcoin klijenta na ruteru. To radi samo ako ruter podržava UPnP i ako je omogućen.</translation>
    </message>
    <message>
        <source>Map port using &amp;UPnP</source>
        <translation>Mapiraj port koristeći &amp;UPnP</translation>
    </message>
    <message>
        <source>Proxy &amp;IP:</source>
        <translation>Proxy &amp;IP:</translation>
    </message>
    <message>
        <source>&amp;Port:</source>
        <translation>&amp;Vrata:</translation>
    </message>
    <message>
        <source>Port of the proxy (e.g. 9050)</source>
        <translation>Proxy vrata (npr. 9050)</translation>
    </message>
    <message>
        <source>&amp;Window</source>
        <translation>&amp;Prozor</translation>
    </message>
    <message>
        <source>Show only a tray icon after minimizing the window.</source>
        <translation>Prikaži samo ikonu u sistemskoj traci nakon minimiziranja prozora</translation>
    </message>
    <message>
        <source>&amp;Minimize to the tray instead of the taskbar</source>
        <translation>&amp;Minimiziraj u sistemsku traku umjesto u traku programa</translation>
    </message>
    <message>
        <source>M&amp;inimize on close</source>
        <translation>M&amp;inimiziraj kod zatvaranja</translation>
    </message>
    <message>
        <source>&amp;Display</source>
        <translation>&amp;Prikaz</translation>
    </message>
    <message>
        <source>User Interface &amp;language:</source>
<<<<<<< HEAD
        <translation>Jezik:</translation>
=======
        <translation>Jezi&amp;k sučelja:</translation>
>>>>>>> 9460771a
    </message>
    <message>
        <source>&amp;Unit to show amounts in:</source>
        <translation>&amp;Jedinica za prikaz iznosa:</translation>
    </message>
    <message>
        <source>Choose the default subdivision unit to show in the interface and when sending coins.</source>
        <translation>Izaberite željeni najmanji dio bitcoina koji će biti prikazan u sučelju i koji će se koristiti za plaćanje.</translation>
    </message>
    <message>
        <source>&amp;OK</source>
        <translation>&amp;U redu</translation>
    </message>
    <message>
        <source>&amp;Cancel</source>
        <translation>&amp;Odustani</translation>
    </message>
    <message>
        <source>default</source>
        <translation>standardne vrijednosti</translation>
    </message>
    <message>
        <source>The supplied proxy address is invalid.</source>
        <translation>Priložena proxy adresa je nevažeća.</translation>
    </message>
</context>
<context>
    <name>OverviewPage</name>
    <message>
        <source>Form</source>
        <translation>Oblik</translation>
    </message>
    <message>
        <source>The displayed information may be out of date. Your wallet automatically synchronizes with the Bitcoin network after a connection is established, but this process has not completed yet.</source>
        <translation>Prikazani podatci mogu biti zastarjeli. Vaš novčanik se automatski sinkronizira s Bitcoin mrežom kada je veza uspostavljena, ali taj proces još nije završen.</translation>
    </message>
    <message>
        <source>Total:</source>
        <translation>Ukupno:</translation>
    </message>
    </context>
<context>
    <name>PaymentServer</name>
    </context>
<context>
    <name>PeerTableModel</name>
    </context>
<context>
    <name>QObject</name>
    <message>
        <source>Amount</source>
        <translation>Iznos</translation>
    </message>
    <message>
        <source>N/A</source>
        <translation>N/A</translation>
    </message>
    </context>
<context>
    <name>QRImageWidget</name>
<<<<<<< HEAD
    <message>
        <source>&amp;Save Image...</source>
        <translation>&amp;Spremi sliku...</translation>
    </message>
    <message>
        <source>Save QR Code</source>
        <translation>Spremi QR kod</translation>
    </message>
=======
>>>>>>> 9460771a
    </context>
<context>
    <name>RPCConsole</name>
    <message>
        <source>N/A</source>
        <translation>N/A</translation>
    </message>
    <message>
        <source>Client version</source>
        <translation>Verzija klijenta</translation>
    </message>
    <message>
        <source>&amp;Information</source>
        <translation>&amp;Informacije</translation>
    </message>
    <message>
        <source>Debug window</source>
        <translation>Konzola za dijagnostiku</translation>
    </message>
    <message>
        <source>Network</source>
        <translation>Mreža</translation>
    </message>
    <message>
        <source>Name</source>
        <translation>Ime</translation>
    </message>
    <message>
        <source>Number of connections</source>
        <translation>Broj veza</translation>
    </message>
    <message>
        <source>Block chain</source>
        <translation>Lanac blokova</translation>
    </message>
    <message>
        <source>Current number of blocks</source>
        <translation>Trenutni broj blokova</translation>
    </message>
    <message>
        <source>Received</source>
        <translation>Primljeno</translation>
    </message>
    <message>
        <source>Sent</source>
        <translation>Poslano</translation>
    </message>
    <message>
        <source>Direction</source>
        <translation>Smjer</translation>
    </message>
    <message>
        <source>Version</source>
        <translation>Verzija</translation>
    </message>
    <message>
        <source>Connection Time</source>
        <translation>Trajanje veze</translation>
    </message>
    <message>
<<<<<<< HEAD
        <source>Bytes Sent</source>
        <translation>Bajtova poslano</translation>
    </message>
    <message>
        <source>Bytes Received</source>
        <translation>Bajtova primljeno</translation>
    </message>
    <message>
=======
>>>>>>> 9460771a
        <source>Last block time</source>
        <translation>Posljednje vrijeme bloka</translation>
    </message>
    <message>
        <source>&amp;Open</source>
        <translation>&amp;Otvori</translation>
    </message>
    <message>
        <source>&amp;Console</source>
        <translation>&amp;Konzola</translation>
    </message>
    <message>
        <source>&amp;Network Traffic</source>
        <translation>&amp;Mrežni promet</translation>
    </message>
    <message>
        <source>Totals</source>
        <translation>Ukupno:</translation>
    </message>
    <message>
        <source>Clear console</source>
        <translation>Očisti konzolu</translation>
    </message>
    <message>
        <source>Use up and down arrows to navigate history, and &lt;b&gt;Ctrl-L&lt;/b&gt; to clear screen.</source>
        <translation>Koristite tipke gore i dolje za izbor već korištenih naredbi. &lt;b&gt;Ctrl-L&lt;/b&gt; kako bi očistili ekran i povijest naredbi.</translation>
    </message>
    <message>
        <source>Unknown</source>
        <translation>Nepoznato</translation>
    </message>
<<<<<<< HEAD
    <message>
        <source>Unknown</source>
        <translation>Nepoznato</translation>
    </message>
    </context>
=======
</context>
>>>>>>> 9460771a
<context>
    <name>ReceiveCoinsDialog</name>
    <message>
        <source>&amp;Amount:</source>
<<<<<<< HEAD
        <translation>Iznos:</translation>
=======
        <translation>&amp;Iznos:</translation>
>>>>>>> 9460771a
    </message>
    <message>
        <source>&amp;Label:</source>
        <translation>&amp;Oznaka:</translation>
    </message>
    <message>
        <source>&amp;Message:</source>
        <translation>&amp;Poruka:</translation>
<<<<<<< HEAD
    </message>
    <message>
        <source>Clear all fields of the form.</source>
        <translation>Obriši sva polja</translation>
    </message>
    <message>
        <source>&amp;Request payment</source>
        <translation>&amp;Zatraži plaćanje</translation>
    </message>
    <message>
        <source>Show</source>
        <translation>Pokaži</translation>
=======
>>>>>>> 9460771a
    </message>
    <message>
        <source>Clear all fields of the form.</source>
        <translation>Obriši sva polja</translation>
    </message>
    <message>
        <source>&amp;Request payment</source>
        <translation>&amp;Zatraži plaćanje</translation>
    </message>
    <message>
        <source>Show</source>
        <translation>Pokaži</translation>
    </message>
    </context>
<context>
    <name>ReceiveRequestDialog</name>
    <message>
        <source>QR Code</source>
        <translation>QR kôd</translation>
    </message>
    <message>
        <source>Copy &amp;URI</source>
        <translation>Kopiraj &amp;URI</translation>
<<<<<<< HEAD
    </message>
    <message>
        <source>Copy &amp;Address</source>
        <translation>Kopiraj &amp;adresu</translation>
    </message>
    <message>
        <source>&amp;Save Image...</source>
        <translation>&amp;Spremi sliku...</translation>
    </message>
    <message>
        <source>URI</source>
        <translation>URI</translation>
    </message>
    <message>
        <source>Address</source>
        <translation>Adresa</translation>
=======
>>>>>>> 9460771a
    </message>
    <message>
        <source>Copy &amp;Address</source>
        <translation>Kopiraj &amp;adresu</translation>
    </message>
    <message>
        <source>&amp;Save Image...</source>
        <translation>&amp;Spremi sliku...</translation>
    </message>
    <message>
        <source>Error encoding URI into QR Code.</source>
        <translation>Greška pri kodiranju URI adrese u QR kod.</translation>
    </message>
</context>
<context>
    <name>RecentRequestsTableModel</name>
<<<<<<< HEAD
    <message>
        <source>Date</source>
        <translation>Datum</translation>
    </message>
    <message>
        <source>Label</source>
        <translation>Oznaka</translation>
    </message>
    <message>
        <source>Message</source>
        <translation>Poruka</translation>
    </message>
    <message>
        <source>Amount</source>
        <translation>Iznos</translation>
    </message>
    <message>
        <source>(no label)</source>
        <translation>(bez oznake)</translation>
    </message>
    <message>
        <source>(no message)</source>
        <translation>(bez poruke)</translation>
    </message>
    <message>
        <source>(no amount)</source>
        <translation>(bez iznosa)</translation>
    </message>
</context>
=======
    </context>
>>>>>>> 9460771a
<context>
    <name>SendCoinsDialog</name>
    <message>
        <source>Send Coins</source>
        <translation>Slanje novca</translation>
    </message>
    <message>
<<<<<<< HEAD
        <source>Quantity:</source>
        <translation>Količina:</translation>
    </message>
    <message>
        <source>Bytes:</source>
        <translation>Bajtova:</translation>
    </message>
    <message>
        <source>Amount:</source>
        <translation>Iznos:</translation>
    </message>
    <message>
        <source>Priority:</source>
        <translation>Prioriteta:</translation>
    </message>
    <message>
        <source>Fee:</source>
        <translation>Naknada:</translation>
    </message>
    <message>
        <source>Change:</source>
        <translation>Vraćeno:</translation>
    </message>
    <message>
        <source>Send to multiple recipients at once</source>
        <translation>Pošalji k nekoliko primatelja odjednom</translation>
=======
        <source>Insufficient funds!</source>
        <translation>Nedovoljna sredstva</translation>
    </message>
    <message>
        <source>Quantity:</source>
        <translation>Količina:</translation>
>>>>>>> 9460771a
    </message>
    <message>
        <source>Bytes:</source>
        <translation>Bajtova:</translation>
    </message>
    <message>
<<<<<<< HEAD
        <source>Clear all fields of the form.</source>
        <translation>Obriši sva polja</translation>
    </message>
    <message>
        <source>Dust:</source>
        <translation>Prah:</translation>
    </message>
    <message>
        <source>Clear &amp;All</source>
        <translation>Obriši &amp;sve</translation>
=======
        <source>Amount:</source>
        <translation>Iznos:</translation>
>>>>>>> 9460771a
    </message>
    <message>
        <source>Priority:</source>
        <translation>Prioriteta:</translation>
    </message>
    <message>
        <source>Fee:</source>
        <translation>Naknada:</translation>
    </message>
    <message>
        <source>Change:</source>
        <translation>Vraćeno:</translation>
    </message>
    <message>
        <source>Transaction Fee:</source>
        <translation>Naknada za transakciju:</translation>
    </message>
    <message>
        <source>Send to multiple recipients at once</source>
        <translation>Pošalji novce većem broju primatelja u jednoj transakciji</translation>
    </message>
    <message>
        <source>Add &amp;Recipient</source>
        <translation>&amp;Dodaj primatelja</translation>
    </message>
    <message>
        <source>Clear all fields of the form.</source>
        <translation>Obriši sva polja</translation>
    </message>
    <message>
        <source>Dust:</source>
        <translation>Prah:</translation>
    </message>
    <message>
        <source>Clear &amp;All</source>
        <translation>Obriši &amp;sve</translation>
    </message>
    <message>
        <source>Balance:</source>
        <translation>Stanje:</translation>
    </message>
    <message>
        <source>Confirm the send action</source>
        <translation>Potvrdi akciju slanja</translation>
    </message>
    <message>
        <source>S&amp;end</source>
        <translation>&amp;Pošalji</translation>
    </message>
    </context>
<context>
    <name>SendCoinsEntry</name>
    <message>
        <source>A&amp;mount:</source>
        <translation>&amp;Iznos:</translation>
    </message>
    <message>
        <source>Pay &amp;To:</source>
        <translation>&amp;Primatelj plaćanja:</translation>
    </message>
    <message>
        <source>&amp;Label:</source>
        <translation>&amp;Oznaka:</translation>
    </message>
    <message>
        <source>Alt+A</source>
        <translation>Alt+A</translation>
    </message>
    <message>
        <source>Paste address from clipboard</source>
        <translation>Zalijepi adresu iz međuspremnika</translation>
    </message>
    <message>
        <source>Alt+P</source>
        <translation>Alt+P</translation>
    </message>
    <message>
        <source>Message:</source>
        <translation>Poruka:</translation>
    </message>
    <message>
        <source>Pay To:</source>
        <translation>Primatelj plaćanja:</translation>
    </message>
    </context>
<context>
    <name>SendConfirmationDialog</name>
    </context>
<context>
    <name>ShutdownWindow</name>
    </context>
<context>
    <name>SignVerifyMessageDialog</name>
    <message>
        <source>&amp;Sign Message</source>
        <translation>&amp;Potpišite poruku</translation>
    </message>
    <message>
        <source>Alt+A</source>
        <translation>Alt+A</translation>
    </message>
    <message>
        <source>Paste address from clipboard</source>
        <translation>Zalijepi adresu iz međuspremnika</translation>
    </message>
    <message>
        <source>Alt+P</source>
        <translation>Alt+P</translation>
    </message>
    <message>
        <source>Enter the message you want to sign here</source>
        <translation>Upišite poruku koju želite potpisati ovdje</translation>
    </message>
    <message>
        <source>Signature</source>
        <translation>Potpis</translation>
    </message>
    <message>
        <source>Sign &amp;Message</source>
        <translation>&amp;Potpišite poruku</translation>
    </message>
    <message>
        <source>Clear &amp;All</source>
        <translation>Obriši &amp;sve</translation>
    </message>
    <message>
        <source>&amp;Verify Message</source>
        <translation>&amp;Potvrdite poruku</translation>
    </message>
    <message>
        <source>Verify &amp;Message</source>
        <translation>&amp;Potvrdite poruku</translation>
    </message>
    </context>
<context>
    <name>SplashScreen</name>
    <message>
        <source>[testnet]</source>
        <translation>[testnet]</translation>
    </message>
</context>
<context>
    <name>TrafficGraphWidget</name>
    </context>
<context>
    <name>TransactionDesc</name>
    </context>
<context>
    <name>TransactionDescDialog</name>
    <message>
        <source>This pane shows a detailed description of the transaction</source>
        <translation>Ovaj prozor prikazuje detaljni opis transakcije</translation>
    </message>
    </context>
<context>
    <name>TransactionTableModel</name>
    </context>
<context>
    <name>TransactionView</name>
    <message>
<<<<<<< HEAD
        <source>All</source>
        <translation>Sve</translation>
    </message>
    <message>
        <source>Today</source>
        <translation>Danas</translation>
    </message>
    <message>
        <source>This week</source>
        <translation>Ovaj tjedan</translation>
    </message>
    <message>
        <source>This month</source>
        <translation>Ovaj mjesec</translation>
    </message>
    <message>
        <source>Last month</source>
        <translation>Prošli mjesec</translation>
    </message>
    <message>
        <source>This year</source>
        <translation>Ove godine</translation>
    </message>
    <message>
        <source>Range...</source>
        <translation>Raspon...</translation>
    </message>
    <message>
        <source>Received with</source>
        <translation>Primljeno s</translation>
    </message>
    <message>
        <source>Sent to</source>
        <translation>Poslano za</translation>
    </message>
    <message>
        <source>To yourself</source>
        <translation>Tebi</translation>
    </message>
    <message>
        <source>Mined</source>
        <translation>Rudareno</translation>
    </message>
    <message>
        <source>Other</source>
        <translation>Ostalo</translation>
    </message>
    <message>
        <source>Enter address or label to search</source>
        <translation>Unesite adresu ili oznaku za pretraživanje</translation>
    </message>
    <message>
        <source>Min amount</source>
        <translation>Min iznos</translation>
    </message>
    <message>
        <source>Copy address</source>
        <translation>Kopirati adresu</translation>
    </message>
    <message>
        <source>Copy label</source>
        <translation>Kopirati oznaku</translation>
    </message>
    <message>
        <source>Copy amount</source>
        <translation>Kopiraj iznos</translation>
    </message>
    <message>
        <source>Copy transaction ID</source>
        <translation>Kopiraj ID transakcije</translation>
    </message>
    <message>
        <source>Edit label</source>
        <translation>Izmjeniti oznaku</translation>
    </message>
    <message>
        <source>Show transaction details</source>
        <translation>Prikaži detalje transakcije</translation>
    </message>
    <message>
=======
>>>>>>> 9460771a
        <source>Exporting Failed</source>
        <translation>Izvoz neuspješan</translation>
    </message>
    </context>
<context>
    <name>UnitDisplayStatusBarControl</name>
    </context>
<context>
    <name>WalletFrame</name>
    </context>
<context>
    <name>WalletModel</name>
    </context>
<context>
    <name>WalletView</name>
    </context>
<context>
    <name>bitcoin-core</name>
    <message>
        <source>Options:</source>
        <translation>Postavke:</translation>
    </message>
    <message>
        <source>Specify data directory</source>
        <translation>Odaberi direktorij za datoteke</translation>
    </message>
    <message>
        <source>Specify your own public address</source>
        <translation>Odaberi vlastitu javnu adresu</translation>
    </message>
    <message>
        <source>Accept command line and JSON-RPC commands</source>
        <translation>Prihvati komande iz tekst moda i JSON-RPC</translation>
    </message>
    <message>
        <source>Run in the background as a daemon and accept commands</source>
        <translation>Izvršavaj u pozadini kao uslužnik i prihvaćaj komande</translation>
    </message>
    <message>
        <source>Bitcoin Core</source>
        <translation>Bitcoin Core</translation>
    </message>
    <message>
        <source>Block creation options:</source>
        <translation>Opcije za kreiranje bloka:</translation>
    </message>
    <message>
        <source>Connect only to the specified node(s)</source>
        <translation>Poveži se samo sa određenim čvorom/čvorovima</translation>
    </message>
    <message>
        <source>Error: Disk space is low!</source>
        <translation>Pogreška: Nema dovoljno prostora na disku!</translation>
    </message>
    <message>
        <source>Information</source>
        <translation>Informacija</translation>
    </message>
    <message>
        <source>Send trace/debug info to console instead of debug.log file</source>
        <translation>Šalji trace/debug informacije na konzolu umjesto u debug.log datoteku</translation>
    </message>
    <message>
        <source>Username for JSON-RPC connections</source>
        <translation>Korisničko ime za JSON-RPC veze</translation>
    </message>
    <message>
        <source>Warning</source>
        <translation>Upozorenje</translation>
    </message>
    <message>
        <source>Password for JSON-RPC connections</source>
        <translation>Lozinka za JSON-RPC veze</translation>
    </message>
    <message>
        <source>Execute command when the best block changes (%s in cmd is replaced by block hash)</source>
        <translation>Izvršite naredbu kada se najbolji blok promjeni (%s u cmd je zamjenjen sa block hash)</translation>
    </message>
    <message>
        <source>Allow DNS lookups for -addnode, -seednode and -connect</source>
        <translation>Dozvoli DNS upite za -addnode, -seednode i -connect</translation>
    </message>
    <message>
        <source>Loading addresses...</source>
        <translation>Učitavanje adresa...</translation>
    </message>
    <message>
        <source>Invalid -proxy address: '%s'</source>
        <translation>Nevaljala -proxy adresa: '%s'</translation>
    </message>
    <message>
<<<<<<< HEAD
        <source>Invalid amount for -paytxfee=&lt;amount&gt;: '%s'</source>
        <translation>Nevaljali iznos za opciju -paytxfee=&lt;amount&gt;: '%s'</translation>
    </message>
    <message>
=======
>>>>>>> 9460771a
        <source>Insufficient funds</source>
        <translation>Nedovoljna sredstva</translation>
    </message>
    <message>
        <source>Loading block index...</source>
        <translation>Učitavanje indeksa blokova...</translation>
    </message>
    <message>
        <source>Add a node to connect to and attempt to keep the connection open</source>
        <translation>Doda čvor s kojim se želite povezati i nastoji održati vezu otvorenu</translation>
    </message>
    <message>
        <source>Loading wallet...</source>
        <translation>Učitavanje novčanika...</translation>
    </message>
    <message>
        <source>Cannot downgrade wallet</source>
        <translation>Nije moguće novčanik vratiti na prijašnju verziju.</translation>
    </message>
    <message>
        <source>Cannot write default address</source>
        <translation>Nije moguće upisati zadanu adresu.</translation>
    </message>
    <message>
        <source>Rescanning...</source>
        <translation>Ponovno pretraživanje...</translation>
    </message>
    <message>
        <source>Done loading</source>
        <translation>Učitavanje gotovo</translation>
    </message>
    <message>
        <source>Error</source>
        <translation>Greška</translation>
    </message>
</context>
</TS><|MERGE_RESOLUTION|>--- conflicted
+++ resolved
@@ -268,18 +268,6 @@
     <message>
         <source>&amp;Command-line options</source>
         <translation>Opcije &amp;naredbene linije</translation>
-    </message>
-    <message>
-        <source>Open a bitcoin: URI or payment request</source>
-        <translation>Otvori bitcoin: URI adresu ili zahtjev za uplatu</translation>
-    </message>
-    <message>
-        <source>&amp;Command-line options</source>
-        <translation>Opcije &amp;naredbene linije</translation>
-    </message>
-    <message>
-        <source>Show the Bitcoin Core help message to get a list with possible Bitcoin command-line options</source>
-        <translation>Ispis svih opcija naredbene linije programa sa kratkim opisom</translation>
     </message>
     <message numerus="yes">
         <source>%n active connection(s) to Bitcoin network</source>
@@ -316,18 +304,6 @@
     <message>
         <source>Transactions after this will not yet be visible.</source>
         <translation>Transakcije izvršene za tim blokom nisu još prikazane.</translation>
-    </message>
-    <message>
-        <source>%1 and %2</source>
-        <translation>%1 i %2</translation>
-    </message>
-    <message>
-        <source>Last received block was generated %1 ago.</source>
-        <translation>Zadnji primljeni blok je bio ustvaren prije %1.</translation>
-    </message>
-    <message>
-        <source>Transactions after this will not yet be visible.</source>
-        <translation>Transakcije izvršene za tim blokom nisu jop prikazane.</translation>
     </message>
     <message>
         <source>Error</source>
@@ -401,7 +377,6 @@
     <message>
         <source>Coin Selection</source>
         <translation>Izbor ulaza transakcije</translation>
-<<<<<<< HEAD
     </message>
     <message>
         <source>Quantity:</source>
@@ -463,10 +438,405 @@
         <source>Priority</source>
         <translation>Prioriteta</translation>
     </message>
-    <message>
-        <source>Copy address</source>
-        <translation>Kopirati adresu</translation>
-=======
+    </context>
+<context>
+    <name>EditAddressDialog</name>
+    <message>
+        <source>Edit Address</source>
+        <translation>Uredi adresu</translation>
+    </message>
+    <message>
+        <source>&amp;Label</source>
+        <translation>&amp;Oznaka</translation>
+    </message>
+    <message>
+        <source>The label associated with this address list entry</source>
+        <translation>Oznaka bitcoin adrese</translation>
+    </message>
+    <message>
+        <source>The address associated with this address list entry. This can only be modified for sending addresses.</source>
+        <translation>Bitcoin adresa. Izmjene adrese su moguće samo za adrese za slanje.</translation>
+    </message>
+    <message>
+        <source>&amp;Address</source>
+        <translation>&amp;Adresa</translation>
+    </message>
+    </context>
+<context>
+    <name>FreespaceChecker</name>
+    <message>
+        <source>A new data directory will be created.</source>
+        <translation>Stvoren će biti novi direktorij za podatke.</translation>
+    </message>
+    <message>
+        <source>name</source>
+        <translation>ime</translation>
+    </message>
+    <message>
+        <source>Cannot create data directory here.</source>
+        <translation>Nije moguće stvoriti direktorij za podatke na tom mjestu.</translation>
+    </message>
+</context>
+<context>
+    <name>HelpMessageDialog</name>
+    <message>
+        <source>version</source>
+        <translation>verzija</translation>
+    </message>
+    <message>
+        <source>(%1-bit)</source>
+        <translation>(%1-bit)</translation>
+    </message>
+    <message>
+        <source>Command-line options</source>
+        <translation>Opcije programa u naredbenoj liniji</translation>
+    </message>
+    <message>
+        <source>Usage:</source>
+        <translation>Upotreba:</translation>
+    </message>
+    <message>
+        <source>command-line options</source>
+        <translation>opcije programa u naredbenoj liniji</translation>
+    </message>
+    </context>
+<context>
+    <name>Intro</name>
+    <message>
+        <source>Welcome</source>
+        <translation>Dobrodošli</translation>
+    </message>
+    <message>
+        <source>Error</source>
+        <translation>Greška</translation>
+    </message>
+    </context>
+<context>
+    <name>OpenURIDialog</name>
+    <message>
+        <source>Open URI</source>
+        <translation>Otvori URI adresu</translation>
+    </message>
+    <message>
+        <source>Open payment request from URI or file</source>
+        <translation>Otvori zahtjev za plaćanje iz URI adrese ili datoteke</translation>
+    </message>
+    <message>
+        <source>URI:</source>
+        <translation>URI:</translation>
+    </message>
+    <message>
+        <source>Select payment request file</source>
+        <translation>Izaberi datoteku zahtjeva za plaćanje</translation>
+    </message>
+    </context>
+<context>
+    <name>OptionsDialog</name>
+    <message>
+        <source>Options</source>
+        <translation>Postavke</translation>
+    </message>
+    <message>
+        <source>&amp;Main</source>
+        <translation>&amp;Glavno</translation>
+    </message>
+    <message>
+        <source>Size of &amp;database cache</source>
+        <translation>Veličina predmemorije baze podataka</translation>
+    </message>
+    <message>
+        <source>MB</source>
+        <translation>MB</translation>
+    </message>
+    <message>
+        <source>Number of script &amp;verification threads</source>
+        <translation>Broj CPU niti za verifikaciju transakcija</translation>
+    </message>
+    <message>
+        <source>Allow incoming connections</source>
+        <translation>Dozvoli povezivanje izvana</translation>
+    </message>
+    <message>
+        <source>IP address of the proxy (e.g. IPv4: 127.0.0.1 / IPv6: ::1)</source>
+        <translation>IP adresa proxy servera (npr. IPv4: 127.0.0.1 / IPv6: ::1)</translation>
+    </message>
+    <message>
+        <source>Minimize instead of exit the application when the window is closed. When this option is enabled, the application will be closed only after selecting Exit in the menu.</source>
+        <translation>Minimizirati aplikaciju umjesto zatvoriti, kada se zatvori prozor. Kada je ova opcija omogućena, aplikacija će biti zatvorena tek nakon odabira naredbe Izlaz u izborniku.</translation>
+    </message>
+    <message>
+        <source>Reset all client options to default.</source>
+        <translation>Nastavi sve postavke programa na početne vrijednosti.</translation>
+    </message>
+    <message>
+        <source>&amp;Reset Options</source>
+        <translation>Po&amp;nastavi postavke</translation>
+    </message>
+    <message>
+        <source>&amp;Network</source>
+        <translation>&amp;Mreža</translation>
+    </message>
+    <message>
+        <source>W&amp;allet</source>
+        <translation>&amp;Novčanik</translation>
+    </message>
+    <message>
+        <source>&amp;Spend unconfirmed change</source>
+        <translation>&amp;Trošenje nepotvrđenih vraćenih iznosa</translation>
+    </message>
+    <message>
+        <source>Automatically open the Bitcoin client port on the router. This only works when your router supports UPnP and it is enabled.</source>
+        <translation>Automatski otvori port Bitcoin klijenta na ruteru. To radi samo ako ruter podržava UPnP i ako je omogućen.</translation>
+    </message>
+    <message>
+        <source>Map port using &amp;UPnP</source>
+        <translation>Mapiraj port koristeći &amp;UPnP</translation>
+    </message>
+    <message>
+        <source>Proxy &amp;IP:</source>
+        <translation>Proxy &amp;IP:</translation>
+    </message>
+    <message>
+        <source>&amp;Port:</source>
+        <translation>&amp;Vrata:</translation>
+    </message>
+    <message>
+        <source>Port of the proxy (e.g. 9050)</source>
+        <translation>Proxy vrata (npr. 9050)</translation>
+    </message>
+    <message>
+        <source>&amp;Window</source>
+        <translation>&amp;Prozor</translation>
+    </message>
+    <message>
+        <source>Show only a tray icon after minimizing the window.</source>
+        <translation>Prikaži samo ikonu u sistemskoj traci nakon minimiziranja prozora</translation>
+    </message>
+    <message>
+        <source>&amp;Minimize to the tray instead of the taskbar</source>
+        <translation>&amp;Minimiziraj u sistemsku traku umjesto u traku programa</translation>
+    </message>
+    <message>
+        <source>M&amp;inimize on close</source>
+        <translation>M&amp;inimiziraj kod zatvaranja</translation>
+    </message>
+    <message>
+        <source>&amp;Display</source>
+        <translation>&amp;Prikaz</translation>
+    </message>
+    <message>
+        <source>User Interface &amp;language:</source>
+        <translation>Jezi&amp;k sučelja:</translation>
+    </message>
+    <message>
+        <source>&amp;Unit to show amounts in:</source>
+        <translation>&amp;Jedinica za prikaz iznosa:</translation>
+    </message>
+    <message>
+        <source>Choose the default subdivision unit to show in the interface and when sending coins.</source>
+        <translation>Izaberite željeni najmanji dio bitcoina koji će biti prikazan u sučelju i koji će se koristiti za plaćanje.</translation>
+    </message>
+    <message>
+        <source>&amp;OK</source>
+        <translation>&amp;U redu</translation>
+    </message>
+    <message>
+        <source>&amp;Cancel</source>
+        <translation>&amp;Odustani</translation>
+    </message>
+    <message>
+        <source>default</source>
+        <translation>standardne vrijednosti</translation>
+    </message>
+    <message>
+        <source>The supplied proxy address is invalid.</source>
+        <translation>Priložena proxy adresa je nevažeća.</translation>
+    </message>
+</context>
+<context>
+    <name>OverviewPage</name>
+    <message>
+        <source>Form</source>
+        <translation>Oblik</translation>
+    </message>
+    <message>
+        <source>The displayed information may be out of date. Your wallet automatically synchronizes with the Bitcoin network after a connection is established, but this process has not completed yet.</source>
+        <translation>Prikazani podatci mogu biti zastarjeli. Vaš novčanik se automatski sinkronizira s Bitcoin mrežom kada je veza uspostavljena, ali taj proces još nije završen.</translation>
+    </message>
+    <message>
+        <source>Total:</source>
+        <translation>Ukupno:</translation>
+    </message>
+    </context>
+<context>
+    <name>PaymentServer</name>
+    </context>
+<context>
+    <name>PeerTableModel</name>
+    </context>
+<context>
+    <name>QObject</name>
+    <message>
+        <source>Amount</source>
+        <translation>Iznos</translation>
+    </message>
+    <message>
+        <source>N/A</source>
+        <translation>N/A</translation>
+    </message>
+    </context>
+<context>
+    <name>QRImageWidget</name>
+    </context>
+<context>
+    <name>RPCConsole</name>
+    <message>
+        <source>N/A</source>
+        <translation>N/A</translation>
+    </message>
+    <message>
+        <source>Client version</source>
+        <translation>Verzija klijenta</translation>
+    </message>
+    <message>
+        <source>&amp;Information</source>
+        <translation>&amp;Informacije</translation>
+    </message>
+    <message>
+        <source>Debug window</source>
+        <translation>Konzola za dijagnostiku</translation>
+    </message>
+    <message>
+        <source>Network</source>
+        <translation>Mreža</translation>
+    </message>
+    <message>
+        <source>Name</source>
+        <translation>Ime</translation>
+    </message>
+    <message>
+        <source>Number of connections</source>
+        <translation>Broj veza</translation>
+    </message>
+    <message>
+        <source>Block chain</source>
+        <translation>Lanac blokova</translation>
+    </message>
+    <message>
+        <source>Current number of blocks</source>
+        <translation>Trenutni broj blokova</translation>
+    </message>
+    <message>
+        <source>Received</source>
+        <translation>Primljeno</translation>
+    </message>
+    <message>
+        <source>Sent</source>
+        <translation>Poslano</translation>
+    </message>
+    <message>
+        <source>Direction</source>
+        <translation>Smjer</translation>
+    </message>
+    <message>
+        <source>Version</source>
+        <translation>Verzija</translation>
+    </message>
+    <message>
+        <source>Connection Time</source>
+        <translation>Trajanje veze</translation>
+    </message>
+    <message>
+        <source>Last block time</source>
+        <translation>Posljednje vrijeme bloka</translation>
+    </message>
+    <message>
+        <source>&amp;Open</source>
+        <translation>&amp;Otvori</translation>
+    </message>
+    <message>
+        <source>&amp;Console</source>
+        <translation>&amp;Konzola</translation>
+    </message>
+    <message>
+        <source>&amp;Network Traffic</source>
+        <translation>&amp;Mrežni promet</translation>
+    </message>
+    <message>
+        <source>Totals</source>
+        <translation>Ukupno:</translation>
+    </message>
+    <message>
+        <source>Clear console</source>
+        <translation>Očisti konzolu</translation>
+    </message>
+    <message>
+        <source>Use up and down arrows to navigate history, and &lt;b&gt;Ctrl-L&lt;/b&gt; to clear screen.</source>
+        <translation>Koristite tipke gore i dolje za izbor već korištenih naredbi. &lt;b&gt;Ctrl-L&lt;/b&gt; kako bi očistili ekran i povijest naredbi.</translation>
+    </message>
+    <message>
+        <source>Unknown</source>
+        <translation>Nepoznato</translation>
+    </message>
+</context>
+<context>
+    <name>ReceiveCoinsDialog</name>
+    <message>
+        <source>&amp;Amount:</source>
+        <translation>&amp;Iznos:</translation>
+    </message>
+    <message>
+        <source>&amp;Label:</source>
+        <translation>&amp;Oznaka:</translation>
+    </message>
+    <message>
+        <source>&amp;Message:</source>
+        <translation>&amp;Poruka:</translation>
+    </message>
+    <message>
+        <source>Clear all fields of the form.</source>
+        <translation>Obriši sva polja</translation>
+    </message>
+    <message>
+        <source>&amp;Request payment</source>
+        <translation>&amp;Zatraži plaćanje</translation>
+    </message>
+    <message>
+        <source>Show</source>
+        <translation>Pokaži</translation>
+    </message>
+    </context>
+<context>
+    <name>ReceiveRequestDialog</name>
+    <message>
+        <source>QR Code</source>
+        <translation>QR kôd</translation>
+    </message>
+    <message>
+        <source>Copy &amp;URI</source>
+        <translation>Kopiraj &amp;URI</translation>
+    </message>
+    <message>
+        <source>Copy &amp;Address</source>
+        <translation>Kopiraj &amp;adresu</translation>
+    </message>
+    <message>
+        <source>&amp;Save Image...</source>
+        <translation>&amp;Spremi sliku...</translation>
+    </message>
+    </context>
+<context>
+    <name>RecentRequestsTableModel</name>
+    </context>
+<context>
+    <name>SendCoinsDialog</name>
+    <message>
+        <source>Send Coins</source>
+        <translation>Slanje novca</translation>
+    </message>
+    <message>
+        <source>Insufficient funds!</source>
+        <translation>Nedovoljna sredstva</translation>
     </message>
     <message>
         <source>Quantity:</source>
@@ -483,1137 +853,287 @@
     <message>
         <source>Priority:</source>
         <translation>Prioriteta:</translation>
->>>>>>> 9460771a
     </message>
     <message>
         <source>Fee:</source>
         <translation>Naknada:</translation>
     </message>
     <message>
+        <source>Change:</source>
+        <translation>Vraćeno:</translation>
+    </message>
+    <message>
+        <source>Transaction Fee:</source>
+        <translation>Naknada za transakciju:</translation>
+    </message>
+    <message>
+        <source>Send to multiple recipients at once</source>
+        <translation>Pošalji novce većem broju primatelja u jednoj transakciji</translation>
+    </message>
+    <message>
+        <source>Add &amp;Recipient</source>
+        <translation>&amp;Dodaj primatelja</translation>
+    </message>
+    <message>
+        <source>Clear all fields of the form.</source>
+        <translation>Obriši sva polja</translation>
+    </message>
+    <message>
         <source>Dust:</source>
         <translation>Prah:</translation>
     </message>
     <message>
-<<<<<<< HEAD
-        <source>Copy transaction ID</source>
-        <translation>Kopiraj ID transakcije</translation>
-    </message>
-    <message>
-        <source>highest</source>
-        <translation>najviša</translation>
-    </message>
-    <message>
-        <source>higher</source>
-        <translation>viša</translation>
-    </message>
-    <message>
-        <source>high</source>
-        <translation>visoka</translation>
-    </message>
-    <message>
-        <source>medium-high</source>
-        <translation>srednje visoka</translation>
-    </message>
-    <message>
-        <source>medium</source>
-        <translation>srednja</translation>
-    </message>
-    <message>
-        <source>low-medium</source>
-        <translation>srednje niska</translation>
-    </message>
-    <message>
-        <source>low</source>
-        <translation>niska</translation>
-    </message>
-    <message>
-        <source>lower</source>
-        <translation>niža</translation>
-    </message>
-    <message>
-        <source>lowest</source>
-        <translation>najniža</translation>
-    </message>
-    <message>
-        <source>yes</source>
-        <translation>da</translation>
-    </message>
-    <message>
-        <source>no</source>
-        <translation>ne</translation>
-    </message>
-    <message>
-        <source>Transactions with higher priority are more likely to get included into a block.</source>
-        <translation>Transakcije više prioritete imaju veću vjerojatnost da budu prije dodane u novi blok.</translation>
-    </message>
-    <message>
-        <source>(no label)</source>
-        <translation>(bez oznake)</translation>
-=======
-        <source>Change:</source>
-        <translation>Vraćeno:</translation>
->>>>>>> 9460771a
-    </message>
-    <message>
-        <source>(un)select all</source>
-        <translation>Izaberi sve/ništa</translation>
-    </message>
-    <message>
-        <source>Amount</source>
-        <translation>Iznos</translation>
-    </message>
-    <message>
-<<<<<<< HEAD
-        <source>The label associated with this address list entry</source>
-        <translation>Oznaka adrese</translation>
-    </message>
-    <message>
-        <source>The address associated with this address list entry. This can only be modified for sending addresses.</source>
-        <translation>Bitcoin adresa. Izmjene adrese su moguće samo za adrese za slanje.</translation>
-    </message>
-    <message>
-        <source>&amp;Address</source>
-        <translation>&amp;Adresa</translation>
-=======
-        <source>Received with label</source>
-        <translation>Primljeno pod oznakom</translation>
-    </message>
-    <message>
-        <source>Received with address</source>
-        <translation>Primljeno na adresu</translation>
-    </message>
-    <message>
-        <source>Date</source>
-        <translation>Datum</translation>
->>>>>>> 9460771a
-    </message>
-    <message>
-        <source>Confirmations</source>
-        <translation>Broj potvrda</translation>
-    </message>
-    <message>
-        <source>Confirmed</source>
-        <translation>Potvrđeno</translation>
-    </message>
-    <message>
-        <source>Priority</source>
-        <translation>Prioriteta</translation>
-    </message>
-    </context>
-<context>
-    <name>EditAddressDialog</name>
-    <message>
-        <source>Edit Address</source>
-        <translation>Uredi adresu</translation>
-    </message>
-    <message>
-        <source>&amp;Label</source>
-        <translation>&amp;Oznaka</translation>
-    </message>
-    <message>
-        <source>The label associated with this address list entry</source>
-        <translation>Oznaka bitcoin adrese</translation>
-    </message>
-    <message>
-        <source>The address associated with this address list entry. This can only be modified for sending addresses.</source>
-        <translation>Bitcoin adresa. Izmjene adrese su moguće samo za adrese za slanje.</translation>
-    </message>
-    <message>
-        <source>&amp;Address</source>
-        <translation>&amp;Adresa</translation>
-    </message>
-    </context>
-<context>
-    <name>FreespaceChecker</name>
-    <message>
-        <source>A new data directory will be created.</source>
-        <translation>Stvoren će biti novi direktorij za podatke.</translation>
-    </message>
-    <message>
-        <source>name</source>
-        <translation>ime</translation>
-    </message>
-<<<<<<< HEAD
-    <message>
-        <source>Cannot create data directory here.</source>
-        <translation>Nije moguće stvoriti direktorij za podatke na tom mjestu.</translation>
+        <source>Clear &amp;All</source>
+        <translation>Obriši &amp;sve</translation>
+    </message>
+    <message>
+        <source>Balance:</source>
+        <translation>Stanje:</translation>
+    </message>
+    <message>
+        <source>Confirm the send action</source>
+        <translation>Potvrdi akciju slanja</translation>
+    </message>
+    <message>
+        <source>S&amp;end</source>
+        <translation>&amp;Pošalji</translation>
+    </message>
+    </context>
+<context>
+    <name>SendCoinsEntry</name>
+    <message>
+        <source>A&amp;mount:</source>
+        <translation>&amp;Iznos:</translation>
+    </message>
+    <message>
+        <source>Pay &amp;To:</source>
+        <translation>&amp;Primatelj plaćanja:</translation>
+    </message>
+    <message>
+        <source>&amp;Label:</source>
+        <translation>&amp;Oznaka:</translation>
+    </message>
+    <message>
+        <source>Alt+A</source>
+        <translation>Alt+A</translation>
+    </message>
+    <message>
+        <source>Paste address from clipboard</source>
+        <translation>Zalijepi adresu iz međuspremnika</translation>
+    </message>
+    <message>
+        <source>Alt+P</source>
+        <translation>Alt+P</translation>
+    </message>
+    <message>
+        <source>Message:</source>
+        <translation>Poruka:</translation>
+    </message>
+    <message>
+        <source>Pay To:</source>
+        <translation>Primatelj plaćanja:</translation>
+    </message>
+    </context>
+<context>
+    <name>SendConfirmationDialog</name>
+    </context>
+<context>
+    <name>ShutdownWindow</name>
+    </context>
+<context>
+    <name>SignVerifyMessageDialog</name>
+    <message>
+        <source>&amp;Sign Message</source>
+        <translation>&amp;Potpišite poruku</translation>
+    </message>
+    <message>
+        <source>Alt+A</source>
+        <translation>Alt+A</translation>
+    </message>
+    <message>
+        <source>Paste address from clipboard</source>
+        <translation>Zalijepi adresu iz međuspremnika</translation>
+    </message>
+    <message>
+        <source>Alt+P</source>
+        <translation>Alt+P</translation>
+    </message>
+    <message>
+        <source>Enter the message you want to sign here</source>
+        <translation>Upišite poruku koju želite potpisati ovdje</translation>
+    </message>
+    <message>
+        <source>Signature</source>
+        <translation>Potpis</translation>
+    </message>
+    <message>
+        <source>Sign &amp;Message</source>
+        <translation>&amp;Potpišite poruku</translation>
+    </message>
+    <message>
+        <source>Clear &amp;All</source>
+        <translation>Obriši &amp;sve</translation>
+    </message>
+    <message>
+        <source>&amp;Verify Message</source>
+        <translation>&amp;Potvrdite poruku</translation>
+    </message>
+    <message>
+        <source>Verify &amp;Message</source>
+        <translation>&amp;Potvrdite poruku</translation>
+    </message>
+    </context>
+<context>
+    <name>SplashScreen</name>
+    <message>
+        <source>[testnet]</source>
+        <translation>[testnet]</translation>
     </message>
 </context>
 <context>
-    <name>HelpMessageDialog</name>
-=======
->>>>>>> 9460771a
-    <message>
-        <source>Cannot create data directory here.</source>
-        <translation>Nije moguće stvoriti direktorij za podatke na tom mjestu.</translation>
-    </message>
-</context>
-<context>
-    <name>HelpMessageDialog</name>
-    <message>
-        <source>version</source>
-        <translation>verzija</translation>
-    </message>
-    <message>
-        <source>(%1-bit)</source>
-        <translation>(%1-bit)</translation>
-<<<<<<< HEAD
-    </message>
-    <message>
-        <source>About Bitcoin Core</source>
-        <translation>O Bitcoin Jezrgu</translation>
-=======
->>>>>>> 9460771a
-    </message>
-    <message>
-        <source>Command-line options</source>
-        <translation>Opcije programa u naredbenoj liniji</translation>
-<<<<<<< HEAD
-    </message>
-    <message>
-        <source>Usage:</source>
-        <translation>Upotreba:</translation>
-    </message>
-    <message>
-        <source>command-line options</source>
-        <translation>opcije programa u naredbenoj liniji</translation>
-    </message>
-    <message>
-        <source>UI options</source>
-        <translation>UI postavke</translation>
-=======
-    </message>
-    <message>
-        <source>Usage:</source>
-        <translation>Upotreba:</translation>
->>>>>>> 9460771a
-    </message>
-    <message>
-        <source>command-line options</source>
-        <translation>opcije programa u naredbenoj liniji</translation>
-    </message>
-    </context>
-<context>
-    <name>Intro</name>
-    <message>
-        <source>Welcome</source>
-        <translation>Dobrodošli</translation>
-    </message>
-    <message>
-<<<<<<< HEAD
-        <source>Welcome to Bitcoin Core.</source>
-        <translation>Dobrodošli u programu Bitcoin Core.</translation>
+    <name>TrafficGraphWidget</name>
+    </context>
+<context>
+    <name>TransactionDesc</name>
+    </context>
+<context>
+    <name>TransactionDescDialog</name>
+    <message>
+        <source>This pane shows a detailed description of the transaction</source>
+        <translation>Ovaj prozor prikazuje detaljni opis transakcije</translation>
+    </message>
+    </context>
+<context>
+    <name>TransactionTableModel</name>
+    </context>
+<context>
+    <name>TransactionView</name>
+    <message>
+        <source>Exporting Failed</source>
+        <translation>Izvoz neuspješan</translation>
+    </message>
+    </context>
+<context>
+    <name>UnitDisplayStatusBarControl</name>
+    </context>
+<context>
+    <name>WalletFrame</name>
+    </context>
+<context>
+    <name>WalletModel</name>
+    </context>
+<context>
+    <name>WalletView</name>
+    </context>
+<context>
+    <name>bitcoin-core</name>
+    <message>
+        <source>Options:</source>
+        <translation>Postavke:</translation>
+    </message>
+    <message>
+        <source>Specify data directory</source>
+        <translation>Odaberi direktorij za datoteke</translation>
+    </message>
+    <message>
+        <source>Specify your own public address</source>
+        <translation>Odaberi vlastitu javnu adresu</translation>
+    </message>
+    <message>
+        <source>Accept command line and JSON-RPC commands</source>
+        <translation>Prihvati komande iz tekst moda i JSON-RPC</translation>
+    </message>
+    <message>
+        <source>Run in the background as a daemon and accept commands</source>
+        <translation>Izvršavaj u pozadini kao uslužnik i prihvaćaj komande</translation>
     </message>
     <message>
         <source>Bitcoin Core</source>
-        <translation>Bitcoin Jezgra</translation>
-    </message>
-    <message>
-=======
->>>>>>> 9460771a
+        <translation>Bitcoin Core</translation>
+    </message>
+    <message>
+        <source>Block creation options:</source>
+        <translation>Opcije za kreiranje bloka:</translation>
+    </message>
+    <message>
+        <source>Connect only to the specified node(s)</source>
+        <translation>Poveži se samo sa određenim čvorom/čvorovima</translation>
+    </message>
+    <message>
+        <source>Error: Disk space is low!</source>
+        <translation>Pogreška: Nema dovoljno prostora na disku!</translation>
+    </message>
+    <message>
+        <source>Information</source>
+        <translation>Informacija</translation>
+    </message>
+    <message>
+        <source>Send trace/debug info to console instead of debug.log file</source>
+        <translation>Šalji trace/debug informacije na konzolu umjesto u debug.log datoteku</translation>
+    </message>
+    <message>
+        <source>Username for JSON-RPC connections</source>
+        <translation>Korisničko ime za JSON-RPC veze</translation>
+    </message>
+    <message>
+        <source>Warning</source>
+        <translation>Upozorenje</translation>
+    </message>
+    <message>
+        <source>Password for JSON-RPC connections</source>
+        <translation>Lozinka za JSON-RPC veze</translation>
+    </message>
+    <message>
+        <source>Execute command when the best block changes (%s in cmd is replaced by block hash)</source>
+        <translation>Izvršite naredbu kada se najbolji blok promjeni (%s u cmd je zamjenjen sa block hash)</translation>
+    </message>
+    <message>
+        <source>Allow DNS lookups for -addnode, -seednode and -connect</source>
+        <translation>Dozvoli DNS upite za -addnode, -seednode i -connect</translation>
+    </message>
+    <message>
+        <source>Loading addresses...</source>
+        <translation>Učitavanje adresa...</translation>
+    </message>
+    <message>
+        <source>Invalid -proxy address: '%s'</source>
+        <translation>Nevaljala -proxy adresa: '%s'</translation>
+    </message>
+    <message>
+        <source>Insufficient funds</source>
+        <translation>Nedovoljna sredstva</translation>
+    </message>
+    <message>
+        <source>Loading block index...</source>
+        <translation>Učitavanje indeksa blokova...</translation>
+    </message>
+    <message>
+        <source>Add a node to connect to and attempt to keep the connection open</source>
+        <translation>Doda čvor s kojim se želite povezati i nastoji održati vezu otvorenu</translation>
+    </message>
+    <message>
+        <source>Loading wallet...</source>
+        <translation>Učitavanje novčanika...</translation>
+    </message>
+    <message>
+        <source>Cannot downgrade wallet</source>
+        <translation>Nije moguće novčanik vratiti na prijašnju verziju.</translation>
+    </message>
+    <message>
+        <source>Cannot write default address</source>
+        <translation>Nije moguće upisati zadanu adresu.</translation>
+    </message>
+    <message>
+        <source>Rescanning...</source>
+        <translation>Ponovno pretraživanje...</translation>
+    </message>
+    <message>
+        <source>Done loading</source>
+        <translation>Učitavanje gotovo</translation>
+    </message>
+    <message>
         <source>Error</source>
         <translation>Greška</translation>
     </message>
-    </context>
-<context>
-    <name>OpenURIDialog</name>
-    <message>
-        <source>Open URI</source>
-        <translation>Otvori URI adresu</translation>
-    </message>
-    <message>
-        <source>Open payment request from URI or file</source>
-        <translation>Otvori zahtjev za plaćanje iz URI adrese ili datoteke</translation>
-    </message>
-    <message>
-        <source>URI:</source>
-        <translation>URI:</translation>
-    </message>
-    <message>
-        <source>Select payment request file</source>
-        <translation>Izaberi datoteku zahtjeva za plaćanje</translation>
-    </message>
-<<<<<<< HEAD
-    <message>
-        <source>Select payment request file to open</source>
-        <translation>Izaberi datoteku zahtjeva za plaćanje</translation>
-    </message>
-</context>
-=======
-    </context>
->>>>>>> 9460771a
-<context>
-    <name>OptionsDialog</name>
-    <message>
-        <source>Options</source>
-        <translation>Postavke</translation>
-    </message>
-    <message>
-        <source>&amp;Main</source>
-        <translation>&amp;Glavno</translation>
-    </message>
-    <message>
-        <source>Size of &amp;database cache</source>
-        <translation>Veličina predmemorije baze podataka</translation>
-    </message>
-    <message>
-        <source>MB</source>
-        <translation>MB</translation>
-    </message>
-    <message>
-        <source>Number of script &amp;verification threads</source>
-        <translation>Broj CPU niti za verifikaciju transakcija</translation>
-    </message>
-    <message>
-        <source>Allow incoming connections</source>
-        <translation>Dozvoli povezivanje izvana</translation>
-    </message>
-    <message>
-        <source>IP address of the proxy (e.g. IPv4: 127.0.0.1 / IPv6: ::1)</source>
-        <translation>IP adresa proxy servera (npr. IPv4: 127.0.0.1 / IPv6: ::1)</translation>
-    </message>
-    <message>
-        <source>Minimize instead of exit the application when the window is closed. When this option is enabled, the application will be closed only after selecting Exit in the menu.</source>
-        <translation>Minimizirati aplikaciju umjesto zatvoriti, kada se zatvori prozor. Kada je ova opcija omogućena, aplikacija će biti zatvorena tek nakon odabira naredbe Izlaz u izborniku.</translation>
-    </message>
-    <message>
-        <source>Reset all client options to default.</source>
-        <translation>Nastavi sve postavke programa na početne vrijednosti.</translation>
-    </message>
-    <message>
-        <source>&amp;Reset Options</source>
-        <translation>Po&amp;nastavi postavke</translation>
-    </message>
-    <message>
-        <source>Size of &amp;database cache</source>
-        <translation>Veličina predmemorije baze podataka</translation>
-    </message>
-    <message>
-        <source>MB</source>
-        <translation>MB</translation>
-    </message>
-    <message>
-        <source>Number of script &amp;verification threads</source>
-        <translation>Broj CPU niti za verifikaciju transakcija</translation>
-    </message>
-    <message>
-        <source>Allow incoming connections</source>
-        <translation>Dozvoli povezivanje izvana</translation>
-    </message>
-    <message>
-        <source>IP address of the proxy (e.g. IPv4: 127.0.0.1 / IPv6: ::1)</source>
-        <translation>IP adresa proxy servera (npr. IPv4: 127.0.0.1 / IPv6: ::1)</translation>
-    </message>
-    <message>
-        <source>Reset all client options to default.</source>
-        <translation>Nastavi sve postavke programa na početne vrijednosti.</translation>
-    </message>
-    <message>
-        <source>&amp;Reset Options</source>
-        <translation>Po&amp;nastavi postavke</translation>
-    </message>
-    <message>
-        <source>&amp;Network</source>
-        <translation>&amp;Mreža</translation>
-    </message>
-    <message>
-        <source>W&amp;allet</source>
-        <translation>&amp;Novčanik</translation>
-    </message>
-    <message>
-        <source>&amp;Spend unconfirmed change</source>
-        <translation>&amp;Trošenje nepotvrđenih vraćenih iznosa</translation>
-    </message>
-    <message>
-        <source>Automatically open the Bitcoin client port on the router. This only works when your router supports UPnP and it is enabled.</source>
-        <translation>Automatski otvori port Bitcoin klijenta na ruteru. To radi samo ako ruter podržava UPnP i ako je omogućen.</translation>
-    </message>
-    <message>
-        <source>Map port using &amp;UPnP</source>
-        <translation>Mapiraj port koristeći &amp;UPnP</translation>
-    </message>
-    <message>
-        <source>Proxy &amp;IP:</source>
-        <translation>Proxy &amp;IP:</translation>
-    </message>
-    <message>
-        <source>&amp;Port:</source>
-        <translation>&amp;Vrata:</translation>
-    </message>
-    <message>
-        <source>Port of the proxy (e.g. 9050)</source>
-        <translation>Proxy vrata (npr. 9050)</translation>
-    </message>
-    <message>
-        <source>&amp;Window</source>
-        <translation>&amp;Prozor</translation>
-    </message>
-    <message>
-        <source>Show only a tray icon after minimizing the window.</source>
-        <translation>Prikaži samo ikonu u sistemskoj traci nakon minimiziranja prozora</translation>
-    </message>
-    <message>
-        <source>&amp;Minimize to the tray instead of the taskbar</source>
-        <translation>&amp;Minimiziraj u sistemsku traku umjesto u traku programa</translation>
-    </message>
-    <message>
-        <source>M&amp;inimize on close</source>
-        <translation>M&amp;inimiziraj kod zatvaranja</translation>
-    </message>
-    <message>
-        <source>&amp;Display</source>
-        <translation>&amp;Prikaz</translation>
-    </message>
-    <message>
-        <source>User Interface &amp;language:</source>
-<<<<<<< HEAD
-        <translation>Jezik:</translation>
-=======
-        <translation>Jezi&amp;k sučelja:</translation>
->>>>>>> 9460771a
-    </message>
-    <message>
-        <source>&amp;Unit to show amounts in:</source>
-        <translation>&amp;Jedinica za prikaz iznosa:</translation>
-    </message>
-    <message>
-        <source>Choose the default subdivision unit to show in the interface and when sending coins.</source>
-        <translation>Izaberite željeni najmanji dio bitcoina koji će biti prikazan u sučelju i koji će se koristiti za plaćanje.</translation>
-    </message>
-    <message>
-        <source>&amp;OK</source>
-        <translation>&amp;U redu</translation>
-    </message>
-    <message>
-        <source>&amp;Cancel</source>
-        <translation>&amp;Odustani</translation>
-    </message>
-    <message>
-        <source>default</source>
-        <translation>standardne vrijednosti</translation>
-    </message>
-    <message>
-        <source>The supplied proxy address is invalid.</source>
-        <translation>Priložena proxy adresa je nevažeća.</translation>
-    </message>
-</context>
-<context>
-    <name>OverviewPage</name>
-    <message>
-        <source>Form</source>
-        <translation>Oblik</translation>
-    </message>
-    <message>
-        <source>The displayed information may be out of date. Your wallet automatically synchronizes with the Bitcoin network after a connection is established, but this process has not completed yet.</source>
-        <translation>Prikazani podatci mogu biti zastarjeli. Vaš novčanik se automatski sinkronizira s Bitcoin mrežom kada je veza uspostavljena, ali taj proces još nije završen.</translation>
-    </message>
-    <message>
-        <source>Total:</source>
-        <translation>Ukupno:</translation>
-    </message>
-    </context>
-<context>
-    <name>PaymentServer</name>
-    </context>
-<context>
-    <name>PeerTableModel</name>
-    </context>
-<context>
-    <name>QObject</name>
-    <message>
-        <source>Amount</source>
-        <translation>Iznos</translation>
-    </message>
-    <message>
-        <source>N/A</source>
-        <translation>N/A</translation>
-    </message>
-    </context>
-<context>
-    <name>QRImageWidget</name>
-<<<<<<< HEAD
-    <message>
-        <source>&amp;Save Image...</source>
-        <translation>&amp;Spremi sliku...</translation>
-    </message>
-    <message>
-        <source>Save QR Code</source>
-        <translation>Spremi QR kod</translation>
-    </message>
-=======
->>>>>>> 9460771a
-    </context>
-<context>
-    <name>RPCConsole</name>
-    <message>
-        <source>N/A</source>
-        <translation>N/A</translation>
-    </message>
-    <message>
-        <source>Client version</source>
-        <translation>Verzija klijenta</translation>
-    </message>
-    <message>
-        <source>&amp;Information</source>
-        <translation>&amp;Informacije</translation>
-    </message>
-    <message>
-        <source>Debug window</source>
-        <translation>Konzola za dijagnostiku</translation>
-    </message>
-    <message>
-        <source>Network</source>
-        <translation>Mreža</translation>
-    </message>
-    <message>
-        <source>Name</source>
-        <translation>Ime</translation>
-    </message>
-    <message>
-        <source>Number of connections</source>
-        <translation>Broj veza</translation>
-    </message>
-    <message>
-        <source>Block chain</source>
-        <translation>Lanac blokova</translation>
-    </message>
-    <message>
-        <source>Current number of blocks</source>
-        <translation>Trenutni broj blokova</translation>
-    </message>
-    <message>
-        <source>Received</source>
-        <translation>Primljeno</translation>
-    </message>
-    <message>
-        <source>Sent</source>
-        <translation>Poslano</translation>
-    </message>
-    <message>
-        <source>Direction</source>
-        <translation>Smjer</translation>
-    </message>
-    <message>
-        <source>Version</source>
-        <translation>Verzija</translation>
-    </message>
-    <message>
-        <source>Connection Time</source>
-        <translation>Trajanje veze</translation>
-    </message>
-    <message>
-<<<<<<< HEAD
-        <source>Bytes Sent</source>
-        <translation>Bajtova poslano</translation>
-    </message>
-    <message>
-        <source>Bytes Received</source>
-        <translation>Bajtova primljeno</translation>
-    </message>
-    <message>
-=======
->>>>>>> 9460771a
-        <source>Last block time</source>
-        <translation>Posljednje vrijeme bloka</translation>
-    </message>
-    <message>
-        <source>&amp;Open</source>
-        <translation>&amp;Otvori</translation>
-    </message>
-    <message>
-        <source>&amp;Console</source>
-        <translation>&amp;Konzola</translation>
-    </message>
-    <message>
-        <source>&amp;Network Traffic</source>
-        <translation>&amp;Mrežni promet</translation>
-    </message>
-    <message>
-        <source>Totals</source>
-        <translation>Ukupno:</translation>
-    </message>
-    <message>
-        <source>Clear console</source>
-        <translation>Očisti konzolu</translation>
-    </message>
-    <message>
-        <source>Use up and down arrows to navigate history, and &lt;b&gt;Ctrl-L&lt;/b&gt; to clear screen.</source>
-        <translation>Koristite tipke gore i dolje za izbor već korištenih naredbi. &lt;b&gt;Ctrl-L&lt;/b&gt; kako bi očistili ekran i povijest naredbi.</translation>
-    </message>
-    <message>
-        <source>Unknown</source>
-        <translation>Nepoznato</translation>
-    </message>
-<<<<<<< HEAD
-    <message>
-        <source>Unknown</source>
-        <translation>Nepoznato</translation>
-    </message>
-    </context>
-=======
-</context>
->>>>>>> 9460771a
-<context>
-    <name>ReceiveCoinsDialog</name>
-    <message>
-        <source>&amp;Amount:</source>
-<<<<<<< HEAD
-        <translation>Iznos:</translation>
-=======
-        <translation>&amp;Iznos:</translation>
->>>>>>> 9460771a
-    </message>
-    <message>
-        <source>&amp;Label:</source>
-        <translation>&amp;Oznaka:</translation>
-    </message>
-    <message>
-        <source>&amp;Message:</source>
-        <translation>&amp;Poruka:</translation>
-<<<<<<< HEAD
-    </message>
-    <message>
-        <source>Clear all fields of the form.</source>
-        <translation>Obriši sva polja</translation>
-    </message>
-    <message>
-        <source>&amp;Request payment</source>
-        <translation>&amp;Zatraži plaćanje</translation>
-    </message>
-    <message>
-        <source>Show</source>
-        <translation>Pokaži</translation>
-=======
->>>>>>> 9460771a
-    </message>
-    <message>
-        <source>Clear all fields of the form.</source>
-        <translation>Obriši sva polja</translation>
-    </message>
-    <message>
-        <source>&amp;Request payment</source>
-        <translation>&amp;Zatraži plaćanje</translation>
-    </message>
-    <message>
-        <source>Show</source>
-        <translation>Pokaži</translation>
-    </message>
-    </context>
-<context>
-    <name>ReceiveRequestDialog</name>
-    <message>
-        <source>QR Code</source>
-        <translation>QR kôd</translation>
-    </message>
-    <message>
-        <source>Copy &amp;URI</source>
-        <translation>Kopiraj &amp;URI</translation>
-<<<<<<< HEAD
-    </message>
-    <message>
-        <source>Copy &amp;Address</source>
-        <translation>Kopiraj &amp;adresu</translation>
-    </message>
-    <message>
-        <source>&amp;Save Image...</source>
-        <translation>&amp;Spremi sliku...</translation>
-    </message>
-    <message>
-        <source>URI</source>
-        <translation>URI</translation>
-    </message>
-    <message>
-        <source>Address</source>
-        <translation>Adresa</translation>
-=======
->>>>>>> 9460771a
-    </message>
-    <message>
-        <source>Copy &amp;Address</source>
-        <translation>Kopiraj &amp;adresu</translation>
-    </message>
-    <message>
-        <source>&amp;Save Image...</source>
-        <translation>&amp;Spremi sliku...</translation>
-    </message>
-    <message>
-        <source>Error encoding URI into QR Code.</source>
-        <translation>Greška pri kodiranju URI adrese u QR kod.</translation>
-    </message>
-</context>
-<context>
-    <name>RecentRequestsTableModel</name>
-<<<<<<< HEAD
-    <message>
-        <source>Date</source>
-        <translation>Datum</translation>
-    </message>
-    <message>
-        <source>Label</source>
-        <translation>Oznaka</translation>
-    </message>
-    <message>
-        <source>Message</source>
-        <translation>Poruka</translation>
-    </message>
-    <message>
-        <source>Amount</source>
-        <translation>Iznos</translation>
-    </message>
-    <message>
-        <source>(no label)</source>
-        <translation>(bez oznake)</translation>
-    </message>
-    <message>
-        <source>(no message)</source>
-        <translation>(bez poruke)</translation>
-    </message>
-    <message>
-        <source>(no amount)</source>
-        <translation>(bez iznosa)</translation>
-    </message>
-</context>
-=======
-    </context>
->>>>>>> 9460771a
-<context>
-    <name>SendCoinsDialog</name>
-    <message>
-        <source>Send Coins</source>
-        <translation>Slanje novca</translation>
-    </message>
-    <message>
-<<<<<<< HEAD
-        <source>Quantity:</source>
-        <translation>Količina:</translation>
-    </message>
-    <message>
-        <source>Bytes:</source>
-        <translation>Bajtova:</translation>
-    </message>
-    <message>
-        <source>Amount:</source>
-        <translation>Iznos:</translation>
-    </message>
-    <message>
-        <source>Priority:</source>
-        <translation>Prioriteta:</translation>
-    </message>
-    <message>
-        <source>Fee:</source>
-        <translation>Naknada:</translation>
-    </message>
-    <message>
-        <source>Change:</source>
-        <translation>Vraćeno:</translation>
-    </message>
-    <message>
-        <source>Send to multiple recipients at once</source>
-        <translation>Pošalji k nekoliko primatelja odjednom</translation>
-=======
-        <source>Insufficient funds!</source>
-        <translation>Nedovoljna sredstva</translation>
-    </message>
-    <message>
-        <source>Quantity:</source>
-        <translation>Količina:</translation>
->>>>>>> 9460771a
-    </message>
-    <message>
-        <source>Bytes:</source>
-        <translation>Bajtova:</translation>
-    </message>
-    <message>
-<<<<<<< HEAD
-        <source>Clear all fields of the form.</source>
-        <translation>Obriši sva polja</translation>
-    </message>
-    <message>
-        <source>Dust:</source>
-        <translation>Prah:</translation>
-    </message>
-    <message>
-        <source>Clear &amp;All</source>
-        <translation>Obriši &amp;sve</translation>
-=======
-        <source>Amount:</source>
-        <translation>Iznos:</translation>
->>>>>>> 9460771a
-    </message>
-    <message>
-        <source>Priority:</source>
-        <translation>Prioriteta:</translation>
-    </message>
-    <message>
-        <source>Fee:</source>
-        <translation>Naknada:</translation>
-    </message>
-    <message>
-        <source>Change:</source>
-        <translation>Vraćeno:</translation>
-    </message>
-    <message>
-        <source>Transaction Fee:</source>
-        <translation>Naknada za transakciju:</translation>
-    </message>
-    <message>
-        <source>Send to multiple recipients at once</source>
-        <translation>Pošalji novce većem broju primatelja u jednoj transakciji</translation>
-    </message>
-    <message>
-        <source>Add &amp;Recipient</source>
-        <translation>&amp;Dodaj primatelja</translation>
-    </message>
-    <message>
-        <source>Clear all fields of the form.</source>
-        <translation>Obriši sva polja</translation>
-    </message>
-    <message>
-        <source>Dust:</source>
-        <translation>Prah:</translation>
-    </message>
-    <message>
-        <source>Clear &amp;All</source>
-        <translation>Obriši &amp;sve</translation>
-    </message>
-    <message>
-        <source>Balance:</source>
-        <translation>Stanje:</translation>
-    </message>
-    <message>
-        <source>Confirm the send action</source>
-        <translation>Potvrdi akciju slanja</translation>
-    </message>
-    <message>
-        <source>S&amp;end</source>
-        <translation>&amp;Pošalji</translation>
-    </message>
-    </context>
-<context>
-    <name>SendCoinsEntry</name>
-    <message>
-        <source>A&amp;mount:</source>
-        <translation>&amp;Iznos:</translation>
-    </message>
-    <message>
-        <source>Pay &amp;To:</source>
-        <translation>&amp;Primatelj plaćanja:</translation>
-    </message>
-    <message>
-        <source>&amp;Label:</source>
-        <translation>&amp;Oznaka:</translation>
-    </message>
-    <message>
-        <source>Alt+A</source>
-        <translation>Alt+A</translation>
-    </message>
-    <message>
-        <source>Paste address from clipboard</source>
-        <translation>Zalijepi adresu iz međuspremnika</translation>
-    </message>
-    <message>
-        <source>Alt+P</source>
-        <translation>Alt+P</translation>
-    </message>
-    <message>
-        <source>Message:</source>
-        <translation>Poruka:</translation>
-    </message>
-    <message>
-        <source>Pay To:</source>
-        <translation>Primatelj plaćanja:</translation>
-    </message>
-    </context>
-<context>
-    <name>SendConfirmationDialog</name>
-    </context>
-<context>
-    <name>ShutdownWindow</name>
-    </context>
-<context>
-    <name>SignVerifyMessageDialog</name>
-    <message>
-        <source>&amp;Sign Message</source>
-        <translation>&amp;Potpišite poruku</translation>
-    </message>
-    <message>
-        <source>Alt+A</source>
-        <translation>Alt+A</translation>
-    </message>
-    <message>
-        <source>Paste address from clipboard</source>
-        <translation>Zalijepi adresu iz međuspremnika</translation>
-    </message>
-    <message>
-        <source>Alt+P</source>
-        <translation>Alt+P</translation>
-    </message>
-    <message>
-        <source>Enter the message you want to sign here</source>
-        <translation>Upišite poruku koju želite potpisati ovdje</translation>
-    </message>
-    <message>
-        <source>Signature</source>
-        <translation>Potpis</translation>
-    </message>
-    <message>
-        <source>Sign &amp;Message</source>
-        <translation>&amp;Potpišite poruku</translation>
-    </message>
-    <message>
-        <source>Clear &amp;All</source>
-        <translation>Obriši &amp;sve</translation>
-    </message>
-    <message>
-        <source>&amp;Verify Message</source>
-        <translation>&amp;Potvrdite poruku</translation>
-    </message>
-    <message>
-        <source>Verify &amp;Message</source>
-        <translation>&amp;Potvrdite poruku</translation>
-    </message>
-    </context>
-<context>
-    <name>SplashScreen</name>
-    <message>
-        <source>[testnet]</source>
-        <translation>[testnet]</translation>
-    </message>
-</context>
-<context>
-    <name>TrafficGraphWidget</name>
-    </context>
-<context>
-    <name>TransactionDesc</name>
-    </context>
-<context>
-    <name>TransactionDescDialog</name>
-    <message>
-        <source>This pane shows a detailed description of the transaction</source>
-        <translation>Ovaj prozor prikazuje detaljni opis transakcije</translation>
-    </message>
-    </context>
-<context>
-    <name>TransactionTableModel</name>
-    </context>
-<context>
-    <name>TransactionView</name>
-    <message>
-<<<<<<< HEAD
-        <source>All</source>
-        <translation>Sve</translation>
-    </message>
-    <message>
-        <source>Today</source>
-        <translation>Danas</translation>
-    </message>
-    <message>
-        <source>This week</source>
-        <translation>Ovaj tjedan</translation>
-    </message>
-    <message>
-        <source>This month</source>
-        <translation>Ovaj mjesec</translation>
-    </message>
-    <message>
-        <source>Last month</source>
-        <translation>Prošli mjesec</translation>
-    </message>
-    <message>
-        <source>This year</source>
-        <translation>Ove godine</translation>
-    </message>
-    <message>
-        <source>Range...</source>
-        <translation>Raspon...</translation>
-    </message>
-    <message>
-        <source>Received with</source>
-        <translation>Primljeno s</translation>
-    </message>
-    <message>
-        <source>Sent to</source>
-        <translation>Poslano za</translation>
-    </message>
-    <message>
-        <source>To yourself</source>
-        <translation>Tebi</translation>
-    </message>
-    <message>
-        <source>Mined</source>
-        <translation>Rudareno</translation>
-    </message>
-    <message>
-        <source>Other</source>
-        <translation>Ostalo</translation>
-    </message>
-    <message>
-        <source>Enter address or label to search</source>
-        <translation>Unesite adresu ili oznaku za pretraživanje</translation>
-    </message>
-    <message>
-        <source>Min amount</source>
-        <translation>Min iznos</translation>
-    </message>
-    <message>
-        <source>Copy address</source>
-        <translation>Kopirati adresu</translation>
-    </message>
-    <message>
-        <source>Copy label</source>
-        <translation>Kopirati oznaku</translation>
-    </message>
-    <message>
-        <source>Copy amount</source>
-        <translation>Kopiraj iznos</translation>
-    </message>
-    <message>
-        <source>Copy transaction ID</source>
-        <translation>Kopiraj ID transakcije</translation>
-    </message>
-    <message>
-        <source>Edit label</source>
-        <translation>Izmjeniti oznaku</translation>
-    </message>
-    <message>
-        <source>Show transaction details</source>
-        <translation>Prikaži detalje transakcije</translation>
-    </message>
-    <message>
-=======
->>>>>>> 9460771a
-        <source>Exporting Failed</source>
-        <translation>Izvoz neuspješan</translation>
-    </message>
-    </context>
-<context>
-    <name>UnitDisplayStatusBarControl</name>
-    </context>
-<context>
-    <name>WalletFrame</name>
-    </context>
-<context>
-    <name>WalletModel</name>
-    </context>
-<context>
-    <name>WalletView</name>
-    </context>
-<context>
-    <name>bitcoin-core</name>
-    <message>
-        <source>Options:</source>
-        <translation>Postavke:</translation>
-    </message>
-    <message>
-        <source>Specify data directory</source>
-        <translation>Odaberi direktorij za datoteke</translation>
-    </message>
-    <message>
-        <source>Specify your own public address</source>
-        <translation>Odaberi vlastitu javnu adresu</translation>
-    </message>
-    <message>
-        <source>Accept command line and JSON-RPC commands</source>
-        <translation>Prihvati komande iz tekst moda i JSON-RPC</translation>
-    </message>
-    <message>
-        <source>Run in the background as a daemon and accept commands</source>
-        <translation>Izvršavaj u pozadini kao uslužnik i prihvaćaj komande</translation>
-    </message>
-    <message>
-        <source>Bitcoin Core</source>
-        <translation>Bitcoin Core</translation>
-    </message>
-    <message>
-        <source>Block creation options:</source>
-        <translation>Opcije za kreiranje bloka:</translation>
-    </message>
-    <message>
-        <source>Connect only to the specified node(s)</source>
-        <translation>Poveži se samo sa određenim čvorom/čvorovima</translation>
-    </message>
-    <message>
-        <source>Error: Disk space is low!</source>
-        <translation>Pogreška: Nema dovoljno prostora na disku!</translation>
-    </message>
-    <message>
-        <source>Information</source>
-        <translation>Informacija</translation>
-    </message>
-    <message>
-        <source>Send trace/debug info to console instead of debug.log file</source>
-        <translation>Šalji trace/debug informacije na konzolu umjesto u debug.log datoteku</translation>
-    </message>
-    <message>
-        <source>Username for JSON-RPC connections</source>
-        <translation>Korisničko ime za JSON-RPC veze</translation>
-    </message>
-    <message>
-        <source>Warning</source>
-        <translation>Upozorenje</translation>
-    </message>
-    <message>
-        <source>Password for JSON-RPC connections</source>
-        <translation>Lozinka za JSON-RPC veze</translation>
-    </message>
-    <message>
-        <source>Execute command when the best block changes (%s in cmd is replaced by block hash)</source>
-        <translation>Izvršite naredbu kada se najbolji blok promjeni (%s u cmd je zamjenjen sa block hash)</translation>
-    </message>
-    <message>
-        <source>Allow DNS lookups for -addnode, -seednode and -connect</source>
-        <translation>Dozvoli DNS upite za -addnode, -seednode i -connect</translation>
-    </message>
-    <message>
-        <source>Loading addresses...</source>
-        <translation>Učitavanje adresa...</translation>
-    </message>
-    <message>
-        <source>Invalid -proxy address: '%s'</source>
-        <translation>Nevaljala -proxy adresa: '%s'</translation>
-    </message>
-    <message>
-<<<<<<< HEAD
-        <source>Invalid amount for -paytxfee=&lt;amount&gt;: '%s'</source>
-        <translation>Nevaljali iznos za opciju -paytxfee=&lt;amount&gt;: '%s'</translation>
-    </message>
-    <message>
-=======
->>>>>>> 9460771a
-        <source>Insufficient funds</source>
-        <translation>Nedovoljna sredstva</translation>
-    </message>
-    <message>
-        <source>Loading block index...</source>
-        <translation>Učitavanje indeksa blokova...</translation>
-    </message>
-    <message>
-        <source>Add a node to connect to and attempt to keep the connection open</source>
-        <translation>Doda čvor s kojim se želite povezati i nastoji održati vezu otvorenu</translation>
-    </message>
-    <message>
-        <source>Loading wallet...</source>
-        <translation>Učitavanje novčanika...</translation>
-    </message>
-    <message>
-        <source>Cannot downgrade wallet</source>
-        <translation>Nije moguće novčanik vratiti na prijašnju verziju.</translation>
-    </message>
-    <message>
-        <source>Cannot write default address</source>
-        <translation>Nije moguće upisati zadanu adresu.</translation>
-    </message>
-    <message>
-        <source>Rescanning...</source>
-        <translation>Ponovno pretraživanje...</translation>
-    </message>
-    <message>
-        <source>Done loading</source>
-        <translation>Učitavanje gotovo</translation>
-    </message>
-    <message>
-        <source>Error</source>
-        <translation>Greška</translation>
-    </message>
 </context>
 </TS>