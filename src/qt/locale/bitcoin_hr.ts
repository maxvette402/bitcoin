<TS language="hr" version="2.1">
<context>
    <name>AddressBookPage</name>
    <message>
        <source>Right-click to edit address or label</source>
        <translation>Desni klik za uređivanje adrese ili oznake</translation>
    </message>
    <message>
        <source>Create a new address</source>
        <translation>Dodajte novu adresu</translation>
    </message>
    <message>
        <source>&amp;New</source>
        <translation>&amp;Nova</translation>
    </message>
    <message>
        <source>Copy the currently selected address to the system clipboard</source>
        <translation>Kopirajte trenutno odabranu adresu u međuspremnik</translation>
    </message>
    <message>
        <source>&amp;Copy</source>
        <translation>&amp;Kopirajte</translation>
    </message>
    <message>
        <source>C&amp;lose</source>
        <translation>&amp;Zatvorite</translation>
    </message>
    <message>
        <source>Delete the currently selected address from the list</source>
        <translation>Obrišite trenutno odabranu adresu s popisa.</translation>
    </message>
    <message>
        <source>Enter address or label to search</source>
        <translation>Unesite adresu ili oznaku za pretraživanje</translation>
    </message>
    <message>
        <source>Export the data in the current tab to a file</source>
        <translation>Izvezite podatke iz trenutne kartice u datoteku</translation>
    </message>
    <message>
        <source>&amp;Export</source>
        <translation>&amp;Izvezite</translation>
    </message>
    <message>
        <source>&amp;Delete</source>
        <translation>Iz&amp;brišite</translation>
    </message>
    <message>
        <source>Choose the address to send coins to</source>
        <translation>Odaberite adresu na koju ćete poslati novac</translation>
    </message>
    <message>
        <source>Choose the address to receive coins with</source>
        <translation>Odaberite adresu na koju ćete primiti novac</translation>
    </message>
    <message>
        <source>C&amp;hoose</source>
        <translation>&amp;Odaberite</translation>
    </message>
    <message>
        <source>Sending addresses</source>
        <translation>Adrese pošiljatelja</translation>
    </message>
    <message>
        <source>Receiving addresses</source>
        <translation>Adrese primatelja</translation>
    </message>
    <message>
        <source>These are your NdovuCoin addresses for sending payments. Always check the amount and the receiving address before sending coins.</source>
        <translation>Ovo su vaše NdovuCoin adrese za slanje novca. Uvijek provjerite iznos i adresu primatelja prije slanja novca.</translation>
    </message>
    <message>
<<<<<<< HEAD
<<<<<<< HEAD
        <source>These are your NdovuCoin addresses for receiving payments. It is recommended to use a new receiving address for each transaction.</source>
        <translation>Ovo su vaše NdovuCoin adrese za primanje novca. Preporučamo da koristite novu adresu za primanje za svaku transakciju.</translation>
=======
        <source>These are your Bitcoin addresses for receiving payments. It is recommended to use a new receiving address for each transaction.</source>
        <translation>Ovo su vaše Bitcoin adrese za primanje novca. Preporučeno je da koristite novu primateljsku adresu za svaku transakciju.</translation>
>>>>>>> upstream/0.18
=======
        <source>These are your Bitcoin addresses for receiving payments. Use the 'Create new receiving address' button in the receive tab to create new addresses.</source>
        <translation>Ovo su vaše bitcoin adrese za primanje novca. Preporučeno je da koristite novu primateljsku adresu za svaku transakciju.</translation>
>>>>>>> a284bbbe
    </message>
    <message>
        <source>&amp;Copy Address</source>
        <translation>&amp;Kopirajte adresu</translation>
    </message>
    <message>
        <source>Copy &amp;Label</source>
        <translation>Kopirajte &amp;oznaku</translation>
    </message>
    <message>
        <source>&amp;Edit</source>
        <translation>&amp;Uredite</translation>
    </message>
    <message>
        <source>Export Address List</source>
        <translation>Izvezite listu adresa</translation>
    </message>
    <message>
        <source>Comma separated file (*.csv)</source>
        <translation>Datoteka podataka odvojenih zarezima (*.csv)</translation>
    </message>
    <message>
        <source>Exporting Failed</source>
        <translation>Izvoz neuspješan</translation>
    </message>
    <message>
        <source>There was an error trying to save the address list to %1. Please try again.</source>
        <translation>Došlo je do pogreške kod spremanja liste adresa na %1. Molimo pokušajte ponovno.</translation>
    </message>
</context>
<context>
    <name>AddressTableModel</name>
    <message>
        <source>Label</source>
        <translation>Oznaka</translation>
    </message>
    <message>
        <source>Address</source>
        <translation>Adresa</translation>
    </message>
    <message>
        <source>(no label)</source>
        <translation>(nema oznake)</translation>
    </message>
</context>
<context>
    <name>AskPassphraseDialog</name>
    <message>
        <source>Passphrase Dialog</source>
        <translation>Dijalog lozinke</translation>
    </message>
    <message>
        <source>Enter passphrase</source>
        <translation>Unesite lozinku</translation>
    </message>
    <message>
        <source>New passphrase</source>
        <translation>Nova lozinka</translation>
    </message>
    <message>
        <source>Repeat new passphrase</source>
        <translation>Ponovite novu lozinku</translation>
    </message>
    <message>
        <source>Show passphrase</source>
        <translation>Pokažite lozinku</translation>
    </message>
    <message>
        <source>Encrypt wallet</source>
        <translation>Šifrirajte novčanik</translation>
    </message>
    <message>
        <source>This operation needs your wallet passphrase to unlock the wallet.</source>
        <translation>Ova operacija treba lozinku vašeg novčanika kako bi se novčanik otključao.</translation>
    </message>
    <message>
        <source>Unlock wallet</source>
        <translation>Otključajte novčanik</translation>
    </message>
    <message>
        <source>This operation needs your wallet passphrase to decrypt the wallet.</source>
        <translation>Ova operacija treba lozinku vašeg novčanika kako bi se novčanik dešifrirao.</translation>
    </message>
    <message>
        <source>Decrypt wallet</source>
        <translation>Dešifrirajte novčanik</translation>
    </message>
    <message>
        <source>Change passphrase</source>
        <translation>Promijenite lozinku</translation>
    </message>
    <message>
        <source>Confirm wallet encryption</source>
        <translation>Potvrdite šifriranje novčanika</translation>
    </message>
    <message>
        <source>Warning: If you encrypt your wallet and lose your passphrase, you will &lt;b&gt;LOSE ALL OF YOUR BITCOINS&lt;/b&gt;!</source>
        <translation>Upozorenje: Ako šifrirate vaš novčanik i izgubite lozinku, &lt;b&gt;IZGUBIT ĆETE SVE SVOJE BITCOINE!&lt;/b&gt;</translation>
    </message>
    <message>
        <source>Are you sure you wish to encrypt your wallet?</source>
        <translation>Jeste li sigurni da želite šifrirati svoj novčanik?</translation>
    </message>
    <message>
        <source>Wallet encrypted</source>
        <translation>Novčanik šifriran</translation>
    </message>
    <message>
<<<<<<< HEAD
=======
        <source>Enter the new passphrase for the wallet.&lt;br/&gt;Please use a passphrase of &lt;b&gt;ten or more random characters&lt;/b&gt;, or &lt;b&gt;eight or more words&lt;/b&gt;.</source>
        <translation>Unesite novu lozinku za novčanik. &lt;br/&gt;Molimo vas da koristite zaporku od &lt;b&gt;deset ili više slučajnih znakova&lt;/b&gt;, ili &lt;b&gt;osam ili više riječi.&lt;/b&gt;</translation>
    </message>
    <message>
        <source>Enter the old passphrase and new passphrase for the wallet.</source>
        <translation>Unesite staru i novu lozinku za novčanik.</translation>
    </message>
    <message>
        <source>Remember that encrypting your wallet cannot fully protect your bitcoins from being stolen by malware infecting your computer.</source>
        <translation>Zapamtite da šifriranje vašeg novčanika ne može u potpunosti zaštititi vaše bitcoinove od zloćudnog softvera kojim se zarazi vaše računalo.</translation>
    </message>
    <message>
        <source>Wallet to be encrypted</source>
        <translation>Novčanik koji treba šifrirati</translation>
    </message>
    <message>
        <source>Your wallet is about to be encrypted. </source>
        <translation>Vaš novčanik će biti šifriran.</translation>
    </message>
    <message>
        <source>Your wallet is now encrypted. </source>
        <translation>Vaš novčanik je sad šifriran.</translation>
    </message>
    <message>
>>>>>>> a284bbbe
        <source>IMPORTANT: Any previous backups you have made of your wallet file should be replaced with the newly generated, encrypted wallet file. For security reasons, previous backups of the unencrypted wallet file will become useless as soon as you start using the new, encrypted wallet.</source>
        <translation>VAŽNO: Sve prethodne pričuve vašeg novčanika trebale bi biti zamijenjene novo stvorenom, šifriranom datotekom novčanika. Zbog sigurnosnih razloga, prethodne pričuve nešifriranog novčanika će postati beskorisne čim počnete koristiti novi, šifrirani novčanik.</translation>
    </message>
    <message>
        <source>Wallet encryption failed</source>
        <translation>Šifriranje novčanika nije uspjelo</translation>
    </message>
    <message>
        <source>Wallet encryption failed due to an internal error. Your wallet was not encrypted.</source>
        <translation>Šifriranje novčanika nije uspjelo zbog interne pogreške. Vaš novčanik nije šifriran.</translation>
    </message>
    <message>
        <source>The supplied passphrases do not match.</source>
        <translation>Priložene lozinke se ne podudaraju.</translation>
    </message>
    <message>
        <source>Wallet unlock failed</source>
        <translation>Otključavanje novčanika nije uspjelo</translation>
    </message>
    <message>
        <source>The passphrase entered for the wallet decryption was incorrect.</source>
        <translation>Lozinka za dešifriranje novčanika nije točna.</translation>
    </message>
    <message>
        <source>Wallet decryption failed</source>
        <translation>Dešifriranje novčanika nije uspjelo</translation>
    </message>
    <message>
        <source>Wallet passphrase was successfully changed.</source>
        <translation>Lozinka novčanika je uspješno promijenjena.</translation>
    </message>
    <message>
        <source>Warning: The Caps Lock key is on!</source>
        <translation>Upozorenje: Caps Lock je uključen!</translation>
    </message>
</context>
<context>
    <name>BanTableModel</name>
    <message>
        <source>IP/Netmask</source>
        <translation>IP/Mrežna maska</translation>
    </message>
    <message>
        <source>Banned Until</source>
        <translation>Zabranjen do</translation>
    </message>
</context>
<context>
    <name>BitcoinGUI</name>
    <message>
        <source>Sign &amp;message...</source>
        <translation>P&amp;otpišite poruku...</translation>
    </message>
    <message>
        <source>Synchronizing with network...</source>
        <translation>Sinkronizira se s mrežom...</translation>
    </message>
    <message>
        <source>&amp;Overview</source>
        <translation>&amp;Pregled</translation>
    </message>
    <message>
        <source>Show general overview of wallet</source>
        <translation>Prikaži opći pregled novčanika</translation>
    </message>
    <message>
        <source>&amp;Transactions</source>
        <translation>&amp;Transakcije</translation>
    </message>
    <message>
        <source>Browse transaction history</source>
        <translation>Pretražite povijest transakcija</translation>
    </message>
    <message>
        <source>E&amp;xit</source>
        <translation>&amp;Izlaz</translation>
    </message>
    <message>
        <source>Quit application</source>
        <translation>Zatvorite aplikaciju</translation>
    </message>
    <message>
        <source>&amp;About %1</source>
        <translation>&amp;Više o %1</translation>
    </message>
    <message>
        <source>Show information about %1</source>
        <translation>Prikažite informacije o programu %1</translation>
    </message>
    <message>
        <source>About &amp;Qt</source>
        <translation>Više o &amp;Qt</translation>
    </message>
    <message>
        <source>Show information about Qt</source>
        <translation>Prikažite informacije o Qt</translation>
    </message>
    <message>
        <source>&amp;Options...</source>
        <translation>Pos&amp;tavke...</translation>
    </message>
    <message>
        <source>Modify configuration options for %1</source>
        <translation>Promijenite postavke za %1</translation>
    </message>
    <message>
        <source>&amp;Encrypt Wallet...</source>
        <translation>Ši&amp;frirajte novčanik...</translation>
    </message>
    <message>
        <source>&amp;Backup Wallet...</source>
        <translation>Spremite &amp;kopiju novčanika...</translation>
    </message>
    <message>
        <source>&amp;Change Passphrase...</source>
        <translation>Promijenite &amp;lozinku...</translation>
    </message>
    <message>
        <source>Open &amp;URI...</source>
        <translation>Otvorite &amp;URI...</translation>
<<<<<<< HEAD
=======
    </message>
    <message>
        <source>Create Wallet...</source>
        <translation>Stvorite novčanik...</translation>
    </message>
    <message>
        <source>Create a new wallet</source>
        <translation>Stvorite novi novčanik</translation>
>>>>>>> a284bbbe
    </message>
    <message>
        <source>Wallet:</source>
        <translation>Novčanik:</translation>
    </message>
    <message>
        <source>Click to disable network activity.</source>
        <translation>Kliknite da isključite mrežnu aktivnost.</translation>
    </message>
    <message>
        <source>Network activity disabled.</source>
        <translation>Mrežna aktivnost isključena.</translation>
    </message>
    <message>
        <source>Click to enable network activity again.</source>
        <translation>Kliknite da ponovo uključite mrežnu aktivnost.</translation>
    </message>
    <message>
        <source>Syncing Headers (%1%)...</source>
        <translation>Sinkroniziraju se zaglavlja (%1%)...</translation>
    </message>
    <message>
        <source>Reindexing blocks on disk...</source>
        <translation>Re-indeksiranje blokova na disku...</translation>
    </message>
    <message>
<<<<<<< HEAD
        <source>Send coins to a NdovuCoin address</source>
        <translation>Slanje novca na bitcoin adresu</translation>
=======
        <source>Proxy is &lt;b&gt;enabled&lt;/b&gt;: %1</source>
        <translation>Proxy je &lt;b&gt;uključen&lt;/b&gt;: %1</translation>
    </message>
    <message>
        <source>Send coins to a Bitcoin address</source>
        <translation>Pošaljite novac na Bitcoin adresu</translation>
>>>>>>> upstream/0.18
    </message>
    <message>
        <source>Backup wallet to another location</source>
        <translation>Napravite sigurnosnu kopiju novčanika na drugoj lokaciji</translation>
    </message>
    <message>
        <source>Change the passphrase used for wallet encryption</source>
        <translation>Promijenite lozinku za šifriranje novčanika</translation>
    </message>
    <message>
        <source>&amp;Debug window</source>
        <translation>Konzola za dijagnostiku</translation>
    </message>
    <message>
        <source>Open debugging and diagnostic console</source>
        <translation>Otvorite konzolu za dijagnostiku</translation>
    </message>
    <message>
        <source>&amp;Verify message...</source>
        <translation>&amp;Potvrdite poruku...</translation>
    </message>
    <message>
<<<<<<< HEAD
        <source>NdovuCoin</source>
        <translation>NdovuCoin</translation>
    </message>
    <message>
=======
>>>>>>> a284bbbe
        <source>&amp;Send</source>
        <translation>&amp;Pošaljite</translation>
    </message>
    <message>
        <source>&amp;Receive</source>
        <translation>Pri&amp;mite</translation>
    </message>
    <message>
        <source>&amp;Show / Hide</source>
        <translation>Po&amp;kažite / Sakrijte</translation>
    </message>
    <message>
        <source>Show or hide the main Window</source>
        <translation>Prikažite ili sakrijte glavni prozor</translation>
    </message>
    <message>
        <source>Encrypt the private keys that belong to your wallet</source>
        <translation>Šifrirajte privatne ključeve u novčaniku</translation>
    </message>
    <message>
<<<<<<< HEAD
        <source>Sign messages with your NdovuCoin addresses to prove you own them</source>
        <translation>Poruku potpišemo s bitcoin adresom, kako bi dokazali vlasništvo nad tom adresom</translation>
    </message>
    <message>
        <source>Verify messages to ensure they were signed with specified NdovuCoin addresses</source>
        <translation>Provjeravanje poruke, kao dokaz, da je potpisana navedenom bitcoin adresom</translation>
=======
        <source>Sign messages with your Bitcoin addresses to prove you own them</source>
        <translation>Poruku potpišemo s Bitcoin adresom, kako bi dokazali vlasništvo nad tom adresom</translation>
    </message>
    <message>
        <source>Verify messages to ensure they were signed with specified Bitcoin addresses</source>
        <translation>Provjerite poruku da je potpisana s navedenom Bitcoin adresom</translation>
>>>>>>> upstream/0.18
    </message>
    <message>
        <source>&amp;File</source>
        <translation>&amp;Datoteka</translation>
    </message>
    <message>
        <source>&amp;Settings</source>
        <translation>&amp;Postavke</translation>
    </message>
    <message>
        <source>&amp;Help</source>
        <translation>&amp;Pomoć</translation>
    </message>
    <message>
        <source>Tabs toolbar</source>
        <translation>Traka kartica</translation>
    </message>
    <message>
        <source>Request payments (generates QR codes and bitcoin: URIs)</source>
        <translation>Zatražite uplatu (stvara QR kod i bitcoin: URI adresu)</translation>
    </message>
    <message>
        <source>Show the list of used sending addresses and labels</source>
        <translation>Prikažite popis korištenih adresa i oznaka za slanje novca</translation>
    </message>
    <message>
        <source>Show the list of used receiving addresses and labels</source>
        <translation>Prikažite popis korištenih adresa i oznaka za primanje novca</translation>
    </message>
    <message>
        <source>Open a bitcoin: URI or payment request</source>
        <translation>Otvorite bitcoin: URI adresu ili zahtjev za uplatu</translation>
    </message>
    <message>
        <source>&amp;Command-line options</source>
        <translation>Opcije &amp;naredbene linije</translation>
    </message>
    <message numerus="yes">
        <source>%n active connection(s) to NdovuCoin network</source>
        <translation><numerusform>%n aktivna veza na NdovuCoin mrežu</numerusform><numerusform>%n aktivnih veza na NdovuCoin mrežu</numerusform><numerusform>%n aktivnih veza na NdovuCoin mrežu</numerusform></translation>
    </message>
    <message>
        <source>Indexing blocks on disk...</source>
        <translation>Indeksiraju se blokovi na disku...</translation>
    </message>
    <message>
        <source>Processing blocks on disk...</source>
        <translation>Procesiraju se blokovi na disku...</translation>
    </message>
    <message numerus="yes">
        <source>Processed %n block(s) of transaction history.</source>
        <translation><numerusform>Obrađen %n blok povijesti transakcije.</numerusform><numerusform>Obrađeno %n bloka povijesti transakcije.</numerusform><numerusform>Obrađeno %n blokova povijesti transakcije.</numerusform></translation>
    </message>
    <message>
        <source>%1 behind</source>
        <translation>%1 iza</translation>
    </message>
    <message>
        <source>Last received block was generated %1 ago.</source>
        <translation>Zadnji primljeni blok je bio ustvaren prije %1.</translation>
    </message>
    <message>
        <source>Transactions after this will not yet be visible.</source>
        <translation>Transakcije izvršene za tim blokom nisu još prikazane.</translation>
    </message>
    <message>
        <source>Error</source>
        <translation>Greška</translation>
    </message>
    <message>
        <source>Warning</source>
        <translation>Upozorenje</translation>
    </message>
    <message>
        <source>Information</source>
        <translation>Informacija</translation>
    </message>
    <message>
        <source>Up to date</source>
        <translation>Ažurno</translation>
    </message>
    <message>
        <source>&amp;Sending addresses</source>
        <translation>Adrese za &amp;slanje</translation>
    </message>
    <message>
        <source>&amp;Receiving addresses</source>
        <translation>Adrese za &amp;primanje</translation>
    </message>
    <message>
        <source>Open Wallet</source>
        <translation>Otvorite novčanik</translation>
    </message>
    <message>
        <source>Open a wallet</source>
        <translation>Otvorite neki novčanik</translation>
    </message>
    <message>
        <source>Close Wallet...</source>
        <translation>Zatvorite novčanik...</translation>
    </message>
    <message>
        <source>Close wallet</source>
        <translation>Zatvorite novčanik</translation>
    </message>
    <message>
        <source>Show the %1 help message to get a list with possible Bitcoin command-line options</source>
        <translation>Prikažite pomoć programa %1 kako biste ispisali moguće opcije preko terminala</translation>
    </message>
    <message>
        <source>default wallet</source>
        <translation>uobičajeni novčanik</translation>
    </message>
    <message>
<<<<<<< HEAD
=======
        <source>No wallets available</source>
        <translation>Nema dostupnih novčanika</translation>
    </message>
    <message>
>>>>>>> a284bbbe
        <source>&amp;Window</source>
        <translation>&amp;Prozor</translation>
    </message>
    <message>
<<<<<<< HEAD
=======
        <source>Minimize</source>
        <translation>Minimizirajte</translation>
    </message>
    <message>
        <source>Zoom</source>
        <translation>Povećajte</translation>
    </message>
    <message>
        <source>Main Window</source>
        <translation>Glavni prozor</translation>
    </message>
    <message>
>>>>>>> a284bbbe
        <source>%1 client</source>
        <translation>%1 klijent</translation>
    </message>
    <message>
        <source>Connecting to peers...</source>
        <translation>Spaja se na klijente...</translation>
    </message>
    <message>
        <source>Catching up...</source>
        <translation>Ažuriranje...</translation>
    </message>
    <message>
        <source>Error: %1</source>
        <translation>Greška: %1</translation>
    </message>
    <message>
        <source>Warning: %1</source>
        <translation>Upozorenje: %1</translation>
    </message>
    <message>
        <source>Date: %1
</source>
        <translation>Datum: %1
</translation>
    </message>
    <message>
        <source>Amount: %1
</source>
        <translation>Iznos: %1
</translation>
    </message>
    <message>
        <source>Wallet: %1
</source>
        <translation>Novčanik: %1</translation>
    </message>
    <message>
        <source>Type: %1
</source>
        <translation>Vrsta: %1
</translation>
    </message>
    <message>
        <source>Label: %1
</source>
        <translation>Oznaka: %1
</translation>
    </message>
    <message>
        <source>Address: %1
</source>
        <translation>Adresa: %1
</translation>
    </message>
    <message>
        <source>Sent transaction</source>
        <translation>Poslana transakcija</translation>
    </message>
    <message>
        <source>Incoming transaction</source>
        <translation>Dolazna transakcija</translation>
    </message>
    <message>
        <source>HD key generation is &lt;b&gt;enabled&lt;/b&gt;</source>
        <translation>Generiranje HD ključeva je &lt;b&gt;uključeno&lt;/b&gt;</translation>
    </message>
    <message>
        <source>HD key generation is &lt;b&gt;disabled&lt;/b&gt;</source>
        <translation>Generiranje HD ključeva je &lt;b&gt;isključeno&lt;/b&gt;</translation>
    </message>
    <message>
        <source>Private key &lt;b&gt;disabled&lt;/b&gt;</source>
        <translation>Privatni ključ &lt;b&gt;onemogućen&lt;/b&gt;</translation>
    </message>
    <message>
        <source>Wallet is &lt;b&gt;encrypted&lt;/b&gt; and currently &lt;b&gt;unlocked&lt;/b&gt;</source>
        <translation>Novčanik je &lt;b&gt;šifriran&lt;/b&gt; i trenutno &lt;b&gt;otključan&lt;/b&gt;</translation>
    </message>
    <message>
        <source>Wallet is &lt;b&gt;encrypted&lt;/b&gt; and currently &lt;b&gt;locked&lt;/b&gt;</source>
        <translation>Novčanik je &lt;b&gt;šifriran&lt;/b&gt; i trenutno &lt;b&gt;zaključan&lt;/b&gt;</translation>
    </message>
    <message>
        <source>A fatal error occurred. Bitcoin can no longer continue safely and will quit.</source>
        <translation>Dogodila se kobna greška. Bitcoin ne može više sigurno nastaviti te će se zatvoriti.</translation>
    </message>
</context>
<context>
    <name>CoinControlDialog</name>
    <message>
        <source>Coin Selection</source>
        <translation>Izbor ulaza transakcije</translation>
    </message>
    <message>
        <source>Quantity:</source>
        <translation>Količina:</translation>
    </message>
    <message>
        <source>Bytes:</source>
        <translation>Bajtova:</translation>
    </message>
    <message>
        <source>Amount:</source>
        <translation>Iznos:</translation>
    </message>
    <message>
        <source>Fee:</source>
        <translation>Naknada:</translation>
    </message>
    <message>
        <source>Dust:</source>
        <translation>Prašina:</translation>
    </message>
    <message>
        <source>After Fee:</source>
        <translation>Nakon naknade:</translation>
    </message>
    <message>
        <source>Change:</source>
        <translation>Vraćeno:</translation>
    </message>
    <message>
        <source>(un)select all</source>
        <translation>Izaberi sve/ništa</translation>
    </message>
    <message>
        <source>Tree mode</source>
        <translation>Prikažite kao stablo</translation>
    </message>
    <message>
        <source>List mode</source>
        <translation>Prikažite kao listu</translation>
    </message>
    <message>
        <source>Amount</source>
        <translation>Iznos</translation>
    </message>
    <message>
        <source>Received with label</source>
        <translation>Primljeno pod oznakom</translation>
    </message>
    <message>
        <source>Received with address</source>
        <translation>Primljeno na adresu</translation>
    </message>
    <message>
        <source>Date</source>
        <translation>Datum</translation>
    </message>
    <message>
        <source>Confirmations</source>
        <translation>Broj potvrda</translation>
    </message>
    <message>
        <source>Confirmed</source>
        <translation>Potvrđeno</translation>
    </message>
    <message>
        <source>Copy address</source>
        <translation>Kopirajte adresu</translation>
    </message>
    <message>
        <source>Copy label</source>
        <translation>Kopirajte oznaku</translation>
    </message>
    <message>
        <source>Copy amount</source>
        <translation>Kopirajte iznos</translation>
    </message>
    <message>
        <source>Copy transaction ID</source>
        <translation>Kopirajte ID transakcije</translation>
    </message>
    <message>
        <source>Lock unspent</source>
        <translation>Zaključajte nepotrošen input</translation>
    </message>
    <message>
        <source>Unlock unspent</source>
        <translation>Otključajte nepotrošen input</translation>
    </message>
    <message>
        <source>Copy quantity</source>
        <translation>Kopirajte iznos</translation>
    </message>
    <message>
        <source>Copy fee</source>
        <translation>Kopirajte naknadu</translation>
    </message>
    <message>
        <source>Copy after fee</source>
        <translation>Kopirajte iznos nakon naknade</translation>
    </message>
    <message>
        <source>Copy bytes</source>
        <translation>Kopirajte količinu bajtova</translation>
    </message>
    <message>
        <source>Copy dust</source>
        <translation>Kopirajte prašinu</translation>
    </message>
    <message>
        <source>Copy change</source>
        <translation>Kopirajte ostatak</translation>
    </message>
    <message>
        <source>(%1 locked)</source>
        <translation>(%1 zaključen)</translation>
    </message>
    <message>
        <source>yes</source>
        <translation>da</translation>
    </message>
    <message>
        <source>no</source>
        <translation>ne</translation>
    </message>
    <message>
        <source>This label turns red if any recipient receives an amount smaller than the current dust threshold.</source>
        <translation>Oznaka postane crvene boje ako bilo koji primatelj dobije iznos manji od trenutnog praga "prašine" (sićušnog iznosa).</translation>
    </message>
    <message>
        <source>Can vary +/- %1 satoshi(s) per input.</source>
        <translation>Može varirati +/- %1 satoši(ja) po inputu.</translation>
    </message>
    <message>
        <source>(no label)</source>
        <translation>(nema oznake)</translation>
    </message>
    <message>
        <source>change from %1 (%2)</source>
        <translation>ostatak od %1 (%2)</translation>
    </message>
    <message>
        <source>(change)</source>
        <translation>(ostatak)</translation>
    </message>
</context>
<context>
    <name>CreateWalletActivity</name>
    <message>
        <source>Creating Wallet &lt;b&gt;%1&lt;/b&gt;...</source>
        <translation>Stvara se novčanik &lt;b&gt;%1&lt;/b&gt;...</translation>
    </message>
    <message>
        <source>Create wallet failed</source>
        <translation>Neuspješno stvaranje novčanika</translation>
    </message>
    <message>
        <source>Create wallet warning</source>
        <translation>Upozorenje kod stvaranja novčanika</translation>
    </message>
</context>
<context>
    <name>CreateWalletDialog</name>
    <message>
        <source>Create Wallet</source>
        <translation>Stvorite novčanik</translation>
    </message>
    <message>
        <source>Wallet Name</source>
        <translation>Ime novčanika</translation>
    </message>
    <message>
        <source>Encrypt the wallet. The wallet will be encrypted with a passphrase of your choice.</source>
        <translation>Šifrirajte novčanik. Novčanik bit će šifriran lozinkom po vašem izboru.</translation>
    </message>
    <message>
        <source>Encrypt Wallet</source>
        <translation>Šifrirajte novčanik</translation>
    </message>
    <message>
        <source>Disable private keys for this wallet. Wallets with private keys disabled will have no private keys and cannot have an HD seed or imported private keys. This is ideal for watch-only wallets.</source>
        <translation>Isključite privatne ključeve za ovaj novčanik. Novčanici gdje su privatni ključevi isključeni neće sadržati privatne ključeve te ne mogu imati HD sjeme ili uvezene privatne ključeve. Ova postavka je idealna za novčanike koje su isključivo za promatranje.</translation>
    </message>
    <message>
        <source>Disable Private Keys</source>
        <translation>Isključite privatne ključeve</translation>
    </message>
    <message>
        <source>Make a blank wallet. Blank wallets do not initially have private keys or scripts. Private keys and addresses can be imported, or an HD seed can be set, at a later time.</source>
        <translation>Stvorite prazni novčanik. Prazni novčanici nemaju privatnih ključeva ili skripta. Mogu se naknadno uvesti privatne ključeve i adrese ili postaviti HD sjeme.</translation>
    </message>
    <message>
        <source>Make Blank Wallet</source>
        <translation>Stvorite prazni novčanik</translation>
    </message>
    <message>
        <source>Create</source>
        <translation>Stvorite</translation>
    </message>
</context>
<context>
    <name>EditAddressDialog</name>
    <message>
        <source>Edit Address</source>
        <translation>Uredite adresu</translation>
    </message>
    <message>
        <source>&amp;Label</source>
        <translation>&amp;Oznaka</translation>
    </message>
    <message>
        <source>The label associated with this address list entry</source>
        <translation>Oznaka ovog zapisa u adresaru</translation>
    </message>
    <message>
        <source>The address associated with this address list entry. This can only be modified for sending addresses.</source>
<<<<<<< HEAD
        <translation>NdovuCoin adresa. Izmjene adrese su moguće samo za adrese za slanje.</translation>
=======
        <translation>Adresa ovog zapisa u adresaru. Može se mijenjati samo kod adresa za slanje.</translation>
>>>>>>> upstream/0.18
    </message>
    <message>
        <source>&amp;Address</source>
        <translation>&amp;Adresa</translation>
    </message>
    <message>
        <source>New sending address</source>
        <translation>Nova adresa za slanje</translation>
    </message>
    <message>
        <source>Edit receiving address</source>
        <translation>Uredi adresu za primanje</translation>
    </message>
    <message>
        <source>Edit sending address</source>
        <translation>Uredi adresu za slanje</translation>
    </message>
    <message>
<<<<<<< HEAD
        <source>The entered address "%1" is not a valid NdovuCoin address.</source>
        <translation>Upisana adresa "%1" nije valjana bitcoin adresa.</translation>
=======
        <source>The entered address "%1" is not a valid Bitcoin address.</source>
        <translation>Upisana adresa "%1" nije valjana Bitcoin adresa.</translation>
    </message>
    <message>
        <source>Address "%1" already exists as a receiving address with label "%2" and so cannot be added as a sending address.</source>
        <translation>Adresa "%1" već postoji kao primateljska adresa s oznakom "%2" te se ne može dodati kao pošiljateljska adresa.</translation>
    </message>
    <message>
        <source>The entered address "%1" is already in the address book with label "%2".</source>
        <translation>Unesena adresa "%1" postoji već u imeniku pod oznakom "%2".</translation>
>>>>>>> upstream/0.18
    </message>
    <message>
        <source>Could not unlock wallet.</source>
        <translation>Ne može se otključati novčanik.</translation>
    </message>
    <message>
        <source>New key generation failed.</source>
        <translation>Stvaranje novog ključa nije uspjelo.</translation>
    </message>
</context>
<context>
    <name>FreespaceChecker</name>
    <message>
        <source>A new data directory will be created.</source>
        <translation>Bit će stvorena nova podatkovna mapa.</translation>
    </message>
    <message>
        <source>name</source>
        <translation>ime</translation>
    </message>
    <message>
        <source>Directory already exists. Add %1 if you intend to create a new directory here.</source>
        <translation>Mapa već postoji. Dodajte %1 ako namjeravate stvoriti novu mapu ovdje.</translation>
    </message>
    <message>
        <source>Path already exists, and is not a directory.</source>
        <translation>Put već postoji i nije mapa.</translation>
    </message>
    <message>
        <source>Cannot create data directory here.</source>
        <translation>Nije moguće stvoriti direktorij za podatke na tom mjestu.</translation>
    </message>
</context>
<context>
    <name>HelpMessageDialog</name>
    <message>
        <source>version</source>
        <translation>verzija</translation>
    </message>
    <message>
        <source>(%1-bit)</source>
        <translation>(%1-bit)</translation>
    </message>
    <message>
        <source>About %1</source>
        <translation>O programu %1</translation>
    </message>
    <message>
        <source>Command-line options</source>
        <translation>Opcije programa u naredbenoj liniji</translation>
    </message>
</context>
<context>
    <name>Intro</name>
    <message>
        <source>Welcome</source>
        <translation>Dobrodošli</translation>
    </message>
    <message>
<<<<<<< HEAD
        <source>NdovuCoin</source>
        <translation>NdovuCoin</translation>
=======
        <source>Welcome to %1.</source>
        <translation>Dobrodošli u %1.</translation>
    </message>
    <message>
        <source>As this is the first time the program is launched, you can choose where %1 will store its data.</source>
        <translation>Kako je ovo prvi put da je ova aplikacija pokrenuta, možete izabrati gdje će %1 spremati svoje podatke.</translation>
    </message>
    <message>
        <source>When you click OK, %1 will begin to download and process the full %4 block chain (%2GB) starting with the earliest transactions in %3 when %4 initially launched.</source>
        <translation>Kada kliknete OK, %1 počet će preuzimati i procesirati cijeli lanac blokova (%2GB) počevši s najranijim transakcijama u %3 kad je %4 prvi put pokrenut.</translation>
    </message>
    <message>
        <source>Reverting this setting requires re-downloading the entire blockchain. It is faster to download the full chain first and prune it later. Disables some advanced features.</source>
        <translation>Vraćanje na ovu postavku zahtijeva ponovno preuzimanje cijelog lanca blokova. Brže je najprije preuzeti cijeli lanac pa ga kasnije obrezati. Isključuje napredne mogućnosti.</translation>
    </message>
    <message>
        <source>This initial synchronisation is very demanding, and may expose hardware problems with your computer that had previously gone unnoticed. Each time you run %1, it will continue downloading where it left off.</source>
        <translation>Početna sinkronizacija je vrlo zahtjevna i može otkriti hardverske probleme kod vašeg računala koji su prije prošli nezamijećeno. Svaki put kad pokrenete %1, nastavit će preuzimati odakle je stao.</translation>
    </message>
    <message>
        <source>If you have chosen to limit block chain storage (pruning), the historical data must still be downloaded and processed, but will be deleted afterward to keep your disk usage low.</source>
        <translation>Ako odlučite ograničiti spremanje lanca blokova pomoću pruninga (obrezivanja), treba preuzeti i procesirati povijesne podatke. Bit će obrisani naknadno kako bi se smanjila količina zauzetog prostora na disku.</translation>
    </message>
    <message>
        <source>Use the default data directory</source>
        <translation>Koristite uobičajenu podatkovnu mapu</translation>
    </message>
    <message>
        <source>Use a custom data directory:</source>
        <translation>Odaberite različitu podatkovnu mapu:</translation>
    </message>
    <message>
        <source>Bitcoin</source>
        <translation>Bitcoin</translation>
>>>>>>> upstream/0.18
    </message>
    <message>
        <source>Discard blocks after verification, except most recent %1 GB (prune)</source>
        <translation>Odbacite blokove nakon provjere osim one najnovije do %1 GB-a (obrezujte)</translation>
    </message>
    <message>
        <source>At least %1 GB of data will be stored in this directory, and it will grow over time.</source>
        <translation>Bit će spremljeno barem %1 GB podataka u ovoj mapi te će se povećati tijekom vremena.</translation>
    </message>
    <message>
        <source>Approximately %1 GB of data will be stored in this directory.</source>
        <translation>Otprilike %1 GB podataka bit će spremljeno u ovoj mapi.</translation>
    </message>
    <message>
        <source>%1 will download and store a copy of the Bitcoin block chain.</source>
        <translation>%1 preuzet će i pohraniti kopiju Bitcoinovog lanca blokova.</translation>
    </message>
    <message>
        <source>The wallet will also be stored in this directory.</source>
        <translation>Novčanik bit će pohranjen u ovoj mapi.</translation>
    </message>
    <message>
        <source>Error: Specified data directory "%1" cannot be created.</source>
        <translation>Greška: Zadana podatkovna mapa "%1" ne može biti stvorena.</translation>
    </message>
    <message>
        <source>Error</source>
        <translation>Greška</translation>
    </message>
    <message numerus="yes">
        <source>%n GB of free space available</source>
        <translation><numerusform>Dostupno %n GB slobodnog prostora</numerusform><numerusform>Dostupno %n GB slobodnog prostora</numerusform><numerusform>Dostupno %n GB slobodnog prostora</numerusform></translation>
    </message>
    <message numerus="yes">
        <source>(of %n GB needed)</source>
        <translation><numerusform>(od potrebnog prostora od %n GB)</numerusform><numerusform>(od potrebnog prostora od %n GB)</numerusform><numerusform>(od potrebnog %n GB)</numerusform></translation>
    </message>
    <message numerus="yes">
        <source>(%n GB needed for full chain)</source>
        <translation><numerusform>(potreban je %n GB za cijeli lanac)</numerusform><numerusform>(potrebna su %n GB-a za cijeli lanac)</numerusform><numerusform>(potrebno je %n GB-a za cijeli lanac)</numerusform></translation>
    </message>
</context>
<context>
    <name>ModalOverlay</name>
    <message>
        <source>Form</source>
        <translation>Oblik</translation>
    </message>
    <message>
        <source>Recent transactions may not yet be visible, and therefore your wallet's balance might be incorrect. This information will be correct once your wallet has finished synchronizing with the bitcoin network, as detailed below.</source>
        <translation>Nedavne transakcije možda još nisu vidljive pa vam stanje novčanika može biti netočno. Ove informacije bit će točne nakon što vaš novčanik dovrši sinkronizaciju s Bitcoinovom mrežom, kako je opisano dolje.</translation>
    </message>
    <message>
        <source>Attempting to spend bitcoins that are affected by not-yet-displayed transactions will not be accepted by the network.</source>
        <translation>Mreža neće prihvatiti pokušaje trošenja bitcoina koji su utjecani sa strane transakcija koje još nisu vidljive.</translation>
    </message>
    <message>
        <source>Number of blocks left</source>
        <translation>Broj preostalih blokova</translation>
    </message>
    <message>
        <source>Unknown...</source>
        <translation>Nepoznato...</translation>
    </message>
    <message>
        <source>Last block time</source>
        <translation>Posljednje vrijeme bloka</translation>
    </message>
    <message>
        <source>Progress</source>
        <translation>Napredak</translation>
    </message>
    <message>
        <source>Progress increase per hour</source>
        <translation>Postotak povećanja napretka na sat</translation>
    </message>
    <message>
        <source>calculating...</source>
        <translation>računa...</translation>
    </message>
    <message>
        <source>Estimated time left until synced</source>
        <translation>Preostalo vrijeme do završetka sinkronizacije</translation>
    </message>
    <message>
        <source>Hide</source>
        <translation>Sakrijte</translation>
    </message>
<<<<<<< HEAD
    </context>
=======
    <message>
        <source>Unknown. Syncing Headers (%1, %2%)...</source>
        <translation>Nepoznato. Sinkroniziranje zaglavlja (%1, %2%)...</translation>
    </message>
</context>
>>>>>>> a284bbbe
<context>
    <name>OpenURIDialog</name>
    <message>
        <source>Open URI</source>
        <translation>Otvori URI adresu</translation>
    </message>
    <message>
        <source>Open payment request from URI or file</source>
        <translation>Otvori zahtjev za plaćanje iz URI adrese ili datoteke</translation>
    </message>
    <message>
        <source>URI:</source>
        <translation>URI:</translation>
    </message>
    <message>
        <source>Select payment request file</source>
        <translation>Izaberi datoteku zahtjeva za plaćanje</translation>
    </message>
    <message>
        <source>Select payment request file to open</source>
        <translation>Izaberi datoteku zahtjeva za plaćanje</translation>
    </message>
</context>
<context>
    <name>OpenWalletActivity</name>
    <message>
        <source>Open wallet failed</source>
        <translation>Neuspješno otvaranje novčanika</translation>
    </message>
    <message>
        <source>Open wallet warning</source>
        <translation>Upozorenje kod otvaranja novčanika</translation>
    </message>
    <message>
        <source>default wallet</source>
        <translation>uobičajeni novčanik</translation>
    </message>
    <message>
        <source>Opening Wallet &lt;b&gt;%1&lt;/b&gt;...</source>
        <translation>Otvaranje novčanik &lt;b&gt;%1&lt;/b&gt;...</translation>
    </message>
</context>
<context>
    <name>OptionsDialog</name>
    <message>
        <source>Options</source>
        <translation>Postavke</translation>
    </message>
    <message>
        <source>&amp;Main</source>
        <translation>&amp;Glavno</translation>
    </message>
    <message>
        <source>Automatically start %1 after logging in to the system.</source>
        <translation>Automatski pokrenite %1 nakon prijave u sustav.</translation>
    </message>
    <message>
        <source>&amp;Start %1 on system login</source>
        <translation>&amp;Pokrenite %1 kod prijave u sustav</translation>
    </message>
    <message>
        <source>Size of &amp;database cache</source>
        <translation>Veličina predmemorije baze podataka</translation>
    </message>
    <message>
        <source>Number of script &amp;verification threads</source>
        <translation>Broj CPU niti za verifikaciju transakcija</translation>
    </message>
    <message>
        <source>IP address of the proxy (e.g. IPv4: 127.0.0.1 / IPv6: ::1)</source>
        <translation>IP adresa proxy servera (npr. IPv4: 127.0.0.1 / IPv6: ::1)</translation>
    </message>
    <message>
        <source>Shows if the supplied default SOCKS5 proxy is used to reach peers via this network type.</source>
        <translation>Prikazuje se ako je isporučeni uobičajeni SOCKS5 proxy korišten radi dohvaćanja klijenata preko ovog tipa mreže.</translation>
    </message>
    <message>
        <source>Use separate SOCKS&amp;5 proxy to reach peers via Tor hidden services:</source>
        <translation>Koristite zaseban SOCKS&amp;5 proxy kako biste dohvatili klijente preko Tora:</translation>
    </message>
    <message>
        <source>Hide the icon from the system tray.</source>
        <translation>Sakrijte ikonu sa sustavne trake.</translation>
    </message>
    <message>
        <source>&amp;Hide tray icon</source>
        <translation>&amp;Sakrijte ikonu</translation>
    </message>
    <message>
        <source>Minimize instead of exit the application when the window is closed. When this option is enabled, the application will be closed only after selecting Exit in the menu.</source>
        <translation>Minimizirati aplikaciju umjesto zatvoriti, kada se zatvori prozor. Kada je ova opcija omogućena, aplikacija će biti zatvorena tek nakon odabira naredbe Izlaz u izborniku.</translation>
    </message>
    <message>
        <source>Third party URLs (e.g. a block explorer) that appear in the transactions tab as context menu items. %s in the URL is replaced by transaction hash. Multiple URLs are separated by vertical bar |.</source>
        <translation>URL-ovi treće stranke (npr. preglednik blokova) koji se javljaju u kartici transakcija kao elementi kontekstnog izbornika. %s u URL-u zamijenjen je hashom transakcije. Višestruki URL-ovi su odvojeni vertikalnom crtom |.</translation>
    </message>
    <message>
        <source>Open the %1 configuration file from the working directory.</source>
        <translation>Otvorite konfiguracijsku datoteku programa %1 s radne mape.</translation>
    </message>
    <message>
        <source>Open Configuration File</source>
        <translation>Otvorite konfiguracijsku datoteku</translation>
    </message>
    <message>
        <source>Reset all client options to default.</source>
        <translation>Nastavi sve postavke programa na početne vrijednosti.</translation>
    </message>
    <message>
        <source>&amp;Reset Options</source>
        <translation>Po&amp;nastavi postavke</translation>
    </message>
    <message>
        <source>&amp;Network</source>
        <translation>&amp;Mreža</translation>
    </message>
    <message>
        <source>Disables some advanced features but all blocks will still be fully validated. Reverting this setting requires re-downloading the entire blockchain. Actual disk usage may be somewhat higher.</source>
        <translation>Isključuje napredne mogućnosti ali će svi blokovi ipak biti potpuno validirani. Vraćanje na prijašnje stanje zahtijeva ponovo preuzimanje cijelog lanca blokova. Realna količina zauzetog prostora na disku može biti ponešto veća.</translation>
    </message>
    <message>
        <source>Prune &amp;block storage to</source>
        <translation>Obrezujte pohranu &amp;blokova na</translation>
    </message>
    <message>
        <source>GB</source>
        <translation>GB</translation>
    </message>
    <message>
        <source>Reverting this setting requires re-downloading the entire blockchain.</source>
        <translation>Vraćanje na prijašnje stanje zahtijeva ponovo preuzimanje cijelog lanca blokova.</translation>
    </message>
    <message>
        <source>MiB</source>
        <translation>MiB</translation>
    </message>
    <message>
        <source>(0 = auto, &lt;0 = leave that many cores free)</source>
        <translation>(0 = automatski odredite, &lt;0 = ostavite slobodno upravo toliko jezgri)</translation>
    </message>
    <message>
        <source>W&amp;allet</source>
        <translation>&amp;Novčanik</translation>
    </message>
    <message>
        <source>Expert</source>
        <translation>Stručne postavke</translation>
    </message>
    <message>
        <source>Enable coin &amp;control features</source>
        <translation>Uključite postavke kontroliranja inputa</translation>
    </message>
    <message>
        <source>If you disable the spending of unconfirmed change, the change from a transaction cannot be used until that transaction has at least one confirmation. This also affects how your balance is computed.</source>
        <translation>Ako isključite trošenje nepotvrđenog ostatka, ostatak transakcije ne može biti korišten dok ta transakcija ne dobije barem jednu potvrdu. Također utječe na to kako je vaše stanje računato.</translation>
    </message>
    <message>
        <source>&amp;Spend unconfirmed change</source>
        <translation>&amp;Trošenje nepotvrđenih vraćenih iznosa</translation>
    </message>
    <message>
        <source>Automatically open the NdovuCoin client port on the router. This only works when your router supports UPnP and it is enabled.</source>
        <translation>Automatski otvori port NdovuCoin klijenta na ruteru. To radi samo ako ruter podržava UPnP i ako je omogućen.</translation>
    </message>
    <message>
        <source>Map port using &amp;UPnP</source>
        <translation>Mapiraj port koristeći &amp;UPnP</translation>
    </message>
    <message>
        <source>Accept connections from outside.</source>
        <translation>Prihvatite veze izvana.</translation>
    </message>
    <message>
        <source>Allow incomin&amp;g connections</source>
        <translation>Dozvolite dolazeće veze</translation>
    </message>
    <message>
        <source>Connect to the Bitcoin network through a SOCKS5 proxy.</source>
        <translation>Spojite se na Bitcoin mrežu kroz SOCKS5 proxy.</translation>
    </message>
    <message>
        <source>&amp;Connect through SOCKS5 proxy (default proxy):</source>
        <translation>&amp;Spojite se kroz SOCKS5 proxy (uobičajeni proxy)</translation>
    </message>
    <message>
        <source>Proxy &amp;IP:</source>
        <translation>Proxy &amp;IP:</translation>
    </message>
    <message>
        <source>&amp;Port:</source>
        <translation>&amp;Vrata:</translation>
    </message>
    <message>
        <source>Port of the proxy (e.g. 9050)</source>
        <translation>Proxy vrata (npr. 9050)</translation>
    </message>
    <message>
        <source>Used for reaching peers via:</source>
        <translation>Korišten za dohvaćanje klijenata preko:</translation>
    </message>
    <message>
        <source>IPv4</source>
        <translation>IPv4-a</translation>
    </message>
    <message>
        <source>IPv6</source>
        <translation>IPv6-a</translation>
    </message>
    <message>
        <source>Tor</source>
        <translation>Tora</translation>
    </message>
    <message>
        <source>Connect to the Bitcoin network through a separate SOCKS5 proxy for Tor hidden services.</source>
        <translation>Spojite se na Bitcoin mrežu kroz zaseban SOCKS5 proxy za povezivanje na Tor.</translation>
    </message>
    <message>
        <source>&amp;Window</source>
        <translation>&amp;Prozor</translation>
    </message>
    <message>
        <source>Show only a tray icon after minimizing the window.</source>
        <translation>Prikaži samo ikonu u sistemskoj traci nakon minimiziranja prozora</translation>
    </message>
    <message>
        <source>&amp;Minimize to the tray instead of the taskbar</source>
        <translation>&amp;Minimiziraj u sistemsku traku umjesto u traku programa</translation>
    </message>
    <message>
        <source>M&amp;inimize on close</source>
        <translation>M&amp;inimiziraj kod zatvaranja</translation>
    </message>
    <message>
        <source>&amp;Display</source>
        <translation>&amp;Prikaz</translation>
    </message>
    <message>
        <source>User Interface &amp;language:</source>
        <translation>Jezi&amp;k sučelja:</translation>
    </message>
    <message>
        <source>The user interface language can be set here. This setting will take effect after restarting %1.</source>
        <translation>Jezik korisničkog sučelja može se postaviti ovdje. Postavka će vrijediti nakon ponovnog pokretanja programa %1.</translation>
    </message>
    <message>
        <source>&amp;Unit to show amounts in:</source>
        <translation>&amp;Jedinica za prikaz iznosa:</translation>
    </message>
    <message>
        <source>Choose the default subdivision unit to show in the interface and when sending coins.</source>
        <translation>Izaberite željeni najmanji dio bitcoina koji će biti prikazan u sučelju i koji će se koristiti za plaćanje.</translation>
    </message>
    <message>
        <source>Whether to show coin control features or not.</source>
        <translation>Ovisi želite li prikazati mogućnosti kontroliranja inputa ili ne.</translation>
    </message>
    <message>
        <source>&amp;Third party transaction URLs</source>
        <translation>&amp;URL-ovi treće stranke o transakciji</translation>
    </message>
    <message>
        <source>Options set in this dialog are overridden by the command line or in the configuration file:</source>
        <translation>Opcije postavljene u ovom dijalogu nadglašene su naredbenom linijom ili konfiguracijskom datotekom:</translation>
    </message>
    <message>
        <source>&amp;OK</source>
        <translation>&amp;U redu</translation>
    </message>
    <message>
        <source>&amp;Cancel</source>
        <translation>&amp;Odustani</translation>
    </message>
    <message>
        <source>default</source>
        <translation>standardne vrijednosti</translation>
    </message>
    <message>
        <source>none</source>
        <translation>ništa</translation>
    </message>
    <message>
        <source>Confirm options reset</source>
        <translation>Potvrdite resetiranje opcija</translation>
    </message>
    <message>
        <source>Client restart required to activate changes.</source>
        <translation>Potrebno je ponovno pokretanje klijenta kako bi se promjene aktivirale.</translation>
    </message>
    <message>
        <source>Client will be shut down. Do you want to proceed?</source>
        <translation>Zatvorit će se klijent. Želite li nastaviti?</translation>
    </message>
    <message>
        <source>Configuration options</source>
        <translation>Konfiguracijske postavke</translation>
    </message>
    <message>
        <source>The configuration file is used to specify advanced user options which override GUI settings. Additionally, any command-line options will override this configuration file.</source>
        <translation>Ova konfiguracijska datoteka je korištena za specificiranje napredne korisničke opcije koje će poništiti postavke GUI-a. Također će bilo koje opcije navedene preko terminala poništiti ovu konfiguracijsku datoteku.</translation>
    </message>
    <message>
        <source>Error</source>
        <translation>Greška</translation>
    </message>
    <message>
        <source>The configuration file could not be opened.</source>
        <translation>Konfiguracijska datoteka nije se mogla otvoriti.</translation>
    </message>
    <message>
        <source>This change would require a client restart.</source>
        <translation>Ova promjena zahtijeva da se klijent ponovo pokrene.</translation>
    </message>
    <message>
        <source>The supplied proxy address is invalid.</source>
        <translation>Priložena proxy adresa je nevažeća.</translation>
    </message>
</context>
<context>
    <name>OverviewPage</name>
    <message>
        <source>Form</source>
        <translation>Oblik</translation>
    </message>
    <message>
        <source>The displayed information may be out of date. Your wallet automatically synchronizes with the NdovuCoin network after a connection is established, but this process has not completed yet.</source>
        <translation>Prikazani podatci mogu biti zastarjeli. Vaš novčanik se automatski sinkronizira s NdovuCoin mrežom kada je veza uspostavljena, ali taj proces još nije završen.</translation>
    </message>
    <message>
        <source>Watch-only:</source>
        <translation>Isključivno promatrane adrese:</translation>
    </message>
    <message>
        <source>Available:</source>
        <translation>Dostupno:</translation>
    </message>
    <message>
        <source>Your current spendable balance</source>
        <translation>Trenutno stanje koje možete trošiti</translation>
    </message>
    <message>
        <source>Pending:</source>
        <translation>Neriješeno:</translation>
    </message>
    <message>
        <source>Total of transactions that have yet to be confirmed, and do not yet count toward the spendable balance</source>
        <translation>Ukupan iznos transakcija koje se još moraju potvrditi te se ne računa kao stanje koje se može trošiti</translation>
    </message>
    <message>
        <source>Immature:</source>
        <translation>Nezrelo:</translation>
    </message>
    <message>
        <source>Mined balance that has not yet matured</source>
        <translation>Izrudareno stanje koje još nije dozrijevalo</translation>
    </message>
    <message>
        <source>Balances</source>
        <translation>Stanja</translation>
    </message>
    <message>
        <source>Total:</source>
        <translation>Ukupno:</translation>
    </message>
    <message>
        <source>Your current total balance</source>
        <translation>Vaše trenutno svekupno stanje</translation>
    </message>
    <message>
        <source>Your current balance in watch-only addresses</source>
        <translation>Vaše trenutno stanje kod eksluzivno promatranih (watch-only) adresa</translation>
    </message>
    <message>
        <source>Spendable:</source>
        <translation>Stanje koje se može trošiti:</translation>
    </message>
    <message>
        <source>Recent transactions</source>
        <translation>Nedavne transakcije</translation>
    </message>
    <message>
        <source>Unconfirmed transactions to watch-only addresses</source>
        <translation>Nepotvrđene transakcije isključivo promatranim adresama</translation>
    </message>
    <message>
        <source>Mined balance in watch-only addresses that has not yet matured</source>
        <translation>Izrudareno stanje na isključivo promatranim adresama koje još nije dozrijevalo</translation>
    </message>
    <message>
        <source>Current total balance in watch-only addresses</source>
        <translation>Trenutno ukupno stanje na isključivo promatranim adresama</translation>
    </message>
</context>
<context>
    <name>PaymentServer</name>
    <message>
        <source>Payment request error</source>
        <translation>Greška kod zahtjeva za plaćanje</translation>
    </message>
    <message>
        <source>Cannot start bitcoin: click-to-pay handler</source>
        <translation>Ne može se pokrenuti klijent: rukovatelj "kliknite da platite"</translation>
    </message>
    <message>
        <source>URI handling</source>
        <translation>URI upravljanje</translation>
    </message>
    <message>
        <source>'bitcoin://' is not a valid URI. Use 'bitcoin:' instead.</source>
        <translation>'bitcoin://' nije ispravan URI. Koristite 'bitcoin:' umjesto toga.</translation>
    </message>
    <message>
        <source>You are using a BIP70 URL which will be unsupported in the future.</source>
        <translation>Koristite BIP70 URL koji će ubuduće biti nepodržan.</translation>
    </message>
    <message>
        <source>Payment request fetch URL is invalid: %1</source>
        <translation>URL za dohvatu zahtjeva za plaćanje neispravan: %1</translation>
    </message>
    <message>
        <source>Cannot process payment request because BIP70 support was not compiled in.</source>
        <translation>Ne može se obraditi zahtjev uplate jer podrška za BIP70 nije bila uključena tijekom prevođenja.</translation>
    </message>
    <message>
        <source>Due to widespread security flaws in BIP70 it's strongly recommended that any merchant instructions to switch wallets be ignored.</source>
        <translation>Zbog rasprostranjenih sigurnosnih mana u BIP70-u, strogo se preporučuje da se ignoriraju bilo kakve naredbe o zamjeni novčanika sa strane trgovca.</translation>
    </message>
    <message>
        <source>If you are receiving this error you should request the merchant provide a BIP21 compatible URI.</source>
        <translation>Ako dobivate ovu grešku, trebali biste zatražiti od trgovca BIP21 kompatibilan URI.</translation>
    </message>
    <message>
        <source>Invalid payment address %1</source>
        <translation>Nevažeća adresa za plaćanje %1</translation>
    </message>
    <message>
        <source>URI cannot be parsed! This can be caused by an invalid Bitcoin address or malformed URI parameters.</source>
        <translation>Ne može se parsirati URI! Uzrok tomu može biti nevažeća Bitcoin adresa ili neispravni parametri kod URI-a.</translation>
    </message>
    <message>
        <source>Payment request file handling</source>
        <translation>Rukovanje datotekom zahtjeva za plaćanje</translation>
    </message>
    <message>
        <source>Payment request file cannot be read! This can be caused by an invalid payment request file.</source>
        <translation>Nije moguće iščitati datoteku zahtjeva za plaćanje! Uzrok tomu može biti nevažeća datoteka zahtjeva za plaćanje.</translation>
    </message>
    <message>
        <source>Payment request rejected</source>
        <translation>Zahtjev za plaćanje odbijen</translation>
    </message>
    <message>
        <source>Payment request network doesn't match client network.</source>
        <translation>Mreža zahtjeva za plaćanje ne poklapa se s mrežom klijenta.</translation>
    </message>
    <message>
        <source>Payment request expired.</source>
        <translation>Zahtjev za plaćanje istekao.</translation>
    </message>
    <message>
        <source>Payment request is not initialized.</source>
        <translation>Zahtjev za plaćanje nije inicijaliziran.</translation>
    </message>
    <message>
        <source>Unverified payment requests to custom payment scripts are unsupported.</source>
        <translation>Neprovjereni zahtjevi za plaćanje prilagođenim skriptima za plaćanje su nepodržani.</translation>
    </message>
    <message>
        <source>Invalid payment request.</source>
        <translation>Nevažeći zahtjev za plaćanje.</translation>
    </message>
    <message>
        <source>Requested payment amount of %1 is too small (considered dust).</source>
        <translation>Traženi iznos plaćanja %1 je premalen (smatra se "prašinom", sićušnim iznosom).</translation>
    </message>
    <message>
        <source>Refund from %1</source>
        <translation>Povrat iz %1</translation>
    </message>
    <message>
        <source>Payment request %1 is too large (%2 bytes, allowed %3 bytes).</source>
        <translation>Zahtjev za plaćanje %1 je prevelik (%2 bajt(ov)a, dozvoljeno %3 bajt(ov)a).</translation>
    </message>
    <message>
        <source>Error communicating with %1: %2</source>
        <translation>Greška kod komuniciranja s %1: %2</translation>
    </message>
    <message>
        <source>Payment request cannot be parsed!</source>
        <translation>Zahtjev za plaćanje ne može se parsirati!</translation>
    </message>
    <message>
        <source>Bad response from server %1</source>
        <translation>Neispravan odgovor sa strane servera %1</translation>
    </message>
    <message>
        <source>Network request error</source>
        <translation>Greška kod mrežnog zahtjeva</translation>
    </message>
    <message>
        <source>Payment acknowledged</source>
        <translation>Plaćanje priznato</translation>
    </message>
</context>
<context>
    <name>PeerTableModel</name>
    <message>
        <source>User Agent</source>
        <translation>Korisnički agent</translation>
    </message>
    <message>
        <source>Node/Service</source>
        <translation>Čvor/Servis</translation>
    </message>
    <message>
        <source>NodeId</source>
        <translation>NodeId (ID čvora)</translation>
    </message>
    <message>
        <source>Ping</source>
        <translation>Ping</translation>
    </message>
    <message>
        <source>Sent</source>
        <translation>Poslano</translation>
    </message>
    <message>
        <source>Received</source>
        <translation>Primljeno</translation>
    </message>
</context>
<context>
    <name>QObject</name>
    <message>
        <source>Amount</source>
        <translation>Iznos</translation>
    </message>
    <message>
        <source>Enter a Bitcoin address (e.g. %1)</source>
        <translation>Unesite Bitcoin adresu (npr. %1)</translation>
    </message>
    <message>
        <source>%1 d</source>
        <translation>%1 d</translation>
    </message>
    <message>
        <source>%1 h</source>
        <translation>%1 h</translation>
    </message>
    <message>
        <source>%1 m</source>
        <translation>%1 m</translation>
    </message>
    <message>
        <source>%1 s</source>
        <translation>%1 s</translation>
    </message>
    <message>
        <source>None</source>
        <translation>Ništa</translation>
    </message>
    <message>
        <source>N/A</source>
        <translation>N/A</translation>
    </message>
    <message>
        <source>%1 ms</source>
        <translation>%1 ms</translation>
    </message>
    <message numerus="yes">
        <source>%n second(s)</source>
        <translation><numerusform>%n sekund</numerusform><numerusform>%n sekundi</numerusform><numerusform>%n sekundi</numerusform></translation>
    </message>
    <message numerus="yes">
        <source>%n minute(s)</source>
        <translation><numerusform>%n minut</numerusform><numerusform>%n minuta</numerusform><numerusform>%n minuta</numerusform></translation>
    </message>
    <message numerus="yes">
        <source>%n hour(s)</source>
        <translation><numerusform>%n sat</numerusform><numerusform>%n sata</numerusform><numerusform>%n sati</numerusform></translation>
    </message>
    <message numerus="yes">
        <source>%n day(s)</source>
        <translation><numerusform>%n dan</numerusform><numerusform>%n dana</numerusform><numerusform>%n dana</numerusform></translation>
    </message>
    <message numerus="yes">
        <source>%n week(s)</source>
        <translation><numerusform>%n tjedan</numerusform><numerusform>%n tjedna</numerusform><numerusform>%n tjedana</numerusform></translation>
    </message>
    <message>
        <source>%1 and %2</source>
        <translation>%1 i %2</translation>
    </message>
    <message numerus="yes">
        <source>%n year(s)</source>
        <translation><numerusform>%n godina</numerusform><numerusform>%n godine</numerusform><numerusform>%n godina</numerusform></translation>
    </message>
    <message>
        <source>%1 B</source>
        <translation>%1 B</translation>
    </message>
    <message>
        <source>%1 KB</source>
        <translation>%1 KB</translation>
    </message>
    <message>
        <source>%1 MB</source>
        <translation>%1 MB</translation>
    </message>
    <message>
        <source>%1 GB</source>
        <translation>%1 GB</translation>
    </message>
    <message>
        <source>Error: Specified data directory "%1" does not exist.</source>
        <translation>Greška: Zadana podatkovna mapa "%1" ne postoji.</translation>
    </message>
    <message>
        <source>Error: Cannot parse configuration file: %1.</source>
        <translation>Greška: Ne može se parsirati konfiguracijska datoteka: %1.</translation>
    </message>
    <message>
        <source>Error: %1</source>
        <translation>Greška: %1</translation>
    </message>
    <message>
        <source>%1 didn't yet exit safely...</source>
        <translation>%1 se još nije sigurno zatvorio.</translation>
    </message>
    <message>
        <source>unknown</source>
        <translation>nepoznato</translation>
    </message>
</context>
<context>
    <name>QRImageWidget</name>
    <message>
        <source>&amp;Save Image...</source>
        <translation>&amp;Spremi sliku...</translation>
    </message>
    <message>
        <source>&amp;Copy Image</source>
        <translation>&amp;Kopirajte sliku</translation>
    </message>
    <message>
        <source>Resulting URI too long, try to reduce the text for label / message.</source>
        <translation>URI je predug, probajte skratiti tekst za naslov / poruku.</translation>
    </message>
    <message>
        <source>Error encoding URI into QR Code.</source>
        <translation>Greška kod kodiranja URI adrese u QR kod.</translation>
    </message>
    <message>
        <source>QR code support not available.</source>
        <translation>Podrška za QR kodove je nedostupna.</translation>
    </message>
    <message>
        <source>Save QR Code</source>
        <translation>Spremi QR kod</translation>
    </message>
    <message>
        <source>PNG Image (*.png)</source>
        <translation>PNG slika (*.png)</translation>
    </message>
</context>
<context>
    <name>RPCConsole</name>
    <message>
        <source>N/A</source>
        <translation>N/A</translation>
    </message>
    <message>
        <source>Client version</source>
        <translation>Verzija klijenta</translation>
    </message>
    <message>
        <source>&amp;Information</source>
        <translation>&amp;Informacije</translation>
    </message>
    <message>
        <source>Debug window</source>
        <translation>Konzola za dijagnostiku</translation>
    </message>
    <message>
        <source>General</source>
        <translation>Općenito</translation>
    </message>
    <message>
        <source>Using BerkeleyDB version</source>
        <translation>Verzija BerkeleyDB-a</translation>
    </message>
    <message>
        <source>Datadir</source>
        <translation>Datadir (podatkovna mapa)</translation>
    </message>
    <message>
        <source>To specify a non-default location of the data directory use the '%1' option.</source>
        <translation>Koristite opciju '%1' ako želite zadati drugu lokaciju podatkovnoj mapi.</translation>
    </message>
    <message>
        <source>Blocksdir</source>
        <translation>Blocksdir</translation>
    </message>
    <message>
        <source>To specify a non-default location of the blocks directory use the '%1' option.</source>
        <translation>Koristite opciju '%1' ako želite zadati drugu lokaciju mapi u kojoj se nalaze blokovi.</translation>
    </message>
    <message>
        <source>Startup time</source>
        <translation>Vrijeme pokretanja</translation>
    </message>
    <message>
        <source>Network</source>
        <translation>Mreža</translation>
    </message>
    <message>
        <source>Name</source>
        <translation>Ime</translation>
    </message>
    <message>
        <source>Number of connections</source>
        <translation>Broj veza</translation>
    </message>
    <message>
        <source>Block chain</source>
        <translation>Lanac blokova</translation>
    </message>
    <message>
        <source>Current number of blocks</source>
        <translation>Trenutni broj blokova</translation>
    </message>
    <message>
        <source>Memory Pool</source>
        <translation>Memorijski bazen</translation>
    </message>
    <message>
        <source>Current number of transactions</source>
        <translation>Trenutan broj transakcija</translation>
    </message>
    <message>
        <source>Memory usage</source>
        <translation>Korištena memorija</translation>
    </message>
    <message>
        <source>Wallet: </source>
        <translation>Novčanik:</translation>
    </message>
    <message>
        <source>(none)</source>
        <translation>(ništa)</translation>
    </message>
    <message>
        <source>&amp;Reset</source>
        <translation>&amp;Resetirajte</translation>
    </message>
    <message>
        <source>Received</source>
        <translation>Primljeno</translation>
    </message>
    <message>
        <source>Sent</source>
        <translation>Poslano</translation>
    </message>
    <message>
        <source>&amp;Peers</source>
        <translation>&amp;Klijenti</translation>
    </message>
    <message>
        <source>Banned peers</source>
        <translation>Zabranjeni klijenti</translation>
    </message>
    <message>
        <source>Select a peer to view detailed information.</source>
        <translation>Odaberite klijent kako biste vidjeli detaljne informacije.</translation>
    </message>
    <message>
        <source>Whitelisted</source>
        <translation>Na bijeloj listi</translation>
    </message>
    <message>
        <source>Direction</source>
        <translation>Smjer</translation>
    </message>
    <message>
        <source>Version</source>
        <translation>Verzija</translation>
    </message>
    <message>
        <source>Starting Block</source>
        <translation>Početni blok</translation>
    </message>
    <message>
        <source>Synced Headers</source>
        <translation>Broj sinkroniziranih zaglavlja</translation>
    </message>
    <message>
        <source>Synced Blocks</source>
        <translation>Broj sinkronizranih blokova</translation>
    </message>
    <message>
        <source>User Agent</source>
        <translation>Korisnički agent</translation>
    </message>
    <message>
        <source>Open the %1 debug log file from the current data directory. This can take a few seconds for large log files.</source>
        <translation>Otvorite datoteku zapisa programa %1 iz trenutne podatkovne mape. Može potrajati nekoliko sekundi za velike datoteke zapisa.</translation>
    </message>
    <message>
        <source>Decrease font size</source>
        <translation>Smanjite veličinu fonta</translation>
    </message>
    <message>
        <source>Increase font size</source>
        <translation>Povećajte veličinu fonta</translation>
    </message>
    <message>
        <source>Services</source>
        <translation>Usluge</translation>
    </message>
    <message>
        <source>Ban Score</source>
        <translation>Broj zabrana</translation>
    </message>
    <message>
        <source>Connection Time</source>
        <translation>Trajanje veze</translation>
    </message>
    <message>
        <source>Last Send</source>
        <translation>Zadnja pošiljka</translation>
    </message>
    <message>
        <source>Last Receive</source>
        <translation>Zadnji primitak</translation>
    </message>
    <message>
        <source>Ping Time</source>
        <translation>Vrijeme pinga</translation>
    </message>
    <message>
        <source>The duration of a currently outstanding ping.</source>
        <translation>Trajanje trenutno izvanrednog pinga</translation>
    </message>
    <message>
        <source>Ping Wait</source>
        <translation>Zakašnjenje pinga</translation>
    </message>
    <message>
        <source>Min Ping</source>
        <translation>Min ping</translation>
    </message>
    <message>
        <source>Time Offset</source>
        <translation>Vremenski ofset</translation>
    </message>
    <message>
        <source>Last block time</source>
        <translation>Posljednje vrijeme bloka</translation>
    </message>
    <message>
        <source>&amp;Open</source>
        <translation>&amp;Otvori</translation>
    </message>
    <message>
        <source>&amp;Console</source>
        <translation>&amp;Konzola</translation>
    </message>
    <message>
        <source>&amp;Network Traffic</source>
        <translation>&amp;Mrežni promet</translation>
    </message>
    <message>
        <source>Totals</source>
        <translation>Ukupno:</translation>
    </message>
    <message>
        <source>In:</source>
        <translation>Dolazne:</translation>
    </message>
    <message>
        <source>Out:</source>
        <translation>Izlazne:</translation>
    </message>
    <message>
        <source>Debug log file</source>
        <translation>Datoteka ispisa za debagiranje</translation>
    </message>
    <message>
        <source>Clear console</source>
        <translation>Očisti konzolu</translation>
    </message>
    <message>
        <source>1 &amp;hour</source>
        <translation>1 &amp;sat</translation>
    </message>
    <message>
        <source>1 &amp;day</source>
        <translation>1 &amp;dan</translation>
    </message>
    <message>
        <source>1 &amp;week</source>
        <translation>1 &amp;tjedan</translation>
    </message>
    <message>
        <source>1 &amp;year</source>
        <translation>1 &amp;godinu</translation>
    </message>
    <message>
        <source>&amp;Disconnect</source>
        <translation>&amp;Odspojite</translation>
    </message>
    <message>
        <source>Ban for</source>
        <translation>Zabranite za</translation>
    </message>
    <message>
        <source>&amp;Unban</source>
        <translation>&amp;Ukinite zabranu</translation>
    </message>
    <message>
        <source>Welcome to the %1 RPC console.</source>
        <translation>Dobrodošli u %1 RPC konzolu.</translation>
    </message>
    <message>
        <source>Use up and down arrows to navigate history, and %1 to clear screen.</source>
        <translation>Koristite tipke gore i dolje za izbor već korištenih naredbi. %1 kako biste očistili ekran i povijest naredbi.</translation>
    </message>
    <message>
        <source>Type %1 for an overview of available commands.</source>
        <translation>Utipkajte %1 za pregled dostupnih naredbi.</translation>
    </message>
    <message>
        <source>For more information on using this console type %1.</source>
        <translation>Za više informacija o korištenju ove konzole utipkajte %1.</translation>
    </message>
    <message>
        <source>WARNING: Scammers have been active, telling users to type commands here, stealing their wallet contents. Do not use this console without fully understanding the ramifications of a command.</source>
        <translation>UPOZORENJE: Prevaranti su aktivni i govore korisnicima da utipkaju naredbe ovdje kako bi ispraznili sadržaje njihovih novčanika. Ne koristite ovu konzolu bez da u potpunosti razumijete posljedice naredbe.</translation>
    </message>
    <message>
        <source>Network activity disabled</source>
        <translation>Mrežna aktivnost isključena</translation>
    </message>
    <message>
        <source>Executing command without any wallet</source>
        <translation>Izvršava se naredba bez bilo kakvog novčanika</translation>
    </message>
    <message>
        <source>Executing command using "%1" wallet</source>
        <translation>Izvršava se naredba koristeći novčanik "%1"</translation>
    </message>
    <message>
        <source>(node id: %1)</source>
        <translation>(ID čvora: %1)</translation>
    </message>
    <message>
        <source>via %1</source>
        <translation>preko %1</translation>
    </message>
    <message>
        <source>never</source>
        <translation>nikad</translation>
    </message>
    <message>
        <source>Inbound</source>
        <translation>Dolazni</translation>
    </message>
    <message>
        <source>Outbound</source>
        <translation>Izlazni</translation>
    </message>
    <message>
        <source>Yes</source>
        <translation>Da</translation>
    </message>
    <message>
        <source>No</source>
        <translation>Ne</translation>
    </message>
    <message>
        <source>Unknown</source>
        <translation>Nepoznato</translation>
    </message>
</context>
<context>
    <name>ReceiveCoinsDialog</name>
    <message>
        <source>&amp;Amount:</source>
        <translation>&amp;Iznos:</translation>
    </message>
    <message>
        <source>&amp;Label:</source>
        <translation>&amp;Oznaka:</translation>
    </message>
    <message>
        <source>&amp;Message:</source>
        <translation>&amp;Poruka:</translation>
    </message>
    <message>
        <source>An optional message to attach to the payment request, which will be displayed when the request is opened. Note: The message will not be sent with the payment over the Bitcoin network.</source>
        <translation>Opcionalna poruka koja se može dodati kao privitak zahtjevu za plaćanje. Bit će prikazana kad je zahtjev otvoren. Napomena: Ova poruka neće biti poslana zajedno s uplatom preko Bitcoin mreže.</translation>
    </message>
    <message>
        <source>An optional label to associate with the new receiving address.</source>
        <translation>Opcionalna oznaka koja će se povezati s novom primateljskom adresom.</translation>
    </message>
    <message>
        <source>Use this form to request payments. All fields are &lt;b&gt;optional&lt;/b&gt;.</source>
        <translation>Koristite ovaj formular kako biste zahtijevali uplate. Sva su polja &lt;b&gt;opcionalna&lt;/b&gt;.</translation>
    </message>
    <message>
        <source>An optional amount to request. Leave this empty or zero to not request a specific amount.</source>
        <translation>Opcionalan iznos koji možete zahtijevati. Ostavite ovo prazno ili unesite nulu ako ne želite zahtijevati specifičan iznos.</translation>
    </message>
    <message>
        <source>&amp;Create new receiving address</source>
        <translation>&amp;Stvorite novu primateljsku adresu</translation>
    </message>
    <message>
        <source>Clear all fields of the form.</source>
        <translation>Obriši sva polja</translation>
    </message>
    <message>
        <source>Clear</source>
        <translation>Obrišite</translation>
    </message>
    <message>
        <source>Native segwit addresses (aka Bech32 or BIP-173) reduce your transaction fees later on and offer better protection against typos, but old wallets don't support them. When unchecked, an address compatible with older wallets will be created instead.</source>
        <translation>Izvorne SegWit adrese (tzv. Bech32 ili BIP-173) smanjuju vaše transakcijske naknade ubuduće i nude bolju zaštitu protiv tipfelera, ali stari novčanici ih ne podržavaju. Kada je ova opcija isključena, bit će umjesto toga stvorena adresa koja je kompatibilna sa starijim novčanicima.</translation>
    </message>
    <message>
        <source>Generate native segwit (Bech32) address</source>
        <translation>Generirajte izvornu SegWit (Bech32) adresu</translation>
    </message>
    <message>
        <source>Requested payments history</source>
        <translation>Povijest zahtjeva za plaćanje</translation>
    </message>
    <message>
        <source>Show the selected request (does the same as double clicking an entry)</source>
        <translation>Prikazuje izabran zahtjev (isto učini dvostruki klik na zapis)</translation>
    </message>
    <message>
        <source>Show</source>
        <translation>Pokaži</translation>
    </message>
    <message>
        <source>Remove the selected entries from the list</source>
        <translation>Uklonite odabrane zapise s popisa</translation>
    </message>
    <message>
        <source>Remove</source>
        <translation>Uklonite</translation>
    </message>
    <message>
        <source>Copy URI</source>
        <translation>Kopirajte URI</translation>
    </message>
    <message>
        <source>Copy label</source>
        <translation>Kopiraj oznaku</translation>
    </message>
    <message>
        <source>Copy message</source>
        <translation>Kopirajte poruku</translation>
    </message>
    <message>
        <source>Copy amount</source>
        <translation>Kopiraj iznos</translation>
    </message>
</context>
<context>
    <name>ReceiveRequestDialog</name>
    <message>
        <source>QR Code</source>
        <translation>QR kôd</translation>
    </message>
    <message>
        <source>Copy &amp;URI</source>
        <translation>Kopiraj &amp;URI</translation>
    </message>
    <message>
        <source>Copy &amp;Address</source>
        <translation>Kopiraj &amp;adresu</translation>
    </message>
    <message>
        <source>&amp;Save Image...</source>
        <translation>&amp;Spremi sliku...</translation>
    </message>
    <message>
        <source>Request payment to %1</source>
        <translation>&amp;Zatražite plaćanje na adresu %1</translation>
    </message>
    <message>
        <source>Payment information</source>
        <translation>Informacije o uplati</translation>
    </message>
    <message>
        <source>URI</source>
        <translation>URI</translation>
    </message>
    <message>
        <source>Address</source>
        <translation>Adresa</translation>
    </message>
    <message>
        <source>Amount</source>
        <translation>Iznos</translation>
    </message>
    <message>
        <source>Label</source>
        <translation>Oznaka</translation>
    </message>
    <message>
        <source>Message</source>
        <translation>Poruka</translation>
    </message>
    <message>
        <source>Wallet</source>
        <translation>Novčanik</translation>
    </message>
</context>
<context>
    <name>RecentRequestsTableModel</name>
    <message>
        <source>Date</source>
        <translation>Datum</translation>
    </message>
    <message>
        <source>Label</source>
        <translation>Oznaka</translation>
    </message>
    <message>
        <source>Message</source>
        <translation>Poruka</translation>
    </message>
    <message>
        <source>(no label)</source>
        <translation>(nema oznake)</translation>
    </message>
    <message>
        <source>(no message)</source>
        <translation>(bez poruke)</translation>
    </message>
    <message>
        <source>(no amount requested)</source>
        <translation>(nikakav iznos zahtijevan)</translation>
    </message>
    <message>
        <source>Requested</source>
        <translation>Zatraženo</translation>
    </message>
</context>
<context>
    <name>SendCoinsDialog</name>
    <message>
        <source>Send Coins</source>
        <translation>Slanje novca</translation>
    </message>
    <message>
        <source>Coin Control Features</source>
        <translation>Mogućnosti kontroliranja inputa</translation>
    </message>
    <message>
        <source>Inputs...</source>
        <translation>Inputi...</translation>
    </message>
    <message>
        <source>automatically selected</source>
        <translation>automatski izabrano</translation>
    </message>
    <message>
        <source>Insufficient funds!</source>
        <translation>Nedovoljna sredstva</translation>
    </message>
    <message>
        <source>Quantity:</source>
        <translation>Količina:</translation>
    </message>
    <message>
        <source>Bytes:</source>
        <translation>Bajtova:</translation>
    </message>
    <message>
        <source>Amount:</source>
        <translation>Iznos:</translation>
    </message>
    <message>
        <source>Fee:</source>
        <translation>Naknada:</translation>
    </message>
    <message>
        <source>After Fee:</source>
        <translation>Nakon naknade:</translation>
    </message>
    <message>
        <source>Change:</source>
        <translation>Vraćeno:</translation>
    </message>
    <message>
        <source>If this is activated, but the change address is empty or invalid, change will be sent to a newly generated address.</source>
        <translation>Ako je ovo aktivirano, ali adresa u koju treba poslati ostatak je prazna ili nevažeća, onda će ostatak biti poslan u novo generiranu adresu.</translation>
    </message>
    <message>
        <source>Custom change address</source>
        <translation>Zadana adresa u koju će ostatak biti poslan</translation>
    </message>
    <message>
        <source>Transaction Fee:</source>
        <translation>Naknada za transakciju:</translation>
    </message>
    <message>
        <source>Choose...</source>
        <translation>Birajte...</translation>
    </message>
    <message>
        <source>Using the fallbackfee can result in sending a transaction that will take several hours or days (or never) to confirm. Consider choosing your fee manually or wait until you have validated the complete chain.</source>
        <translation>Korištenje rezervnu naknadu može rezultirati slanjem transakcije kojoj može trebati nekoliko sati ili dana (ili pak nikad) da se potvrdi. Uzmite u obzir ručno biranje naknade ili pričekajte da se cijeli lanac validira.</translation>
    </message>
    <message>
        <source>Warning: Fee estimation is currently not possible.</source>
        <translation>Upozorenje: Procjena naknada trenutno nije moguća.</translation>
    </message>
    <message>
        <source>collapse fee-settings</source>
        <translation>Sažimajte opcije naknade</translation>
    </message>
    <message>
        <source>Specify a custom fee per kB (1,000 bytes) of the transaction's virtual size.

Note:  Since the fee is calculated on a per-byte basis, a fee of "100 satoshis per kB" for a transaction size of 500 bytes (half of 1 kB) would ultimately yield a fee of only 50 satoshis.</source>
        <translation>Zadajte prilagođeu naknadu po kB (1000 bajtova) virtualne veličine transakcije.

Napomena: Budući da se naknada računa po bajtu, naknada od "100 satošija po kB" za transakciju veličine 500 bajtova (polovica od 1 kB) rezultirala bi ultimativno naknadom od samo 50 satošija.</translation>
    </message>
    <message>
        <source>per kilobyte</source>
        <translation>po kilobajtu</translation>
    </message>
    <message>
        <source>Hide</source>
        <translation>Sakrijte</translation>
    </message>
    <message>
        <source>Recommended:</source>
        <translation>Preporučeno:</translation>
    </message>
    <message>
        <source>Custom:</source>
        <translation>Zadano:</translation>
    </message>
    <message>
        <source>(Smart fee not initialized yet. This usually takes a few blocks...)</source>
        <translation>(Pametna procjena naknada još nije inicijalizirana. Uobičajeno traje nekoliko blokova...)</translation>
    </message>
    <message>
        <source>Send to multiple recipients at once</source>
        <translation>Pošalji novce većem broju primatelja u jednoj transakciji</translation>
    </message>
    <message>
        <source>Add &amp;Recipient</source>
        <translation>&amp;Dodaj primatelja</translation>
    </message>
    <message>
        <source>Clear all fields of the form.</source>
        <translation>Obriši sva polja</translation>
    </message>
    <message>
        <source>Dust:</source>
        <translation>Prah:</translation>
    </message>
    <message>
        <source>When there is less transaction volume than space in the blocks, miners as well as relaying nodes may enforce a minimum fee. Paying only this minimum fee is just fine, but be aware that this can result in a never confirming transaction once there is more demand for bitcoin transactions than the network can process.</source>
        <translation>Kada je kapacitet transakcija manja od prostora u blokovima, rudari i čvorovi prenositelji mogu zatražiti minimalnu naknadu. Prihvatljivo je platiti samo ovu minimalnu naknadu, ali budite svjesni da ovime može nastati transakcija koja se nikad ne potvrđuje čim je potražnja za korištenjem Bitcoina veća nego što mreža može obraditi.</translation>
    </message>
    <message>
        <source>A too low fee might result in a never confirming transaction (read the tooltip)</source>
        <translation>Preniska naknada može rezultirati transakcijom koja se nikad ne potvrđuje (vidite oblačić)</translation>
    </message>
    <message>
        <source>Confirmation time target:</source>
        <translation>Ciljno vrijeme potvrde:</translation>
    </message>
    <message>
        <source>Enable Replace-By-Fee</source>
        <translation>Uključite Replace-By-Fee</translation>
    </message>
    <message>
        <source>With Replace-By-Fee (BIP-125) you can increase a transaction's fee after it is sent. Without this, a higher fee may be recommended to compensate for increased transaction delay risk.</source>
        <translation>Pomoću mogućnosti Replace-By-Fee (BIP-125) možete povećati naknadu transakcije nakon što je poslana. Bez ovoga može biti preporučena veća naknada kako bi nadoknadila povećani rizik zakašnjenja transakcije.</translation>
    </message>
    <message>
        <source>Clear &amp;All</source>
        <translation>Obriši &amp;sve</translation>
    </message>
    <message>
        <source>Balance:</source>
        <translation>Stanje:</translation>
    </message>
    <message>
        <source>Confirm the send action</source>
        <translation>Potvrdi akciju slanja</translation>
    </message>
    <message>
        <source>S&amp;end</source>
        <translation>&amp;Pošalji</translation>
    </message>
    <message>
        <source>Copy quantity</source>
        <translation>Kopiraj iznos</translation>
    </message>
    <message>
        <source>Copy amount</source>
        <translation>Kopiraj iznos</translation>
    </message>
    <message>
        <source>Copy fee</source>
        <translation>Kopirajte naknadu</translation>
    </message>
    <message>
        <source>Copy after fee</source>
        <translation>Kopirajte iznos nakon naknade</translation>
    </message>
    <message>
        <source>Copy bytes</source>
        <translation>Kopirajte količinu bajtova</translation>
    </message>
    <message>
        <source>Copy dust</source>
        <translation>Kopirajte sićušne iznose ("prašinu")</translation>
    </message>
    <message>
        <source>Copy change</source>
        <translation>Kopirajte ostatak</translation>
    </message>
    <message>
        <source>%1 (%2 blocks)</source>
        <translation>%1 (%2 blokova)</translation>
    </message>
    <message>
        <source> from wallet '%1'</source>
        <translation>iz novčanika '%1'</translation>
    </message>
    <message>
        <source>%1 to '%2'</source>
        <translation>od %1 do '%2'</translation>
    </message>
    <message>
        <source>%1 to %2</source>
        <translation>%1 na %2</translation>
    </message>
    <message>
        <source>Are you sure you want to send?</source>
        <translation>Jeste li sigurni da želite poslati transakciju?</translation>
    </message>
    <message>
        <source>or</source>
        <translation>ili</translation>
    </message>
    <message>
        <source>You can increase the fee later (signals Replace-By-Fee, BIP-125).</source>
        <translation>Možete kasnije povećati naknadu (javlja Replace-By-Fee, BIP-125).</translation>
    </message>
    <message>
        <source>Please, review your transaction.</source>
        <translation>Molim vas, pregledajte svoju transakciju.</translation>
    </message>
    <message>
        <source>Transaction fee</source>
        <translation>Naknada za transakciju</translation>
    </message>
    <message>
        <source>Not signalling Replace-By-Fee, BIP-125.</source>
        <translation>Ne javlja Replace-By-Fee, BIP-125.</translation>
    </message>
    <message>
        <source>Total Amount</source>
        <translation>Ukupni iznos</translation>
    </message>
    <message>
        <source>To review recipient list click "Show Details..."</source>
        <translation>Kliknite "Prikažite detalje..." kako biste pregledali popis primatelja</translation>
    </message>
    <message>
        <source>Confirm send coins</source>
        <translation>Potvrdi slanje novca</translation>
    </message>
    <message>
        <source>The recipient address is not valid. Please recheck.</source>
        <translation>Adresa primatelja je nevažeća. Provjerite ponovno, molim vas.</translation>
    </message>
    <message>
        <source>The amount to pay must be larger than 0.</source>
        <translation>Iznos mora biti veći od 0.</translation>
    </message>
    <message>
        <source>The amount exceeds your balance.</source>
        <translation>Iznos je veći od raspoložljivog stanja novčanika.</translation>
    </message>
    <message>
        <source>The total exceeds your balance when the %1 transaction fee is included.</source>
        <translation>Iznos je veći od stanja novčanika kad se doda naknada za transakcije od %1.</translation>
    </message>
    <message>
        <source>Duplicate address found: addresses should only be used once each.</source>
        <translation>Duplikatna adresa pronađena: adrese trebaju biti korištene samo jedanput.</translation>
    </message>
    <message>
        <source>Transaction creation failed!</source>
        <translation>Neuspješno stvorenje transakcije!</translation>
    </message>
    <message>
        <source>The transaction was rejected with the following reason: %1</source>
        <translation>Transakcija je bila odbijena zbog sljedećeg razloga: %1</translation>
    </message>
    <message>
        <source>A fee higher than %1 is considered an absurdly high fee.</source>
        <translation>Naknada veća od %1 smatra se apsurdno visokim naknadom.</translation>
    </message>
    <message>
        <source>Payment request expired.</source>
        <translation>Zahtjev za plaćanje istekao.</translation>
    </message>
    <message numerus="yes">
        <source>Estimated to begin confirmation within %n block(s).</source>
        <translation><numerusform>Procijenjeno je da će početi potvrđivanje unutar %n bloka.</numerusform><numerusform>Procijenjeno je da će početi potvrđivanje unutar %n bloka.</numerusform><numerusform>Procijenjeno je da će početi potvrđivanje unutar %n blokova.</numerusform></translation>
    </message>
    <message>
        <source>Warning: Invalid Bitcoin address</source>
        <translation>Upozorenje: Nevažeća Bitcoin adresa</translation>
    </message>
    <message>
        <source>Warning: Unknown change address</source>
        <translation>Upozorenje: Nepoznata adresa u koju će ostatak biti poslan</translation>
    </message>
    <message>
        <source>Confirm custom change address</source>
        <translation>Potvrdite zadanu adresu u koju će ostatak biti poslan</translation>
    </message>
    <message>
        <source>The address you selected for change is not part of this wallet. Any or all funds in your wallet may be sent to this address. Are you sure?</source>
        <translation>Adresa koju ste izabrali kamo ćete poslati ostatak nije dio ovog novčanika. Bilo koji iznosi u vašem novčaniku mogu biti poslani na ovu adresu. Jeste li sigurni?</translation>
    </message>
    <message>
        <source>(no label)</source>
        <translation>(nema oznake)</translation>
    </message>
</context>
<context>
    <name>SendCoinsEntry</name>
    <message>
        <source>A&amp;mount:</source>
        <translation>&amp;Iznos:</translation>
    </message>
    <message>
        <source>Pay &amp;To:</source>
        <translation>&amp;Primatelj plaćanja:</translation>
    </message>
    <message>
        <source>&amp;Label:</source>
        <translation>&amp;Oznaka:</translation>
    </message>
    <message>
        <source>Choose previously used address</source>
        <translation>Odaberite prethodno korištenu adresu</translation>
    </message>
    <message>
        <source>This is a normal payment.</source>
        <translation>Ovo je normalna uplata.</translation>
    </message>
    <message>
        <source>The Bitcoin address to send the payment to</source>
        <translation>Bitcoin adresa na koju ćete poslati uplatu</translation>
    </message>
    <message>
        <source>Alt+A</source>
        <translation>Alt+A</translation>
    </message>
    <message>
        <source>Paste address from clipboard</source>
        <translation>Zalijepi adresu iz međuspremnika</translation>
    </message>
    <message>
        <source>Alt+P</source>
        <translation>Alt+P</translation>
    </message>
    <message>
        <source>Remove this entry</source>
        <translation>Obrišite ovaj zapis</translation>
    </message>
    <message>
        <source>The fee will be deducted from the amount being sent. The recipient will receive less bitcoins than you enter in the amount field. If multiple recipients are selected, the fee is split equally.</source>
        <translation>Naknada će biti oduzeta od poslanog iznosa. Primatelj će primiti manji iznos od onoga koji unesete u polje iznosa. Ako je odabrano više primatelja, onda će naknada biti podjednako raspodijeljena.</translation>
    </message>
    <message>
        <source>S&amp;ubtract fee from amount</source>
        <translation>Oduzmite naknadu od iznosa</translation>
    </message>
    <message>
        <source>Use available balance</source>
        <translation>Koristite dostupno stanje</translation>
    </message>
    <message>
        <source>Message:</source>
        <translation>Poruka:</translation>
    </message>
    <message>
        <source>This is an unauthenticated payment request.</source>
        <translation>Ovo je neautenticiran zahtjev za plaćanje.</translation>
    </message>
    <message>
        <source>This is an authenticated payment request.</source>
        <translation>Ovo je autenticiran zahtjev za plaćanje.</translation>
    </message>
    <message>
        <source>Enter a label for this address to add it to the list of used addresses</source>
        <translation>Unesite oznaku za ovu adresu kako bi ju dodali u vaš adresar</translation>
    </message>
    <message>
        <source>A message that was attached to the bitcoin: URI which will be stored with the transaction for your reference. Note: This message will not be sent over the Bitcoin network.</source>
        <translation>Poruka koja je dodana uplati: URI koji će biti spremljen s transakcijom za referencu. Napomena: Ova poruka neće biti poslana preko Bitcoin mreže.</translation>
    </message>
    <message>
        <source>Pay To:</source>
        <translation>Primatelj plaćanja:</translation>
    </message>
    <message>
        <source>Memo:</source>
        <translation>Zapis:</translation>
    </message>
    <message>
        <source>Enter a label for this address to add it to your address book</source>
        <translation>Unesite oznaku za ovu adresu kako bi ju dodali u vaš adresar</translation>
    </message>
</context>
<context>
    <name>SendConfirmationDialog</name>
    <message>
        <source>Yes</source>
        <translation>Da</translation>
    </message>
</context>
<context>
    <name>ShutdownWindow</name>
    <message>
        <source>%1 is shutting down...</source>
        <translation>Zatvara se %1...</translation>
    </message>
    <message>
        <source>Do not shut down the computer until this window disappears.</source>
        <translation>Ne ugasite računalo dok ovaj prozor ne nestane.</translation>
    </message>
</context>
<context>
    <name>SignVerifyMessageDialog</name>
    <message>
        <source>Signatures - Sign / Verify a Message</source>
        <translation>Potpisi - Potpisujte / Provjerite poruku</translation>
    </message>
    <message>
        <source>&amp;Sign Message</source>
        <translation>&amp;Potpišite poruku</translation>
    </message>
    <message>
        <source>You can sign messages/agreements with your addresses to prove you can receive bitcoins sent to them. Be careful not to sign anything vague or random, as phishing attacks may try to trick you into signing your identity over to them. Only sign fully-detailed statements you agree to.</source>
        <translation>Možete potpisati poruke/dogovore svojim adresama kako biste dokazali da možete pristupiti bitcoinima poslanim na te adrese. Budite oprezni da ne potpisujte ništa nejasno ili nasumično, jer napadi phishingom vas mogu prevariti da prepišite svoj identitet njima. Potpisujte samo detaljno objašnjene izjave s kojima se slažete.</translation>
    </message>
    <message>
        <source>The Bitcoin address to sign the message with</source>
        <translation>Bitcoin adresa pomoću koje ćete potpisati poruku</translation>
    </message>
    <message>
        <source>Choose previously used address</source>
        <translation>Odaberite prethodno korištenu adresu</translation>
    </message>
    <message>
        <source>Alt+A</source>
        <translation>Alt+A</translation>
    </message>
    <message>
        <source>Paste address from clipboard</source>
        <translation>Zalijepi adresu iz međuspremnika</translation>
    </message>
    <message>
        <source>Alt+P</source>
        <translation>Alt+P</translation>
    </message>
    <message>
        <source>Enter the message you want to sign here</source>
        <translation>Upišite poruku koju želite potpisati ovdje</translation>
    </message>
    <message>
        <source>Signature</source>
        <translation>Potpis</translation>
    </message>
    <message>
        <source>Copy the current signature to the system clipboard</source>
        <translation>Kopirajte trenutni potpis u međuspremnik</translation>
    </message>
    <message>
        <source>Sign the message to prove you own this Bitcoin address</source>
        <translation>Potpišite poruku kako biste dokazali da posjedujete ovu Bitcoin adresu</translation>
    </message>
    <message>
        <source>Sign &amp;Message</source>
        <translation>&amp;Potpišite poruku</translation>
    </message>
    <message>
        <source>Reset all sign message fields</source>
        <translation>Resetirajte sva polja formulara</translation>
    </message>
    <message>
        <source>Clear &amp;All</source>
        <translation>Obriši &amp;sve</translation>
    </message>
    <message>
        <source>&amp;Verify Message</source>
        <translation>&amp;Potvrdite poruku</translation>
    </message>
    <message>
        <source>Enter the receiver's address, message (ensure you copy line breaks, spaces, tabs, etc. exactly) and signature below to verify the message. Be careful not to read more into the signature than what is in the signed message itself, to avoid being tricked by a man-in-the-middle attack. Note that this only proves the signing party receives with the address, it cannot prove sendership of any transaction!</source>
        <translation>Unesite primateljevu adresu, poruku (provjerite da kopirate prekide crta, razmake, tabove, itd. točno) i potpis ispod da provjerite poruku. Pazite da ne pridodate veće značenje potpisu nego što je sadržano u samoj poruci kako biste izbjegli napad posrednika (MITM attack). Primijetite da ovo samo dokazuje da stranka koja potpisuje prima na adresu. Ne može dokažati da je neka stranka poslala transakciju!</translation>
    </message>
    <message>
        <source>The Bitcoin address the message was signed with</source>
        <translation>Bitcoin adresa kojom je poruka potpisana</translation>
    </message>
    <message>
        <source>Verify the message to ensure it was signed with the specified Bitcoin address</source>
        <translation>Provjerite poruku da budete sigurni da je potpisana zadanom Bitcoin adresom</translation>
    </message>
    <message>
        <source>Verify &amp;Message</source>
        <translation>&amp;Potvrdite poruku</translation>
    </message>
    <message>
        <source>Reset all verify message fields</source>
        <translation>Resetirajte sva polja provjeravanja poruke</translation>
    </message>
    <message>
        <source>Click "Sign Message" to generate signature</source>
        <translation>Kliknite "Potpišite poruku" da generirate potpis</translation>
    </message>
    <message>
        <source>The entered address is invalid.</source>
        <translation>Unesena adresa je neispravna.</translation>
    </message>
    <message>
        <source>Please check the address and try again.</source>
        <translation>Molim provjerite adresu i pokušajte ponovo.</translation>
    </message>
    <message>
        <source>The entered address does not refer to a key.</source>
        <translation>Unesena adresa ne odnosi se na ključ.</translation>
    </message>
    <message>
        <source>Wallet unlock was cancelled.</source>
        <translation>Otključavanje novčanika je otkazano.</translation>
    </message>
    <message>
        <source>Private key for the entered address is not available.</source>
        <translation>Privatni ključ za unesenu adresu nije dostupan.</translation>
    </message>
    <message>
        <source>Message signing failed.</source>
        <translation>Potpisivanje poruke neuspješno.</translation>
    </message>
    <message>
        <source>Message signed.</source>
        <translation>Poruka je potpisana.</translation>
    </message>
    <message>
        <source>The signature could not be decoded.</source>
        <translation>Potpis nije mogao biti dešifriran.</translation>
    </message>
    <message>
        <source>Please check the signature and try again.</source>
        <translation>Molim provjerite potpis i pokušajte ponovo.</translation>
    </message>
    <message>
        <source>The signature did not match the message digest.</source>
        <translation>Potpis se ne poklapa sa sažetkom poruke (message digest).</translation>
    </message>
    <message>
        <source>Message verification failed.</source>
        <translation>Provjera poruke neuspješna.</translation>
    </message>
    <message>
        <source>Message verified.</source>
        <translation>Poruka provjerena.</translation>
    </message>
</context>
<context>
    <name>TrafficGraphWidget</name>
    <message>
        <source>KB/s</source>
        <translation>KB/s</translation>
    </message>
</context>
<context>
    <name>TransactionDesc</name>
    <message numerus="yes">
        <source>Open for %n more block(s)</source>
        <translation><numerusform>Otvoren za još %n blok</numerusform><numerusform>Otvoren za još %n bloka</numerusform><numerusform>Otvoren za još %n blokova</numerusform></translation>
    </message>
    <message>
        <source>Open until %1</source>
        <translation>Otvoren do %1</translation>
    </message>
    <message>
        <source>conflicted with a transaction with %1 confirmations</source>
        <translation>subokljen s transakcijom broja potvrde %1</translation>
    </message>
    <message>
        <source>0/unconfirmed, %1</source>
        <translation>0/nepotvrđeno, %1</translation>
    </message>
    <message>
        <source>in memory pool</source>
        <translation>u memorijskom bazenu</translation>
    </message>
    <message>
        <source>not in memory pool</source>
        <translation>nije u memorijskom bazenu</translation>
    </message>
    <message>
        <source>abandoned</source>
        <translation>napušteno</translation>
    </message>
    <message>
        <source>%1/unconfirmed</source>
        <translation>%1/nepotvrđeno</translation>
    </message>
    <message>
        <source>%1 confirmations</source>
        <translation>%1 potvrda</translation>
    </message>
    <message>
        <source>Status</source>
        <translation>Status</translation>
    </message>
    <message>
        <source>Date</source>
        <translation>Datum</translation>
    </message>
    <message>
        <source>Source</source>
        <translation>Izvor</translation>
    </message>
    <message>
        <source>Generated</source>
        <translation>Generiran</translation>
    </message>
    <message>
        <source>From</source>
        <translation>Od</translation>
    </message>
    <message>
        <source>unknown</source>
        <translation>nepoznato</translation>
    </message>
    <message>
        <source>To</source>
        <translation>Za</translation>
    </message>
    <message>
        <source>own address</source>
        <translation>vlastita adresa</translation>
    </message>
    <message>
        <source>watch-only</source>
        <translation>isključivo promatrano</translation>
    </message>
    <message>
        <source>label</source>
        <translation>oznaka</translation>
    </message>
    <message>
        <source>Credit</source>
        <translation>Uplaćeno</translation>
    </message>
    <message numerus="yes">
        <source>matures in %n more block(s)</source>
        <translation><numerusform>dozrije za još %n blok</numerusform><numerusform>dozrije za još %n bloka</numerusform><numerusform>dozrije za još %n blokova</numerusform></translation>
    </message>
    <message>
        <source>not accepted</source>
        <translation>Nije prihvaćeno</translation>
    </message>
    <message>
        <source>Debit</source>
        <translation>Zaduženje</translation>
    </message>
    <message>
        <source>Total debit</source>
        <translation>Ukupni debit</translation>
    </message>
    <message>
        <source>Total credit</source>
        <translation>Ukupni kredit</translation>
    </message>
    <message>
        <source>Transaction fee</source>
        <translation>Naknada za transakciju</translation>
    </message>
    <message>
        <source>Net amount</source>
        <translation>Neto iznos</translation>
    </message>
    <message>
        <source>Message</source>
        <translation>Poruka</translation>
    </message>
    <message>
        <source>Comment</source>
        <translation>Komentar</translation>
    </message>
    <message>
        <source>Transaction ID</source>
        <translation>ID transakcije</translation>
    </message>
    <message>
        <source>Transaction total size</source>
        <translation>Ukupna veličina transakcije</translation>
    </message>
    <message>
        <source>Transaction virtual size</source>
        <translation>Virtualna veličina transakcije</translation>
    </message>
    <message>
        <source>Output index</source>
        <translation>Indeks outputa</translation>
    </message>
    <message>
        <source>Merchant</source>
        <translation>Trgovac</translation>
    </message>
    <message>
        <source>Generated coins must mature %1 blocks before they can be spent. When you generated this block, it was broadcast to the network to be added to the block chain. If it fails to get into the chain, its state will change to "not accepted" and it won't be spendable. This may occasionally happen if another node generates a block within a few seconds of yours.</source>
        <translation>Generirani novčići moraju dozrijeti %1 blokova prije nego što mogu biti potrošeni. Kada ste generirali ovaj blok, bio je emitiran na mreži kako bi bio dodan lancu blokova. Ako ne uspije ući u lanac, stanje će mu promijeniti na "neprihvaćeno" i neće se moći trošiti. Ovo se može dogoditi povremeno ako drugi čvor generira blok u roku od nekoliko sekundi od vas.</translation>
    </message>
    <message>
        <source>Debug information</source>
        <translation>Informacije za debugiranje</translation>
    </message>
    <message>
        <source>Transaction</source>
        <translation>Transakcija</translation>
    </message>
    <message>
        <source>Inputs</source>
        <translation>Unosi</translation>
    </message>
    <message>
        <source>Amount</source>
        <translation>Iznos</translation>
    </message>
    <message>
        <source>true</source>
        <translation>istina</translation>
    </message>
    <message>
        <source>false</source>
        <translation>laž</translation>
    </message>
</context>
<context>
    <name>TransactionDescDialog</name>
    <message>
        <source>This pane shows a detailed description of the transaction</source>
        <translation>Ovaj prozor prikazuje detaljni opis transakcije</translation>
    </message>
    <message>
        <source>Details for %1</source>
        <translation>Detalji za %1</translation>
    </message>
</context>
<context>
    <name>TransactionTableModel</name>
    <message>
        <source>Date</source>
        <translation>Datum</translation>
    </message>
    <message>
        <source>Type</source>
        <translation>Tip</translation>
    </message>
    <message>
        <source>Label</source>
        <translation>Oznaka</translation>
    </message>
    <message numerus="yes">
        <source>Open for %n more block(s)</source>
        <translation><numerusform>Otvoren za još %n blok</numerusform><numerusform>Otvoren za još %n bloka</numerusform><numerusform>Otvoren za još %n blokova</numerusform></translation>
    </message>
    <message>
        <source>Open until %1</source>
        <translation>Otvoren do %1</translation>
    </message>
    <message>
        <source>Unconfirmed</source>
        <translation>Nepotvrđeno</translation>
    </message>
    <message>
        <source>Abandoned</source>
        <translation>Napušteno</translation>
    </message>
    <message>
        <source>Confirming (%1 of %2 recommended confirmations)</source>
        <translation>Potvrđuje se (%1 od %2 preporučenih potvrda)</translation>
    </message>
    <message>
        <source>Confirmed (%1 confirmations)</source>
        <translation>Potvrđen (%1 potvrda)</translation>
    </message>
    <message>
        <source>Conflicted</source>
        <translation>Sukobljeno</translation>
    </message>
    <message>
        <source>Immature (%1 confirmations, will be available after %2)</source>
        <translation>Nezrelo (%1 potvrda/e, bit će dostupno nakon %2)</translation>
    </message>
    <message>
        <source>Generated but not accepted</source>
        <translation>Generirano, ali nije prihvaćeno</translation>
    </message>
    <message>
        <source>Received with</source>
        <translation>Primljeno s</translation>
    </message>
    <message>
        <source>Received from</source>
        <translation>Primljeno od</translation>
    </message>
    <message>
        <source>Sent to</source>
        <translation>Poslano za</translation>
    </message>
    <message>
        <source>Payment to yourself</source>
        <translation>Plaćanje samom sebi</translation>
    </message>
    <message>
        <source>Mined</source>
        <translation>Rudareno</translation>
    </message>
    <message>
        <source>watch-only</source>
        <translation>isključivo promatrano</translation>
    </message>
    <message>
        <source>(n/a)</source>
        <translation>(n/d)</translation>
    </message>
    <message>
        <source>(no label)</source>
        <translation>(nema oznake)</translation>
    </message>
    <message>
        <source>Transaction status. Hover over this field to show number of confirmations.</source>
        <translation>Status transakcije</translation>
    </message>
    <message>
        <source>Date and time that the transaction was received.</source>
        <translation>Datum i vrijeme kad je transakcija primljena</translation>
    </message>
    <message>
        <source>Type of transaction.</source>
        <translation>Vrsta transakcije.</translation>
    </message>
    <message>
        <source>Whether or not a watch-only address is involved in this transaction.</source>
        <translation>Ovisi je li isključivo promatrana adresa povezana s ovom transakcijom ili ne.</translation>
    </message>
    <message>
        <source>User-defined intent/purpose of the transaction.</source>
        <translation>Korisničko definirana namjera transakcije.</translation>
    </message>
    <message>
        <source>Amount removed from or added to balance.</source>
        <translation>Iznos odbijen od ili dodan k saldu.</translation>
    </message>
</context>
<context>
    <name>TransactionView</name>
    <message>
        <source>All</source>
        <translation>Sve</translation>
    </message>
    <message>
        <source>Today</source>
        <translation>Danas</translation>
    </message>
    <message>
        <source>This week</source>
        <translation>Ovaj tjedan</translation>
    </message>
    <message>
        <source>This month</source>
        <translation>Ovaj mjesec</translation>
    </message>
    <message>
        <source>Last month</source>
        <translation>Prošli mjesec</translation>
    </message>
    <message>
        <source>This year</source>
        <translation>Ove godine</translation>
    </message>
    <message>
        <source>Range...</source>
        <translation>Raspon...</translation>
    </message>
    <message>
        <source>Received with</source>
        <translation>Primljeno s</translation>
    </message>
    <message>
        <source>Sent to</source>
        <translation>Poslano za</translation>
    </message>
    <message>
        <source>To yourself</source>
        <translation>Samom sebi</translation>
    </message>
    <message>
        <source>Mined</source>
        <translation>Rudareno</translation>
    </message>
    <message>
        <source>Other</source>
        <translation>Ostalo</translation>
    </message>
    <message>
        <source>Enter address, transaction id, or label to search</source>
        <translation>Unesite adresu, ID transakcije ili oznaku za pretragu</translation>
    </message>
    <message>
        <source>Min amount</source>
        <translation>Min iznos</translation>
    </message>
    <message>
        <source>Abandon transaction</source>
        <translation>Napustite transakciju</translation>
    </message>
    <message>
        <source>Increase transaction fee</source>
        <translation>Povećajte transakcijsku naknadu</translation>
    </message>
    <message>
        <source>Copy address</source>
        <translation>Kopiraj adresu</translation>
    </message>
    <message>
        <source>Copy label</source>
        <translation>Kopiraj oznaku</translation>
    </message>
    <message>
        <source>Copy amount</source>
        <translation>Kopiraj iznos</translation>
    </message>
    <message>
        <source>Copy transaction ID</source>
        <translation>Kopiraj ID transakcije</translation>
    </message>
    <message>
        <source>Copy raw transaction</source>
        <translation>Kopirajte sirovu transakciju</translation>
    </message>
    <message>
        <source>Copy full transaction details</source>
        <translation>Kopirajte potpune transakcijske detalje</translation>
    </message>
    <message>
        <source>Edit label</source>
        <translation>Izmjeni oznaku</translation>
    </message>
    <message>
        <source>Show transaction details</source>
        <translation>Prikaži detalje transakcije</translation>
    </message>
    <message>
        <source>Export Transaction History</source>
        <translation>Izvozite povijest transakcija</translation>
    </message>
    <message>
        <source>Comma separated file (*.csv)</source>
        <translation>Datoteka podataka odvojenih zarezima (*.csv)</translation>
    </message>
    <message>
        <source>Confirmed</source>
        <translation>Potvrđeno</translation>
    </message>
    <message>
        <source>Watch-only</source>
        <translation>Isključivo promatrano</translation>
    </message>
    <message>
        <source>Date</source>
        <translation>Datum</translation>
    </message>
    <message>
        <source>Type</source>
        <translation>Tip</translation>
    </message>
    <message>
        <source>Label</source>
        <translation>Oznaka</translation>
    </message>
    <message>
        <source>Address</source>
        <translation>Adresa</translation>
    </message>
    <message>
        <source>ID</source>
        <translation>ID</translation>
    </message>
    <message>
        <source>Exporting Failed</source>
        <translation>Izvoz neuspješan</translation>
    </message>
    <message>
        <source>There was an error trying to save the transaction history to %1.</source>
        <translation>Nastala je greška pokušavajući snimiti povijest transakcija na %1.</translation>
    </message>
    <message>
        <source>Exporting Successful</source>
        <translation>Izvoz uspješan</translation>
    </message>
    <message>
        <source>The transaction history was successfully saved to %1.</source>
        <translation>Povijest transakcija je bila uspješno snimljena na %1.</translation>
    </message>
    <message>
        <source>Range:</source>
        <translation>Raspon:</translation>
    </message>
    <message>
        <source>to</source>
        <translation>za</translation>
    </message>
</context>
<context>
    <name>UnitDisplayStatusBarControl</name>
    <message>
        <source>Unit to show amounts in. Click to select another unit.</source>
        <translation>Jedinica u kojoj ćete prikazati iznose. Kliknite da izabrate drugu jedinicu.</translation>
    </message>
</context>
<context>
    <name>WalletController</name>
<<<<<<< HEAD
    </context>
=======
    <message>
        <source>Close wallet</source>
        <translation>Zatvorite novčanik</translation>
    </message>
    <message>
        <source>Are you sure you wish to close the wallet &lt;i&gt;%1&lt;/i&gt;?</source>
        <translation>Jeste li sigurni da želite zatvoriti novčanik &lt;i&gt;%1&lt;/i&gt;?</translation>
    </message>
    <message>
        <source>Closing the wallet for too long can result in having to resync the entire chain if pruning is enabled.</source>
        <translation>Držanje novčanik zatvorenim predugo može rezultirati ponovnom sinkronizacijom cijelog lanca ako je obrezivanje uključeno.</translation>
    </message>
</context>
>>>>>>> a284bbbe
<context>
    <name>WalletFrame</name>
    <message>
        <source>No wallet has been loaded.</source>
        <translation>Nije pokrenut nikakav novčanik.</translation>
    </message>
</context>
<context>
    <name>WalletModel</name>
    <message>
        <source>Send Coins</source>
        <translation>Slanje novca</translation>
    </message>
    <message>
        <source>Fee bump error</source>
        <translation>Greška kod povećanja naknade</translation>
    </message>
    <message>
        <source>Increasing transaction fee failed</source>
        <translation>Povećavanje transakcijske naknade neuspješno</translation>
    </message>
    <message>
        <source>Do you want to increase the fee?</source>
        <translation>Želite li povećati naknadu?</translation>
    </message>
    <message>
        <source>Current fee:</source>
        <translation>Trenutna naknada:</translation>
    </message>
    <message>
        <source>Increase:</source>
        <translation>Povećanje:</translation>
    </message>
    <message>
        <source>New fee:</source>
        <translation>Nova naknada:</translation>
    </message>
    <message>
        <source>Confirm fee bump</source>
        <translation>Potvrdite povećanje naknade</translation>
    </message>
    <message>
        <source>Can't sign transaction.</source>
        <translation>Transakcija ne može biti potpisana.</translation>
    </message>
    <message>
        <source>Could not commit transaction</source>
        <translation>Transakcija ne može biti izvršena.</translation>
    </message>
    <message>
        <source>default wallet</source>
        <translation>uobičajeni novčanik</translation>
    </message>
</context>
<context>
    <name>WalletView</name>
    <message>
        <source>&amp;Export</source>
        <translation>&amp;Izvozi</translation>
    </message>
    <message>
        <source>Export the data in the current tab to a file</source>
        <translation>Izvoz podataka iz trenutnog lista u datoteku</translation>
    </message>
    <message>
        <source>Backup Wallet</source>
        <translation>Arhiviranje novčanika</translation>
    </message>
    <message>
        <source>Wallet Data (*.dat)</source>
        <translation>Podaci novčanika (*.dat)</translation>
    </message>
    <message>
        <source>Backup Failed</source>
        <translation>Arhiviranje nije uspjelo</translation>
    </message>
    <message>
        <source>There was an error trying to save the wallet data to %1.</source>
        <translation>Nastala je greška pokušavajući snimiti podatke novčanika na %1.</translation>
    </message>
    <message>
        <source>Backup Successful</source>
        <translation>Sigurnosna kopija uspješna</translation>
    </message>
    <message>
        <source>The wallet data was successfully saved to %1.</source>
        <translation>Podaci novčanika su bili uspješno snimljeni na %1.</translation>
    </message>
    <message>
        <source>Cancel</source>
        <translation>Odustanite</translation>
    </message>
</context>
<context>
    <name>bitcoin-core</name>
    <message>
        <source>Distributed under the MIT software license, see the accompanying file %s or %s</source>
        <translation>Distribuirano pod MIT licencom softvera. Vidite pripadajuću datoteku %s ili %s.</translation>
    </message>
    <message>
        <source>Prune configured below the minimum of %d MiB.  Please use a higher number.</source>
        <translation>Obrezivanje postavljeno ispod minimuma od %d MiB. Molim koristite veći broj.</translation>
    </message>
    <message>
        <source>Prune: last wallet synchronisation goes beyond pruned data. You need to -reindex (download the whole blockchain again in case of pruned node)</source>
        <translation>Obrezivanje: zadnja sinkronizacija novčanika ide dalje od obrezivanih podataka. Morate koristiti -reindex (ponovo preuzeti cijeli lanac blokova u slučaju obrezivanog čvora)</translation>
    </message>
    <message>
        <source>Rescans are not possible in pruned mode. You will need to use -reindex which will download the whole blockchain again.</source>
        <translation>Ponovno skeniranje nije moguće u obrezanim načinu (pruned mode). Morat ćete koristiti -reindex, što će ponovno preuzeti cijeli lanac blokova.</translation>
    </message>
    <message>
        <source>Error: A fatal internal error occurred, see debug.log for details</source>
        <translation>Greška: Dogodila se kobna interna greška. Vidite debug.log za detalje</translation>
    </message>
    <message>
        <source>Pruning blockstore...</source>
        <translation>Obrezuje se blockstore...</translation>
    </message>
    <message>
        <source>Unable to start HTTP server. See debug log for details.</source>
        <translation>Ne može se pokrenuti HTTP server. Vidite debug.log za više detalja.</translation>
    </message>
    <message>
        <source>The %s developers</source>
        <translation>Ekipa %s</translation>
    </message>
    <message>
        <source>Can't generate a change-address key. No keys in the internal keypool and can't generate any keys.</source>
        <translation>Ne može se generirati ključ adrese za ostatak. Nema ključeva u unutarnjem bazenu ključeva i ne mogu se generirati nikakvi ključevi.</translation>
    </message>
    <message>
        <source>Cannot obtain a lock on data directory %s. %s is probably already running.</source>
        <translation>Program ne može pristupiti podatkovnoj mapi %s. %s je vjerojatno već pokrenut.</translation>
    </message>
    <message>
        <source>Cannot provide specific connections and have addrman find outgoing connections at the same.</source>
        <translation>Ne može ponuditi specifične veze i dati addrman da traži izlazne veze istovremeno.</translation>
    </message>
    <message>
        <source>Error reading %s! All keys read correctly, but transaction data or address book entries might be missing or incorrect.</source>
        <translation>Greška kod iščitanja %s! Svi ključevi su ispravno učitani, ali transakcijski podaci ili zapisi u adresaru mogu biti nepotpuni ili netočni.</translation>
    </message>
    <message>
        <source>Please check that your computer's date and time are correct! If your clock is wrong, %s will not work properly.</source>
        <translation>Molimo provjerite jesu li datum i vrijeme na vašem računalu točni. Ako je vaš sat krivo namješten, %s neće raditi ispravno.</translation>
    </message>
    <message>
        <source>Please contribute if you find %s useful. Visit %s for further information about the software.</source>
        <translation>Molimo vas da doprinijete programu %s ako ga smatrate korisnim. Posjetite %s za više informacija.</translation>
    </message>
    <message>
        <source>The block database contains a block which appears to be from the future. This may be due to your computer's date and time being set incorrectly. Only rebuild the block database if you are sure that your computer's date and time are correct</source>
        <translation>Baza blokova sadrži blok koji je naizgled iz budućnosti. Može to biti posljedica krivo namještenog datuma i vremena na vašem računalu. Obnovite bazu blokova samo ako ste sigurni da su točni datum i vrijeme na vašem računalu.</translation>
    </message>
    <message>
        <source>This is a pre-release test build - use at your own risk - do not use for mining or merchant applications</source>
        <translation>Ovo je eksperimentalna verzija za testiranje - koristite je na vlastitu odgovornost - ne koristite je za rudarenje ili trgovačke primjene</translation>
    </message>
    <message>
        <source>This is the transaction fee you may discard if change is smaller than dust at this level</source>
        <translation>Ovo je transakcijska naknada koju možete odbaciti ako je ostatak manji od "prašine" (sićušnih iznosa) po ovoj stopi</translation>
    </message>
    <message>
        <source>Unable to replay blocks. You will need to rebuild the database using -reindex-chainstate.</source>
        <translation>Ne mogu se ponovo odigrati blokovi. Morat ćete ponovo složiti bazu koristeći -reindex-chainstate.</translation>
    </message>
    <message>
        <source>Unable to rewind the database to a pre-fork state. You will need to redownload the blockchain</source>
        <translation>Baza se ne može povratiti na stanje prije raskola. Morat ćete ponovno preuzeti lanac blokova</translation>
    </message>
    <message>
        <source>Warning: The network does not appear to fully agree! Some miners appear to be experiencing issues.</source>
        <translation>Upozorenje: Čini se da se mreža ne slaže u potpunosti! Izgleda da su neki rudari suočeni s poteškoćama.</translation>
    </message>
    <message>
        <source>Warning: We do not appear to fully agree with our peers! You may need to upgrade, or other nodes may need to upgrade.</source>
        <translation>Upozorenje: Izgleda da se ne slažemo u potpunosti s našim klijentima! Možda ćete se vi ili ostali čvorovi morati ažurirati.</translation>
    </message>
    <message>
        <source>%d of last 100 blocks have unexpected version</source>
        <translation>%d od zadnjih 100 blokova ima neočekivanu verziju</translation>
    </message>
    <message>
        <source>%s corrupt, salvage failed</source>
        <translation>%s pokvaren, spašavanje neuspješno</translation>
    </message>
    <message>
        <source>-maxmempool must be at least %d MB</source>
        <translation>-maxmempool mora biti barem %d MB</translation>
    </message>
    <message>
        <source>Cannot resolve -%s address: '%s'</source>
        <translation>Ne može se razriješiti adresa -%s: '%s'</translation>
    </message>
    <message>
        <source>Change index out of range</source>
        <translation>Indeks ostatka izvan dosega</translation>
    </message>
    <message>
        <source>Config setting for %s only applied on %s network when in [%s] section.</source>
        <translation>Konfiguriranje postavki za %s primijenjeno je samo na %s mreži u odjeljku [%s].</translation>
    </message>
    <message>
        <source>Copyright (C) %i-%i</source>
        <translation>Copyright (C) %i-%i</translation>
    </message>
    <message>
        <source>Corrupted block database detected</source>
        <translation>Pokvarena baza blokova otkrivena</translation>
    </message>
    <message>
        <source>Do you want to rebuild the block database now?</source>
        <translation>Želite li sada obnoviti bazu blokova?</translation>
    </message>
    <message>
        <source>Error initializing block database</source>
        <translation>Greška kod inicijaliziranja baze blokova</translation>
    </message>
    <message>
        <source>Error initializing wallet database environment %s!</source>
        <translation>Greška kod inicijaliziranja okoline baze novčanika %s!</translation>
    </message>
    <message>
        <source>Error loading %s</source>
        <translation>Greška kod pokretanja programa %s!</translation>
    </message>
    <message>
        <source>Error loading %s: Private keys can only be disabled during creation</source>
        <translation>Greška kod učitavanja %s: Privatni ključevi mogu biti isključeni samo tijekom stvaranja</translation>
    </message>
    <message>
        <source>Error loading %s: Wallet corrupted</source>
        <translation>Greška kod učitavanja %s: Novčanik pokvaren</translation>
    </message>
    <message>
        <source>Error loading %s: Wallet requires newer version of %s</source>
        <translation>Greška kod učitavanja %s: Novčanik zahtijeva noviju verziju softvera %s.</translation>
    </message>
    <message>
        <source>Error loading block database</source>
        <translation>Greška kod pokretanja baze blokova</translation>
    </message>
    <message>
        <source>Error opening block database</source>
        <translation>Greška kod otvaranja baze blokova</translation>
    </message>
    <message>
        <source>Failed to listen on any port. Use -listen=0 if you want this.</source>
        <translation>Neuspješno slušanje na svim portovima. Koristite -listen=0 ako to želite.</translation>
    </message>
    <message>
        <source>Failed to rescan the wallet during initialization</source>
        <translation>Neuspješno ponovo skeniranje novčanika tijekom inicijalizacije</translation>
    </message>
    <message>
        <source>Importing...</source>
        <translation>Uvozi se...</translation>
    </message>
    <message>
        <source>Incorrect or no genesis block found. Wrong datadir for network?</source>
        <translation>Neispravan ili nepostojeći blok geneze. Možda je kriva podatkovna mapa za mrežu?</translation>
    </message>
    <message>
        <source>Initialization sanity check failed. %s is shutting down.</source>
        <translation>Brzinska provjera inicijalizacije neuspješna. %s se zatvara.</translation>
    </message>
    <message>
        <source>Invalid P2P permission: '%s'</source>
        <translation>Nevaljana dozvola za P2P: '%s'</translation>
    </message>
    <message>
        <source>Invalid amount for -%s=&lt;amount&gt;: '%s'</source>
        <translation>Neispravan iznos za  -%s=&lt;amount&gt;: '%s'</translation>
    </message>
    <message>
        <source>Invalid amount for -discardfee=&lt;amount&gt;: '%s'</source>
        <translation>Neispravan iznos za -discardfee=&lt;amount&gt;: '%s'</translation>
    </message>
    <message>
        <source>Invalid amount for -fallbackfee=&lt;amount&gt;: '%s'</source>
        <translation>Neispravan iznos za -fallbackfee=&lt;amount&gt;: '%s'</translation>
    </message>
    <message>
        <source>Specified blocks directory "%s" does not exist.</source>
        <translation>Zadana mapa blokova "%s" ne postoji.</translation>
    </message>
    <message>
        <source>Unknown address type '%s'</source>
        <translation>Nepoznat tip adrese '%s'</translation>
    </message>
    <message>
        <source>Unknown change type '%s'</source>
        <translation>Nepoznat tip adrese za vraćanje ostatka '%s'</translation>
    </message>
    <message>
        <source>Upgrading txindex database</source>
        <translation>Ažurira se txindex baza</translation>
    </message>
    <message>
        <source>Loading P2P addresses...</source>
        <translation>Pokreće se popis P2P adresa...</translation>
    </message>
    <message>
        <source>Error: Disk space is too low!</source>
        <translation>Pogreška: Nema dovoljno prostora na disku!</translation>
    </message>
    <message>
        <source>Loading banlist...</source>
        <translation>Pokreće se popis zabrana...</translation>
    </message>
    <message>
        <source>Not enough file descriptors available.</source>
        <translation>Nema dovoljno dostupnih datotečnih opisivača.</translation>
    </message>
    <message>
        <source>Prune cannot be configured with a negative value.</source>
        <translation>Obrezivanje (prune) ne može biti postavljeno na negativnu vrijednost.</translation>
    </message>
    <message>
        <source>Prune mode is incompatible with -txindex.</source>
        <translation>Način obreživanja (pruning) nekompatibilan je s parametrom -txindex.</translation>
    </message>
    <message>
        <source>Replaying blocks...</source>
        <translation>Odigraju se ponovno blokovi...</translation>
    </message>
    <message>
        <source>Rewinding blocks...</source>
        <translation>Premotavaju se blokovi...</translation>
    </message>
    <message>
        <source>The source code is available from %s.</source>
        <translation>Izvorni kod je dostupan na %s.</translation>
    </message>
    <message>
        <source>Transaction fee and change calculation failed</source>
        <translation>Neuspješno računanje ostatka i transakcijske naknade</translation>
    </message>
    <message>
        <source>Unable to bind to %s on this computer. %s is probably already running.</source>
        <translation>Ne može se povezati na %s na ovom računalu.  %s je vjerojatno već pokrenut.</translation>
    </message>
    <message>
        <source>Unable to generate keys</source>
        <translation>Ne mogu se generirati ključevi</translation>
    </message>
    <message>
        <source>Unsupported logging category %s=%s.</source>
        <translation>Nepodržana kategorija zapisa %s=%s.</translation>
    </message>
    <message>
        <source>Upgrading UTXO database</source>
        <translation>Ažurira se UTXO baza</translation>
    </message>
    <message>
        <source>User Agent comment (%s) contains unsafe characters.</source>
        <translation>Komentar pod "Korisnički agent" (%s) sadrži nesigurne znakove.</translation>
    </message>
    <message>
        <source>Verifying blocks...</source>
        <translation>Provjeravaju se blokovi...</translation>
    </message>
    <message>
        <source>Wallet needed to be rewritten: restart %s to complete</source>
        <translation>Novčanik je trebao prepravak: ponovo pokrenite %s</translation>
    </message>
    <message>
        <source>Error: Listening for incoming connections failed (listen returned error %s)</source>
        <translation>Greška: Neuspješno slušanje dolažećih veza (listen je izbacio grešku %s)</translation>
    </message>
    <message>
        <source>Invalid amount for -maxtxfee=&lt;amount&gt;: '%s' (must be at least the minrelay fee of %s to prevent stuck transactions)</source>
        <translation>Neispravan iznos za -maxtxfee=&lt;amount&gt;: '%s' (mora biti barem minimalnu naknadu za proslijeđivanje od %s kako se ne bi zapela transakcija)</translation>
    </message>
    <message>
        <source>The transaction amount is too small to send after the fee has been deducted</source>
        <translation>Iznos transakcije je premalen za poslati nakon naknade</translation>
    </message>
    <message>
        <source>You need to rebuild the database using -reindex to go back to unpruned mode.  This will redownload the entire blockchain</source>
        <translation>Morat ćete ponovno složiti bazu koristeći -reindex kako biste se vratili na neobrezivan način (unpruned mode). Ovo će ponovno preuzeti cijeli lanac blokova.</translation>
    </message>
    <message>
        <source>Error reading from database, shutting down.</source>
        <translation>Greška kod iščitanja baze. Zatvara se klijent.</translation>
    </message>
    <message>
        <source>Error upgrading chainstate database</source>
        <translation>Greška kod ažuriranja baze stanja lanca</translation>
    </message>
    <message>
        <source>Error: Disk space is low for %s</source>
        <translation>Pogreška: Malo diskovnog prostora za %s</translation>
    </message>
    <message>
        <source>Invalid -onion address or hostname: '%s'</source>
        <translation>Neispravna -onion adresa ili ime računala: '%s'</translation>
    </message>
    <message>
        <source>Invalid -proxy address or hostname: '%s'</source>
        <translation>Neispravna -proxy adresa ili ime računala: '%s'</translation>
    </message>
    <message>
        <source>Invalid amount for -paytxfee=&lt;amount&gt;: '%s' (must be at least %s)</source>
        <translation>Neispravan iznos za -paytxfee=&lt;amount&gt;: '%s' (mora biti barem %s)</translation>
    </message>
    <message>
        <source>Invalid netmask specified in -whitelist: '%s'</source>
        <translation>Neispravna mrežna maska zadana u -whitelist: '%s'</translation>
    </message>
    <message>
        <source>Need to specify a port with -whitebind: '%s'</source>
        <translation>Treba zadati port pomoću -whitebind: '%s'</translation>
    </message>
    <message>
        <source>Prune mode is incompatible with -blockfilterindex.</source>
        <translation>Obrezan način rada nije u skladu s parametrom -blockfilterindex.</translation>
    </message>
    <message>
        <source>Reducing -maxconnections from %d to %d, because of system limitations.</source>
        <translation>Smanjuje se -maxconnections sa %d na %d zbog sustavnih ograničenja.</translation>
    </message>
    <message>
        <source>Section [%s] is not recognized.</source>
        <translation>Odjeljak [%s] nije prepoznat.</translation>
    </message>
    <message>
        <source>Signing transaction failed</source>
        <translation>Potpisivanje transakcije neuspješno</translation>
    </message>
    <message>
        <source>Specified -walletdir "%s" does not exist</source>
        <translation>Zadan -walletdir "%s" ne postoji</translation>
    </message>
    <message>
        <source>Specified -walletdir "%s" is a relative path</source>
        <translation>Zadan -walletdir "%s" je relativan put</translation>
    </message>
    <message>
        <source>Specified -walletdir "%s" is not a directory</source>
        <translation>Zadan -walletdir "%s" nije mapa</translation>
    </message>
    <message>
        <source>The specified config file %s does not exist
</source>
        <translation>Navedena konfiguracijska datoteka %s ne postoji
</translation>
    </message>
    <message>
        <source>The transaction amount is too small to pay the fee</source>
        <translation>Transakcijiski iznos je premalen da plati naknadu</translation>
    </message>
    <message>
        <source>This is experimental software.</source>
        <translation>Ovo je eksperimentalni softver.</translation>
    </message>
    <message>
        <source>Transaction amount too small</source>
        <translation>Transakcijski iznos premalen</translation>
    </message>
    <message>
        <source>Transaction too large</source>
        <translation>Transakcija prevelika</translation>
    </message>
    <message>
        <source>Unable to bind to %s on this computer (bind returned error %s)</source>
        <translation>Ne može se povezati na %s na ovom računalu. (povezivanje je vratilo grešku %s)</translation>
    </message>
    <message>
        <source>Unable to create the PID file '%s': %s</source>
        <translation>Nije moguće stvoriti PID datoteku '%s': %s</translation>
    </message>
    <message>
        <source>Unable to generate initial keys</source>
        <translation>Ne mogu se generirati početni ključevi</translation>
    </message>
    <message>
        <source>Unknown -blockfilterindex value %s.</source>
        <translation>Nepoznata vrijednost parametra -blockfilterindex %s.</translation>
    </message>
    <message>
        <source>Verifying wallet(s)...</source>
        <translation>Provjerava(ju) se novčanik/(ci)...</translation>
    </message>
    <message>
        <source>Warning: unknown new rules activated (versionbit %i)</source>
        <translation>Upozorenje: nepoznata nova pravila aktivirana (versionbit %i)</translation>
    </message>
    <message>
        <source>Zapping all transactions from wallet...</source>
        <translation>Brišu se sve transakcije iz novčanika...</translation>
    </message>
    <message>
        <source>-maxtxfee is set very high! Fees this large could be paid on a single transaction.</source>
        <translation>-maxtxfee je postavljen preveliko. Naknade ove veličine će biti plaćene na individualnoj transakciji.</translation>
    </message>
    <message>
        <source>This is the transaction fee you may pay when fee estimates are not available.</source>
        <translation>Ovo je transakcijska naknada koju ćete možda platiti kada su nedostupne procjene naknada.</translation>
    </message>
    <message>
        <source>This product includes software developed by the OpenSSL Project for use in the OpenSSL Toolkit %s and cryptographic software written by Eric Young and UPnP software written by Thomas Bernard.</source>
        <translation>Ovaj proizvod sadrži softver razvijen sa strane OpenSSL Projecta za upotrebu u OpenSSL Toolkitu %s, kriptografski softver koji je napisao Eric Young te UPnP softver koji je napisao Thomas Bernard.</translation>
    </message>
    <message>
        <source>Total length of network version string (%i) exceeds maximum length (%i). Reduce the number or size of uacomments.</source>
        <translation>Ukupna duljina stringa verzije mreže (%i) prelazi maksimalnu duljinu (%i). Smanjite broj ili veličinu komentara o korisničkom agentu (uacomments).</translation>
    </message>
    <message>
        <source>Warning: Wallet file corrupt, data salvaged! Original %s saved as %s in %s; if your balance or transactions are incorrect you should restore from a backup.</source>
        <translation>Upozorenje: Datoteka novčanika je pokvarena, ali su podaci spašeni! Original %s snimljen je kao %s u %s; ako su transakcije ili stanje neispravni, onda biste trebali restorirati sa sigurnosne kopije (backupa).</translation>
    </message>
    <message>
        <source>%s is set very high!</source>
        <translation>%s je postavljen preveliko!</translation>
    </message>
    <message>
        <source>Error loading wallet %s. Duplicate -wallet filename specified.</source>
        <translation>Greška kod učitavanja novčanika %s. Duplikat imena novčanika zadan.</translation>
    </message>
    <message>
        <source>Starting network threads...</source>
        <translation>Pokreću se mrežne niti...</translation>
    </message>
    <message>
        <source>The wallet will avoid paying less than the minimum relay fee.</source>
        <translation>Ovaj novčanik će izbjegavati plaćanje manje od minimalne naknade prijenosa.</translation>
    </message>
    <message>
        <source>This is the minimum transaction fee you pay on every transaction.</source>
        <translation>Ovo je minimalna transakcijska naknada koju plaćate za svaku transakciju.</translation>
    </message>
    <message>
        <source>This is the transaction fee you will pay if you send a transaction.</source>
        <translation>Ovo je transakcijska naknada koju ćete platiti ako pošaljete transakciju.</translation>
    </message>
    <message>
<<<<<<< HEAD
        <source>NdovuCoin Core</source>
        <translation>NdovuCoin Core</translation>
=======
        <source>Transaction amounts must not be negative</source>
        <translation>Iznosi transakcije ne smiju biti negativni</translation>
>>>>>>> upstream/0.18
    </message>
    <message>
        <source>Transaction has too long of a mempool chain</source>
        <translation>Transakcija ima prevelik lanac memorijskog bazena</translation>
    </message>
    <message>
        <source>Transaction must have at least one recipient</source>
        <translation>Transakcija mora imati barem jednog primatelja</translation>
    </message>
    <message>
        <source>Unknown network specified in -onlynet: '%s'</source>
        <translation>Nepoznata mreža zadana kod -onlynet: '%s'</translation>
    </message>
    <message>
        <source>Insufficient funds</source>
        <translation>Nedovoljna sredstva</translation>
    </message>
    <message>
        <source>Cannot upgrade a non HD split wallet without upgrading to support pre split keypool. Please use -upgradewallet=169900 or -upgradewallet with no version specified.</source>
        <translation>Ne može se ažurirati novčanik koji nije HD bez ažuriranja radi podrške za bazen ključeva prije raskola. Molim koristite -upgradewallet=169900 ili -upgradewallet bez zadane verzije.</translation>
    </message>
    <message>
        <source>Fee estimation failed. Fallbackfee is disabled. Wait a few blocks or enable -fallbackfee.</source>
        <translation>Neuspješno procjenjivanje naknada. Fallbackfee je isključena. Pričekajte nekoliko blokova ili uključite -fallbackfee.</translation>
    </message>
    <message>
        <source>Warning: Private keys detected in wallet {%s} with disabled private keys</source>
        <translation>Upozorenje: Privatni ključevi pronađeni u novčaniku {%s} s isključenim privatnim ključevima</translation>
    </message>
    <message>
        <source>Cannot write to data directory '%s'; check permissions.</source>
        <translation>Nije moguće pisati u podatkovnu mapu '%s'; provjerite dozvole.</translation>
    </message>
    <message>
        <source>Loading block index...</source>
        <translation>Učitavanje indeksa blokova...</translation>
    </message>
    <message>
        <source>Loading wallet...</source>
        <translation>Učitavanje novčanika...</translation>
    </message>
    <message>
        <source>Cannot downgrade wallet</source>
        <translation>Nije moguće novčanik vratiti na prijašnju verziju.</translation>
    </message>
    <message>
        <source>Rescanning...</source>
        <translation>Ponovno pretraživanje...</translation>
    </message>
    <message>
        <source>Done loading</source>
        <translation>Učitavanje gotovo</translation>
    </message>
</context>
</TS><|MERGE_RESOLUTION|>--- conflicted
+++ resolved
@@ -70,18 +70,8 @@
         <translation>Ovo su vaše NdovuCoin adrese za slanje novca. Uvijek provjerite iznos i adresu primatelja prije slanja novca.</translation>
     </message>
     <message>
-<<<<<<< HEAD
-<<<<<<< HEAD
-        <source>These are your NdovuCoin addresses for receiving payments. It is recommended to use a new receiving address for each transaction.</source>
-        <translation>Ovo su vaše NdovuCoin adrese za primanje novca. Preporučamo da koristite novu adresu za primanje za svaku transakciju.</translation>
-=======
-        <source>These are your Bitcoin addresses for receiving payments. It is recommended to use a new receiving address for each transaction.</source>
-        <translation>Ovo su vaše Bitcoin adrese za primanje novca. Preporučeno je da koristite novu primateljsku adresu za svaku transakciju.</translation>
->>>>>>> upstream/0.18
-=======
         <source>These are your Bitcoin addresses for receiving payments. Use the 'Create new receiving address' button in the receive tab to create new addresses.</source>
         <translation>Ovo su vaše bitcoin adrese za primanje novca. Preporučeno je da koristite novu primateljsku adresu za svaku transakciju.</translation>
->>>>>>> a284bbbe
     </message>
     <message>
         <source>&amp;Copy Address</source>
@@ -190,8 +180,6 @@
         <translation>Novčanik šifriran</translation>
     </message>
     <message>
-<<<<<<< HEAD
-=======
         <source>Enter the new passphrase for the wallet.&lt;br/&gt;Please use a passphrase of &lt;b&gt;ten or more random characters&lt;/b&gt;, or &lt;b&gt;eight or more words&lt;/b&gt;.</source>
         <translation>Unesite novu lozinku za novčanik. &lt;br/&gt;Molimo vas da koristite zaporku od &lt;b&gt;deset ili više slučajnih znakova&lt;/b&gt;, ili &lt;b&gt;osam ili više riječi.&lt;/b&gt;</translation>
     </message>
@@ -216,7 +204,6 @@
         <translation>Vaš novčanik je sad šifriran.</translation>
     </message>
     <message>
->>>>>>> a284bbbe
         <source>IMPORTANT: Any previous backups you have made of your wallet file should be replaced with the newly generated, encrypted wallet file. For security reasons, previous backups of the unencrypted wallet file will become useless as soon as you start using the new, encrypted wallet.</source>
         <translation>VAŽNO: Sve prethodne pričuve vašeg novčanika trebale bi biti zamijenjene novo stvorenom, šifriranom datotekom novčanika. Zbog sigurnosnih razloga, prethodne pričuve nešifriranog novčanika će postati beskorisne čim počnete koristiti novi, šifrirani novčanik.</translation>
     </message>
@@ -337,8 +324,6 @@
     <message>
         <source>Open &amp;URI...</source>
         <translation>Otvorite &amp;URI...</translation>
-<<<<<<< HEAD
-=======
     </message>
     <message>
         <source>Create Wallet...</source>
@@ -347,7 +332,6 @@
     <message>
         <source>Create a new wallet</source>
         <translation>Stvorite novi novčanik</translation>
->>>>>>> a284bbbe
     </message>
     <message>
         <source>Wallet:</source>
@@ -374,17 +358,12 @@
         <translation>Re-indeksiranje blokova na disku...</translation>
     </message>
     <message>
-<<<<<<< HEAD
-        <source>Send coins to a NdovuCoin address</source>
-        <translation>Slanje novca na bitcoin adresu</translation>
-=======
         <source>Proxy is &lt;b&gt;enabled&lt;/b&gt;: %1</source>
         <translation>Proxy je &lt;b&gt;uključen&lt;/b&gt;: %1</translation>
     </message>
     <message>
         <source>Send coins to a Bitcoin address</source>
         <translation>Pošaljite novac na Bitcoin adresu</translation>
->>>>>>> upstream/0.18
     </message>
     <message>
         <source>Backup wallet to another location</source>
@@ -407,13 +386,6 @@
         <translation>&amp;Potvrdite poruku...</translation>
     </message>
     <message>
-<<<<<<< HEAD
-        <source>NdovuCoin</source>
-        <translation>NdovuCoin</translation>
-    </message>
-    <message>
-=======
->>>>>>> a284bbbe
         <source>&amp;Send</source>
         <translation>&amp;Pošaljite</translation>
     </message>
@@ -434,21 +406,12 @@
         <translation>Šifrirajte privatne ključeve u novčaniku</translation>
     </message>
     <message>
-<<<<<<< HEAD
-        <source>Sign messages with your NdovuCoin addresses to prove you own them</source>
-        <translation>Poruku potpišemo s bitcoin adresom, kako bi dokazali vlasništvo nad tom adresom</translation>
-    </message>
-    <message>
-        <source>Verify messages to ensure they were signed with specified NdovuCoin addresses</source>
-        <translation>Provjeravanje poruke, kao dokaz, da je potpisana navedenom bitcoin adresom</translation>
-=======
         <source>Sign messages with your Bitcoin addresses to prove you own them</source>
         <translation>Poruku potpišemo s Bitcoin adresom, kako bi dokazali vlasništvo nad tom adresom</translation>
     </message>
     <message>
         <source>Verify messages to ensure they were signed with specified Bitcoin addresses</source>
         <translation>Provjerite poruku da je potpisana s navedenom Bitcoin adresom</translation>
->>>>>>> upstream/0.18
     </message>
     <message>
         <source>&amp;File</source>
@@ -563,19 +526,14 @@
         <translation>uobičajeni novčanik</translation>
     </message>
     <message>
-<<<<<<< HEAD
-=======
         <source>No wallets available</source>
         <translation>Nema dostupnih novčanika</translation>
     </message>
     <message>
->>>>>>> a284bbbe
         <source>&amp;Window</source>
         <translation>&amp;Prozor</translation>
     </message>
     <message>
-<<<<<<< HEAD
-=======
         <source>Minimize</source>
         <translation>Minimizirajte</translation>
     </message>
@@ -588,7 +546,6 @@
         <translation>Glavni prozor</translation>
     </message>
     <message>
->>>>>>> a284bbbe
         <source>%1 client</source>
         <translation>%1 klijent</translation>
     </message>
@@ -897,11 +854,7 @@
     </message>
     <message>
         <source>The address associated with this address list entry. This can only be modified for sending addresses.</source>
-<<<<<<< HEAD
-        <translation>NdovuCoin adresa. Izmjene adrese su moguće samo za adrese za slanje.</translation>
-=======
         <translation>Adresa ovog zapisa u adresaru. Može se mijenjati samo kod adresa za slanje.</translation>
->>>>>>> upstream/0.18
     </message>
     <message>
         <source>&amp;Address</source>
@@ -920,10 +873,6 @@
         <translation>Uredi adresu za slanje</translation>
     </message>
     <message>
-<<<<<<< HEAD
-        <source>The entered address "%1" is not a valid NdovuCoin address.</source>
-        <translation>Upisana adresa "%1" nije valjana bitcoin adresa.</translation>
-=======
         <source>The entered address "%1" is not a valid Bitcoin address.</source>
         <translation>Upisana adresa "%1" nije valjana Bitcoin adresa.</translation>
     </message>
@@ -934,7 +883,6 @@
     <message>
         <source>The entered address "%1" is already in the address book with label "%2".</source>
         <translation>Unesena adresa "%1" postoji već u imeniku pod oznakom "%2".</translation>
->>>>>>> upstream/0.18
     </message>
     <message>
         <source>Could not unlock wallet.</source>
@@ -994,10 +942,6 @@
         <translation>Dobrodošli</translation>
     </message>
     <message>
-<<<<<<< HEAD
-        <source>NdovuCoin</source>
-        <translation>NdovuCoin</translation>
-=======
         <source>Welcome to %1.</source>
         <translation>Dobrodošli u %1.</translation>
     </message>
@@ -1032,7 +976,6 @@
     <message>
         <source>Bitcoin</source>
         <translation>Bitcoin</translation>
->>>>>>> upstream/0.18
     </message>
     <message>
         <source>Discard blocks after verification, except most recent %1 GB (prune)</source>
@@ -1121,15 +1064,11 @@
         <source>Hide</source>
         <translation>Sakrijte</translation>
     </message>
-<<<<<<< HEAD
-    </context>
-=======
     <message>
         <source>Unknown. Syncing Headers (%1, %2%)...</source>
         <translation>Nepoznato. Sinkroniziranje zaglavlja (%1, %2%)...</translation>
     </message>
 </context>
->>>>>>> a284bbbe
 <context>
     <name>OpenURIDialog</name>
     <message>
@@ -3281,9 +3220,6 @@
 </context>
 <context>
     <name>WalletController</name>
-<<<<<<< HEAD
-    </context>
-=======
     <message>
         <source>Close wallet</source>
         <translation>Zatvorite novčanik</translation>
@@ -3297,7 +3233,6 @@
         <translation>Držanje novčanik zatvorenim predugo može rezultirati ponovnom sinkronizacijom cijelog lanca ako je obrezivanje uključeno.</translation>
     </message>
 </context>
->>>>>>> a284bbbe
 <context>
     <name>WalletFrame</name>
     <message>
@@ -3836,13 +3771,8 @@
         <translation>Ovo je transakcijska naknada koju ćete platiti ako pošaljete transakciju.</translation>
     </message>
     <message>
-<<<<<<< HEAD
-        <source>NdovuCoin Core</source>
-        <translation>NdovuCoin Core</translation>
-=======
         <source>Transaction amounts must not be negative</source>
         <translation>Iznosi transakcije ne smiju biti negativni</translation>
->>>>>>> upstream/0.18
     </message>
     <message>
         <source>Transaction has too long of a mempool chain</source>
