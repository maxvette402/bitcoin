--- conflicted
+++ resolved
@@ -45,12 +45,6 @@
         <source>&amp;Delete</source>
         <translation>&amp;Ezabatu</translation>
     </message>
-<<<<<<< HEAD
-    </context>
-<context>
-    <name>AddressTableModel</name>
-    </context>
-=======
     <message>
         <source>Choose the address to send coins to</source>
         <translation>Dirua bidaltzeko helbidea hautatu</translation>
@@ -123,7 +117,6 @@
         <translation>(izendapenik ez)</translation>
     </message>
 </context>
->>>>>>> be92be56
 <context>
     <name>AskPassphraseDialog</name>
     <message>
@@ -142,8 +135,6 @@
         <source>Repeat new passphrase</source>
         <translation>Pasahitz berria errepiikatu</translation>
     </message>
-<<<<<<< HEAD
-=======
     <message>
         <source>Show password</source>
         <translation>Erakutsi pasahitza</translation>
@@ -220,7 +211,6 @@
         <source>Wallet decryption failed</source>
         <translation>Zorroaren desenkriptazioak huts egin du</translation>
     </message>
->>>>>>> be92be56
     </context>
 <context>
     <name>BanTableModel</name>
@@ -357,9 +347,6 @@
         <source>&amp;Address</source>
         <translation>&amp;Helbidea</translation>
     </message>
-<<<<<<< HEAD
-    </context>
-=======
     <message>
         <source>New sending address</source>
         <translation>Bidaltzeko helbide berria</translation>
@@ -381,7 +368,6 @@
         <translation>Giltza berriaren sorrerak huts egin du.</translation>
     </message>
 </context>
->>>>>>> be92be56
 <context>
     <name>FreespaceChecker</name>
     </context>
@@ -447,9 +433,6 @@
     <name>QRImageWidget</name>
     </context>
 <context>
-    <name>QRImageWidget</name>
-    </context>
-<context>
     <name>RPCConsole</name>
     </context>
 <context>
@@ -514,9 +497,6 @@
     </message>
     </context>
 <context>
-    <name>RecentRequestsTableModel</name>
-    </context>
-<context>
     <name>SendCoinsDialog</name>
     <message>
         <source>Send Coins</source>
@@ -594,9 +574,6 @@
     <name>SendConfirmationDialog</name>
     </context>
 <context>
-    <name>SendConfirmationDialog</name>
-    </context>
-<context>
     <name>ShutdownWindow</name>
     </context>
 <context>
@@ -626,8 +603,6 @@
     </context>
 <context>
     <name>TransactionDesc</name>
-<<<<<<< HEAD
-=======
     <message>
         <source>Open until %1</source>
         <translation>Zabalik %1 arte</translation>
@@ -660,7 +635,6 @@
         <source>Amount</source>
         <translation>Kopurua</translation>
     </message>
->>>>>>> be92be56
     </context>
 <context>
     <name>TransactionDescDialog</name>
@@ -735,13 +709,7 @@
         <source>Amount removed from or added to balance.</source>
         <translation>Saldoan kendu edo gehitutako kopurua.</translation>
     </message>
-    </context>
-<context>
-    <name>TransactionTableModel</name>
-    </context>
-<context>
-    <name>TransactionView</name>
-    </context>
+</context>
 <context>
     <name>TransactionView</name>
     <message>
@@ -833,21 +801,13 @@
     <name>UnitDisplayStatusBarControl</name>
     </context>
 <context>
-<<<<<<< HEAD
-=======
     <name>WalletController</name>
     </context>
 <context>
->>>>>>> be92be56
     <name>WalletFrame</name>
     </context>
 <context>
     <name>WalletModel</name>
-<<<<<<< HEAD
-    </context>
-<context>
-    <name>WalletView</name>
-=======
     <message>
         <source>Send Coins</source>
         <translation>Txanponak bidali</translation>
@@ -863,7 +823,6 @@
         <source>Export the data in the current tab to a file</source>
         <translation>Uneko fitxategian datuak esportatu</translation>
     </message>
->>>>>>> be92be56
     </context>
 <context>
     <name>bitcoin-core</name>
