--- conflicted
+++ resolved
@@ -964,95 +964,7 @@
         <source>S&amp;end</source>
         <translation>გაგ&amp;ზავნა</translation>
     </message>
-<<<<<<< HEAD
-    <message>
-        <source>Confirm send coins</source>
-        <translation>მონეტების გაგზავნის დადასტურება</translation>
-    </message>
-    <message>
-        <source>%1 to %2</source>
-        <translation>%1-დან %2-ში</translation>
-    </message>
-    <message>
-        <source>Copy quantity</source>
-        <translation>რაოდენობის კოპირება</translation>
-    </message>
-    <message>
-        <source>Copy amount</source>
-        <translation>თანხის კოპირება</translation>
-    </message>
-    <message>
-        <source>Copy fee</source>
-        <translation>საკომისიოს კოპირება</translation>
-    </message>
-    <message>
-        <source>Copy after fee</source>
-        <translation>დამატებითი საკომისიოს კოპირება</translation>
-    </message>
-    <message>
-        <source>Copy bytes</source>
-        <translation>ბაიტების კოპირება</translation>
-    </message>
-    <message>
-        <source>Copy priority</source>
-        <translation>პრიორიტეტის კოპირება</translation>
-    </message>
-    <message>
-        <source>Copy change</source>
-        <translation>ხურდის კოპირება</translation>
-    </message>
-    <message>
-        <source>or</source>
-        <translation>ან</translation>
-    </message>
-    <message>
-        <source>The recipient address is not valid, please recheck.</source>
-        <translation>მიმღების მისამართი არასწორია, შეამოწმეთ.</translation>
-    </message>
-    <message>
-        <source>The amount to pay must be larger than 0.</source>
-        <translation>გადახდის მოცულობა 0-ზე მეტი უნდა იყოს</translation>
-    </message>
-    <message>
-        <source>The amount exceeds your balance.</source>
-        <translation>თანხა აღემატება თქვენს ბალანსს</translation>
-    </message>
-    <message>
-        <source>Duplicate address found, can only send to each address once per send operation.</source>
-        <translation>მისამართები დუბლირებულია, დაშვებულია ერთ ჯერზე თითო მისამართზე ერთხელ გაგზავნა.</translation>
-    </message>
-    <message>
-        <source>Transaction creation failed!</source>
-        <translation>შეცდომა ტრანსაქციის შექმნისას!</translation>
-    </message>
-    <message>
-        <source>The transaction was rejected! This might happen if some of the coins in your wallet were already spent, such as if you used a copy of wallet.dat and coins were spent in the copy but not marked as spent here.</source>
-        <translation>ტრანსაქცია უარყოფილია! შესაძლოა მონეტების ნაწილი თქვენი საფულიდან უკვე გამოყენებულია, რაც შეიძლება მოხდეს wallet.dat-ის ასლის გამოყენებისას, როცა მონეტები გაიგზავნა სხვა ასლიდან, აქ კი არ არის გაგზავნილად მონიშნული.</translation>
-    </message>
-    <message>
-        <source>Warning: Invalid Bitcoin address</source>
-        <translation>ყურადღება: არასწორია Bitcoin-მისამართი</translation>
-    </message>
-    <message>
-        <source>(no label)</source>
-        <translation>(არ არის ნიშნული)</translation>
-    </message>
-    <message>
-        <source>Warning: Unknown change address</source>
-        <translation>ყურადღება: უცნობია ხურდის მისამართი</translation>
-    </message>
-    <message>
-        <source>Are you sure you want to send?</source>
-        <translation>დარწმუნებული ხართ, რომ გინდათ გაგზავნა?</translation>
-    </message>
-    <message>
-        <source>added as transaction fee</source>
-        <translation>დამატებულია საკომისიო</translation>
-    </message>
-</context>
-=======
-    </context>
->>>>>>> 9460771a
+    </context>
 <context>
     <name>SendCoinsEntry</name>
     <message>
@@ -1266,24 +1178,14 @@
         <translation>გარედან შეერთებების დაშვება (ნაგულისხმევი: 1 თუ არ გამოიყენება -proxy ან -connect)</translation>
     </message>
     <message>
-<<<<<<< HEAD
-=======
         <source>Bitcoin Core</source>
         <translation>Bitcoin Core</translation>
     </message>
     <message>
->>>>>>> 9460771a
         <source>Bind to given address and always listen on it. Use [host]:port notation for IPv6</source>
         <translation>მოცემულ მისამართზე მიჯაჭვა მუდმივად მასზე მიყურადებით. გამოიყენეთ [host]:port ფორმა IPv6-სათვის</translation>
     </message>
     <message>
-<<<<<<< HEAD
-        <source>Enter regression test mode, which uses a special chain in which blocks can be solved instantly.</source>
-        <translation>გადასვლა რეგრესული ტესტირების რეჟიმში, რომელიც იყენებს სპეციალურ ჯაჭვს ბლოკების დაუყოვნებლივი პოვნის შესაძლებლობით.</translation>
-    </message>
-    <message>
-=======
->>>>>>> 9460771a
         <source>Execute command when a wallet transaction changes (%s in cmd is replaced by TxID)</source>
         <translation>კომანდის შესრულება საფულის ტრანსაქციის ცვლილებისას (%s კომანდაში ჩანაცვლდება TxID-ით)</translation>
     </message>
@@ -1456,21 +1358,6 @@
         <translation>-onlynet-ში მითითებულია უცნობი ქსელი: '%s'</translation>
     </message>
     <message>
-<<<<<<< HEAD
-        <source>Cannot resolve -bind address: '%s'</source>
-        <translation>ვერ ხერხდება -bind მისამართის გარკვევა: '%s'</translation>
-    </message>
-    <message>
-        <source>Cannot resolve -externalip address: '%s'</source>
-        <translation>ვერ ხერხდება -externalip მისამართის გარკვევა: '%s'</translation>
-    </message>
-    <message>
-        <source>Invalid amount for -paytxfee=&lt;amount&gt;: '%s'</source>
-        <translation>დაუშვებელი მნიშვნელობა -paytxfee=&lt;amount&gt;: '%s'</translation>
-    </message>
-    <message>
-=======
->>>>>>> 9460771a
         <source>Insufficient funds</source>
         <translation>არ არის საკმარისი თანხა</translation>
     </message>
