--- conflicted
+++ resolved
@@ -54,21 +54,12 @@
         <translation>انتخاب</translation>
     </message>
     <message>
-<<<<<<< HEAD
-        <source>These are your Zetacoin addresses for sending payments. Always check the amount and the receiving address before sending coins.</source>
-        <translation>این‌ها نشانی‌های بیت‌کوین شما برای ارسال وجود هستند. همیشه قبل از ارسال سکه‌ها، نشانی دریافت‌کننده و مقدار ارسالی را بررسی کنید.</translation>
-    </message>
-    <message>
-        <source>These are your Zetacoin addresses for receiving payments. It is recommended to use a new receiving address for each transaction.</source>
-        <translation>این‌ها نشانی‌های بیت‌کوین شما برای دریافت وجوه هستند. توصیه می‌شود یک نشانی دریافت جدید برای هر تبادل استفاده کنید.</translation>
-=======
         <source>Sending addresses</source>
         <translation>آدرس های فرستنده</translation>
     </message>
     <message>
         <source>Receiving addresses</source>
         <translation>آدرس های گیرنده</translation>
->>>>>>> 0d719145
     </message>
     <message>
         <source>Copy &amp;Label</source>
@@ -129,59 +120,37 @@
         <translation>تأیید رمزنگاری کیف پول</translation>
     </message>
     <message>
-<<<<<<< HEAD
-        <source>Warning: If you encrypt your wallet and lose your passphrase, you will &lt;b&gt;LOSE ALL OF YOUR ZETACOINS&lt;/b&gt;!</source>
-        <translation>هشدار: اگر کیف پول خود را رمزنگاری کنید و گذرواژه را فراموش کنید، &lt;b&gt;تمام دارایی بیت‌کوین خود را از دست خواهید داد&lt;/b&gt;!</translation>
-    </message>
-    <message>
-=======
->>>>>>> 0d719145
         <source>Are you sure you wish to encrypt your wallet?</source>
         <translation>آیا مطمئن هستید که می‌خواهید کیف پول خود را رمزنگاری کنید؟</translation>
     </message>
     <message>
-<<<<<<< HEAD
-        <source>Zetacoin Core will close now to finish the encryption process. Remember that encrypting your wallet cannot fully protect your zetacoins from being stolen by malware infecting your computer.</source>
-        <translation>هسته بیت‌کوین هم اکنون بسته می‌شود تا فرایند رمزگذاری را تمام کند. به خاطر داشته باشید که رمزگذاری کردن کیف پول‌تان نمی‌تواند به طور کامل بیت‌کوین‌های شما را در برابر دزدیده شدن توسط بدافزارهایی که رایانه‌ی شما را آلوده می‌کنند، محافظت نماید.</translation>
-    </message>
-    <message>
-        <source>IMPORTANT: Any previous backups you have made of your wallet file should be replaced with the newly generated, encrypted wallet file. For security reasons, previous backups of the unencrypted wallet file will become useless as soon as you start using the new, encrypted wallet.</source>
-        <translation>مهم: هر نسخهٔ پشتیبانی که تا کنون از کیف پول خود تهیه کرده‌اید، باید با کیف پول رمزنگاری شدهٔ جدید جایگزین شود. به دلایل امنیتی، پروندهٔ قدیمی کیف پول بدون رمزنگاری، تا زمانی که از کیف پول رمزنگاری‌شدهٔ جدید استفاده نکنید، غیرقابل استفاده خواهد بود.</translation>
+        <source>Wallet encrypted</source>
+        <translation>کیف پول رمزنگاری شد</translation>
+    </message>
+    <message>
+        <source>Wallet encryption failed</source>
+        <translation>رمزنگاری کیف پول با شکست مواجه شد</translation>
+    </message>
+    <message>
+        <source>Wallet encryption failed due to an internal error. Your wallet was not encrypted.</source>
+        <translation>رمزنگاری کیف پول بنا به یک خطای داخلی با شکست مواجه شد. کیف پول شما رمزنگاری نشد.</translation>
+    </message>
+    <message>
+        <source>Wallet unlock failed</source>
+        <translation>بازگشایی قفل کیف‌پول با شکست مواجه شد</translation>
+    </message>
+    <message>
+        <source>Wallet decryption failed</source>
+        <translation>رمزگشایی کیف پول با شکست مواجه شد</translation>
+    </message>
+    <message>
+        <source>Wallet passphrase was successfully changed.</source>
+        <translation>گذرواژهٔ کیف پول با موفقیت عوض شد.</translation>
     </message>
     <message>
         <source>Warning: The Caps Lock key is on!</source>
         <translation>هشدار: کلید Caps Lock روشن است!</translation>
     </message>
-    <message>
-=======
->>>>>>> 0d719145
-        <source>Wallet encrypted</source>
-        <translation>کیف پول رمزنگاری شد</translation>
-    </message>
-    <message>
-        <source>Wallet encryption failed</source>
-        <translation>رمزنگاری کیف پول با شکست مواجه شد</translation>
-    </message>
-    <message>
-        <source>Wallet encryption failed due to an internal error. Your wallet was not encrypted.</source>
-        <translation>رمزنگاری کیف پول بنا به یک خطای داخلی با شکست مواجه شد. کیف پول شما رمزنگاری نشد.</translation>
-    </message>
-    <message>
-        <source>Wallet unlock failed</source>
-        <translation>بازگشایی قفل کیف‌پول با شکست مواجه شد</translation>
-    </message>
-    <message>
-        <source>Wallet decryption failed</source>
-        <translation>رمزگشایی کیف پول با شکست مواجه شد</translation>
-    </message>
-    <message>
-        <source>Wallet passphrase was successfully changed.</source>
-        <translation>گذرواژهٔ کیف پول با موفقیت عوض شد.</translation>
-    </message>
-    <message>
-        <source>Warning: The Caps Lock key is on!</source>
-        <translation>هشدار: کلید Caps Lock روشن است!</translation>
-    </message>
 </context>
 <context>
     <name>BanTableModel</name>
@@ -325,13 +294,6 @@
         <translation>&amp;دریافت</translation>
     </message>
     <message>
-<<<<<<< HEAD
-        <source>Show information about Zetacoin Core</source>
-        <translation>نمایش اطلاعات در مورد بیت‌کوین</translation>
-    </message>
-    <message>
-=======
->>>>>>> 0d719145
         <source>&amp;Show / Hide</source>
         <translation>&amp;نمایش/ عدم نمایش</translation>
     </message>
@@ -368,17 +330,8 @@
         <translation>نوارابزار برگه‌ها</translation>
     </message>
     <message>
-<<<<<<< HEAD
-        <source>Zetacoin Core</source>
-        <translation> هسته Zetacoin </translation>
-    </message>
-    <message>
-        <source>&amp;About Zetacoin Core</source>
-        <translation>درباره هسته ی بیت کوین</translation>
-=======
-        <source>Request payments (generates QR codes and bitcoin: URIs)</source>
+        <source>Request payments (generates QR codes and zetacoin: URIs)</source>
         <translation>درخواست پرداخت ( تولید کد کیوار و ادرس بیت کوین)</translation>
->>>>>>> 0d719145
     </message>
     <message>
         <source>Show the list of used sending addresses and labels</source>
@@ -389,13 +342,10 @@
         <translation>نمایش لیست آدرس های دریافت و لیبل ها</translation>
     </message>
     <message>
-<<<<<<< HEAD
-=======
-        <source>Open a bitcoin: URI or payment request</source>
+        <source>Open a zetacoin: URI or payment request</source>
         <translation>بازکردن یک بیت کوین: آدرس یا درخواست پرداخت</translation>
     </message>
     <message>
->>>>>>> 0d719145
         <source>&amp;Command-line options</source>
         <translation>گزینه‌های خط‌فرمان</translation>
     </message>
@@ -712,17 +662,12 @@
         <translation>ویرایش آدرس قرستنده</translation>
     </message>
     <message>
-        <source>The entered address "%1" is not a valid Bitcoin address.</source>
+        <source>The entered address "%1" is not a valid Zetacoin address.</source>
         <translation>نشانی وارد شده "%1" یک نشانی معتبر بیت‌کوین نیست.</translation>
     </message>
     <message>
-<<<<<<< HEAD
-        <source>The entered address "%1" is not a valid Zetacoin address.</source>
-        <translation>نشانی وارد شده «%1» یک نشانی معتبر بیت‌کوین نیست.</translation>
-=======
         <source>The entered address "%1" is already in the address book.</source>
         <translation>نشانی وارد شده «%1» در حال حاضر در دفترچه وجود دارد.</translation>
->>>>>>> 0d719145
     </message>
     <message>
         <source>Could not unlock wallet.</source>
@@ -755,24 +700,12 @@
 <context>
     <name>HelpMessageDialog</name>
     <message>
-<<<<<<< HEAD
-        <source>Zetacoin Core</source>
-        <translation> هسته Zetacoin </translation>
-    </message>
-    <message>
-=======
->>>>>>> 0d719145
         <source>version</source>
         <translation>نسخه</translation>
     </message>
     <message>
-<<<<<<< HEAD
-        <source>About Zetacoin Core</source>
-        <translation>درباره هسته ی بیت کوین</translation>
-=======
         <source>About %1</source>
         <translation>درباره %1</translation>
->>>>>>> 0d719145
     </message>
     <message>
         <source>Command-line options</source>
@@ -786,8 +719,6 @@
         <source>command-line options</source>
         <translation>گزینه‌های خط فرمان</translation>
     </message>
-<<<<<<< HEAD
-=======
     <message>
         <source>UI Options:</source>
         <translation>گزینه‌های رابط کاربری:</translation>
@@ -808,7 +739,6 @@
         <source>Show splash screen on startup (default: %u)</source>
         <translation>نمایش پنجرهٔ خوشامدگویی در ابتدای اجرای برنامه (پیش‌فرض: %u)</translation>
     </message>
->>>>>>> 0d719145
     </context>
 <context>
     <name>Intro</name>
@@ -817,17 +747,8 @@
         <translation>خوش‌آمدید</translation>
     </message>
     <message>
-<<<<<<< HEAD
-        <source>Welcome to Zetacoin Core.</source>
-        <translation>به هسته بیت کوین خوش آمدید.</translation>
-    </message>
-    <message>
-        <source>As this is the first time the program is launched, you can choose where Zetacoin Core will store its data.</source>
-        <translation>از آنجایی که این اولین اجرای برنامه است، شما می‌توانید مسیر ذخیرهٔ داده‌ها را انتخاب کنید.</translation>
-=======
         <source>Welcome to %1.</source>
         <translation>به %1 خوش‌آمدید.</translation>
->>>>>>> 0d719145
     </message>
     <message>
         <source>Use the default data directory</source>
@@ -838,13 +759,6 @@
         <translation>استفاده از یک مسیر سفارشی:</translation>
     </message>
     <message>
-<<<<<<< HEAD
-        <source>Zetacoin Core</source>
-        <translation> هسته Zetacoin </translation>
-    </message>
-    <message>
-=======
->>>>>>> 0d719145
         <source>Error</source>
         <translation>خطا</translation>
     </message>
@@ -1083,17 +997,12 @@
         <translation>مبلغ</translation>
     </message>
     <message>
-        <source>Enter a Bitcoin address (e.g. %1)</source>
+        <source>Enter a Zetacoin address (e.g. %1)</source>
         <translation>یک آدرس بیت‌کوین وارد کنید (مثلاً %1)</translation>
     </message>
     <message>
-<<<<<<< HEAD
-        <source>Cannot start zetacoin: click-to-pay handler</source>
-        <translation>نمی‌توان بیت‌کوین را اجرا کرد: کنترل‌کنندهٔ کلیک-و-پرداخت</translation>
-=======
         <source>%1 d</source>
         <translation>%1 روز</translation>
->>>>>>> 0d719145
     </message>
     <message>
         <source>%1 h</source>
@@ -1142,13 +1051,8 @@
         <translation>پنجرهٔ اشکالزدایی</translation>
     </message>
     <message>
-<<<<<<< HEAD
-        <source>Using OpenSSL version</source>
-        <translation>نسخهٔ OpenSSL استفاده شده</translation>
-=======
         <source>General</source>
         <translation>عمومی</translation>
->>>>>>> 0d719145
     </message>
     <message>
         <source>Startup time</source>
@@ -1247,13 +1151,6 @@
         <translation>پاکسازی کنسول</translation>
     </message>
     <message>
-<<<<<<< HEAD
-        <source>Welcome to the Zetacoin Core RPC console.</source>
-        <translation>به کنسول RPC هسته بیت کوین خوش آمدید.</translation>
-    </message>
-    <message>
-=======
->>>>>>> 0d719145
         <source>Use up and down arrows to navigate history, and &lt;b&gt;Ctrl-L&lt;/b&gt; to clear screen.</source>
         <translation>دکمه‌های بالا و پایین برای پیمایش تاریخچه و &lt;b&gt;Ctrl-L&lt;/b&gt; برای پاک کردن صفحه.</translation>
     </message>
@@ -1309,8 +1206,6 @@
         <translation>پیام:</translation>
     </message>
     <message>
-<<<<<<< HEAD
-=======
         <source>Use this form to request payments. All fields are &lt;b&gt;optional&lt;/b&gt;.</source>
         <translation>برای درخواست پرداخت از این فرم استفاده کنید.تمام قسمت ها &lt;b&gt;اختیاری&lt;b&gt; هستند.</translation>
     </message>
@@ -1323,7 +1218,6 @@
         <translation>پاک‌کردن</translation>
     </message>
     <message>
->>>>>>> 0d719145
         <source>Show</source>
         <translation>نمایش</translation>
     </message>
@@ -1353,13 +1247,6 @@
     <message>
         <source>Copy &amp;Address</source>
         <translation>&amp;کپی نشانی</translation>
-<<<<<<< HEAD
-    </message>
-    <message>
-        <source>Address</source>
-        <translation>نشانی</translation>
-=======
->>>>>>> 0d719145
     </message>
     <message>
         <source>&amp;Save Image...</source>
@@ -1392,8 +1279,6 @@
         <translation>ارسال سکه</translation>
     </message>
     <message>
-<<<<<<< HEAD
-=======
         <source>Inputs...</source>
         <translation>ورودی‌ها...</translation>
     </message>
@@ -1402,7 +1287,6 @@
         <translation>به طور خودکار انتخاب شدند</translation>
     </message>
     <message>
->>>>>>> 0d719145
         <source>Insufficient funds!</source>
         <translation>بود جه نا کافی </translation>
     </message>
@@ -1439,8 +1323,6 @@
         <translation>هزینهٔ تراکنش:</translation>
     </message>
     <message>
-<<<<<<< HEAD
-=======
         <source>Choose...</source>
         <translation>انتخاب...</translation>
     </message>
@@ -1473,7 +1355,6 @@
         <translation>نرمال</translation>
     </message>
     <message>
->>>>>>> 0d719145
         <source>fast</source>
         <translation>سریع</translation>
     </message>
@@ -1568,8 +1449,6 @@
         <source>Pay To:</source>
         <translation>پرداخت به:</translation>
     </message>
-<<<<<<< HEAD
-=======
     <message>
         <source>Memo:</source>
         <translation>یادداشت:</translation>
@@ -1577,7 +1456,6 @@
     </context>
 <context>
     <name>SendConfirmationDialog</name>
->>>>>>> 0d719145
     </context>
 <context>
     <name>ShutdownWindow</name>
@@ -1668,119 +1546,108 @@
 <context>
     <name>SplashScreen</name>
     <message>
-<<<<<<< HEAD
+        <source>[testnet]</source>
+        <translation>آزمایش شبکه</translation>
+    </message>
+</context>
+<context>
+    <name>TrafficGraphWidget</name>
+    <message>
+        <source>KB/s</source>
+        <translation>کیلوبایت</translation>
+    </message>
+</context>
+<context>
+    <name>TransactionDesc</name>
+    </context>
+<context>
+    <name>TransactionDescDialog</name>
+    <message>
+        <source>This pane shows a detailed description of the transaction</source>
+        <translation>این پانل شامل توصیف کاملی از جزئیات تراکنش است</translation>
+    </message>
+    </context>
+<context>
+    <name>TransactionTableModel</name>
+    <message>
+        <source>Label</source>
+        <translation>برچسب</translation>
+    </message>
+    <message>
+        <source>(no label)</source>
+        <translation>(بدون برچسب)</translation>
+    </message>
+    </context>
+<context>
+    <name>TransactionView</name>
+    <message>
+        <source>Copy label</source>
+        <translation>کپی برچسب</translation>
+    </message>
+    <message>
+        <source>Copy amount</source>
+        <translation>کپی مقدار</translation>
+    </message>
+    <message>
+        <source>Copy transaction ID</source>
+        <translation>کپی شناسهٔ تراکنش</translation>
+    </message>
+    <message>
+        <source>Label</source>
+        <translation>برچسب</translation>
+    </message>
+    <message>
+        <source>Address</source>
+        <translation>آدرس</translation>
+    </message>
+    </context>
+<context>
+    <name>UnitDisplayStatusBarControl</name>
+    </context>
+<context>
+    <name>WalletFrame</name>
+    </context>
+<context>
+    <name>WalletModel</name>
+    </context>
+<context>
+    <name>WalletView</name>
+    </context>
+<context>
+    <name>bitcoin-core</name>
+    <message>
+        <source>Options:</source>
+        <translation>گزینه‌ها:</translation>
+    </message>
+    <message>
+        <source>Specify data directory</source>
+        <translation>مشخص کردن دایرکتوری داده‌ها</translation>
+    </message>
+    <message>
+        <source>Connect to a node to retrieve peer addresses, and disconnect</source>
+        <translation>اتصال به یک گره برای دریافت آدرس‌های همتا و قطع اتصال پس از اتمام عملیات</translation>
+    </message>
+    <message>
+        <source>Specify your own public address</source>
+        <translation>آدرس عمومی خود را مشخص کنید</translation>
+    </message>
+    <message>
+        <source>Accept command line and JSON-RPC commands</source>
+        <translation>پذیرش دستورات خط فرمان و دستورات JSON-RPC</translation>
+    </message>
+    <message>
+        <source>Run in the background as a daemon and accept commands</source>
+        <translation>اجرا در پشت زمینه به‌صورت یک سرویس و پذیرش دستورات</translation>
+    </message>
+    <message>
+        <source>Accept connections from outside (default: 1 if no -proxy or -connect)</source>
+        <translation>پذیرش اتصالات از بیرون (پیش فرض:1 بدون پراکسی یا اتصال)</translation>
+    </message>
+    <message>
         <source>Zetacoin Core</source>
         <translation> هسته Zetacoin </translation>
     </message>
     <message>
-        <source>The Zetacoin Core developers</source>
-        <translation>توسعه‌دهندگان هسته بیت‌کوین</translation>
-    </message>
-    <message>
-=======
->>>>>>> 0d719145
-        <source>[testnet]</source>
-        <translation>آزمایش شبکه</translation>
-    </message>
-</context>
-<context>
-    <name>TrafficGraphWidget</name>
-    <message>
-        <source>KB/s</source>
-        <translation>کیلوبایت</translation>
-    </message>
-</context>
-<context>
-    <name>TransactionDesc</name>
-    </context>
-<context>
-    <name>TransactionDescDialog</name>
-    <message>
-        <source>This pane shows a detailed description of the transaction</source>
-        <translation>این پانل شامل توصیف کاملی از جزئیات تراکنش است</translation>
-    </message>
-    </context>
-<context>
-    <name>TransactionTableModel</name>
-    <message>
-        <source>Label</source>
-        <translation>برچسب</translation>
-    </message>
-    <message>
-        <source>(no label)</source>
-        <translation>(بدون برچسب)</translation>
-    </message>
-    </context>
-<context>
-    <name>TransactionView</name>
-    <message>
-        <source>Copy label</source>
-        <translation>کپی برچسب</translation>
-    </message>
-    <message>
-        <source>Copy amount</source>
-        <translation>کپی مقدار</translation>
-    </message>
-    <message>
-        <source>Copy transaction ID</source>
-        <translation>کپی شناسهٔ تراکنش</translation>
-    </message>
-    <message>
-        <source>Label</source>
-        <translation>برچسب</translation>
-    </message>
-    <message>
-        <source>Address</source>
-        <translation>آدرس</translation>
-    </message>
-    </context>
-<context>
-    <name>UnitDisplayStatusBarControl</name>
-    </context>
-<context>
-    <name>WalletFrame</name>
-    </context>
-<context>
-    <name>WalletModel</name>
-    </context>
-<context>
-    <name>WalletView</name>
-    </context>
-<context>
-    <name>bitcoin-core</name>
-    <message>
-        <source>Options:</source>
-        <translation>گزینه‌ها:</translation>
-    </message>
-    <message>
-        <source>Specify data directory</source>
-        <translation>مشخص کردن دایرکتوری داده‌ها</translation>
-    </message>
-    <message>
-        <source>Connect to a node to retrieve peer addresses, and disconnect</source>
-        <translation>اتصال به یک گره برای دریافت آدرس‌های همتا و قطع اتصال پس از اتمام عملیات</translation>
-    </message>
-    <message>
-        <source>Specify your own public address</source>
-        <translation>آدرس عمومی خود را مشخص کنید</translation>
-    </message>
-    <message>
-        <source>Accept command line and JSON-RPC commands</source>
-        <translation>پذیرش دستورات خط فرمان و دستورات JSON-RPC</translation>
-    </message>
-    <message>
-        <source>Run in the background as a daemon and accept commands</source>
-        <translation>اجرا در پشت زمینه به‌صورت یک سرویس و پذیرش دستورات</translation>
-    </message>
-    <message>
-        <source>Accept connections from outside (default: 1 if no -proxy or -connect)</source>
-        <translation>پذیرش اتصالات از بیرون (پیش فرض:1 بدون پراکسی یا اتصال)</translation>
-    </message>
-    <message>
-        <source>Bitcoin Core</source>
-        <translation> هسته Bitcoin </translation>
-    </message>
-    <message>
         <source>Bind to given address and always listen on it. Use [host]:port notation for IPv6</source>
         <translation>مقید به نشانی داده شده باشید و همیشه از آن پیروی کنید. از نشانه گذاری استاندار IPv6 به صورت Host]:Port] استفاده کنید.</translation>
     </message>
@@ -1877,18 +1744,6 @@
         <translation>اطلاعات</translation>
     </message>
     <message>
-        <source>Invalid amount for -maxtxfee=&lt;amount&gt;: '%s'</source>
-        <translation>میزان وجه اشتباه برای maxtxfee=&lt;میزان وجه&gt;: %s</translation>
-    </message>
-    <message>
-        <source>Invalid amount for -minrelaytxfee=&lt;amount&gt;: '%s'</source>
-        <translation>میزان وجه اشتباه برای minrelaytxfee=&lt;میزان وجه&gt;: %s</translation>
-    </message>
-    <message>
-        <source>Invalid amount for -mintxfee=&lt;amount&gt;: '%s'</source>
-        <translation>میزان وجه اشتباه برای mintxfee=&lt;میزان وجه&gt;: %s</translation>
-    </message>
-    <message>
         <source>Send trace/debug info to console instead of debug.log file</source>
         <translation>اطلاعات ردگیری/اشکال‌زدایی را به جای فایل لاگ اشکال‌زدایی به کنسول بفرستید</translation>
     </message>
