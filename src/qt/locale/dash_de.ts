<?xml version="1.0" encoding="utf-8"?>
<!DOCTYPE TS>
<TS version="2.1" language="de">
<context>
    <name>AboutDialog</name>
    <message>
        <location filename="../forms/ui_aboutdialog.h" line="129"/>
        <source>About Dash Core</source>
        <translation>Über Dash Core</translation>
    </message>
    <message>
        <location filename="../forms/ui_aboutdialog.h" line="130"/>
        <source>&lt;b&gt;Dash Core&lt;/b&gt; version</source>
        <translation>&lt;b&gt;Dash Core&lt;/b&gt; Version</translation>
    </message>
    <message>
        <location filename="../forms/ui_aboutdialog.h" line="131"/>
        <source>Copyright &amp;copy; 2009-2014 The Bitcoin Core developers.
Copyright &amp;copy; 2014-YYYY The Dash Core developers.</source>
        <translation>Copyright &amp;copy; 2009-2014 Die &quot;Bitcoin Core&quot; Entwickler.
Copyright &amp;copy; 2014-YYYY Die &quot;Dash Core&quot; Entwickler.</translation>
    </message>
    <message>
        <location filename="../forms/ui_aboutdialog.h" line="133"/>
        <source>
This is experimental software.

Distributed under the MIT/X11 software license, see the accompanying file COPYING or http://www.opensource.org/licenses/mit-license.php.

This product includes software developed by the OpenSSL Project for use in the OpenSSL Toolkit (http://www.openssl.org/) and cryptographic software written by Eric Young (eay@cryptsoft.com) and UPnP software written by Thomas Bernard.</source>
        <translation>
Dies ist experimentelle Software welche unter der MIT/X11-Lizens veröffentlicht wurde.

Die Softwarelizenz können Sie unter der beiliegenden Datei &quot;COPYING&quot; einsehen oder im Web unter der Adresse: 
http://www.opensource.org/licenses/mit-license.php.

Dieses Produkt enthält zudem folgende Dritt-Software: 
- OpenSSL-Projekt: OpenSSL-Toolkit (https://www.openssl.org) 
- Kryptographische Bibliotheken: Eric Young (eay@cryptsoft.com) 
- Thomas Bernard: UPnP-Software</translation>
    </message>
    <message>
        <source>Copyright</source>
        <translation type="vanished">Urheberrecht</translation>
    </message>
    <message>
        <source>The Bitcoin Core developers</source>
        <translation type="vanished">Die &quot;Bitcoin Core&quot;-Entwickler</translation>
    </message>
    <message>
        <source>The Dash Core developers</source>
        <translation type="vanished">Die &quot;Dash Core&quot;-Entwickler</translation>
    </message>
    <message>
        <source>(%1-bit)</source>
        <translation type="vanished">(%1-Bit)</translation>
    </message>
</context>
<context>
    <name>AddressBookPage</name>
    <message>
        <source>Double-click to edit address or label</source>
        <translation type="vanished">Doppelklick zum Bearbeiten der Adresse oder der Bezeichnung</translation>
    </message>
    <message>
        <location filename="../forms/addressbookpage.ui" line="30"/>
        <source>Right-click to edit address or label</source>
        <translation type="unfinished"></translation>
    </message>
    <message>
        <location filename="../forms/addressbookpage.ui" line="57"/>
        <source>Create a new address</source>
        <translation>Eine neue Adresse erstellen</translation>
    </message>
    <message>
        <location filename="../forms/addressbookpage.ui" line="60"/>
        <source>&amp;New</source>
        <translation>&amp;Neu</translation>
    </message>
    <message>
        <location filename="../forms/addressbookpage.ui" line="74"/>
        <source>Copy the currently selected address to the system clipboard</source>
        <translation>Ausgewählte Adresse in die Zwischenablage kopieren</translation>
    </message>
    <message>
        <location filename="../forms/addressbookpage.ui" line="77"/>
        <source>&amp;Copy</source>
        <translation>&amp;Kopieren</translation>
    </message>
    <message>
        <location filename="../forms/addressbookpage.ui" line="91"/>
        <source>Delete the currently selected address from the list</source>
        <translation>Ausgewählte Adresse aus der Liste entfernen</translation>
    </message>
    <message>
        <location filename="../forms/addressbookpage.ui" line="94"/>
        <source>&amp;Delete</source>
        <translation>&amp;Löschen</translation>
    </message>
    <message>
        <location filename="../forms/addressbookpage.ui" line="121"/>
        <source>Export the data in the current tab to a file</source>
        <translation>Daten der aktuellen Ansicht in eine Datei exportieren</translation>
    </message>
    <message>
        <location filename="../forms/addressbookpage.ui" line="124"/>
        <source>&amp;Export</source>
        <translation>&amp;Exportieren</translation>
    </message>
    <message>
        <location filename="../forms/addressbookpage.ui" line="144"/>
        <source>C&amp;lose</source>
        <translation>&amp;Schließen</translation>
    </message>
    <message>
        <location filename="../addressbookpage.cpp" line="45"/>
        <source>Choose the address to send coins to</source>
        <translation>Wählen Sie die Adresse aus, an die Sie Dash überweisen möchten</translation>
    </message>
    <message>
        <location filename="../addressbookpage.cpp" line="46"/>
        <source>Choose the address to receive coins with</source>
        <translation>Wählen Sie die Adresse aus, über die Sie Dash empfangen wollen</translation>
    </message>
    <message>
        <location filename="../addressbookpage.cpp" line="51"/>
        <source>C&amp;hoose</source>
        <translation>&amp;Auswählen</translation>
    </message>
    <message>
        <location filename="../addressbookpage.cpp" line="57"/>
        <source>Sending addresses</source>
        <translation>Zahlungsadressen</translation>
    </message>
    <message>
        <location filename="../addressbookpage.cpp" line="58"/>
        <source>Receiving addresses</source>
        <translation>Empfangsadressen</translation>
    </message>
    <message>
        <location filename="../addressbookpage.cpp" line="65"/>
        <source>These are your Dash addresses for sending payments. Always check the amount and the receiving address before sending coins.</source>
        <translation>Dies sind ihre Dash-Adressen zum Tätigen von Überweisungen. Bitte prüfen Sie den Betrag und die Empfangsadresse, bevor Sie Dash überweisen.</translation>
    </message>
    <message>
        <location filename="../addressbookpage.cpp" line="69"/>
        <source>These are your Dash addresses for receiving payments. It is recommended to use a new receiving address for each transaction.</source>
        <translation>Dies sind ihre Dash-Adressen zum Empfangen von Zahlungen. Es wird empfohlen für jede Transaktion eine neue Empfangsadresse zu verwenden.</translation>
    </message>
    <message>
        <location filename="../addressbookpage.cpp" line="75"/>
        <source>&amp;Copy Address</source>
        <translation>&amp;Adresse kopieren</translation>
    </message>
    <message>
        <location filename="../addressbookpage.cpp" line="76"/>
        <source>Copy &amp;Label</source>
        <translation>&amp;Bezeichnung kopieren</translation>
    </message>
    <message>
        <location filename="../addressbookpage.cpp" line="77"/>
        <source>&amp;Edit</source>
        <translation>&amp;Editieren</translation>
    </message>
    <message>
        <location filename="../addressbookpage.cpp" line="271"/>
        <source>Export Address List</source>
        <translation>Addressliste exportieren</translation>
    </message>
    <message>
        <location filename="../addressbookpage.cpp" line="272"/>
        <source>Comma separated file (*.csv)</source>
        <translation>Kommagetrennte-Datei (*.csv)</translation>
    </message>
    <message>
        <location filename="../addressbookpage.cpp" line="285"/>
        <source>Exporting Failed</source>
        <translation>Exportieren fehlgeschlagen</translation>
    </message>
    <message>
        <location filename="../addressbookpage.cpp" line="286"/>
        <source>There was an error trying to save the address list to %1. Please try again.</source>
        <translation type="unfinished"></translation>
    </message>
    <message>
        <source>There was an error trying to save the address list to %1.</source>
        <translation type="vanished">Beim Speichern der Adressliste nach %1 ist ein Fehler aufgetreten.</translation>
    </message>
</context>
<context>
    <name>AddressTableModel</name>
    <message>
        <location filename="../addresstablemodel.cpp" line="169"/>
        <source>Label</source>
        <translation>Bezeichnung</translation>
    </message>
    <message>
        <location filename="../addresstablemodel.cpp" line="169"/>
        <source>Address</source>
        <translation>Adresse</translation>
    </message>
    <message>
        <location filename="../addresstablemodel.cpp" line="205"/>
        <source>(no label)</source>
        <translation>(keine Bezeichnung)</translation>
    </message>
</context>
<context>
    <name>AskPassphraseDialog</name>
    <message>
        <location filename="../forms/askpassphrasedialog.ui" line="26"/>
        <source>Passphrase Dialog</source>
        <translation>Passphrasendialog</translation>
    </message>
    <message>
        <location filename="../forms/askpassphrasedialog.ui" line="56"/>
        <source>Enter passphrase</source>
        <translation>Passphrase eingeben</translation>
    </message>
    <message>
        <location filename="../forms/askpassphrasedialog.ui" line="70"/>
        <source>New passphrase</source>
        <translation>Neue Passphrase</translation>
    </message>
    <message>
        <location filename="../forms/askpassphrasedialog.ui" line="84"/>
        <source>Repeat new passphrase</source>
        <translation>Neue Passphrase wiederholen</translation>
    </message>
    <message>
        <location filename="../forms/askpassphrasedialog.ui" line="117"/>
        <source>Serves to disable the trivial sendmoney when OS account compromised. Provides no real security.</source>
        <translation>Verhindert das einfache Überweisen von Geld, falls das Systemkonto kompromittiert wurde. Bietet keine wirkliche Sicherheit.</translation>
    </message>
    <message>
        <location filename="../forms/askpassphrasedialog.ui" line="120"/>
        <source>For anonymization only</source>
        <translation>Nur zur Anonymisierung</translation>
    </message>
    <message>
        <source>Enter the new passphrase to the wallet.&lt;br/&gt;Please use a passphrase of &lt;b&gt;10 or more random characters&lt;/b&gt;, or &lt;b&gt;eight or more words&lt;/b&gt;.</source>
        <translation type="vanished">Geben Sie die neue Passphrase für die Wallet ein.&lt;br&gt;Bitte benutzen Sie eine Passphrase bestehend aus &lt;b&gt;10 oder mehr zufälligen Zeichen&lt;/b&gt; oder &lt;b&gt;8 oder mehr Wörtern&lt;/b&gt;.</translation>
    </message>
    <message>
        <location filename="../askpassphrasedialog.cpp" line="43"/>
        <source>Enter the new passphrase to the wallet.&lt;br/&gt;Please use a passphrase of &lt;b&gt;ten or more random characters&lt;/b&gt;, or &lt;b&gt;eight or more words&lt;/b&gt;.</source>
        <translation type="unfinished"></translation>
    </message>
    <message>
        <location filename="../askpassphrasedialog.cpp" line="46"/>
        <source>Encrypt wallet</source>
        <translation>Wallet verschlüsseln</translation>
    </message>
    <message>
        <location filename="../askpassphrasedialog.cpp" line="52"/>
        <source>This operation needs your wallet passphrase to unlock the wallet.</source>
        <translation>Dieser Vorgang benötigt ihre Passphrase, um die Wallet zu entsperren.</translation>
    </message>
    <message>
        <location filename="../askpassphrasedialog.cpp" line="57"/>
        <source>Unlock wallet</source>
        <translation>Wallet entsperren</translation>
    </message>
    <message>
        <location filename="../askpassphrasedialog.cpp" line="60"/>
        <source>This operation needs your wallet passphrase to decrypt the wallet.</source>
        <translation>Dieser Vorgang benötigt ihre Passphrase, um die Wallet zu entschlüsseln.</translation>
    </message>
    <message>
        <location filename="../askpassphrasedialog.cpp" line="65"/>
        <source>Decrypt wallet</source>
        <translation>Wallet entschlüsseln</translation>
    </message>
    <message>
        <location filename="../askpassphrasedialog.cpp" line="68"/>
        <source>Change passphrase</source>
        <translation>Passphrase ändern</translation>
    </message>
    <message>
        <location filename="../askpassphrasedialog.cpp" line="69"/>
        <source>Enter the old and new passphrase to the wallet.</source>
        <translation>Geben Sie die alte und neue Wallet-Passphrase ein.</translation>
    </message>
    <message>
        <location filename="../askpassphrasedialog.cpp" line="115"/>
        <source>Confirm wallet encryption</source>
        <translation>Wallet-Verschlüsselung bestätigen</translation>
    </message>
    <message>
        <location filename="../askpassphrasedialog.cpp" line="116"/>
        <source>Warning: If you encrypt your wallet and lose your passphrase, you will &lt;b&gt;LOSE ALL OF YOUR DASH&lt;/b&gt;!</source>
        <translation>Warnung: Wenn Sie ihre Wallet verschlüsseln und ihre Passphrase verlieren werden Sie &lt;b&gt;alle ihre Dash verlieren&lt;/b&gt;!</translation>
    </message>
    <message>
        <location filename="../askpassphrasedialog.cpp" line="116"/>
        <source>Are you sure you wish to encrypt your wallet?</source>
        <translation>Sind Sie sich sicher, dass Sie ihre Wallet verschlüsseln möchten?</translation>
    </message>
    <message>
        <location filename="../askpassphrasedialog.cpp" line="125"/>
        <location filename="../askpassphrasedialog.cpp" line="184"/>
        <source>Wallet encrypted</source>
        <translation>Wallet verschlüsselt</translation>
    </message>
    <message>
        <location filename="../askpassphrasedialog.cpp" line="127"/>
        <source>Dash will close now to finish the encryption process. Remember that encrypting your wallet cannot fully protect your dashs from being stolen by malware infecting your computer.</source>
        <translation>Dash wird jetzt beendet, um den Verschlüsselungsprozess abzuschließen. Bitte beachten Sie, dass die Wallet-Verschlüsselung nicht vollständig vor Diebstahl ihrer Dash durch Schadsoftware schützt, die ihren Computer befällt.</translation>
    </message>
    <message>
        <location filename="../askpassphrasedialog.cpp" line="131"/>
        <source>IMPORTANT: Any previous backups you have made of your wallet file should be replaced with the newly generated, encrypted wallet file. For security reasons, previous backups of the unencrypted wallet file will become useless as soon as you start using the new, encrypted wallet.</source>
        <translation>WICHTIG: Alle vorherigen Wallet-Sicherungen sollten durch die neu erzeugte, verschlüsselte Wallet ersetzt werden. Aus Sicherheitsgründen werden vorherige Sicherungen der unverschlüsselten Wallet nutzlos, sobald Sie die neue, verschlüsselte Wallet verwenden.</translation>
    </message>
    <message>
        <location filename="../askpassphrasedialog.cpp" line="140"/>
        <location filename="../askpassphrasedialog.cpp" line="147"/>
        <location filename="../askpassphrasedialog.cpp" line="190"/>
        <location filename="../askpassphrasedialog.cpp" line="196"/>
        <source>Wallet encryption failed</source>
        <translation>Wallet-Verschlüsselung fehlgeschlagen</translation>
    </message>
    <message>
        <location filename="../askpassphrasedialog.cpp" line="141"/>
        <source>Wallet encryption failed due to an internal error. Your wallet was not encrypted.</source>
        <translation>Die Wallet-Verschlüsselung ist aufgrund eines internen Fehlers fehlgeschlagen. Ihre Wallet wurde nicht verschlüsselt.</translation>
    </message>
    <message>
        <location filename="../askpassphrasedialog.cpp" line="148"/>
        <location filename="../askpassphrasedialog.cpp" line="197"/>
        <source>The supplied passphrases do not match.</source>
        <translation>Die eingegebenen Passphrasen stimmen nicht überein.</translation>
    </message>
    <message>
        <location filename="../askpassphrasedialog.cpp" line="160"/>
        <source>Wallet unlock failed</source>
        <translation>Wallet-Entsperrung fehlgeschlagen</translation>
    </message>
    <message>
        <location filename="../askpassphrasedialog.cpp" line="161"/>
        <location filename="../askpassphrasedialog.cpp" line="172"/>
        <location filename="../askpassphrasedialog.cpp" line="191"/>
        <source>The passphrase entered for the wallet decryption was incorrect.</source>
        <translation>Die eingegebene Passphrase zur Wallet-Entschlüsselung war nicht korrekt.</translation>
    </message>
    <message>
        <location filename="../askpassphrasedialog.cpp" line="171"/>
        <source>Wallet decryption failed</source>
        <translation>Wallet-Entschlüsselung fehlgeschlagen</translation>
    </message>
    <message>
        <location filename="../askpassphrasedialog.cpp" line="185"/>
        <source>Wallet passphrase was successfully changed.</source>
        <translation>Die Wallet-Passphrase wurde erfolgreich geändert.</translation>
    </message>
    <message>
        <location filename="../askpassphrasedialog.cpp" line="233"/>
        <location filename="../askpassphrasedialog.cpp" line="257"/>
        <source>Warning: The Caps Lock key is on!</source>
        <translation>Warnung: Die Feststelltaste ist aktiviert!</translation>
    </message>
</context>
<context>
    <name>BitcoinGUI</name>
    <message>
        <location filename="../bitcoingui.cpp" line="107"/>
        <source>Dash Core</source>
        <translation>Dash Core</translation>
    </message>
    <message>
        <location filename="../bitcoingui.cpp" line="116"/>
        <source>Wallet</source>
        <translation>Wallet</translation>
    </message>
    <message>
        <location filename="../bitcoingui.cpp" line="118"/>
        <source>Node</source>
        <translation>Knoten</translation>
    </message>
    <message>
        <source>[testnet]</source>
        <translation type="vanished">[Testnetz]</translation>
    </message>
    <message>
        <location filename="../bitcoingui.cpp" line="249"/>
        <source>&amp;Overview</source>
        <translation>&amp;Übersicht</translation>
    </message>
    <message>
        <location filename="../bitcoingui.cpp" line="250"/>
        <source>Show general overview of wallet</source>
        <translation>Allgemeine Wallet-Übersicht anzeigen</translation>
    </message>
    <message>
        <location filename="../bitcoingui.cpp" line="260"/>
        <source>&amp;Send</source>
        <translation>&amp;Überweisen</translation>
    </message>
    <message>
        <location filename="../bitcoingui.cpp" line="261"/>
        <source>Send coins to a Dash address</source>
        <translation>Dash an eine Dash-Adresse überweisen</translation>
    </message>
    <message>
        <location filename="../bitcoingui.cpp" line="271"/>
        <source>&amp;Receive</source>
        <translation>&amp;Empfangen</translation>
    </message>
    <message>
        <location filename="../bitcoingui.cpp" line="272"/>
        <source>Request payments (generates QR codes and dash: URIs)</source>
        <translation>Zahlungen anfordern (erzeugt QR-Codes und &quot;dash:&quot;-URIs)</translation>
    </message>
    <message>
        <location filename="../bitcoingui.cpp" line="282"/>
        <source>&amp;Transactions</source>
        <translation>&amp;Transaktionen</translation>
    </message>
    <message>
        <location filename="../bitcoingui.cpp" line="283"/>
        <source>Browse transaction history</source>
        <translation>Transaktionsverlauf durchsehen</translation>
    </message>
    <message>
        <location filename="../bitcoingui.cpp" line="306"/>
        <source>E&amp;xit</source>
        <translation>&amp;Beenden</translation>
    </message>
    <message>
        <location filename="../bitcoingui.cpp" line="307"/>
        <source>Quit application</source>
        <translation>Anwendung beenden</translation>
    </message>
    <message>
        <location filename="../bitcoingui.cpp" line="310"/>
        <source>&amp;About Dash Core</source>
        <translation>&amp;Über Dash Core</translation>
    </message>
    <message>
        <source>Show information about Dash</source>
        <translation type="vanished">Informationen über Dash anzeigen</translation>
    </message>
    <message>
        <location filename="../bitcoingui.cpp" line="311"/>
        <source>Show information about Dash Core</source>
        <translation type="unfinished"></translation>
    </message>
    <message>
        <location filename="../bitcoingui.cpp" line="314"/>
        <location filename="../bitcoingui.cpp" line="316"/>
        <source>About &amp;Qt</source>
        <translation>Über &amp;Qt</translation>
    </message>
    <message>
        <location filename="../bitcoingui.cpp" line="318"/>
        <source>Show information about Qt</source>
        <translation>Informationen über Qt anzeigen</translation>
    </message>
    <message>
        <location filename="../bitcoingui.cpp" line="320"/>
        <source>&amp;Options...</source>
        <translation>&amp;Konfiguration...</translation>
    </message>
    <message>
        <location filename="../bitcoingui.cpp" line="321"/>
        <source>Modify configuration options for Dash</source>
        <translation>Die Konfiguration des Clients bearbeiten</translation>
    </message>
    <message>
        <location filename="../bitcoingui.cpp" line="323"/>
        <source>&amp;Show / Hide</source>
        <translation>&amp;Anzeigen / Verstecken</translation>
    </message>
    <message>
        <location filename="../bitcoingui.cpp" line="324"/>
        <source>Show or hide the main Window</source>
        <translation>Das Hauptfenster anzeigen oder verstecken</translation>
    </message>
    <message>
        <location filename="../bitcoingui.cpp" line="326"/>
        <source>&amp;Encrypt Wallet...</source>
        <translation>Wallet &amp;verschlüsseln...</translation>
    </message>
    <message>
        <location filename="../bitcoingui.cpp" line="327"/>
        <source>Encrypt the private keys that belong to your wallet</source>
        <translation>Verschlüsselt die zu ihrer Wallet gehörenden privaten Schlüssel</translation>
    </message>
    <message>
        <location filename="../bitcoingui.cpp" line="329"/>
        <source>&amp;Backup Wallet...</source>
        <translation>Wallet &amp;sichern...</translation>
    </message>
    <message>
        <location filename="../bitcoingui.cpp" line="330"/>
        <source>Backup wallet to another location</source>
        <translation>Eine Wallet-Sicherungskopie erstellen und abspeichern</translation>
    </message>
    <message>
        <location filename="../bitcoingui.cpp" line="331"/>
        <source>&amp;Change Passphrase...</source>
        <translation>Passphrase &amp;ändern...</translation>
    </message>
    <message>
        <location filename="../bitcoingui.cpp" line="332"/>
        <source>Change the passphrase used for wallet encryption</source>
        <translation>Ändert die Passphrase, die für die Wallet-Verschlüsselung benutzt wird</translation>
    </message>
    <message>
        <location filename="../bitcoingui.cpp" line="333"/>
        <source>&amp;Unlock Wallet...</source>
        <translation>Wallet &amp;entsperren</translation>
    </message>
    <message>
        <location filename="../bitcoingui.cpp" line="334"/>
        <source>Unlock wallet</source>
        <translation>Wallet entsperren</translation>
    </message>
    <message>
        <location filename="../bitcoingui.cpp" line="335"/>
        <source>&amp;Lock Wallet</source>
        <translation>Wallet &amp;sperren</translation>
    </message>
    <message>
        <location filename="../bitcoingui.cpp" line="336"/>
        <source>Sign &amp;message...</source>
        <translation>Nachricht s&amp;ignieren...</translation>
    </message>
    <message>
        <location filename="../bitcoingui.cpp" line="337"/>
        <source>Sign messages with your Dash addresses to prove you own them</source>
        <translation>Nachrichten signieren, um den Besitz ihrer Dash-Adressen zu beweisen</translation>
    </message>
    <message>
        <location filename="../bitcoingui.cpp" line="338"/>
        <source>&amp;Verify message...</source>
        <translation>Nachricht &amp;verifizieren...</translation>
    </message>
    <message>
        <location filename="../bitcoingui.cpp" line="339"/>
        <source>Verify messages to ensure they were signed with specified Dash addresses</source>
        <translation>Nachrichten verifizieren, um sicherzustellen, dass diese mit den angegebenen Dash-Adressen signiert wurden</translation>
    </message>
    <message>
        <location filename="../bitcoingui.cpp" line="341"/>
        <source>&amp;Information</source>
        <translation>&amp;Information</translation>
    </message>
    <message>
        <location filename="../bitcoingui.cpp" line="342"/>
        <source>Show diagnostic information</source>
        <translation>Diagnoseinformation anzeigen</translation>
    </message>
    <message>
        <location filename="../bitcoingui.cpp" line="343"/>
        <source>&amp;Debug console</source>
        <translation>&amp;Debugkonsole</translation>
    </message>
    <message>
        <location filename="../bitcoingui.cpp" line="344"/>
        <source>Open debugging console</source>
        <translation>Debugkonsole öffnen</translation>
    </message>
    <message>
        <location filename="../bitcoingui.cpp" line="345"/>
        <source>&amp;Network Monitor</source>
        <translation>&amp;Netzwerkmonitor</translation>
    </message>
    <message>
        <location filename="../bitcoingui.cpp" line="346"/>
        <source>Show network monitor</source>
        <translation>Netzwerkmonitor anzeigen</translation>
    </message>
    <message>
        <location filename="../bitcoingui.cpp" line="347"/>
        <source>Open &amp;Configuration File</source>
<<<<<<< HEAD
        <translation type="unfinished"></translation>
=======
        <translation>&amp;Konfigurationsdatei öffnen</translation>
>>>>>>> b2f895ee
    </message>
    <message>
        <location filename="../bitcoingui.cpp" line="348"/>
        <source>Open configuration file</source>
        <translation>Konfigurationsdatei öffnen</translation>
    </message>
    <message>
        <location filename="../bitcoingui.cpp" line="350"/>
        <source>&amp;Sending addresses...</source>
        <translation>&amp;Zahlungsadressen...</translation>
    </message>
    <message>
        <location filename="../bitcoingui.cpp" line="351"/>
        <source>Show the list of used sending addresses and labels</source>
        <translation>Liste verwendeter Zahlungsadressen und Bezeichnungen anzeigen</translation>
    </message>
    <message>
        <location filename="../bitcoingui.cpp" line="352"/>
        <source>&amp;Receiving addresses...</source>
        <translation>&amp;Empfangsadressen...</translation>
    </message>
    <message>
        <location filename="../bitcoingui.cpp" line="353"/>
        <source>Show the list of used receiving addresses and labels</source>
        <translation>Liste verwendeter Empfangsadressen und Bezeichnungen anzeigen</translation>
    </message>
    <message>
        <location filename="../bitcoingui.cpp" line="355"/>
        <source>Open &amp;URI...</source>
        <translation>&amp;URI öffnen...</translation>
    </message>
    <message>
        <location filename="../bitcoingui.cpp" line="356"/>
        <source>Open a dash: URI or payment request</source>
        <translation>Eine &quot;dash:&quot;-URI oder Zahlungsanforderung öffnen</translation>
    </message>
    <message>
        <location filename="../bitcoingui.cpp" line="358"/>
        <source>&amp;Command-line options</source>
        <translation>&amp;Kommandozeilenoptionen</translation>
    </message>
    <message>
        <location filename="../bitcoingui.cpp" line="360"/>
        <source>Show the Bitcoin Core help message to get a list with possible Dash command-line options</source>
        <translation type="unfinished"></translation>
    </message>
    <message>
        <location filename="../bitcoingui.cpp" line="550"/>
        <source>Dash Core client</source>
        <translation type="unfinished"></translation>
    </message>
    <message numerus="yes">
        <location filename="../bitcoingui.cpp" line="727"/>
        <source>Processed %n blocks of transaction history.</source>
        <translation type="unfinished">
            <numerusform></numerusform>
            <numerusform></numerusform>
        </translation>
    </message>
    <message>
        <source>Show the Dash Core help message to get a list with possible Dash command-line options</source>
        <translation type="vanished">Zeige den &quot;Dash Core&quot;-Hilfetext, um eine Liste mit möglichen Kommandozeilenoptionen zu erhalten</translation>
    </message>
    <message>
        <location filename="../bitcoingui.cpp" line="396"/>
        <source>&amp;File</source>
        <translation>&amp;Datei</translation>
    </message>
    <message>
        <location filename="../bitcoingui.cpp" line="410"/>
        <source>&amp;Settings</source>
        <translation>&amp;Einstellungen</translation>
    </message>
    <message>
        <location filename="../bitcoingui.cpp" line="423"/>
        <source>&amp;Tools</source>
        <translation>&amp;Werkzeuge</translation>
    </message>
    <message>
        <location filename="../bitcoingui.cpp" line="430"/>
        <source>&amp;Help</source>
        <translation>&amp;Hilfe</translation>
    </message>
    <message>
        <location filename="../bitcoingui.cpp" line="441"/>
        <source>Tabs toolbar</source>
        <translation>Registerkartenleiste</translation>
    </message>
    <message>
        <source>Dash client</source>
        <translation type="vanished">Dash-Client</translation>
    </message>
    <message numerus="yes">
        <location filename="../bitcoingui.cpp" line="692"/>
        <source>%n active connection(s) to Dash network</source>
        <translation>
            <numerusform>%n aktive Verbindung zum Dash-Netzwerk</numerusform>
            <numerusform>%n aktive Verbindungen zum Dash-Netzwerk</numerusform>
        </translation>
    </message>
    <message>
        <location filename="../bitcoingui.cpp" line="707"/>
        <source>Synchronizing with network...</source>
        <translation>Synchronisiere mit Netzwerk...</translation>
    </message>
    <message>
        <location filename="../bitcoingui.cpp" line="710"/>
        <source>Importing blocks from disk...</source>
        <translation>Importiere Blöcke von Datenträger...</translation>
    </message>
    <message>
        <location filename="../bitcoingui.cpp" line="713"/>
        <source>Reindexing blocks on disk...</source>
        <translation>Reindiziere Blöcke auf Datenträger...</translation>
    </message>
    <message>
        <location filename="../bitcoingui.cpp" line="717"/>
        <source>No block source available...</source>
        <translation>Keine Blockquelle verfügbar...</translation>
    </message>
    <message>
        <source>Processed %1 blocks of transaction history.</source>
        <translation type="vanished">%1 Blöcke des Transaktionsverlaufs verarbeitet.</translation>
    </message>
    <message>
        <location filename="../bitcoingui.cpp" line="732"/>
        <source>Up to date</source>
        <translation>Auf aktuellem Stand</translation>
    </message>
    <message numerus="yes">
        <location filename="../bitcoingui.cpp" line="753"/>
        <source>%n hour(s)</source>
        <translation>
            <numerusform>%n Stunde</numerusform>
            <numerusform>%n Stunden</numerusform>
        </translation>
    </message>
    <message numerus="yes">
        <location filename="../bitcoingui.cpp" line="757"/>
        <source>%n day(s)</source>
        <translation>
            <numerusform>%n Tag</numerusform>
            <numerusform>%n Tage</numerusform>
        </translation>
    </message>
    <message numerus="yes">
        <location filename="../bitcoingui.cpp" line="761"/>
        <location filename="../bitcoingui.cpp" line="767"/>
        <source>%n week(s)</source>
        <translation>
            <numerusform>%n Woche</numerusform>
            <numerusform>%n Wochen</numerusform>
        </translation>
    </message>
    <message>
        <location filename="../bitcoingui.cpp" line="767"/>
        <source>%1 and %2</source>
        <translation>%1 und %2</translation>
    </message>
    <message numerus="yes">
        <location filename="../bitcoingui.cpp" line="767"/>
        <source>%n year(s)</source>
        <translation>
            <numerusform>%n  Jahr</numerusform>
            <numerusform>%n Jahre</numerusform>
        </translation>
    </message>
    <message>
        <location filename="../bitcoingui.cpp" line="771"/>
        <source>%1 behind</source>
        <translation>%1 im Rückstand</translation>
    </message>
    <message>
        <location filename="../bitcoingui.cpp" line="776"/>
        <source>Catching up...</source>
        <translation>Hole auf...</translation>
    </message>
    <message>
        <location filename="../bitcoingui.cpp" line="792"/>
        <source>Last received block was generated %1 ago.</source>
        <translation>Der letzte empfangene Block ist %1 alt.</translation>
    </message>
    <message>
        <location filename="../bitcoingui.cpp" line="794"/>
        <source>Transactions after this will not yet be visible.</source>
        <translation>Transaktionen hiernach werden noch nicht angezeigt.</translation>
    </message>
    <message>
        <location filename="../bitcoingui.cpp" line="807"/>
        <source>Dash</source>
        <translation>Dash</translation>
    </message>
    <message>
        <location filename="../bitcoingui.cpp" line="821"/>
        <source>Error</source>
        <translation>Fehler</translation>
    </message>
    <message>
        <location filename="../bitcoingui.cpp" line="824"/>
        <source>Warning</source>
        <translation>Warnung</translation>
    </message>
    <message>
        <location filename="../bitcoingui.cpp" line="827"/>
        <source>Information</source>
        <translation>Hinweis</translation>
    </message>
    <message>
        <location filename="../bitcoingui.cpp" line="901"/>
        <source>Sent transaction</source>
        <translation>Gesendete Transaktion</translation>
    </message>
    <message>
        <location filename="../bitcoingui.cpp" line="901"/>
        <source>Incoming transaction</source>
        <translation>Eingehende Transaktion</translation>
    </message>
    <message>
        <location filename="../bitcoingui.cpp" line="902"/>
        <source>Date: %1
Amount: %2
Type: %3
Address: %4
</source>
        <translation>Datum: %1
Betrag: %2
Typ: %3
Adresse: %4</translation>
    </message>
    <message>
        <location filename="../bitcoingui.cpp" line="972"/>
        <source>Wallet is &lt;b&gt;encrypted&lt;/b&gt; and currently &lt;b&gt;unlocked&lt;/b&gt;</source>
        <translation>Wallet ist &lt;b&gt;verschlüsselt&lt;/b&gt; und aktuell &lt;b&gt;entsperrt&lt;/b&gt;</translation>
    </message>
    <message>
        <location filename="../bitcoingui.cpp" line="982"/>
        <source>Wallet is &lt;b&gt;encrypted&lt;/b&gt; and currently &lt;b&gt;unlocked&lt;/b&gt; for anonimization only</source>
        <translation>Wallet ist &lt;b&gt;verschlüsselt&lt;/b&gt; und aktuell nur zum Anonymisieren &lt;b&gt;entsperrt&lt;/b&gt;</translation>
    </message>
    <message>
        <location filename="../bitcoingui.cpp" line="992"/>
        <source>Wallet is &lt;b&gt;encrypted&lt;/b&gt; and currently &lt;b&gt;locked&lt;/b&gt;</source>
        <translation>Wallet ist &lt;b&gt;verschlüsselt&lt;/b&gt; und aktuell &lt;b&gt;gesperrt&lt;/b&gt;</translation>
    </message>
    <message>
        <location filename="../dash.cpp" line="478"/>
        <source>A fatal error occurred. Dash can no longer continue safely and will quit.</source>
        <translation>Ein schwerer Fehler ist aufgetreten. Dash kann nicht mehr sicher ausgeführt werden und wird beendet.</translation>
    </message>
</context>
<context>
    <name>ClientModel</name>
    <message>
        <location filename="../clientmodel.cpp" line="171"/>
        <source>Network Alert</source>
        <translation>Netzwerkalarm</translation>
    </message>
</context>
<context>
    <name>CoinControlDialog</name>
    <message>
        <source>Coin Control Address Selection</source>
        <translation type="vanished">&quot;Coin Control&quot;-Adressauswahl</translation>
    </message>
    <message>
        <location filename="../forms/coincontroldialog.ui" line="48"/>
        <source>Quantity:</source>
        <translation>Anzahl:</translation>
    </message>
    <message>
        <location filename="../forms/coincontroldialog.ui" line="77"/>
        <source>Bytes:</source>
        <translation>Byte:</translation>
    </message>
    <message>
        <location filename="../forms/coincontroldialog.ui" line="122"/>
        <source>Amount:</source>
        <translation>Betrag:</translation>
    </message>
    <message>
        <location filename="../forms/coincontroldialog.ui" line="151"/>
        <source>Priority:</source>
        <translation>Priorität:</translation>
    </message>
    <message>
        <location filename="../forms/coincontroldialog.ui" line="196"/>
        <source>Fee:</source>
        <translation>Gebühr:</translation>
    </message>
    <message>
        <source>Low Output:</source>
        <translation type="vanished">Zu geringer Ausgabebetrag:</translation>
    </message>
    <message>
        <location filename="../forms/coincontroldialog.ui" line="14"/>
        <source>Coin Selection</source>
        <translation type="unfinished"></translation>
    </message>
    <message>
        <location filename="../forms/coincontroldialog.ui" line="228"/>
        <source>Dust:</source>
        <translation type="unfinished"></translation>
    </message>
    <message>
        <location filename="../forms/coincontroldialog.ui" line="276"/>
        <source>After Fee:</source>
        <translation>Abzüglich Gebühr:</translation>
    </message>
    <message>
        <location filename="../forms/coincontroldialog.ui" line="308"/>
        <source>Change:</source>
        <translation>Wechselgeld:</translation>
    </message>
    <message>
        <location filename="../forms/coincontroldialog.ui" line="364"/>
        <source>(un)select all</source>
        <translation>Alles (de)selektieren</translation>
    </message>
    <message>
        <location filename="../forms/coincontroldialog.ui" line="380"/>
        <source>Tree mode</source>
        <translation>Baumansicht</translation>
    </message>
    <message>
        <location filename="../forms/coincontroldialog.ui" line="393"/>
        <source>List mode</source>
        <translation>Listenansicht</translation>
    </message>
    <message>
        <location filename="../forms/coincontroldialog.ui" line="403"/>
        <source>(1 locked)</source>
        <translation>(1 gesperrt)</translation>
    </message>
    <message>
        <location filename="../forms/coincontroldialog.ui" line="449"/>
        <source>Amount</source>
        <translation>Betrag</translation>
    </message>
    <message>
        <location filename="../forms/coincontroldialog.ui" line="454"/>
        <source>Received with label</source>
        <translation type="unfinished"></translation>
    </message>
    <message>
        <location filename="../forms/coincontroldialog.ui" line="459"/>
        <source>Received with address</source>
        <translation type="unfinished"></translation>
    </message>
    <message>
        <source>Label</source>
        <translation type="vanished">Bezeichnung</translation>
    </message>
    <message>
        <source>Address</source>
        <translation type="vanished">Adresse</translation>
    </message>
    <message>
        <location filename="../forms/coincontroldialog.ui" line="464"/>
        <source>Darksend Rounds</source>
        <translation>Darksend Runden</translation>
    </message>
    <message>
        <location filename="../forms/coincontroldialog.ui" line="469"/>
        <source>Date</source>
        <translation>Datum</translation>
    </message>
    <message>
        <location filename="../forms/coincontroldialog.ui" line="474"/>
        <source>Confirmations</source>
        <translation>Bestätigungen</translation>
    </message>
    <message>
        <location filename="../forms/coincontroldialog.ui" line="477"/>
        <source>Confirmed</source>
        <translation>Bestätigt</translation>
    </message>
    <message>
        <location filename="../forms/coincontroldialog.ui" line="482"/>
        <source>Priority</source>
        <translation>Priorität</translation>
    </message>
    <message>
        <location filename="../coincontroldialog.cpp" line="49"/>
        <source>Copy address</source>
        <translation>Adresse kopieren</translation>
    </message>
    <message>
        <location filename="../coincontroldialog.cpp" line="50"/>
        <source>Copy label</source>
        <translation>Bezeichnung kopieren</translation>
    </message>
    <message>
        <location filename="../coincontroldialog.cpp" line="51"/>
        <location filename="../coincontroldialog.cpp" line="77"/>
        <source>Copy amount</source>
        <translation>Betrag kopieren</translation>
    </message>
    <message>
        <location filename="../coincontroldialog.cpp" line="52"/>
        <source>Copy transaction ID</source>
        <translation>Transaktions-ID kopieren</translation>
    </message>
    <message>
        <location filename="../coincontroldialog.cpp" line="53"/>
        <source>Lock unspent</source>
        <translation>Nicht ausgegebenen Betrag sperren</translation>
    </message>
    <message>
        <location filename="../coincontroldialog.cpp" line="54"/>
        <source>Unlock unspent</source>
        <translation>Nicht ausgegebenen Betrag entsperren</translation>
    </message>
    <message>
        <location filename="../coincontroldialog.cpp" line="76"/>
        <source>Copy quantity</source>
        <translation>Anzahl kopieren</translation>
    </message>
    <message>
        <location filename="../coincontroldialog.cpp" line="78"/>
        <source>Copy fee</source>
        <translation>Gebühr kopieren</translation>
    </message>
    <message>
        <location filename="../coincontroldialog.cpp" line="79"/>
        <source>Copy after fee</source>
        <translation>Abzüglich Gebühr kopieren</translation>
    </message>
    <message>
        <location filename="../coincontroldialog.cpp" line="80"/>
        <source>Copy bytes</source>
        <translation>Byte kopieren</translation>
    </message>
    <message>
        <location filename="../coincontroldialog.cpp" line="81"/>
        <source>Copy priority</source>
        <translation>Priorität kopieren</translation>
    </message>
    <message>
        <location filename="../coincontroldialog.cpp" line="82"/>
        <source>Copy dust</source>
        <translation type="unfinished"></translation>
    </message>
    <message>
        <source>Copy low output</source>
        <translation type="vanished">Zu geringen Ausgabebetrag kopieren</translation>
    </message>
    <message>
        <location filename="../coincontroldialog.cpp" line="83"/>
        <source>Copy change</source>
        <translation>Wechselgeld kopieren</translation>
    </message>
    <message>
        <location filename="../coincontroldialog.cpp" line="435"/>
        <source>highest</source>
        <translation>am höchsten</translation>
    </message>
    <message>
        <location filename="../coincontroldialog.cpp" line="436"/>
        <source>higher</source>
        <translation>höher</translation>
    </message>
    <message>
        <location filename="../coincontroldialog.cpp" line="437"/>
        <source>high</source>
        <translation>hoch</translation>
    </message>
    <message>
        <location filename="../coincontroldialog.cpp" line="438"/>
        <source>medium-high</source>
        <translation>mittel-hoch</translation>
    </message>
    <message>
        <location filename="../coincontroldialog.cpp" line="654"/>
        <source>Can vary +/- %1 satoshi(s) per input.</source>
        <translation type="unfinished"></translation>
    </message>
    <message>
        <location filename="../coincontroldialog.cpp" line="780"/>
        <source>n/a</source>
        <translation>k.A.</translation>
    </message>
    <message>
        <location filename="../forms/coincontroldialog.ui" line="164"/>
        <location filename="../coincontroldialog.cpp" line="439"/>
        <source>medium</source>
        <translation>mittel</translation>
    </message>
    <message>
        <location filename="../coincontroldialog.cpp" line="440"/>
        <source>low-medium</source>
        <translation>niedrig-mittel</translation>
    </message>
    <message>
        <location filename="../coincontroldialog.cpp" line="441"/>
        <source>low</source>
        <translation>niedrig</translation>
    </message>
    <message>
        <location filename="../coincontroldialog.cpp" line="442"/>
        <source>lower</source>
        <translation>niedriger</translation>
    </message>
    <message>
        <location filename="../coincontroldialog.cpp" line="443"/>
        <source>lowest</source>
        <translation>am niedrigsten</translation>
    </message>
    <message>
        <location filename="../coincontroldialog.cpp" line="453"/>
        <source>(%1 locked)</source>
        <translation>(%1 gesperrt)</translation>
    </message>
    <message>
        <location filename="../coincontroldialog.cpp" line="481"/>
        <source>none</source>
        <translation>keine</translation>
    </message>
    <message>
        <source>Dust</source>
        <translation type="vanished">&quot;Dust&quot;</translation>
    </message>
    <message>
        <location filename="../coincontroldialog.cpp" line="622"/>
        <source>yes</source>
        <translation>ja</translation>
    </message>
    <message>
        <location filename="../forms/coincontroldialog.ui" line="244"/>
        <location filename="../coincontroldialog.cpp" line="622"/>
        <source>no</source>
        <translation>nein</translation>
    </message>
    <message>
        <location filename="../coincontroldialog.cpp" line="638"/>
        <source>This label turns red, if the transaction size is greater than 1000 bytes.</source>
        <translation>Diese Bezeichnung wird rot, wenn die Transaktion größer als 1000 Byte ist.</translation>
    </message>
    <message>
        <location filename="../coincontroldialog.cpp" line="639"/>
        <location filename="../coincontroldialog.cpp" line="644"/>
        <source>This means a fee of at least %1 per kB is required.</source>
        <translation>Das bedeutet, dass eine Gebühr von mindestens %1 pro kB erforderlich ist.</translation>
    </message>
    <message>
        <location filename="../coincontroldialog.cpp" line="640"/>
        <source>Can vary +/- 1 byte per input.</source>
        <translation>Kann um +/- 1 Byte pro Eingabe variieren.</translation>
    </message>
    <message>
        <location filename="../coincontroldialog.cpp" line="642"/>
        <source>Transactions with higher priority are more likely to get included into a block.</source>
        <translation>Transaktionen mit höherer Priorität haben eine größere Chance in einen Block aufgenommen zu werden.</translation>
    </message>
    <message>
        <location filename="../coincontroldialog.cpp" line="643"/>
        <source>This label turns red, if the priority is smaller than &quot;medium&quot;.</source>
        <translation>Diese Bezeichnung wird rot, wenn die Priorität niedriger als &quot;mittel&quot; ist.</translation>
    </message>
    <message>
        <location filename="../coincontroldialog.cpp" line="646"/>
        <source>This label turns red, if any recipient receives an amount smaller than %1.</source>
        <translation>Diese Bezeichnung wird rot, wenn irgendein Empfänger einen Betrag kleiner als %1 erhält.</translation>
    </message>
    <message>
        <source>This means a fee of at least %1 is required.</source>
        <translation type="vanished">Das bedeutet, dass eine Gebühr von mindestens %1 erforderlich ist.</translation>
    </message>
    <message>
        <source>Amounts below 0.546 times the minimum relay fee are shown as dust.</source>
        <translation type="vanished">Beträge kleiner als das 0,546-fache der niedrigsten Vermittlungsgebühr werden als &quot;Dust&quot; angezeigt.</translation>
    </message>
    <message>
        <source>This label turns red, if the change is smaller than %1.</source>
        <translation type="vanished">Diese Bezeichnung wird rot, wenn das Wechselgeld weniger als %1 ist.</translation>
    </message>
    <message>
        <location filename="../coincontroldialog.cpp" line="701"/>
        <location filename="../coincontroldialog.cpp" line="762"/>
        <source>(no label)</source>
        <translation>(keine Bezeichnung)</translation>
    </message>
    <message>
        <location filename="../coincontroldialog.cpp" line="755"/>
        <source>change from %1 (%2)</source>
        <translation>Wechselgeld von %1 (%2)</translation>
    </message>
    <message>
        <location filename="../coincontroldialog.cpp" line="756"/>
        <source>(change)</source>
        <translation>(Wechselgeld)</translation>
    </message>
</context>
<context>
    <name>DarksendConfig</name>
    <message>
        <location filename="../forms/darksendconfig.ui" line="14"/>
        <source>Configure Darksend</source>
        <translation>Darksend konfigurieren</translation>
    </message>
    <message>
        <location filename="../forms/darksendconfig.ui" line="26"/>
        <source>Basic Privacy</source>
        <translation>Einfacher Datenschutz</translation>
    </message>
    <message>
        <location filename="../forms/darksendconfig.ui" line="39"/>
        <source>High Privacy</source>
        <translation>Hoher Datenschutz</translation>
    </message>
    <message>
        <location filename="../forms/darksendconfig.ui" line="52"/>
        <source>Maximum Privacy</source>
        <translation>Maximaler Datenschutz</translation>
    </message>
    <message>
        <location filename="../forms/darksendconfig.ui" line="65"/>
        <source>Please select a privacy level.</source>
        <translation>Bitten wählen Sie eine Datenschutz-Stufe.</translation>
    </message>
    <message>
        <location filename="../forms/darksendconfig.ui" line="78"/>
        <source>Use 2 separate masternodes to mix funds up to 1000 DASH</source>
        <translation>Benutze 2 separate Masternodes um bis zu 1000 DASH zu mixen</translation>
    </message>
    <message>
        <location filename="../forms/darksendconfig.ui" line="91"/>
        <source>Use 8 separate masternodes to mix funds up to 1000 DASH</source>
        <translation>Benutze 8 separate Masternodes um bis zu 1000 DASH zu mixen</translation>
    </message>
    <message>
        <location filename="../forms/darksendconfig.ui" line="104"/>
        <source>Use 16 separate masternodes</source>
        <translation>Benutze 16 separate Masternodes</translation>
    </message>
    <message>
        <location filename="../forms/darksendconfig.ui" line="117"/>
        <source>This option is the quickest and will cost about ~0.025 DASH to anonymize 1000 DASH</source>
        <translation>Diese Option ist am Schnellsten und kostet ungefähr 0,025 DASH, um 1000 DASH zu anonymisieren</translation>
    </message>
    <message>
        <location filename="../forms/darksendconfig.ui" line="130"/>
        <source>This option is moderately fast and will cost about 0.05 DASH to anonymize 1000 DASH</source>
        <translation>Diese Option ist einigermaßen schnell und kostet ungefähr 0,05 DASH, um 1000 DASH zu anonymisieren</translation>
    </message>
    <message>
        <location filename="../forms/darksendconfig.ui" line="156"/>
        <source>0.1 DASH per 1000 DASH you anonymize.</source>
        <translation>0,1 DASH pro 1000 zu anonymisierende Dash.</translation>
    </message>
    <message>
        <location filename="../forms/darksendconfig.ui" line="143"/>
        <source>This is the slowest and most secure option. Using maximum anonymity will cost</source>
        <translation>Dies ist die langsamste und sicherste Option. Maximale Anonymität kostet</translation>
    </message>
    <message>
        <location filename="../darksendconfig.cpp" line="43"/>
        <location filename="../darksendconfig.cpp" line="58"/>
        <location filename="../darksendconfig.cpp" line="73"/>
        <source>Darksend Configuration</source>
        <translation>Darksend-Konfiguration</translation>
    </message>
    <message>
        <location filename="../darksendconfig.cpp" line="44"/>
        <source>Darksend was successfully set to basic (%1 and 2 rounds). You can change this at any time by opening Dash&apos;s configuration screen.</source>
        <translation>Darksend wurde erfolgreich auf einfachen Datenschutz (%1 und 2 Runden) gesetzt. Sie können dies jederzeit im Konfigurationsfenster von Dash ändern.</translation>
    </message>
    <message>
        <location filename="../darksendconfig.cpp" line="59"/>
        <source>Darksend was successfully set to high (%1 and 8 rounds). You can change this at any time by opening Dash&apos;s configuration screen.</source>
        <translation>Darksend wurde erfolgreich auf hohen Datenschutz (%1 und 8 Runden) gesetzt. Sie können dies jederzeit im Konfigurationsfenster von Dash ändern.</translation>
    </message>
    <message>
        <location filename="../darksendconfig.cpp" line="74"/>
        <source>Darksend was successfully set to maximum (%1 and 16 rounds). You can change this at any time by opening Dash&apos;s configuration screen.</source>
        <translation>Darksend wurde erfolgreich auf maximalen Datenschutz (%1 und 16 Runden) gesetzt. Sie können dies jederzeit im Konfigurationsfenster von Dash ändern.</translation>
    </message>
</context>
<context>
    <name>EditAddressDialog</name>
    <message>
        <location filename="../forms/editaddressdialog.ui" line="14"/>
        <source>Edit Address</source>
        <translation>Adresse bearbeiten</translation>
    </message>
    <message>
        <location filename="../forms/editaddressdialog.ui" line="25"/>
        <source>&amp;Label</source>
        <translation>&amp;Bezeichnung</translation>
    </message>
    <message>
        <location filename="../forms/editaddressdialog.ui" line="35"/>
        <source>The label associated with this address list entry</source>
        <translation>Bezeichnung, die dem Adresslisteneintrag zugeordnet ist.</translation>
    </message>
    <message>
        <location filename="../forms/editaddressdialog.ui" line="42"/>
        <source>&amp;Address</source>
        <translation>&amp;Adresse</translation>
    </message>
    <message>
        <location filename="../forms/editaddressdialog.ui" line="52"/>
        <source>The address associated with this address list entry. This can only be modified for sending addresses.</source>
        <translation>Adresse, die dem Adresslisteneintrag zugeordnet ist. Diese kann nur bei Zahlungsadressen verändert werden.</translation>
    </message>
    <message>
        <location filename="../editaddressdialog.cpp" line="29"/>
        <source>New receiving address</source>
        <translation>Neue Empfangsadresse</translation>
    </message>
    <message>
        <location filename="../editaddressdialog.cpp" line="33"/>
        <source>New sending address</source>
        <translation>Neue Zahlungsadresse</translation>
    </message>
    <message>
        <location filename="../editaddressdialog.cpp" line="36"/>
        <source>Edit receiving address</source>
        <translation>Empfangsadresse bearbeiten</translation>
    </message>
    <message>
        <location filename="../editaddressdialog.cpp" line="40"/>
        <source>Edit sending address</source>
        <translation>Zahlungsadresse bearbeiten</translation>
    </message>
    <message>
        <location filename="../editaddressdialog.cpp" line="111"/>
        <source>The entered address &quot;%1&quot; is not a valid Dash address.</source>
        <translation>Die eingegebene Adresse &quot;%1&quot; ist keine gültige Dash-Adresse.</translation>
    </message>
    <message>
        <location filename="../editaddressdialog.cpp" line="116"/>
        <source>The entered address &quot;%1&quot; is already in the address book.</source>
        <translation>Die eingegebene Adresse &quot;%1&quot; befindet sich bereits im Adressbuch.</translation>
    </message>
    <message>
        <location filename="../editaddressdialog.cpp" line="121"/>
        <source>Could not unlock wallet.</source>
        <translation>Wallet konnte nicht entsperrt werden.</translation>
    </message>
    <message>
        <location filename="../editaddressdialog.cpp" line="126"/>
        <source>New key generation failed.</source>
        <translation>Erzeugung eines neuen Schlüssels fehlgeschlagen.</translation>
    </message>
</context>
<context>
    <name>FreespaceChecker</name>
    <message>
        <location filename="../intro.cpp" line="69"/>
        <source>A new data directory will be created.</source>
        <translation>Es wird ein neues Datenverzeichnis angelegt.</translation>
    </message>
    <message>
        <location filename="../intro.cpp" line="91"/>
        <source>name</source>
        <translation>Name</translation>
    </message>
    <message>
        <location filename="../intro.cpp" line="93"/>
        <source>Directory already exists. Add %1 if you intend to create a new directory here.</source>
        <translation>Verzeichnis existiert bereits. Fügen Sie %1 an, wenn Sie beabsichtigen hier ein neues Verzeichnis anzulegen.</translation>
    </message>
    <message>
        <location filename="../intro.cpp" line="96"/>
        <source>Path already exists, and is not a directory.</source>
        <translation>Pfad existiert bereits und ist kein Verzeichnis.</translation>
    </message>
    <message>
        <location filename="../intro.cpp" line="103"/>
        <source>Cannot create data directory here.</source>
        <translation>Datenverzeichnis kann hier nicht angelegt werden.</translation>
    </message>
</context>
<context>
    <name>HelpMessageDialog</name>
    <message>
        <source>Dash Core - Command-line options</source>
        <translation type="vanished">Dash Core - Kommandozeilenoptionen</translation>
    </message>
    <message>
        <location filename="../utilitydialog.cpp" line="32"/>
        <source>Dash Core</source>
        <translation>Dash Core</translation>
    </message>
    <message>
        <location filename="../utilitydialog.cpp" line="32"/>
        <source>version</source>
        <translation>Version</translation>
    </message>
    <message>
        <location filename="../utilitydialog.cpp" line="37"/>
        <location filename="../utilitydialog.cpp" line="39"/>
        <source>(%1-bit)</source>
        <translation type="unfinished">(%1-Bit)</translation>
    </message>
    <message>
        <location filename="../utilitydialog.cpp" line="44"/>
        <source>About Dash Core</source>
        <translation type="unfinished">Über Dash Core</translation>
    </message>
    <message>
        <location filename="../utilitydialog.cpp" line="62"/>
        <source>Command-line options</source>
        <translation type="unfinished"></translation>
    </message>
    <message>
        <location filename="../utilitydialog.cpp" line="63"/>
        <source>Usage:</source>
        <translation>Benutzung:</translation>
    </message>
    <message>
        <location filename="../utilitydialog.cpp" line="64"/>
        <source>command-line options</source>
        <translation>Kommandozeilenoptionen</translation>
    </message>
    <message>
        <location filename="../utilitydialog.cpp" line="68"/>
        <source>UI options</source>
        <translation>UI-Optionen</translation>
    </message>
    <message>
        <location filename="../utilitydialog.cpp" line="69"/>
        <source>Choose data directory on startup (default: 0)</source>
        <translation>Datenverzeichnis beim Starten auswählen (Standard: 0)</translation>
    </message>
    <message>
        <location filename="../utilitydialog.cpp" line="70"/>
        <source>Set language, for example &quot;de_DE&quot; (default: system locale)</source>
        <translation>Sprache festlegen, z.B. &quot;de_DE&quot; (Standard: Systemstandard)</translation>
    </message>
    <message>
        <location filename="../utilitydialog.cpp" line="71"/>
        <source>Start minimized</source>
        <translation>Minimiert starten</translation>
    </message>
    <message>
        <location filename="../utilitydialog.cpp" line="72"/>
        <source>Set SSL root certificates for payment request (default: -system-)</source>
        <translation>SSL-Wurzelzertifikate für Zahlungsanforderungen festlegen (Standard: Systemstandard)</translation>
    </message>
    <message>
        <location filename="../utilitydialog.cpp" line="73"/>
        <source>Show splash screen on startup (default: 1)</source>
        <translation>Startbildschirm beim Starten anzeigen (Standard: 1)</translation>
    </message>
</context>
<context>
    <name>Intro</name>
    <message>
        <location filename="../forms/intro.ui" line="14"/>
        <source>Welcome</source>
        <translation>Willkommen</translation>
    </message>
    <message>
        <location filename="../forms/intro.ui" line="23"/>
        <source>Welcome to Dash Core.</source>
        <translation>Willkommen zu Dash Core.</translation>
    </message>
    <message>
        <location filename="../forms/intro.ui" line="49"/>
        <source>As this is the first time the program is launched, you can choose where Dash Core will store its data.</source>
        <translation>Da dies das erste Mal ist, dass Sie Dash Core starten, legen Sie jetzt bitte fest, an welchem Ort die Daten gespeichert werden sollen.</translation>
    </message>
    <message>
        <location filename="../forms/intro.ui" line="59"/>
        <source>Dash Core will download and store a copy of the Dash block chain. At least %1GB of data will be stored in this directory, and it will grow over time. The wallet will also be stored in this directory.</source>
        <translation>Dash Core wird jetzt die Blockchain laden und lokal speichern. Dafür sind mindestens %1GB freier Speicherplatz erforderlich. Der Speicherbedarf wird mit der Zeit anwachsen. Das Wallet wird ebenfalls in diesem Verzeichnis gespeichert.</translation>
    </message>
    <message>
        <location filename="../forms/intro.ui" line="69"/>
        <source>Use the default data directory</source>
        <translation>Standard-Datenverzeichnis verwenden</translation>
    </message>
    <message>
        <location filename="../forms/intro.ui" line="76"/>
        <source>Use a custom data directory:</source>
        <translation>Ein benutzerdefiniertes Datenverzeichnis verwenden:</translation>
    </message>
    <message>
        <source>Dash</source>
        <translation type="vanished">Dash</translation>
    </message>
    <message>
        <source>Error: Specified data directory &quot;%1&quot; can not be created.</source>
        <translation type="vanished">Fehler: Angegebenes Datenverzeichnis &quot;%1&quot; kann nicht angelegt werden.</translation>
    </message>
    <message>
        <location filename="../intro.cpp" line="185"/>
        <source>Dash Core</source>
        <translation type="unfinished">Dash Core</translation>
    </message>
    <message>
        <location filename="../intro.cpp" line="186"/>
        <source>Error: Specified data directory &quot;%1&quot; cannot be created.</source>
        <translation type="unfinished"></translation>
    </message>
    <message>
        <location filename="../intro.cpp" line="210"/>
        <source>Error</source>
        <translation>Fehler</translation>
    </message>
    <message numerus="yes">
        <location filename="../intro.cpp" line="219"/>
        <source>%n GB of free space available</source>
        <translation type="unfinished">
            <numerusform></numerusform>
            <numerusform></numerusform>
        </translation>
    </message>
    <message numerus="yes">
        <location filename="../intro.cpp" line="222"/>
        <source>(of %n GB needed)</source>
        <translation type="unfinished">
            <numerusform></numerusform>
            <numerusform></numerusform>
        </translation>
    </message>
    <message>
        <source>GB of free space available</source>
        <translation type="vanished">GB freier Speicherplatz verfügbar</translation>
    </message>
    <message>
        <source>(of %1GB needed)</source>
        <translation type="vanished">(von benötigten %1GB)</translation>
    </message>
</context>
<context>
    <name>OpenURIDialog</name>
    <message>
        <location filename="../forms/openuridialog.ui" line="14"/>
        <source>Open URI</source>
        <translation>URI öffnen</translation>
    </message>
    <message>
        <location filename="../forms/openuridialog.ui" line="20"/>
        <source>Open payment request from URI or file</source>
        <translation>Zahlungsanforderung über URI oder aus Datei öffnen</translation>
    </message>
    <message>
        <location filename="../forms/openuridialog.ui" line="29"/>
        <source>URI:</source>
        <translation>URI:</translation>
    </message>
    <message>
        <location filename="../forms/openuridialog.ui" line="39"/>
        <source>Select payment request file</source>
        <translation>Zahlungsanforderungsdatei auswählen</translation>
    </message>
    <message>
        <location filename="../openuridialog.cpp" line="48"/>
        <source>Select payment request file to open</source>
        <translation>Zu öffnende Zahlungsanforderungsdatei auswählen</translation>
    </message>
</context>
<context>
    <name>OptionsDialog</name>
    <message>
        <location filename="../forms/optionsdialog.ui" line="14"/>
        <source>Options</source>
        <translation>Konfiguration</translation>
    </message>
    <message>
        <location filename="../forms/optionsdialog.ui" line="27"/>
        <source>&amp;Main</source>
        <translation>&amp;Allgemein</translation>
    </message>
    <message>
        <location filename="../forms/optionsdialog.ui" line="33"/>
        <source>Automatically start Dash after logging in to the system.</source>
        <translation>Dash nach der Anmeldung am System automatisch starten.</translation>
    </message>
    <message>
        <location filename="../forms/optionsdialog.ui" line="36"/>
        <source>&amp;Start Dash on system login</source>
        <translation>&amp;Starte Dash automatisch nach Systemanmeldung</translation>
    </message>
    <message>
        <location filename="../forms/optionsdialog.ui" line="45"/>
        <source>Size of &amp;database cache</source>
        <translation>Größe des &amp;Datenbankcaches</translation>
    </message>
    <message>
        <location filename="../forms/optionsdialog.ui" line="61"/>
        <source>MB</source>
        <translation>MB</translation>
    </message>
    <message>
        <location filename="../forms/optionsdialog.ui" line="88"/>
        <source>Number of script &amp;verification threads</source>
        <translation>Anzahl an Skript-&amp;Verifizierungs-Threads</translation>
    </message>
    <message>
        <location filename="../forms/optionsdialog.ui" line="101"/>
        <source>(0 = auto, &lt;0 = leave that many cores free)</source>
        <translation>(0 = automatisch, &lt;0 = so viele Kerne frei lassen)</translation>
    </message>
    <message>
        <location filename="../forms/optionsdialog.ui" line="138"/>
        <source>&lt;html&gt;&lt;head/&gt;&lt;body&gt;&lt;p&gt;This setting determines the amount of individual masternodes that an input will be anonymized through. More rounds of anonymization gives a higher degree of privacy, but also costs more in fees.&lt;/p&gt;&lt;/body&gt;&lt;/html&gt;</source>
        <translation>&lt;html&gt;&lt;head/&gt;&lt;body&gt;&lt;p&gt;Diese Einstellung setzt fest, durch wie viele Masternodes ein Input anonymisiert wird. Eine höhere Anzahl bedeutet höhere Anonymität, verursacht allerdings auch höhere Gebühren.&lt;/p&gt;&lt;/body&gt;&lt;/html&gt;</translation>
    </message>
    <message>
        <location filename="../forms/optionsdialog.ui" line="141"/>
        <source>Darksend rounds to use</source>
        <translation>Darksend Runden</translation>
    </message>
    <message>
        <location filename="../forms/optionsdialog.ui" line="165"/>
        <source>This amount acts as a threshold to turn off Darksend once it&apos;s reached.</source>
        <translation>Beim Erreichen dieses Betrages wird Darksend ausgeschaltet.</translation>
    </message>
    <message>
        <location filename="../forms/optionsdialog.ui" line="180"/>
        <source>Amount of Dash to keep anonymized</source>
        <translation>Anzahl anonymisierter Dash</translation>
    </message>
    <message>
        <location filename="../forms/optionsdialog.ui" line="206"/>
        <source>W&amp;allet</source>
        <translation>W&amp;allet</translation>
    </message>
    <message>
        <location filename="../forms/optionsdialog.ui" line="271"/>
        <source>Accept connections from outside</source>
        <translation type="unfinished"></translation>
    </message>
    <message>
        <location filename="../forms/optionsdialog.ui" line="274"/>
        <source>Allow incoming connections</source>
        <translation type="unfinished"></translation>
    </message>
    <message>
        <location filename="../forms/optionsdialog.ui" line="281"/>
        <source>Connect to the Dash network through a SOCKS5 proxy.</source>
        <translation type="unfinished"></translation>
    </message>
    <message>
        <location filename="../forms/optionsdialog.ui" line="284"/>
        <source>&amp;Connect through SOCKS5 proxy (default proxy):</source>
        <translation type="unfinished"></translation>
    </message>
    <message>
        <source>Optional transaction fee per kB that helps make sure your transactions are processed quickly. Most transactions are 1 kB.</source>
        <translation type="vanished">Optionale Transaktionsgebühr pro kB, die sicherstellt, dass ihre Transaktionen schnell bearbeitet werden. Die meisten Transaktionen sind 1 kB groß.</translation>
    </message>
    <message>
        <source>Pay transaction &amp;fee</source>
        <translation type="vanished">Transaktions&amp;gebühr bezahlen</translation>
    </message>
    <message>
        <location filename="../forms/optionsdialog.ui" line="212"/>
        <source>Expert</source>
        <translation>Erweiterte Wallet-Optionen</translation>
    </message>
    <message>
        <location filename="../forms/optionsdialog.ui" line="218"/>
        <source>Whether to show coin control features or not.</source>
        <translation>Legt fest, ob die &quot;Coin Control&quot;-Funktionen angezeigt werden.</translation>
    </message>
    <message>
        <location filename="../forms/optionsdialog.ui" line="221"/>
        <source>Enable coin &amp;control features</source>
        <translation>&quot;&amp;Coin Control&quot;-Funktionen aktivieren</translation>
    </message>
    <message>
        <location filename="../forms/optionsdialog.ui" line="228"/>
        <source>If you disable the spending of unconfirmed change, the change from a transaction cannot be used until that transaction has at least one confirmation. This also affects how your balance is computed.</source>
        <translation>Wenn Sie das Ausgeben von unbestätigtem Wechselgeld deaktivieren, kann das Wechselgeld einer Transaktion nicht verwendet werden, bis es mindestens eine Bestätigung erhalten hat. Dies wirkt sich auf die Berechnung des Kontostands aus.</translation>
    </message>
    <message>
        <location filename="../forms/optionsdialog.ui" line="231"/>
        <source>&amp;Spend unconfirmed change</source>
        <translation>&amp;Unbestätigtes Wechselgeld darf ausgegeben werden</translation>
    </message>
    <message>
        <location filename="../forms/optionsdialog.ui" line="255"/>
        <source>&amp;Network</source>
        <translation>&amp;Netzwerk</translation>
    </message>
    <message>
        <location filename="../forms/optionsdialog.ui" line="261"/>
        <source>Automatically open the Dash client port on the router. This only works when your router supports UPnP and it is enabled.</source>
        <translation>Automatisch den Dash-Clientport auf dem Router öffnen. Dies funktioniert nur, wenn Ihr Router UPnP unterstützt und dies aktiviert ist.</translation>
    </message>
    <message>
        <location filename="../forms/optionsdialog.ui" line="264"/>
        <source>Map port using &amp;UPnP</source>
        <translation>Portweiterleitung via &amp;UPnP</translation>
    </message>
    <message>
        <source>Connect to the Dash network through a SOCKS proxy.</source>
        <translation type="vanished">Über einen SOCKS5-Proxy mit dem Dash-Netzwerk verbinden.</translation>
    </message>
    <message>
        <source>&amp;Connect through SOCKS proxy (default proxy):</source>
        <translation type="vanished">Über einen SOCKS-Proxy &amp;verbinden (Standardproxy):</translation>
    </message>
    <message>
        <location filename="../forms/optionsdialog.ui" line="293"/>
        <source>Proxy &amp;IP:</source>
        <translation>Proxy-&amp;IP:</translation>
    </message>
    <message>
        <location filename="../forms/optionsdialog.ui" line="318"/>
        <source>IP address of the proxy (e.g. IPv4: 127.0.0.1 / IPv6: ::1)</source>
        <translation>IP-Adresse des Proxies (z.B. IPv4: 127.0.0.1 / IPv6: ::1)</translation>
    </message>
    <message>
        <location filename="../forms/optionsdialog.ui" line="325"/>
        <source>&amp;Port:</source>
        <translation>&amp;Port:</translation>
    </message>
    <message>
        <location filename="../forms/optionsdialog.ui" line="350"/>
        <source>Port of the proxy (e.g. 9050)</source>
        <translation>Port des Proxies (z.B. 9050)</translation>
    </message>
    <message>
        <source>SOCKS &amp;Version:</source>
        <translation type="vanished">SOCKS-&amp;Version:</translation>
    </message>
    <message>
        <source>SOCKS version of the proxy (e.g. 5)</source>
        <translation type="vanished">SOCKS-Version des Proxies (z.B. 5)</translation>
    </message>
    <message>
        <location filename="../forms/optionsdialog.ui" line="386"/>
        <source>&amp;Window</source>
        <translation>&amp;Programmfenster</translation>
    </message>
    <message>
        <location filename="../forms/optionsdialog.ui" line="392"/>
        <source>Show only a tray icon after minimizing the window.</source>
        <translation>Nur ein Symbol im Infobereich anzeigen, nachdem das Programmfenster minimiert wurde.</translation>
    </message>
    <message>
        <location filename="../forms/optionsdialog.ui" line="395"/>
        <source>&amp;Minimize to the tray instead of the taskbar</source>
        <translation>In den Infobereich anstatt in die Taskleiste &amp;minimieren</translation>
    </message>
    <message>
        <location filename="../forms/optionsdialog.ui" line="402"/>
        <source>Minimize instead of exit the application when the window is closed. When this option is enabled, the application will be closed only after selecting Quit in the menu.</source>
        <translation>Minimiert die Anwendung anstatt sie zu beenden wenn das Fenster geschlossen wird. Wenn dies aktiviert ist, müssen Sie das Programm über &quot;Beenden&quot; im Menü schließen.</translation>
    </message>
    <message>
        <location filename="../forms/optionsdialog.ui" line="405"/>
        <source>M&amp;inimize on close</source>
        <translation>Beim Schließen m&amp;inimieren</translation>
    </message>
    <message>
        <location filename="../forms/optionsdialog.ui" line="426"/>
        <source>&amp;Display</source>
        <translation>Anzei&amp;ge</translation>
    </message>
    <message>
        <location filename="../forms/optionsdialog.ui" line="434"/>
        <source>User Interface &amp;language:</source>
        <translation>&amp;Sprache der Benutzeroberfläche:</translation>
    </message>
    <message>
        <location filename="../forms/optionsdialog.ui" line="447"/>
        <source>The user interface language can be set here. This setting will take effect after restarting Dash.</source>
        <translation>Legt die Sprache der Benutzeroberfläche fest. Diese Einstellung wird erst nach einem Neustart von Dash aktiv.</translation>
    </message>
    <message>
        <location filename="../forms/optionsdialog.ui" line="468"/>
        <source>Language missing or translation incomplete? Help contributing translations here:
https://www.transifex.com/projects/p/dash/</source>
        <translation>Fehlt eine Sprache oder ist unvollständig übersetzt? Hier können Sie helfen:
https://www.transifex.com/projects/p/dash/</translation>
    </message>
    <message>
        <location filename="../forms/optionsdialog.ui" line="487"/>
        <source>User Interface Theme:</source>
        <translation type="unfinished"></translation>
    </message>
    <message>
        <location filename="../forms/optionsdialog.ui" line="508"/>
        <source>&amp;Unit to show amounts in:</source>
        <translation>&amp;Einheit der Beträge:</translation>
    </message>
    <message>
        <location filename="../forms/optionsdialog.ui" line="521"/>
        <source>Choose the default subdivision unit to show in the interface and when sending coins.</source>
        <translation>Wählen Sie die standardmäßige Untereinheit, die in der Benutzeroberfläche und beim Überweisen von Dash angezeigt werden soll.</translation>
    </message>
    <message>
        <source>Whether to show Dash addresses in the transaction list or not.</source>
        <translation type="vanished">Zeige Dash Adressen in der Transaktionsliste.</translation>
    </message>
    <message>
        <source>&amp;Display addresses in transaction list</source>
        <translation type="vanished">Adressen im Transaktionsverlauf &amp;anzeigen</translation>
    </message>
    <message>
        <location filename="../forms/optionsdialog.ui" line="532"/>
        <location filename="../forms/optionsdialog.ui" line="545"/>
        <source>Third party URLs (e.g. a block explorer) that appear in the transactions tab as context menu items. %s in the URL is replaced by transaction hash. Multiple URLs are separated by vertical bar |.</source>
        <translation>Externe URLs (z.B. ein Block-Explorer), die im Kontextmenü des Transaktionsverlaufs eingefügt werden. In der URL wird %s durch den Transaktionshash ersetzt. Bei Angabe mehrerer URLs müssen diese durch &quot;|&quot; voneinander getrennt werden.</translation>
    </message>
    <message>
        <location filename="../forms/optionsdialog.ui" line="535"/>
        <source>Third party transaction URLs</source>
        <translation>Externe Transaktions-URLs</translation>
    </message>
    <message>
        <location filename="../forms/optionsdialog.ui" line="576"/>
        <source>Active command-line options that override above options:</source>
        <translation>Aktive Kommandozeilenoptionen, die obige Konfiguration überschreiben:</translation>
    </message>
    <message>
        <location filename="../forms/optionsdialog.ui" line="619"/>
        <source>Reset all client options to default.</source>
        <translation>Setzt die Clientkonfiguration auf Standardwerte zurück.</translation>
    </message>
    <message>
        <location filename="../forms/optionsdialog.ui" line="622"/>
        <source>&amp;Reset Options</source>
        <translation>Konfiguration &amp;zurücksetzen</translation>
    </message>
    <message>
        <location filename="../forms/optionsdialog.ui" line="683"/>
        <source>&amp;OK</source>
        <translation>&amp;OK</translation>
    </message>
    <message>
        <location filename="../forms/optionsdialog.ui" line="696"/>
        <source>&amp;Cancel</source>
        <translation>A&amp;bbrechen</translation>
    </message>
    <message>
        <location filename="../optionsdialog.cpp" line="84"/>
        <source>default</source>
        <translation>Standard</translation>
    </message>
    <message>
        <location filename="../optionsdialog.cpp" line="144"/>
        <source>none</source>
        <translation>keine</translation>
    </message>
    <message>
        <location filename="../optionsdialog.cpp" line="228"/>
        <source>Confirm options reset</source>
        <translation>Zurücksetzen der Konfiguration bestätigen</translation>
    </message>
    <message>
        <location filename="../optionsdialog.cpp" line="229"/>
        <location filename="../optionsdialog.cpp" line="259"/>
        <source>Client restart required to activate changes.</source>
        <translation>Clientneustart nötig, um die Änderungen zu aktivieren.</translation>
    </message>
    <message>
        <location filename="../optionsdialog.cpp" line="229"/>
        <source>Client will be shutdown, do you want to proceed?</source>
        <translation>Client wird beendet, wollen Sie fortfahren?</translation>
    </message>
    <message>
        <location filename="../optionsdialog.cpp" line="263"/>
        <source>This change would require a client restart.</source>
        <translation>Diese Änderung würde einen Clientneustart benötigen.</translation>
    </message>
    <message>
        <location filename="../optionsdialog.cpp" line="288"/>
        <source>The supplied proxy address is invalid.</source>
        <translation>Die eingegebene Proxyadresse ist ungültig.</translation>
    </message>
</context>
<context>
    <name>OverviewPage</name>
    <message>
        <location filename="../forms/overviewpage.ui" line="20"/>
        <source>Form</source>
        <translation>Formular</translation>
    </message>
    <message>
        <source>Wallet</source>
        <translation type="vanished">Wallet</translation>
    </message>
    <message>
        <location filename="../forms/overviewpage.ui" line="73"/>
        <location filename="../forms/overviewpage.ui" line="1088"/>
        <location filename="../forms/overviewpage.ui" line="1165"/>
        <source>The displayed information may be out of date. Your wallet automatically synchronizes with the Dash network after a connection is established, but this process has not completed yet.</source>
        <translation>Die angezeigten Informationen sind möglicherweise nicht mehr aktuell. Ihre Wallet wird automatisch synchronisiert, nachdem eine Verbindung zum Dash-Netzwerk hergestellt wurde. Dieser Prozess ist jedoch derzeit noch nicht abgeschlossen.</translation>
    </message>
    <message>
        <location filename="../forms/overviewpage.ui" line="322"/>
        <source>Available:</source>
        <translation>Verfügbar:</translation>
    </message>
    <message>
        <location filename="../forms/overviewpage.ui" line="338"/>
        <source>Your current spendable balance</source>
        <translation>Ihr aktuell verfügbarer Kontostand</translation>
    </message>
    <message>
        <location filename="../forms/overviewpage.ui" line="379"/>
        <source>Pending:</source>
        <translation>Ausstehend:</translation>
    </message>
    <message>
        <location filename="../forms/overviewpage.ui" line="143"/>
        <source>Total of transactions that have yet to be confirmed, and do not yet count toward the spendable balance</source>
        <translation>Betrag aus unbestätigten Transaktionen, der noch nicht im aktuell verfügbaren Kontostand enthalten ist</translation>
    </message>
    <message>
        <location filename="../forms/overviewpage.ui" line="255"/>
        <source>Immature:</source>
        <translation>Unreif:</translation>
    </message>
    <message>
        <location filename="../forms/overviewpage.ui" line="226"/>
        <source>Mined balance that has not yet matured</source>
        <translation>Erarbeiteter Betrag der noch nicht gereift ist</translation>
    </message>
    <message>
        <location filename="../forms/overviewpage.ui" line="63"/>
        <source>Balances</source>
        <translation type="unfinished"></translation>
    </message>
    <message>
        <location filename="../forms/overviewpage.ui" line="118"/>
        <source>Unconfirmed transactions to watch-only addresses</source>
        <translation type="unfinished"></translation>
    </message>
    <message>
        <location filename="../forms/overviewpage.ui" line="168"/>
        <source>Mined balance in watch-only addresses that has not yet matured</source>
        <translation type="unfinished"></translation>
    </message>
    <message>
        <location filename="../forms/overviewpage.ui" line="210"/>
        <source>Total:</source>
        <translation>Gesamtbetrag:</translation>
    </message>
    <message>
        <location filename="../forms/overviewpage.ui" line="271"/>
        <source>Your current total balance</source>
        <translation>Aktueller Gesamtbetrag aus obigen Kategorien</translation>
    </message>
    <message>
        <location filename="../forms/overviewpage.ui" line="296"/>
        <source>Current total balance in watch-only addresses</source>
        <translation type="unfinished"></translation>
    </message>
    <message>
        <location filename="../forms/overviewpage.ui" line="312"/>
        <source>Watch-only:</source>
        <translation type="unfinished"></translation>
    </message>
    <message>
        <location filename="../forms/overviewpage.ui" line="363"/>
        <source>Your current balance in watch-only addresses</source>
        <translation type="unfinished"></translation>
    </message>
    <message>
        <location filename="../forms/overviewpage.ui" line="386"/>
        <source>Spendable:</source>
        <translation type="unfinished"></translation>
    </message>
    <message>
        <location filename="../forms/overviewpage.ui" line="437"/>
        <source>Status:</source>
        <translation>Status:</translation>
    </message>
    <message>
        <location filename="../forms/overviewpage.ui" line="444"/>
        <source>Enabled/Disabled</source>
        <translation>Aktiviert/Deaktiviert</translation>
    </message>
    <message>
        <location filename="../forms/overviewpage.ui" line="451"/>
        <source>Completion:</source>
        <translation>Vollendet:</translation>
    </message>
    <message>
        <location filename="../forms/overviewpage.ui" line="471"/>
        <source>Darksend Balance:</source>
        <translation>Darksend Kontostand:</translation>
    </message>
    <message>
        <location filename="../forms/overviewpage.ui" line="484"/>
        <source>0 DASH</source>
        <translation>0 DASH</translation>
    </message>
    <message>
        <location filename="../forms/overviewpage.ui" line="491"/>
        <source>Amount and Rounds:</source>
        <translation>Betrag und Runden:</translation>
    </message>
    <message>
        <location filename="../forms/overviewpage.ui" line="498"/>
        <source>0 DASH / 0 Rounds</source>
        <translation>0 DASH / 0 Runden</translation>
    </message>
    <message>
        <location filename="../forms/overviewpage.ui" line="505"/>
        <source>Submitted Denom:</source>
        <translation>Gesendete Stückelung des Betrages:</translation>
    </message>
    <message>
        <location filename="../forms/overviewpage.ui" line="512"/>
        <source>The denominations you submitted to the Masternode. To mix, other users must submit the exact same denominations.</source>
        <translation>Die gestückelten Beträge, die Sie zu dem Masternode gesendet haben. Zum Erfolgreichen Mixen müssen andere Benutzer exakt gleich gestückelte Beträge senden.</translation>
    </message>
    <message>
        <location filename="../forms/overviewpage.ui" line="515"/>
        <source>n/a</source>
        <translation>k.A.</translation>
    </message>
    <message>
        <location filename="../forms/overviewpage.ui" line="1081"/>
        <location filename="../overviewpage.cpp" line="495"/>
        <location filename="../overviewpage.cpp" line="509"/>
        <location filename="../overviewpage.cpp" line="523"/>
        <source>Darksend</source>
        <translation>Darksend</translation>
    </message>
    <message>
        <location filename="../forms/overviewpage.ui" line="1155"/>
        <source>Recent transactions</source>
        <translation type="unfinished"></translation>
    </message>
    <message>
        <location filename="../forms/overviewpage.ui" line="974"/>
        <source>Start/Stop Mixing</source>
        <translation>Starte/Stoppe das Mixen</translation>
    </message>
    <message>
        <location filename="../forms/overviewpage.ui" line="1006"/>
        <source>(Last Message)</source>
        <translation>(Letzte Nachricht)</translation>
    </message>
    <message>
        <location filename="../forms/overviewpage.ui" line="1031"/>
        <source>Try to manually submit a Darksend request.</source>
        <translation>Versuche eine Darksendanfrage manuell abzusetzen.</translation>
    </message>
    <message>
        <location filename="../forms/overviewpage.ui" line="1034"/>
        <source>Try Mix</source>
        <translation>Versuche zu Mixen</translation>
    </message>
    <message>
        <location filename="../forms/overviewpage.ui" line="1053"/>
        <source>Reset the current status of Darksend (can interrupt Darksend if it&apos;s in the process of Mixing, which can cost you money!)</source>
        <translation>Aktuellen Darksend Status zurücksetzen (wenn der Prozess des Mixens bereits begonnen hat kann es passieren, dass Darksend unterbrochen wird. Bereits gezahlte Gebühren werden einbehalten!) </translation>
    </message>
    <message>
        <location filename="../forms/overviewpage.ui" line="1059"/>
        <source>Reset</source>
        <translation>Zurücksetzen</translation>
    </message>
    <message>
        <source>&lt;b&gt;Recent transactions&lt;/b&gt;</source>
        <translation type="vanished">&lt;b&gt;Letzte Transaktionen&lt;/b&gt;</translation>
    </message>
    <message>
        <location filename="../overviewpage.cpp" line="139"/>
        <location filename="../overviewpage.cpp" line="140"/>
        <location filename="../overviewpage.cpp" line="141"/>
        <source>out of sync</source>
        <translation>nicht synchron</translation>
    </message>
    <message>
        <location filename="../overviewpage.cpp" line="156"/>
        <location filename="../overviewpage.cpp" line="392"/>
        <source>Disabled</source>
        <translation>Deaktiviert</translation>
    </message>
    <message>
        <location filename="../overviewpage.cpp" line="159"/>
        <location filename="../overviewpage.cpp" line="394"/>
        <location filename="../overviewpage.cpp" line="537"/>
        <source>Start Darksend Mixing</source>
        <translation>Starte Darksend Mixen</translation>
    </message>
    <message>
        <location filename="../overviewpage.cpp" line="161"/>
        <location filename="../overviewpage.cpp" line="539"/>
        <source>Stop Darksend Mixing</source>
        <translation>Stoppe Darksend Mixen</translation>
    </message>
    <message>
        <location filename="../overviewpage.cpp" line="312"/>
        <source>No inputs detected</source>
        <translation>Keine Inputs gefunden</translation>
    </message>
    <message>
        <location filename="../overviewpage.cpp" line="320"/>
        <source>Found unconfirmed denominated outputs, will wait till they confirm to recalculate.</source>
        <translation>Unbestätigte für Darksend vorbereitete Ausgabebeträge  gefunden, warte bis sie bestätigt sind bevor neu berechnet wird.</translation>
    </message>
    <message>
        <location filename="../overviewpage.cpp" line="377"/>
        <source>Rounds</source>
        <translation>Runden</translation>
    </message>
    <message>
        <location filename="../overviewpage.cpp" line="408"/>
        <source>Enabled</source>
        <translation>Aktiviert</translation>
    </message>
    <message>
        <location filename="../overviewpage.cpp" line="436"/>
        <location filename="../overviewpage.cpp" line="437"/>
        <location filename="../overviewpage.cpp" line="438"/>
        <source>Submitted to masternode, waiting for more entries</source>
        <translation type="unfinished"></translation>
    </message>
    <message>
        <location filename="../overviewpage.cpp" line="442"/>
        <location filename="../overviewpage.cpp" line="443"/>
        <location filename="../overviewpage.cpp" line="444"/>
        <source>Found enough users, signing ( waiting</source>
        <translation type="unfinished"></translation>
    </message>
    <message>
        <location filename="../overviewpage.cpp" line="456"/>
        <location filename="../overviewpage.cpp" line="457"/>
        <location filename="../overviewpage.cpp" line="458"/>
        <source>Submitted to masternode, waiting in queue</source>
        <translation type="unfinished"></translation>
    </message>
    <message>
        <location filename="../overviewpage.cpp" line="466"/>
        <source>Last Darksend message:
</source>
        <translation>Letzter Darksend Status:
</translation>
    </message>
    <message>
        <location filename="../overviewpage.cpp" line="419"/>
        <location filename="../overviewpage.cpp" line="448"/>
        <source>Darksend is idle.</source>
        <translation>Darksend ist untätig.</translation>
    </message>
    <message>
        <location filename="../overviewpage.cpp" line="423"/>
        <source>Mixing in progress...</source>
<<<<<<< HEAD
        <translation type="unfinished"></translation>
=======
        <translation>Am Mixen...</translation>
>>>>>>> b2f895ee
    </message>
    <message>
        <location filename="../overviewpage.cpp" line="429"/>
        <source>Darksend request complete: Your transaction was accepted into the pool!</source>
        <translation>Darksend-Anfrage vollständig: Ihre Transaktion wurde im Pool akzeptiert!</translation>
    </message>
    <message>
        <location filename="../overviewpage.cpp" line="435"/>
        <source>Submitted following entries to masternode:</source>
        <translation>Folgende Einträge wurden an Masternode gesendet:</translation>
    </message>
    <message>
        <source>Submitted to masternode, Waiting for more entries</source>
        <translation type="vanished">An Masternode gesendet, warte auf weitere Einträge...</translation>
    </message>
    <message>
        <location filename="../overviewpage.cpp" line="441"/>
        <source>Found enough users, signing ...</source>
        <translation>Genug Partner gefunden, signiere ... </translation>
    </message>
    <message>
        <source>Found enough users, signing ( waiting. )</source>
        <translation type="vanished">Genug Partner gefunden, signiere ... ( warte . )</translation>
    </message>
    <message>
        <source>Found enough users, signing ( waiting.. )</source>
        <translation type="vanished">Genug Partner gefunden, signiere ... ( warte .. )</translation>
    </message>
    <message>
        <source>Found enough users, signing ( waiting... )</source>
        <translation type="vanished">Genug Partner gefunden, signiere ... ( warte ... )</translation>
    </message>
    <message>
        <location filename="../overviewpage.cpp" line="446"/>
        <source>Transmitting final transaction.</source>
        <translation>Übertrage fertige Transaktion.</translation>
    </message>
    <message>
        <location filename="../overviewpage.cpp" line="450"/>
        <source>Finalizing transaction.</source>
        <translation>Füge Transaktion zusammen.</translation>
    </message>
    <message>
        <location filename="../overviewpage.cpp" line="452"/>
        <source>Darksend request incomplete:</source>
        <translation>Darksend-Anfrage unvollständig:</translation>
    </message>
    <message>
        <location filename="../overviewpage.cpp" line="452"/>
        <source>Will retry...</source>
        <translation>Versuche erneut...</translation>
    </message>
    <message>
        <location filename="../overviewpage.cpp" line="454"/>
        <source>Darksend request complete:</source>
        <translation>Darksend-Anfrage vollständig:</translation>
    </message>
    <message>
        <source>Submitted to masternode, waiting in queue .</source>
<<<<<<< HEAD
        <translation type="vanished">An Masternode übermittelt, wartet in Warteschange .</translation>
=======
        <translation>An Masternode übermittelt, wartet in Warteschlange .</translation>
>>>>>>> b2f895ee
    </message>
    <message>
        <source>Submitted to masternode, waiting in queue ..</source>
<<<<<<< HEAD
        <translation type="vanished">An Masternode übermittelt, wartet in Warteschange ..</translation>
=======
        <translation>An Masternode übermittelt, wartet in Warteschlange ..</translation>
>>>>>>> b2f895ee
    </message>
    <message>
        <source>Submitted to masternode, waiting in queue ...</source>
<<<<<<< HEAD
        <translation type="vanished">An Masternode übermittelt, wartet in Warteschange ...</translation>
=======
        <translation>An Masternode übermittelt, wartet in Warteschlange ...</translation>
>>>>>>> b2f895ee
    </message>
    <message>
        <location filename="../overviewpage.cpp" line="460"/>
        <source>Unknown state:</source>
        <translation>Unbekannter Status:</translation>
    </message>
    <message>
        <location filename="../overviewpage.cpp" line="474"/>
        <source>N/A</source>
        <translation>k.A.</translation>
    </message>
    <message>
        <location filename="../overviewpage.cpp" line="496"/>
        <source>Darksend was successfully reset.</source>
        <translation>Darksend wurde erfolgreich zurückgesetzt.</translation>
    </message>
    <message>
        <location filename="../overviewpage.cpp" line="510"/>
        <source>Darksend requires at least %1 to use.</source>
        <translation>Zur Benutzung von Darksend benötigt man mindestens %1</translation>
    </message>
    <message>
        <location filename="../overviewpage.cpp" line="524"/>
        <source>Wallet is locked and user declined to unlock. Disabling Darksend.</source>
        <translation>Das Wallet ist gesperrt und der Benutzer hat abgelehnt, es zu entsperren. Darksend wird deaktiviert.</translation>
    </message>
</context>
<context>
    <name>PaymentServer</name>
    <message>
        <location filename="../paymentserver.cpp" line="318"/>
        <location filename="../paymentserver.cpp" line="544"/>
        <location filename="../paymentserver.cpp" line="578"/>
        <location filename="../paymentserver.cpp" line="687"/>
        <location filename="../paymentserver.cpp" line="701"/>
        <location filename="../paymentserver.cpp" line="719"/>
        <source>Payment request error</source>
        <translation>Fehlerhafte Zahlungsanforderung</translation>
    </message>
    <message>
        <location filename="../paymentserver.cpp" line="319"/>
        <source>Cannot start dash: click-to-pay handler</source>
        <translation>Dash kann nicht gestartet werden: click-to-pay handler</translation>
    </message>
    <message>
        <source>Net manager warning</source>
        <translation type="vanished">Netzwerkmanager-Warnung</translation>
    </message>
    <message>
        <source>Your active proxy doesn&apos;t support SOCKS5, which is required for payment requests via proxy.</source>
        <translation type="vanished">Ihr aktiver Proxy unterstützt kein SOCKS5, dies wird jedoch für Zahlungsanforderungen über einen Proxy benötigt.</translation>
    </message>
    <message>
        <location filename="../paymentserver.cpp" line="423"/>
        <location filename="../paymentserver.cpp" line="437"/>
        <location filename="../paymentserver.cpp" line="444"/>
        <source>URI handling</source>
        <translation>URI-Verarbeitung</translation>
    </message>
    <message>
        <location filename="../paymentserver.cpp" line="424"/>
        <source>Payment request fetch URL is invalid: %1</source>
        <translation>Abruf-URL der Zahlungsanforderung ist ungültig: %1</translation>
    </message>
    <message>
        <source>URI can not be parsed! This can be caused by an invalid Dash address or malformed URI parameters.</source>
        <translation type="vanished">URI konnte nicht erfolgreich verarbeitet werden. Höchstwahrscheinlich ist dies entweder keine gültige Dash-Adresse oder die URI-Parameter sind falsch gesetzt. </translation>
    </message>
    <message>
        <location filename="../paymentserver.cpp" line="458"/>
        <source>Payment request file handling</source>
        <translation>Zahlungsanforderungsdatei-Verarbeitung</translation>
    </message>
    <message>
        <source>Payment request file can not be read or processed! This can be caused by an invalid payment request file.</source>
        <translation type="vanished">Zahlungsanforderungsdatei kann nicht gelesen oder verarbeitet werden! Dies kann durch eine ungültige Zahlungsanforderungsdatei verursacht werden.</translation>
    </message>
    <message>
        <location filename="../paymentserver.cpp" line="437"/>
        <source>Invalid payment address %1</source>
        <translation type="unfinished">Ungültige Zahlungsadresse %1</translation>
    </message>
    <message>
        <location filename="../paymentserver.cpp" line="445"/>
        <source>URI cannot be parsed! This can be caused by an invalid Dash address or malformed URI parameters.</source>
        <translation type="unfinished"></translation>
    </message>
    <message>
        <location filename="../paymentserver.cpp" line="459"/>
        <source>Payment request file cannot be read! This can be caused by an invalid payment request file.</source>
        <translation type="unfinished"></translation>
    </message>
    <message>
        <location filename="../paymentserver.cpp" line="528"/>
        <location filename="../paymentserver.cpp" line="537"/>
        <location filename="../paymentserver.cpp" line="569"/>
        <source>Payment request rejected</source>
        <translation type="unfinished"></translation>
    </message>
    <message>
        <location filename="../paymentserver.cpp" line="528"/>
        <source>Payment request network doesn&apos;t match client network.</source>
        <translation type="unfinished"></translation>
    </message>
    <message>
        <location filename="../paymentserver.cpp" line="537"/>
        <source>Payment request has expired.</source>
        <translation type="unfinished"></translation>
    </message>
    <message>
        <location filename="../paymentserver.cpp" line="544"/>
        <source>Payment request is not initialized.</source>
        <translation type="unfinished"></translation>
    </message>
    <message>
        <location filename="../paymentserver.cpp" line="570"/>
        <source>Unverified payment requests to custom payment scripts are unsupported.</source>
        <translation>Unverifizierte Zahlungsanforderungen an benutzerdefinierte Zahlungsskripte werden nicht unterstützt.</translation>
    </message>
    <message>
        <location filename="../paymentserver.cpp" line="578"/>
        <source>Requested payment amount of %1 is too small (considered dust).</source>
        <translation>Angeforderter Zahlungsbetrag in Höhe von %1 ist zu niedrig und wurde als &quot;Dust&quot; eingestuft.</translation>
    </message>
    <message>
        <location filename="../paymentserver.cpp" line="628"/>
        <source>Refund from %1</source>
        <translation>Rücküberweisung von %1</translation>
    </message>
    <message>
        <location filename="../paymentserver.cpp" line="671"/>
        <source>Payment request %1 is too large (%2 bytes, allowed %3 bytes).</source>
        <translation type="unfinished"></translation>
    </message>
    <message>
        <location filename="../paymentserver.cpp" line="677"/>
        <source>Payment request DoS protection</source>
        <translation type="unfinished"></translation>
    </message>
    <message>
        <location filename="../paymentserver.cpp" line="682"/>
        <source>Error communicating with %1: %2</source>
        <translation>Kommunikationsfehler mit %1: %2</translation>
    </message>
    <message>
        <location filename="../paymentserver.cpp" line="702"/>
        <source>Payment request cannot be parsed!</source>
        <translation type="unfinished"></translation>
    </message>
    <message>
        <source>Payment request can not be parsed or processed!</source>
        <translation type="vanished">Zahlungsanforderung kann nicht analysiert oder verarbeitet werden!</translation>
    </message>
    <message>
        <location filename="../paymentserver.cpp" line="715"/>
        <source>Bad response from server %1</source>
        <translation>Fehlerhafte Antwort vom Server: %1</translation>
    </message>
    <message>
        <location filename="../paymentserver.cpp" line="737"/>
        <source>Network request error</source>
        <translation>fehlerhafte Netzwerkanfrage</translation>
    </message>
    <message>
        <location filename="../paymentserver.cpp" line="748"/>
        <source>Payment acknowledged</source>
        <translation>Zahlung bestätigt</translation>
    </message>
</context>
<context>
    <name>PeerTableModel</name>
    <message>
        <location filename="../peertablemodel.cpp" line="118"/>
        <source>Address/Hostname</source>
        <translation type="unfinished"></translation>
    </message>
    <message>
        <location filename="../peertablemodel.cpp" line="118"/>
        <source>User Agent</source>
        <translation type="unfinished"></translation>
    </message>
    <message>
        <location filename="../peertablemodel.cpp" line="118"/>
        <source>Ping Time</source>
        <translation type="unfinished"></translation>
    </message>
</context>
<context>
    <name>QObject</name>
    <message>
        <location filename="../dash.cpp" line="596"/>
        <source>Dash</source>
        <translation>Dash</translation>
    </message>
    <message>
        <location filename="../dash.cpp" line="558"/>
        <source>Error: Specified data directory &quot;%1&quot; does not exist.</source>
        <translation>Fehler: Angegebenes Datenverzeichnis &quot;%1&quot; existiert nicht.</translation>
    </message>
    <message>
        <location filename="../dash.cpp" line="557"/>
        <location filename="../dash.cpp" line="564"/>
        <location filename="../dash.cpp" line="577"/>
        <source>Dash Core</source>
        <translation type="unfinished">Dash Core</translation>
    </message>
    <message>
        <location filename="../dash.cpp" line="565"/>
        <source>Error: Cannot parse configuration file: %1. Only use key=value syntax.</source>
        <translation>Fehler: Konfigurationsdatei kann nicht analysiert werden: %1. Bitte nur &quot;Schlüssel=Wert&quot;-Syntax verwenden.</translation>
    </message>
    <message>
        <location filename="../dash.cpp" line="597"/>
        <source>Error reading masternode configuration file: %1</source>
        <translation>Fehler beim Lesen der Masternode-Konfigurations-Datei: %1</translation>
    </message>
    <message>
        <location filename="../dash.cpp" line="577"/>
        <source>Error: Invalid combination of -regtest and -testnet.</source>
        <translation>Fehler: Ungültige Kombination von -regtest und -testnet.</translation>
    </message>
    <message>
        <location filename="../dash.cpp" line="643"/>
        <source>Dash Core didn&apos;t yet exit safely...</source>
        <translation>Dash Core wurde noch nicht sicher beendet.</translation>
    </message>
    <message>
        <source>Enter a Dash address (e.g. XwnLY9Tf7Zsef8gMGL2fhWA9ZmMjt4KPwg)</source>
<<<<<<< HEAD
        <translation type="vanished">Dash-Adresse eingeben.
(z.B. XwnLY9Tf7Zsef8gMGL2fhWA9ZmMjt4KPwg)</translation>
=======
        <translation>Dash-Adresse eingeben (z.B. XwnLY9Tf7Zsef8gMGL2fhWA9ZmMjt4KPwg)</translation>
>>>>>>> b2f895ee
    </message>
    <message>
        <location filename="../bitcoinunits.cpp" line="256"/>
        <source>Amount</source>
        <translation type="unfinished">Betrag</translation>
    </message>
    <message>
        <location filename="../guiutil.cpp" line="110"/>
        <source>Enter a Dash address (e.g. %1)</source>
        <translation type="unfinished"></translation>
    </message>
    <message>
        <location filename="../guiutil.cpp" line="858"/>
        <source>%1 d</source>
        <translation type="unfinished"></translation>
    </message>
    <message>
        <location filename="../guiutil.cpp" line="860"/>
        <source>%1 h</source>
        <translation type="unfinished">%1 h</translation>
    </message>
    <message>
        <location filename="../guiutil.cpp" line="862"/>
        <source>%1 m</source>
        <translation type="unfinished">%1 m</translation>
    </message>
    <message>
        <location filename="../guiutil.cpp" line="864"/>
        <source>%1 s</source>
        <translation type="unfinished"></translation>
    </message>
    <message>
        <location filename="../guiutil.cpp" line="881"/>
        <source>NETWORK</source>
        <translation type="unfinished"></translation>
    </message>
    <message>
        <location filename="../guiutil.cpp" line="884"/>
        <source>UNKNOWN</source>
        <translation type="unfinished"></translation>
    </message>
    <message>
        <location filename="../guiutil.cpp" line="892"/>
        <source>None</source>
        <translation type="unfinished"></translation>
    </message>
    <message>
        <location filename="../guiutil.cpp" line="897"/>
        <source>N/A</source>
        <translation type="unfinished">k.A.</translation>
    </message>
    <message>
        <location filename="../guiutil.cpp" line="897"/>
        <source>%1 ms</source>
        <translation type="unfinished"></translation>
    </message>
</context>
<context>
    <name>QRImageWidget</name>
    <message>
        <location filename="../receiverequestdialog.cpp" line="36"/>
        <source>&amp;Save Image...</source>
        <translation>Grafik &amp;speichern...</translation>
    </message>
    <message>
        <location filename="../receiverequestdialog.cpp" line="39"/>
        <source>&amp;Copy Image</source>
        <translation>Grafik &amp;kopieren</translation>
    </message>
    <message>
        <location filename="../receiverequestdialog.cpp" line="71"/>
        <source>Save QR Code</source>
        <translation>QR-Code speichern</translation>
    </message>
    <message>
        <location filename="../receiverequestdialog.cpp" line="71"/>
        <source>PNG Image (*.png)</source>
        <translation>PNG-Grafik (*.png)</translation>
    </message>
</context>
<context>
    <name>RPCConsole</name>
    <message>
        <location filename="../forms/rpcconsole.ui" line="14"/>
        <source>Tools window</source>
        <translation>Werkzeuge</translation>
    </message>
    <message>
        <location filename="../forms/rpcconsole.ui" line="24"/>
        <source>&amp;Information</source>
        <translation>&amp;Information</translation>
    </message>
    <message>
        <location filename="../forms/rpcconsole.ui" line="249"/>
        <source>Masternode Count</source>
        <translation>Anzahl Masternodes</translation>
    </message>
    <message>
        <location filename="../forms/rpcconsole.ui" line="39"/>
        <source>General</source>
        <translation>Allgemein</translation>
    </message>
    <message>
        <location filename="../forms/rpcconsole.ui" line="203"/>
        <source>Name</source>
        <translation>Name</translation>
    </message>
    <message>
        <location filename="../forms/rpcconsole.ui" line="46"/>
        <source>Client name</source>
        <translation>Clientname</translation>
    </message>
    <message>
        <location filename="../forms/rpcconsole.ui" line="56"/>
        <location filename="../forms/rpcconsole.ui" line="79"/>
        <location filename="../forms/rpcconsole.ui" line="105"/>
        <location filename="../forms/rpcconsole.ui" line="131"/>
        <location filename="../forms/rpcconsole.ui" line="154"/>
        <location filename="../forms/rpcconsole.ui" line="177"/>
        <location filename="../forms/rpcconsole.ui" line="213"/>
        <location filename="../forms/rpcconsole.ui" line="236"/>
        <location filename="../forms/rpcconsole.ui" line="256"/>
        <location filename="../forms/rpcconsole.ui" line="286"/>
        <location filename="../forms/rpcconsole.ui" line="309"/>
        <location filename="../forms/rpcconsole.ui" line="774"/>
        <location filename="../forms/rpcconsole.ui" line="797"/>
        <location filename="../forms/rpcconsole.ui" line="820"/>
        <location filename="../forms/rpcconsole.ui" line="843"/>
        <location filename="../forms/rpcconsole.ui" line="866"/>
        <location filename="../forms/rpcconsole.ui" line="889"/>
        <location filename="../forms/rpcconsole.ui" line="912"/>
        <location filename="../forms/rpcconsole.ui" line="935"/>
        <location filename="../forms/rpcconsole.ui" line="958"/>
        <location filename="../forms/rpcconsole.ui" line="981"/>
        <location filename="../forms/rpcconsole.ui" line="1004"/>
        <location filename="../forms/rpcconsole.ui" line="1027"/>
        <location filename="../forms/rpcconsole.ui" line="1050"/>
        <source>N/A</source>
        <translation>k.A.</translation>
    </message>
    <message>
        <location filename="../forms/rpcconsole.ui" line="226"/>
        <source>Number of connections</source>
        <translation>Anzahl Verbindungen</translation>
    </message>
    <message>
        <location filename="../forms/rpcconsole.ui" line="348"/>
        <source>Open the Dash debug log file from the current data directory. This can take a few seconds for large log files.</source>
        <translation>Öffnet die Dash-Debugprotokolldatei aus dem aktuellen Datenverzeichnis. Dies kann bei großen Protokolldateien einige Sekunden dauern.</translation>
    </message>
    <message>
        <location filename="../forms/rpcconsole.ui" line="351"/>
        <source>&amp;Open</source>
        <translation>&amp;Öffnen</translation>
    </message>
    <message>
        <location filename="../forms/rpcconsole.ui" line="167"/>
        <source>Startup time</source>
        <translation>Startzeit</translation>
    </message>
    <message>
        <location filename="../forms/rpcconsole.ui" line="196"/>
        <source>Network</source>
        <translation>Netzwerk</translation>
    </message>
    <message>
        <location filename="../forms/rpcconsole.ui" line="299"/>
        <source>Last block time</source>
        <translation>Letzte Blockzeit</translation>
    </message>
    <message>
        <location filename="../forms/rpcconsole.ui" line="341"/>
        <source>Debug log file</source>
        <translation>Debugprotokolldatei</translation>
    </message>
    <message>
        <location filename="../forms/rpcconsole.ui" line="92"/>
        <source>Using OpenSSL version</source>
        <translation>Verwendete OpenSSL-Version</translation>
    </message>
    <message>
        <location filename="../forms/rpcconsole.ui" line="144"/>
        <source>Build date</source>
        <translation>Erstellungsdatum</translation>
    </message>
    <message>
        <location filename="../forms/rpcconsole.ui" line="276"/>
        <source>Current number of blocks</source>
        <translation>Aktuelle Anzahl Blöcke</translation>
    </message>
    <message>
        <location filename="../forms/rpcconsole.ui" line="69"/>
        <source>Client version</source>
        <translation>Clientversion</translation>
    </message>
    <message>
        <location filename="../forms/rpcconsole.ui" line="118"/>
        <source>Using BerkeleyDB version</source>
        <translation type="unfinished"></translation>
    </message>
    <message>
        <location filename="../forms/rpcconsole.ui" line="269"/>
        <source>Block chain</source>
        <translation>Blockkette</translation>
    </message>
    <message>
        <location filename="../forms/rpcconsole.ui" line="375"/>
        <source>&amp;Console</source>
        <translation>&amp;Konsole</translation>
    </message>
    <message>
        <location filename="../forms/rpcconsole.ui" line="424"/>
        <source>Clear console</source>
        <translation>Konsole zurücksetzen</translation>
    </message>
    <message>
        <location filename="../forms/rpcconsole.ui" line="447"/>
        <source>&amp;Network Traffic</source>
        <translation>&amp;Netzwerkauslastung</translation>
    </message>
    <message>
        <location filename="../forms/rpcconsole.ui" line="499"/>
        <source>&amp;Clear</source>
        <translation>&amp;Zurücksetzen</translation>
    </message>
    <message>
        <location filename="../forms/rpcconsole.ui" line="515"/>
        <source>Totals</source>
        <translation>Summen</translation>
    </message>
    <message>
        <location filename="../forms/rpcconsole.ui" line="579"/>
        <source>Received</source>
        <translation type="unfinished"></translation>
    </message>
    <message>
        <location filename="../forms/rpcconsole.ui" line="659"/>
        <source>Sent</source>
        <translation type="unfinished"></translation>
    </message>
    <message>
        <location filename="../forms/rpcconsole.ui" line="700"/>
        <source>&amp;Peers</source>
        <translation type="unfinished"></translation>
    </message>
    <message>
        <location filename="../forms/rpcconsole.ui" line="739"/>
        <location filename="../rpcconsole.cpp" line="237"/>
        <location filename="../rpcconsole.cpp" line="594"/>
        <source>Select a peer to view detailed information.</source>
        <translation type="unfinished"></translation>
    </message>
    <message>
        <location filename="../forms/rpcconsole.ui" line="764"/>
        <source>Direction</source>
        <translation type="unfinished"></translation>
    </message>
    <message>
        <location filename="../forms/rpcconsole.ui" line="787"/>
        <source>Version</source>
        <translation type="unfinished"></translation>
    </message>
    <message>
        <location filename="../forms/rpcconsole.ui" line="810"/>
        <source>User Agent</source>
        <translation type="unfinished"></translation>
    </message>
    <message>
        <location filename="../forms/rpcconsole.ui" line="833"/>
        <source>Services</source>
        <translation type="unfinished"></translation>
    </message>
    <message>
        <location filename="../forms/rpcconsole.ui" line="856"/>
        <source>Starting Height</source>
        <translation type="unfinished"></translation>
    </message>
    <message>
        <location filename="../forms/rpcconsole.ui" line="879"/>
        <source>Sync Height</source>
        <translation type="unfinished"></translation>
    </message>
    <message>
        <location filename="../forms/rpcconsole.ui" line="902"/>
        <source>Ban Score</source>
        <translation type="unfinished"></translation>
    </message>
    <message>
        <location filename="../forms/rpcconsole.ui" line="925"/>
        <source>Connection Time</source>
        <translation type="unfinished"></translation>
    </message>
    <message>
        <location filename="../forms/rpcconsole.ui" line="948"/>
        <source>Last Send</source>
        <translation type="unfinished"></translation>
    </message>
    <message>
        <location filename="../forms/rpcconsole.ui" line="971"/>
        <source>Last Receive</source>
        <translation type="unfinished"></translation>
    </message>
    <message>
        <location filename="../forms/rpcconsole.ui" line="994"/>
        <source>Bytes Sent</source>
        <translation type="unfinished"></translation>
    </message>
    <message>
        <location filename="../forms/rpcconsole.ui" line="1017"/>
        <source>Bytes Received</source>
        <translation type="unfinished"></translation>
    </message>
    <message>
        <location filename="../forms/rpcconsole.ui" line="1040"/>
        <source>Ping Time</source>
        <translation type="unfinished"></translation>
    </message>
    <message>
        <location filename="../rpcconsole.cpp" line="402"/>
        <source>In:</source>
        <translation>eingehend:</translation>
    </message>
    <message>
        <location filename="../rpcconsole.cpp" line="403"/>
        <source>Out:</source>
        <translation>ausgehend:</translation>
    </message>
    <message>
        <location filename="../rpcconsole.cpp" line="368"/>
        <source>Welcome to the Dash RPC console.</source>
        <translation>Willkommen in der Dash RPC-Console.</translation>
    </message>
    <message>
        <location filename="../rpcconsole.cpp" line="369"/>
        <source>Use up and down arrows to navigate history, and &lt;b&gt;Ctrl-L&lt;/b&gt; to clear screen.</source>
        <translation>Pfeiltaste hoch und runter, um den Verlauf durchzublättern und &lt;b&gt;Strg-L&lt;/b&gt;, um die Konsole zurückzusetzen.</translation>
    </message>
    <message>
        <location filename="../rpcconsole.cpp" line="370"/>
        <source>Type &lt;b&gt;help&lt;/b&gt; for an overview of available commands.</source>
        <translation>Bitte &lt;b&gt;help&lt;/b&gt; eingeben, um eine Übersicht verfügbarer Befehle zu erhalten.</translation>
    </message>
    <message>
        <location filename="../rpcconsole.cpp" line="509"/>
        <source>%1 B</source>
        <translation>%1 B</translation>
    </message>
    <message>
        <location filename="../rpcconsole.cpp" line="511"/>
        <source>%1 KB</source>
        <translation>%1 KB</translation>
    </message>
    <message>
        <location filename="../rpcconsole.cpp" line="513"/>
        <source>%1 MB</source>
        <translation>%1 MB</translation>
    </message>
    <message>
        <location filename="../rpcconsole.cpp" line="515"/>
        <source>%1 GB</source>
        <translation>%1 GB</translation>
    </message>
    <message>
        <location filename="../rpcconsole.cpp" line="632"/>
        <source>via %1</source>
        <translation type="unfinished"></translation>
    </message>
    <message>
        <location filename="../rpcconsole.cpp" line="635"/>
        <location filename="../rpcconsole.cpp" line="636"/>
        <source>never</source>
        <translation type="unfinished"></translation>
    </message>
    <message>
        <location filename="../rpcconsole.cpp" line="643"/>
        <source>Inbound</source>
        <translation type="unfinished"></translation>
    </message>
    <message>
        <location filename="../rpcconsole.cpp" line="643"/>
        <source>Outbound</source>
        <translation type="unfinished"></translation>
    </message>
    <message>
        <location filename="../rpcconsole.cpp" line="656"/>
        <source>Unknown</source>
        <translation type="unfinished"></translation>
    </message>
    <message>
        <location filename="../rpcconsole.cpp" line="658"/>
        <location filename="../rpcconsole.cpp" line="659"/>
        <source>Fetching...</source>
        <translation type="unfinished"></translation>
    </message>
    <message>
        <source>%1 m</source>
        <translation type="vanished">%1 m</translation>
    </message>
    <message>
        <source>%1 h</source>
        <translation type="vanished">%1 h</translation>
    </message>
    <message>
        <source>%1 h %2 m</source>
        <translation type="vanished">%1 h %2 m</translation>
    </message>
</context>
<context>
    <name>ReceiveCoinsDialog</name>
    <message>
        <location filename="../forms/receivecoinsdialog.ui" line="34"/>
        <source>Reuse one of the previously used receiving addresses. Reusing addresses has security and privacy issues. Do not use this unless re-generating a payment request made before.</source>
        <translation>Eine der bereits verwendeten Empfangsadressen wiederverwenden. Addressen wiederzuverwenden birgt Sicherheits- und Datenschutzrisiken. Außer zum Neuerstellen einer bereits erzeugten Zahlungsanforderung sollten Sie dies nicht nutzen.</translation>
    </message>
    <message>
        <location filename="../forms/receivecoinsdialog.ui" line="37"/>
        <source>R&amp;euse an existing receiving address (not recommended)</source>
        <translation>Vorhandene Empfangsadresse &amp;wiederverwenden (nicht empfohlen)</translation>
    </message>
    <message>
        <source>An optional message to attach to the payment request, which will be displayed when the request is opened. Note: The message will not be sent with the payment over the Dash network.</source>
        <translation type="vanished">Eine optionale Nachricht, die an die Zahlungsanforderung angehängt wird. Sie wird angezeigt, wenn die Anforderung geöffnet wird. Hinweis: Diese Nachricht wird nicht mit der Zahlung über das Dash-Netzwerk gesendet.</translation>
    </message>
    <message>
        <location filename="../forms/receivecoinsdialog.ui" line="51"/>
        <location filename="../forms/receivecoinsdialog.ui" line="74"/>
        <source>An optional message to attach to the payment request, which will be displayed when the request is opened. Note: The message will not be sent with the payment over the Bitcoin network.</source>
        <translation type="unfinished"></translation>
    </message>
    <message>
        <location filename="../forms/receivecoinsdialog.ui" line="54"/>
        <source>&amp;Message:</source>
        <translation>&amp;Nachricht:</translation>
    </message>
    <message>
        <location filename="../forms/receivecoinsdialog.ui" line="67"/>
        <location filename="../forms/receivecoinsdialog.ui" line="88"/>
        <source>An optional label to associate with the new receiving address.</source>
        <translation>Eine optionale Bezeichnung, die der neuen Empfangsadresse zugeordnet wird.</translation>
    </message>
    <message>
        <location filename="../forms/receivecoinsdialog.ui" line="81"/>
        <source>Use this form to request payments. All fields are &lt;b&gt;optional&lt;/b&gt;.</source>
        <translation>Verwenden Sie dieses Formular, um Zahlungen anzufordern. Alle Felder sind &lt;b&gt;optional&lt;/b&gt;.</translation>
    </message>
    <message>
        <location filename="../forms/receivecoinsdialog.ui" line="91"/>
        <source>&amp;Label:</source>
        <translation>&amp;Bezeichnung:</translation>
    </message>
    <message>
        <location filename="../forms/receivecoinsdialog.ui" line="104"/>
        <location filename="../forms/receivecoinsdialog.ui" line="126"/>
        <source>An optional amount to request. Leave this empty or zero to not request a specific amount.</source>
        <translation>Ein optional angeforderte Betrag. Lassen Sie dieses Feld leer oder setzen Sie es auf 0, um keinen spezifischen Betrag anzufordern.</translation>
    </message>
    <message>
        <location filename="../forms/receivecoinsdialog.ui" line="107"/>
        <source>&amp;Amount:</source>
        <translation>&amp;Betrag:</translation>
    </message>
    <message>
        <location filename="../forms/receivecoinsdialog.ui" line="141"/>
        <source>&amp;Request payment</source>
        <translation>&amp;Zahlung anfordern</translation>
    </message>
    <message>
        <location filename="../forms/receivecoinsdialog.ui" line="158"/>
        <source>Clear all fields of the form.</source>
        <translation>Alle Formularfelder zurücksetzen.</translation>
    </message>
    <message>
        <location filename="../forms/receivecoinsdialog.ui" line="161"/>
        <source>Clear</source>
        <translation>Zurücksetzen</translation>
    </message>
    <message>
        <location filename="../forms/receivecoinsdialog.ui" line="236"/>
        <source>Requested payments history</source>
        <translation>Verlauf der angeforderten Zahlungen</translation>
    </message>
    <message>
        <location filename="../forms/receivecoinsdialog.ui" line="261"/>
        <source>Show the selected request (does the same as double clicking an entry)</source>
        <translation>Ausgewählte Zahlungsanforderungen anzeigen (entspricht einem Doppelklick auf einen Eintrag)</translation>
    </message>
    <message>
        <location filename="../forms/receivecoinsdialog.ui" line="264"/>
        <source>Show</source>
        <translation>Anzeigen</translation>
    </message>
    <message>
        <location filename="../forms/receivecoinsdialog.ui" line="281"/>
        <source>Remove the selected entries from the list</source>
        <translation>Ausgewählte Einträge aus der Liste entfernen</translation>
    </message>
    <message>
        <location filename="../forms/receivecoinsdialog.ui" line="284"/>
        <source>Remove</source>
        <translation>Entfernen</translation>
    </message>
    <message>
        <location filename="../receivecoinsdialog.cpp" line="39"/>
        <source>Copy label</source>
        <translation>Bezeichnung kopieren</translation>
    </message>
    <message>
        <location filename="../receivecoinsdialog.cpp" line="40"/>
        <source>Copy message</source>
        <translation>Nachricht kopieren</translation>
    </message>
    <message>
        <location filename="../receivecoinsdialog.cpp" line="41"/>
        <source>Copy amount</source>
        <translation>Betrag kopieren</translation>
    </message>
</context>
<context>
    <name>ReceiveRequestDialog</name>
    <message>
        <location filename="../forms/receiverequestdialog.ui" line="29"/>
        <source>QR Code</source>
        <translation>QR-Code</translation>
    </message>
    <message>
        <location filename="../forms/receiverequestdialog.ui" line="75"/>
        <source>Copy &amp;URI</source>
        <translation>&amp;URI kopieren</translation>
    </message>
    <message>
        <location filename="../forms/receiverequestdialog.ui" line="85"/>
        <source>Copy &amp;Address</source>
        <translation>&amp;Addresse kopieren</translation>
    </message>
    <message>
        <location filename="../forms/receiverequestdialog.ui" line="95"/>
        <source>&amp;Save Image...</source>
        <translation>Grafik &amp;speichern...</translation>
    </message>
    <message>
        <location filename="../receiverequestdialog.cpp" line="136"/>
        <source>Request payment to %1</source>
        <translation>Zahlung anfordern an %1</translation>
    </message>
    <message>
        <location filename="../receiverequestdialog.cpp" line="142"/>
        <source>Payment information</source>
        <translation>Zahlungsinformationen</translation>
    </message>
    <message>
        <location filename="../receiverequestdialog.cpp" line="143"/>
        <source>URI</source>
        <translation>URI</translation>
    </message>
    <message>
        <location filename="../receiverequestdialog.cpp" line="145"/>
        <source>Address</source>
        <translation>Adresse</translation>
    </message>
    <message>
        <location filename="../receiverequestdialog.cpp" line="147"/>
        <source>Amount</source>
        <translation>Betrag</translation>
    </message>
    <message>
        <location filename="../receiverequestdialog.cpp" line="149"/>
        <source>Label</source>
        <translation>Bezeichnung</translation>
    </message>
    <message>
        <location filename="../receiverequestdialog.cpp" line="151"/>
        <source>Message</source>
        <translation>Nachricht</translation>
    </message>
    <message>
        <location filename="../receiverequestdialog.cpp" line="161"/>
        <source>Resulting URI too long, try to reduce the text for label / message.</source>
        <translation>Resultierende URI ist zu lang, bitte den Text für Bezeichnung/Nachricht kürzen.</translation>
    </message>
    <message>
        <location filename="../receiverequestdialog.cpp" line="166"/>
        <source>Error encoding URI into QR Code.</source>
        <translation>Beim Enkodieren der URI in den QR-Code ist ein Fehler aufgetreten.</translation>
    </message>
</context>
<context>
    <name>RecentRequestsTableModel</name>
    <message>
        <location filename="../recentrequeststablemodel.cpp" line="28"/>
        <source>Date</source>
        <translation>Datum</translation>
    </message>
    <message>
        <location filename="../recentrequeststablemodel.cpp" line="28"/>
        <source>Label</source>
        <translation>Bezeichnung</translation>
    </message>
    <message>
        <location filename="../recentrequeststablemodel.cpp" line="28"/>
        <source>Message</source>
        <translation>Nachricht</translation>
    </message>
    <message>
        <location filename="../recentrequeststablemodel.cpp" line="127"/>
        <source>Amount</source>
        <translation>Betrag</translation>
    </message>
    <message>
        <location filename="../recentrequeststablemodel.cpp" line="68"/>
        <source>(no label)</source>
        <translation>(keine Bezeichnung)</translation>
    </message>
    <message>
        <location filename="../recentrequeststablemodel.cpp" line="77"/>
        <source>(no message)</source>
        <translation>(keine Nachricht)</translation>
    </message>
    <message>
        <location filename="../recentrequeststablemodel.cpp" line="85"/>
        <source>(no amount)</source>
        <translation>(kein Betrag)</translation>
    </message>
</context>
<context>
    <name>SendCoinsDialog</name>
    <message>
        <location filename="../forms/sendcoinsdialog.ui" line="14"/>
        <location filename="../sendcoinsdialog.cpp" line="590"/>
        <location filename="../sendcoinsdialog.cpp" line="602"/>
        <source>Send Coins</source>
        <translation>Dash überweisen</translation>
    </message>
    <message>
        <location filename="../forms/sendcoinsdialog.ui" line="90"/>
        <source>Coin Control Features</source>
        <translation>&quot;Coin Control&quot;-Funktionen</translation>
    </message>
    <message>
        <location filename="../forms/sendcoinsdialog.ui" line="110"/>
        <source>Inputs...</source>
        <translation>Inputs...</translation>
    </message>
    <message>
        <location filename="../forms/sendcoinsdialog.ui" line="120"/>
        <source>automatically selected</source>
        <translation>automatisch ausgewählt</translation>
    </message>
    <message>
        <location filename="../forms/sendcoinsdialog.ui" line="139"/>
        <source>Insufficient funds!</source>
        <translation>Unzureichender Kontostand!</translation>
    </message>
    <message>
        <location filename="../forms/sendcoinsdialog.ui" line="228"/>
        <source>Quantity:</source>
        <translation>Anzahl:</translation>
    </message>
    <message>
        <location filename="../forms/sendcoinsdialog.ui" line="263"/>
        <source>Bytes:</source>
        <translation>Byte:</translation>
    </message>
    <message>
        <location filename="../forms/sendcoinsdialog.ui" line="311"/>
        <source>Amount:</source>
        <translation>Betrag:</translation>
    </message>
    <message>
        <location filename="../forms/sendcoinsdialog.ui" line="343"/>
        <source>Priority:</source>
        <translation>Priorität:</translation>
    </message>
    <message>
        <location filename="../forms/sendcoinsdialog.ui" line="356"/>
        <source>medium</source>
        <translation>mittel</translation>
    </message>
    <message>
        <location filename="../forms/sendcoinsdialog.ui" line="391"/>
        <source>Fee:</source>
        <translation>Gebühr:</translation>
    </message>
    <message>
        <source>Low Output:</source>
        <translation type="vanished">Zu geringer Ausgabebetrag:</translation>
    </message>
    <message>
        <location filename="../forms/sendcoinsdialog.ui" line="423"/>
        <source>Dust:</source>
        <translation type="unfinished"></translation>
    </message>
    <message>
        <location filename="../forms/sendcoinsdialog.ui" line="436"/>
        <source>no</source>
        <translation>nein</translation>
    </message>
    <message>
        <location filename="../forms/sendcoinsdialog.ui" line="471"/>
        <source>After Fee:</source>
        <translation>Abzüglich Gebühr:</translation>
    </message>
    <message>
        <location filename="../forms/sendcoinsdialog.ui" line="503"/>
        <source>Change:</source>
        <translation>Wechselgeld:</translation>
    </message>
    <message>
        <location filename="../forms/sendcoinsdialog.ui" line="547"/>
        <source>If this is activated, but the change address is empty or invalid, change will be sent to a newly generated address.</source>
        <translation>Wenn dies aktivert, und die Wechselgeld-Adresse leer oder ungültig ist, wird das Wechselgeld einer neu erzeugten Adresse gutgeschrieben.</translation>
    </message>
    <message>
        <location filename="../forms/sendcoinsdialog.ui" line="550"/>
        <source>Custom change address</source>
        <translation>Benutzerdefinierte Wechselgeld-Adresse</translation>
    </message>
    <message>
        <location filename="../forms/sendcoinsdialog.ui" line="756"/>
        <source>Transaction Fee:</source>
        <translation type="unfinished"></translation>
    </message>
    <message>
        <location filename="../forms/sendcoinsdialog.ui" line="770"/>
        <source>Choose...</source>
        <translation type="unfinished"></translation>
    </message>
    <message>
        <location filename="../forms/sendcoinsdialog.ui" line="777"/>
        <source>collapse fee-settings</source>
        <translation type="unfinished"></translation>
    </message>
    <message>
        <location filename="../forms/sendcoinsdialog.ui" line="780"/>
        <source>Minimize</source>
        <translation type="unfinished"></translation>
    </message>
    <message>
        <location filename="../forms/sendcoinsdialog.ui" line="858"/>
        <source>If the custom fee is set to 1000 duffs and the transaction is only 250 bytes, then &quot;per kilobyte&quot; only pays 250 duffs in fee, while &quot;at least&quot; pays 1000 duffs. For transactions bigger than a kilobyte both pay by kilobyte.</source>
        <translation type="unfinished"></translation>
    </message>
    <message>
        <location filename="../forms/sendcoinsdialog.ui" line="861"/>
        <source>per kilobyte</source>
        <translation type="unfinished"></translation>
    </message>
    <message>
        <location filename="../forms/sendcoinsdialog.ui" line="874"/>
        <source>If the custom fee is set to 1000 duffs and the transaction is only 250 bytes, then &quot;per kilobyte&quot; only pays 250 duffs in fee, while &quot;total at least&quot; pays 1000 duffs. For transactions bigger than a kilobyte both pay by kilobyte.</source>
        <translation type="unfinished"></translation>
    </message>
    <message>
        <location filename="../forms/sendcoinsdialog.ui" line="877"/>
        <source>total at least</source>
        <translation type="unfinished"></translation>
    </message>
    <message>
        <location filename="../forms/sendcoinsdialog.ui" line="907"/>
        <location filename="../forms/sendcoinsdialog.ui" line="920"/>
        <source>Paying only the minimum fee is just fine as long as there is less transaction volume than space in the blocks. But be aware that this can end up in a never confirming transaction once there is more demand for bitcoin transactions than the network can process.</source>
        <translation type="unfinished"></translation>
    </message>
    <message>
        <location filename="../forms/sendcoinsdialog.ui" line="923"/>
        <source>(read the tooltip)</source>
        <translation type="unfinished"></translation>
    </message>
    <message>
        <location filename="../forms/sendcoinsdialog.ui" line="952"/>
        <source>Recommended:</source>
        <translation type="unfinished"></translation>
    </message>
    <message>
        <location filename="../forms/sendcoinsdialog.ui" line="982"/>
        <source>Custom:</source>
        <translation type="unfinished"></translation>
    </message>
    <message>
        <location filename="../forms/sendcoinsdialog.ui" line="1034"/>
        <source>(Smart fee not initialized yet. This usually takes a few blocks...)</source>
        <translation type="unfinished"></translation>
    </message>
    <message>
        <location filename="../forms/sendcoinsdialog.ui" line="1063"/>
        <source>Confirmation time:</source>
        <translation type="unfinished"></translation>
    </message>
    <message>
        <location filename="../forms/sendcoinsdialog.ui" line="1123"/>
        <source>normal</source>
        <translation type="unfinished"></translation>
    </message>
    <message>
        <location filename="../forms/sendcoinsdialog.ui" line="1143"/>
        <source>fast</source>
        <translation type="unfinished"></translation>
    </message>
    <message>
        <location filename="../forms/sendcoinsdialog.ui" line="1181"/>
        <source>Send as zero-fee transaction if possible</source>
        <translation type="unfinished"></translation>
    </message>
    <message>
        <location filename="../forms/sendcoinsdialog.ui" line="1188"/>
        <source>(confirmation may take longer)</source>
        <translation type="unfinished"></translation>
    </message>
    <message>
        <location filename="../forms/sendcoinsdialog.ui" line="1255"/>
        <source>Confirm the send action</source>
        <translation>Überweisung bestätigen</translation>
    </message>
    <message>
        <location filename="../forms/sendcoinsdialog.ui" line="1258"/>
        <source>S&amp;end</source>
        <translation>&amp;Überweisen</translation>
    </message>
    <message>
        <location filename="../forms/sendcoinsdialog.ui" line="1281"/>
        <source>Clear all fields of the form.</source>
        <translation>Alle Formularfelder zurücksetzen.</translation>
    </message>
    <message>
        <location filename="../forms/sendcoinsdialog.ui" line="1284"/>
        <source>Clear &amp;All</source>
        <translation>&amp;Zurücksetzen</translation>
    </message>
    <message>
        <location filename="../forms/sendcoinsdialog.ui" line="1298"/>
        <source>Send to multiple recipients at once</source>
        <translation>An mehrere Empfänger auf einmal überweisen</translation>
    </message>
    <message>
        <location filename="../forms/sendcoinsdialog.ui" line="1301"/>
        <source>Add &amp;Recipient</source>
        <translation>Empfänger &amp;hinzufügen</translation>
    </message>
    <message>
        <location filename="../forms/sendcoinsdialog.ui" line="1339"/>
        <source>Darksend</source>
        <translation>Darksend</translation>
    </message>
    <message>
        <location filename="../forms/sendcoinsdialog.ui" line="1358"/>
        <source>InstantX</source>
        <translation>InstantX</translation>
    </message>
    <message>
        <location filename="../forms/sendcoinsdialog.ui" line="1365"/>
        <source>Balance:</source>
        <translation>Kontostand:</translation>
    </message>
    <message>
        <location filename="../sendcoinsdialog.cpp" line="59"/>
        <source>Copy quantity</source>
        <translation>Anzahl kopieren</translation>
    </message>
    <message>
        <location filename="../sendcoinsdialog.cpp" line="60"/>
        <source>Copy amount</source>
        <translation>Betrag kopieren</translation>
    </message>
    <message>
        <location filename="../sendcoinsdialog.cpp" line="61"/>
        <source>Copy fee</source>
        <translation>Gebühr kopieren</translation>
    </message>
    <message>
        <location filename="../sendcoinsdialog.cpp" line="62"/>
        <source>Copy after fee</source>
        <translation>Abzüglich Gebühr kopieren</translation>
    </message>
    <message>
        <location filename="../sendcoinsdialog.cpp" line="63"/>
        <source>Copy bytes</source>
        <translation>Byte kopieren</translation>
    </message>
    <message>
        <location filename="../sendcoinsdialog.cpp" line="64"/>
        <source>Copy priority</source>
        <translation>Priorität kopieren</translation>
    </message>
    <message>
        <source>Copy low output</source>
        <translation type="vanished">Zu geringen Ausgabebetrag kopieren</translation>
    </message>
    <message>
        <location filename="../sendcoinsdialog.cpp" line="65"/>
        <source>Copy dust</source>
        <translation type="unfinished"></translation>
    </message>
    <message>
        <location filename="../sendcoinsdialog.cpp" line="66"/>
        <source>Copy change</source>
        <translation>Wechselgeld kopieren</translation>
    </message>
    <message>
        <location filename="../sendcoinsdialog.cpp" line="221"/>
        <location filename="../sendcoinsdialog.cpp" line="227"/>
        <location filename="../sendcoinsdialog.cpp" line="236"/>
        <source>using</source>
        <translation>mittels</translation>
    </message>
    <message>
        <location filename="../sendcoinsdialog.cpp" line="221"/>
        <location filename="../sendcoinsdialog.cpp" line="227"/>
        <source>anonymous funds</source>
        <translation>anonymisierte Coins</translation>
    </message>
    <message>
        <location filename="../sendcoinsdialog.cpp" line="231"/>
        <source>(darksend requires this amount to be rounded up to the nearest %1).</source>
        <translation>(Darksend verlangt, dass dieser Betrag auf den nächsten %1 aufgerundet wird)</translation>
    </message>
    <message>
        <location filename="../sendcoinsdialog.cpp" line="236"/>
        <source>any available funds (not recommended)</source>
        <translation>beliebiger verfügbarer Coins (nicht empfohlen)</translation>
    </message>
    <message>
        <location filename="../sendcoinsdialog.cpp" line="242"/>
        <source>and InstantX</source>
        <translation>und InstantX</translation>
    </message>
    <message>
        <location filename="../sendcoinsdialog.cpp" line="266"/>
        <location filename="../sendcoinsdialog.cpp" line="271"/>
        <location filename="../sendcoinsdialog.cpp" line="276"/>
        <location filename="../sendcoinsdialog.cpp" line="280"/>
        <source>%1 to %2</source>
        <translation>%1 an %2</translation>
    </message>
    <message>
        <location filename="../sendcoinsdialog.cpp" line="329"/>
        <source>Are you sure you want to send?</source>
        <translation>Wollen Sie die Überweisung ausführen?</translation>
    </message>
    <message>
        <location filename="../sendcoinsdialog.cpp" line="338"/>
        <source>are added as transaction fee</source>
        <translation>werden als Transaktionsgebühr hinzugefügt</translation>
    </message>
    <message>
        <location filename="../sendcoinsdialog.cpp" line="355"/>
        <source>Total Amount %1 (= %2)</source>
        <translation>Gesamtbetrag %1 (= %2)</translation>
    </message>
    <message>
        <location filename="../sendcoinsdialog.cpp" line="357"/>
        <source>or</source>
        <translation>oder</translation>
    </message>
    <message>
        <location filename="../sendcoinsdialog.cpp" line="359"/>
        <source>Confirm send coins</source>
        <translation>Überweisung bestätigen</translation>
    </message>
    <message>
        <source>Payment request expired</source>
        <translation type="vanished">Zahlungsanforderung abgelaufen</translation>
    </message>
    <message>
        <source>Invalid payment address %1</source>
        <translation type="vanished">Ungültige Zahlungsadresse %1</translation>
    </message>
    <message>
        <location filename="../sendcoinsdialog.cpp" line="567"/>
        <source>The recipient address is not valid, please recheck.</source>
        <translation>Die Zahlungsadresse ist ungültig, bitte nochmals überprüfen.</translation>
    </message>
    <message>
        <location filename="../sendcoinsdialog.cpp" line="570"/>
        <source>The amount to pay must be larger than 0.</source>
        <translation>Der zu zahlende Betrag muss größer als 0 sein.</translation>
    </message>
    <message>
        <location filename="../sendcoinsdialog.cpp" line="573"/>
        <source>The amount exceeds your balance.</source>
        <translation>Der angegebene Betrag übersteigt ihren Kontostand.</translation>
    </message>
    <message>
        <location filename="../sendcoinsdialog.cpp" line="576"/>
        <source>The total exceeds your balance when the %1 transaction fee is included.</source>
        <translation>Der angegebene Betrag übersteigt aufgrund der Transaktionsgebühr in Höhe von %1 ihren Kontostand.</translation>
    </message>
    <message>
        <location filename="../sendcoinsdialog.cpp" line="579"/>
        <source>Duplicate address found, can only send to each address once per send operation.</source>
        <translation>Doppelte Zahlungsadresse gefunden, pro Überweisung kann an jede Adresse nur einmalig etwas überwiesen werden.</translation>
    </message>
    <message>
        <location filename="../sendcoinsdialog.cpp" line="582"/>
        <source>Transaction creation failed!</source>
        <translation>Transaktionserstellung fehlgeschlagen!</translation>
    </message>
    <message>
        <location filename="../sendcoinsdialog.cpp" line="586"/>
        <source>The transaction was rejected! This might happen if some of the coins in your wallet were already spent, such as if you used a copy of wallet.dat and coins were spent in the copy but not marked as spent here.</source>
        <translation>Die Transaktion wurde abgelehnt! 
Dies kann passieren, wenn einige Dash aus ihrer Wallet bereits ausgegeben wurden. Beispielsweise weil Sie eine Kopie ihrer wallet.dat nutzten und die Dash dort ausgegeben haben. Diese Ausgaben sind in diesem Fall in der derzeit aktiven Wallet nicht vermerkt.</translation>
    </message>
    <message>
        <location filename="../sendcoinsdialog.cpp" line="591"/>
        <source>Error: The wallet was unlocked only to anonymize coins.</source>
        <translation>Fehler: das Wallet wurde nur zum Anonymisieren entsperrt.</translation>
    </message>
    <message>
        <location filename="../sendcoinsdialog.cpp" line="594"/>
        <source>A fee higher than %1 is considered an insanely high fee.</source>
        <translation type="unfinished"></translation>
    </message>
    <message>
        <location filename="../sendcoinsdialog.cpp" line="681"/>
        <source>Pay only the minimum fee of %1</source>
        <translation type="unfinished"></translation>
    </message>
    <message>
        <location filename="../sendcoinsdialog.cpp" line="703"/>
        <source>Estimated to begin confirmation within %1 block(s).</source>
        <translation type="unfinished"></translation>
    </message>
    <message>
        <location filename="../sendcoinsdialog.cpp" line="810"/>
        <source>Warning: Invalid Dash address</source>
        <translation>Warnung: ungültige Dash-Adresse</translation>
    </message>
    <message>
        <location filename="../sendcoinsdialog.cpp" line="819"/>
        <source>Warning: Unknown change address</source>
        <translation>Warnung: Unbekannte Wechselgeld-Adresse</translation>
    </message>
    <message>
        <location filename="../sendcoinsdialog.cpp" line="830"/>
        <source>(no label)</source>
        <translation>(keine Bezeichnung)</translation>
    </message>
</context>
<context>
    <name>SendCoinsEntry</name>
    <message>
        <location filename="../forms/sendcoinsentry.ui" line="21"/>
        <source>This is a normal payment.</source>
        <translation>Dies ist eine normale Überweisung.</translation>
    </message>
    <message>
        <location filename="../forms/sendcoinsentry.ui" line="36"/>
        <source>Pay &amp;To:</source>
        <translation>E&amp;mpfänger:</translation>
    </message>
    <message>
        <source>The address to send the payment to (e.g. XwnLY9Tf7Zsef8gMGL2fhWA9ZmMjt4KPwg)</source>
        <translation type="vanished">Die Adresse an die die Zahlung überwiesen werden soll (z.B. XwnLY9Tf7Zsef8gMGL2fhWA9ZmMjt4KPwg).</translation>
    </message>
    <message>
        <location filename="../forms/sendcoinsentry.ui" line="54"/>
        <source>The Dash address to send the payment to</source>
        <translation type="unfinished"></translation>
    </message>
    <message>
        <location filename="../forms/sendcoinsentry.ui" line="61"/>
        <source>Choose previously used address</source>
        <translation>Bereits verwendete Adresse auswählen</translation>
    </message>
    <message>
        <location filename="../forms/sendcoinsentry.ui" line="71"/>
        <source>Alt+A</source>
        <translation>Alt+A</translation>
    </message>
    <message>
        <location filename="../forms/sendcoinsentry.ui" line="78"/>
        <source>Paste address from clipboard</source>
        <translation>Adresse aus der Zwischenablage einfügen</translation>
    </message>
    <message>
        <location filename="../forms/sendcoinsentry.ui" line="88"/>
        <source>Alt+P</source>
        <translation>Alt+P</translation>
    </message>
    <message>
        <location filename="../forms/sendcoinsentry.ui" line="95"/>
        <location filename="../forms/sendcoinsentry.ui" line="619"/>
        <location filename="../forms/sendcoinsentry.ui" line="1155"/>
        <source>Remove this entry</source>
        <translation>Diesen Eintrag entfernen</translation>
    </message>
    <message>
        <location filename="../forms/sendcoinsentry.ui" line="111"/>
        <source>&amp;Label:</source>
        <translation>&amp;Bezeichnung:</translation>
    </message>
    <message>
        <location filename="../forms/sendcoinsentry.ui" line="124"/>
        <source>Enter a label for this address to add it to the list of used addresses</source>
        <translation>Adressbezeichnung eingeben, die dann zusammen mit der Adresse der Liste bereits verwendeter Adressen hinzugefügt wird.</translation>
    </message>
    <message>
        <location filename="../forms/sendcoinsentry.ui" line="131"/>
        <location filename="../forms/sendcoinsentry.ui" line="652"/>
        <location filename="../forms/sendcoinsentry.ui" line="1188"/>
        <source>A&amp;mount:</source>
        <translation>Betra&amp;g:</translation>
    </message>
    <message>
        <location filename="../forms/sendcoinsentry.ui" line="147"/>
        <source>Message:</source>
        <translation>Nachricht:</translation>
    </message>
    <message>
        <location filename="../forms/sendcoinsentry.ui" line="157"/>
        <source>A message that was attached to the dash: URI which will be stored with the transaction for your reference. Note: This message will not be sent over the Dash network.</source>
        <translation>Eine an die &quot;dash:&quot;-URI angefügte Nachricht, die zusammen mit der Transaktion gespeichert wird. Hinweis: Diese Nachricht wird nicht über das Dash-Netzwerk gesendet.</translation>
    </message>
    <message>
        <location filename="../forms/sendcoinsentry.ui" line="583"/>
        <source>This is an unverified payment request.</source>
        <translation>Dies is eine unverifizierte Zahlungsanforderung.</translation>
    </message>
    <message>
        <location filename="../forms/sendcoinsentry.ui" line="601"/>
        <location filename="../forms/sendcoinsentry.ui" line="1133"/>
        <source>Pay To:</source>
        <translation>Empfänger:</translation>
    </message>
    <message>
        <location filename="../forms/sendcoinsentry.ui" line="635"/>
        <location filename="../forms/sendcoinsentry.ui" line="1171"/>
        <source>Memo:</source>
        <translation>Memo:</translation>
    </message>
    <message>
        <location filename="../forms/sendcoinsentry.ui" line="1115"/>
        <source>This is a verified payment request.</source>
        <translation>Dies is eine verifizierte Zahlungsanforderung.</translation>
    </message>
    <message>
        <location filename="../sendcoinsentry.cpp" line="31"/>
        <source>Enter a label for this address to add it to your address book</source>
        <translation>Adressbezeichnung eingeben (diese wird zusammen mit der Adresse dem Adressbuch hinzugefügt)</translation>
    </message>
</context>
<context>
    <name>ShutdownWindow</name>
    <message>
        <location filename="../utilitydialog.cpp" line="116"/>
        <source>Dash Core is shutting down...</source>
        <translation>Dash-Core wird herunter gefahren...</translation>
    </message>
    <message>
        <location filename="../utilitydialog.cpp" line="117"/>
        <source>Do not shut down the computer until this window disappears.</source>
        <translation>Fahren Sie den Computer nicht herunter, bevor dieses Fenster verschwindet.</translation>
    </message>
</context>
<context>
    <name>SignVerifyMessageDialog</name>
    <message>
        <location filename="../forms/signverifymessagedialog.ui" line="14"/>
        <source>Signatures - Sign / Verify a Message</source>
        <translation>Signaturen - eine Nachricht signieren / verifizieren</translation>
    </message>
    <message>
        <location filename="../forms/signverifymessagedialog.ui" line="27"/>
        <source>&amp;Sign Message</source>
        <translation>Nachricht &amp;signieren</translation>
    </message>
    <message>
        <location filename="../forms/signverifymessagedialog.ui" line="33"/>
        <source>You can sign messages with your addresses to prove you own them. Be careful not to sign anything vague, as phishing attacks may try to trick you into signing your identity over to them. Only sign fully-detailed statements you agree to.</source>
        <translation>Sie können Nachrichten mit ihren Adressen signieren, um den Besitz dieser Adressen zu beweisen. Bitte nutzen Sie diese Funktion mit Vorsicht und nehmen Sie sich vor Phishingangriffen in Acht. Signieren Sie nur Nachrichten, mit denen Sie vollständig einverstanden sind.</translation>
    </message>
    <message>
        <source>The address to sign the message with (e.g. XwnLY9Tf7Zsef8gMGL2fhWA9ZmMjt4KPwg)</source>
        <translation type="vanished">Die Adresse mit der die Nachricht signiert wird (z.B. XwnLY9Tf7Zsef8gMGL2fhWA9ZmMjt4KPwg).</translation>
    </message>
    <message>
        <location filename="../forms/signverifymessagedialog.ui" line="51"/>
        <source>The Dash address to sign the message with</source>
        <translation type="unfinished"></translation>
    </message>
    <message>
        <location filename="../forms/signverifymessagedialog.ui" line="58"/>
        <location filename="../forms/signverifymessagedialog.ui" line="268"/>
        <source>Choose previously used address</source>
        <translation>Bereits verwendete Adresse auswählen</translation>
    </message>
    <message>
        <location filename="../forms/signverifymessagedialog.ui" line="68"/>
        <location filename="../forms/signverifymessagedialog.ui" line="278"/>
        <source>Alt+A</source>
        <translation>Alt+A</translation>
    </message>
    <message>
        <location filename="../forms/signverifymessagedialog.ui" line="78"/>
        <source>Paste address from clipboard</source>
        <translation>Adresse aus der Zwischenablage einfügen</translation>
    </message>
    <message>
        <location filename="../forms/signverifymessagedialog.ui" line="88"/>
        <source>Alt+P</source>
        <translation>Alt+P</translation>
    </message>
    <message>
        <location filename="../forms/signverifymessagedialog.ui" line="100"/>
        <source>Enter the message you want to sign here</source>
        <translation>Zu signierende Nachricht hier eingeben</translation>
    </message>
    <message>
        <location filename="../forms/signverifymessagedialog.ui" line="107"/>
        <source>Signature</source>
        <translation>Signatur</translation>
    </message>
    <message>
        <location filename="../forms/signverifymessagedialog.ui" line="134"/>
        <source>Copy the current signature to the system clipboard</source>
        <translation>Aktuelle Signatur in die Zwischenablage kopieren</translation>
    </message>
    <message>
        <location filename="../forms/signverifymessagedialog.ui" line="155"/>
        <source>Sign the message to prove you own this Dash address</source>
        <translation>Die Nachricht signieren, um den Besitz dieser Dash-Adresse zu belegen</translation>
    </message>
    <message>
        <location filename="../forms/signverifymessagedialog.ui" line="158"/>
        <source>Sign &amp;Message</source>
        <translation>&amp;Nachricht signieren</translation>
    </message>
    <message>
        <location filename="../forms/signverifymessagedialog.ui" line="172"/>
        <source>Reset all sign message fields</source>
        <translation>Alle &quot;Nachricht signieren&quot;-Felder zurücksetzen</translation>
    </message>
    <message>
        <location filename="../forms/signverifymessagedialog.ui" line="175"/>
        <location filename="../forms/signverifymessagedialog.ui" line="318"/>
        <source>Clear &amp;All</source>
        <translation>&amp;Zurücksetzen</translation>
    </message>
    <message>
        <location filename="../forms/signverifymessagedialog.ui" line="234"/>
        <source>&amp;Verify Message</source>
        <translation>Nachricht &amp;verifizieren</translation>
    </message>
    <message>
        <location filename="../forms/signverifymessagedialog.ui" line="240"/>
        <source>Enter the signing address, message (ensure you copy line breaks, spaces, tabs, etc. exactly) and signature below to verify the message. Be careful not to read more into the signature than what is in the signed message itself, to avoid being tricked by a man-in-the-middle attack.</source>
        <translation>Geben Sie die signierende Adresse, Nachricht (achten Sie darauf Zeilenumbrüche, Leerzeichen, Tabulatoren usw. exakt zu kopieren) und Signatur unten ein, um die Nachricht zu verifizieren. Vorsicht, interpretieren Sie nicht mehr in die Signatur hinein, als in der signierten Nachricht selber enthalten ist, um nicht von einem Man-in-the-middle-Angriff hinters Licht geführt zu werden.</translation>
    </message>
    <message>
        <location filename="../forms/signverifymessagedialog.ui" line="261"/>
        <source>The Dash address the message was signed with</source>
        <translation type="unfinished"></translation>
    </message>
    <message>
        <source>The address the message was signed with (e.g. XwnLY9Tf7Zsef8gMGL2fhWA9ZmMjt4KPwg)</source>
        <translation type="vanished">Die Adresse mit der die Nachricht signiert wurde (z.B. XwnLY9Tf7Zsef8gMGL2fhWA9ZmMjt4KPwg).</translation>
    </message>
    <message>
        <location filename="../forms/signverifymessagedialog.ui" line="298"/>
        <source>Verify the message to ensure it was signed with the specified Dash address</source>
        <translation>Die Nachricht verifizieren, um sicherzustellen, dass diese mit der angegebenen Dash-Adresse signiert wurde</translation>
    </message>
    <message>
        <location filename="../forms/signverifymessagedialog.ui" line="301"/>
        <source>Verify &amp;Message</source>
        <translation>&amp;Nachricht verifizieren</translation>
    </message>
    <message>
        <location filename="../forms/signverifymessagedialog.ui" line="315"/>
        <source>Reset all verify message fields</source>
        <translation>Alle &quot;Nachricht verifizieren&quot;-Felder zurücksetzen</translation>
    </message>
    <message>
        <location filename="../signverifymessagedialog.cpp" line="30"/>
        <source>Click &quot;Sign Message&quot; to generate signature</source>
        <translation>Auf &quot;Nachricht signieren&quot; klicken, um die Signatur zu erzeugen</translation>
    </message>
    <message>
        <source>Enter a Dash address (e.g. XwnLY9Tf7Zsef8gMGL2fhWA9ZmMjt4KPwg)</source>
<<<<<<< HEAD
        <translation type="vanished">Dash-Adresse eingeben.
(z.B. XwnLY9Tf7Zsef8gMGL2fhWA9ZmMjt4KPwg)</translation>
=======
        <translation>Dash-Adresse eingeben (z.B. XwnLY9Tf7Zsef8gMGL2fhWA9ZmMjt4KPwg)</translation>
>>>>>>> b2f895ee
    </message>
    <message>
        <location filename="../signverifymessagedialog.cpp" line="113"/>
        <location filename="../signverifymessagedialog.cpp" line="193"/>
        <source>The entered address is invalid.</source>
        <translation>Die eingegebene Adresse ist ungültig.</translation>
    </message>
    <message>
        <location filename="../signverifymessagedialog.cpp" line="113"/>
        <location filename="../signverifymessagedialog.cpp" line="121"/>
        <location filename="../signverifymessagedialog.cpp" line="193"/>
        <location filename="../signverifymessagedialog.cpp" line="201"/>
        <source>Please check the address and try again.</source>
        <translation>Bitte überprüfen Sie die Adresse und versuchen Sie es erneut.</translation>
    </message>
    <message>
        <location filename="../signverifymessagedialog.cpp" line="121"/>
        <location filename="../signverifymessagedialog.cpp" line="201"/>
        <source>The entered address does not refer to a key.</source>
        <translation>Die eingegebene Adresse verweist nicht auf einen Schlüssel.</translation>
    </message>
    <message>
        <location filename="../signverifymessagedialog.cpp" line="129"/>
        <source>Wallet unlock was cancelled.</source>
        <translation>Wallet-Entsperrung wurde abgebrochen.</translation>
    </message>
    <message>
        <location filename="../signverifymessagedialog.cpp" line="137"/>
        <source>Private key for the entered address is not available.</source>
        <translation>Privater Schlüssel zur eingegebenen Adresse ist nicht verfügbar.</translation>
    </message>
    <message>
        <location filename="../signverifymessagedialog.cpp" line="149"/>
        <source>Message signing failed.</source>
        <translation>Signierung der Nachricht fehlgeschlagen.</translation>
    </message>
    <message>
        <location filename="../signverifymessagedialog.cpp" line="154"/>
        <source>Message signed.</source>
        <translation>Nachricht signiert.</translation>
    </message>
    <message>
        <location filename="../signverifymessagedialog.cpp" line="212"/>
        <source>The signature could not be decoded.</source>
        <translation>Die Signatur konnte nicht dekodiert werden.</translation>
    </message>
    <message>
        <location filename="../signverifymessagedialog.cpp" line="212"/>
        <location filename="../signverifymessagedialog.cpp" line="225"/>
        <source>Please check the signature and try again.</source>
        <translation>Bitte überprüfen Sie die Signatur und versuchen Sie es erneut.</translation>
    </message>
    <message>
        <location filename="../signverifymessagedialog.cpp" line="225"/>
        <source>The signature did not match the message digest.</source>
        <translation>Die Signatur entspricht nicht dem &quot;Message Digest&quot;.</translation>
    </message>
    <message>
        <location filename="../signverifymessagedialog.cpp" line="232"/>
        <source>Message verification failed.</source>
        <translation>Verifikation der Nachricht fehlgeschlagen.</translation>
    </message>
    <message>
        <location filename="../signverifymessagedialog.cpp" line="237"/>
        <source>Message verified.</source>
        <translation>Nachricht verifiziert.</translation>
    </message>
</context>
<context>
    <name>SplashScreen</name>
    <message>
        <location filename="../splashscreen.cpp" line="36"/>
        <source>Dash Core</source>
        <translation>Dash Core</translation>
    </message>
    <message>
        <location filename="../splashscreen.cpp" line="37"/>
        <source>Version %1</source>
        <translation>Version %1</translation>
    </message>
    <message>
        <location filename="../splashscreen.cpp" line="38"/>
        <source>The Bitcoin Core developers</source>
        <translation>Die &quot;Bitcoin Core&quot;-Entwickler</translation>
    </message>
    <message>
        <location filename="../splashscreen.cpp" line="39"/>
        <source>The Dash Core developers</source>
        <translation>Die &quot;Dash Core&quot;-Entwickler</translation>
    </message>
    <message>
        <location filename="../networkstyle.cpp" line="19"/>
        <source>[testnet]</source>
        <translation>[Testnetz]</translation>
    </message>
</context>
<context>
    <name>TrafficGraphWidget</name>
    <message>
        <location filename="../trafficgraphwidget.cpp" line="79"/>
        <source>KB/s</source>
        <translation>KB/s</translation>
    </message>
</context>
<context>
    <name>TransactionDesc</name>
    <message numerus="yes">
        <location filename="../transactiondesc.cpp" line="33"/>
        <source>Open for %n more block(s)</source>
        <translation>
            <numerusform>Geöffnet für %1 weiteren Block</numerusform>
            <numerusform>Geöffnet für %n weitere Blöcke</numerusform>
        </translation>
    </message>
    <message>
        <location filename="../transactiondesc.cpp" line="35"/>
        <source>Open until %1</source>
        <translation>Offen bis %1</translation>
    </message>
    <message>
        <location filename="../transactiondesc.cpp" line="46"/>
        <location filename="../transactiondesc.cpp" line="57"/>
        <location filename="../transactiondesc.cpp" line="67"/>
        <location filename="../transactiondesc.cpp" line="79"/>
        <source>conflicted</source>
        <translation>in Konflikt stehend</translation>
    </message>
    <message>
        <location filename="../transactiondesc.cpp" line="48"/>
        <source>%1/offline (verified via instantx)</source>
        <translation>%1/offline (Überprüft durch InstantX)</translation>
    </message>
    <message>
        <location filename="../transactiondesc.cpp" line="50"/>
        <source>%1/confirmed (verified via instantx)</source>
        <translation>%1/bestätigt (Überprüft durch InstantX)</translation>
    </message>
    <message>
        <location filename="../transactiondesc.cpp" line="52"/>
        <source>%1 confirmations (verified via instantx)</source>
        <translation>%1 Bestätigungen (Überprüft durch InstantX)</translation>
    </message>
    <message>
        <location filename="../transactiondesc.cpp" line="81"/>
        <source>%1/offline</source>
        <translation>%1/offline</translation>
    </message>
    <message>
        <location filename="../transactiondesc.cpp" line="83"/>
        <source>%1/unconfirmed</source>
        <translation>%1/unbestätigt</translation>
    </message>
    <message>
        <location filename="../transactiondesc.cpp" line="73"/>
        <location filename="../transactiondesc.cpp" line="85"/>
        <source>%1 confirmations</source>
        <translation>%1 Bestätigungen</translation>
    </message>
    <message>
        <location filename="../transactiondesc.cpp" line="59"/>
        <source>%1/offline (InstantX verification in progress - %2 of %3 signatures)</source>
        <translation>%1/offline (Überprüfung durch InstantX - %2 von %3 Signaturen)</translation>
    </message>
    <message>
        <location filename="../transactiondesc.cpp" line="61"/>
        <source>%1/confirmed (InstantX verification in progress - %2 of %3 signatures )</source>
        <translation>%1/bestätigt (Überprüfung durch InstantX - %2 von %3 Signaturen)</translation>
    </message>
    <message>
        <location filename="../transactiondesc.cpp" line="63"/>
        <source>%1 confirmations (InstantX verification in progress - %2 of %3 signatures)</source>
        <translation>%1 Bestätigungen (Überprüfung durch InstantX - %2 von %3 Signaturen)</translation>
    </message>
    <message>
        <location filename="../transactiondesc.cpp" line="69"/>
        <source>%1/offline (InstantX verification failed)</source>
        <translation>%1/offline (Überprüfung durch InstantX fehlgeschlagen)</translation>
    </message>
    <message>
        <location filename="../transactiondesc.cpp" line="71"/>
        <source>%1/confirmed (InstantX verification failed)</source>
        <translation>%1/bestätigt (Überprüfung durch InstantX fehlgeschlagen)</translation>
    </message>
    <message>
        <location filename="../transactiondesc.cpp" line="103"/>
        <source>Status</source>
        <translation>Status</translation>
    </message>
    <message>
        <location filename="../transactiondesc.cpp" line="108"/>
        <source>, has not been successfully broadcast yet</source>
        <translation>, wurde noch nicht erfolgreich übertragen</translation>
    </message>
    <message numerus="yes">
        <location filename="../transactiondesc.cpp" line="110"/>
        <source>, broadcast through %n node(s)</source>
        <translation>
            <numerusform>, über %n Knoten übertragen</numerusform>
            <numerusform>, über %n Knoten übertragen</numerusform>
        </translation>
    </message>
    <message>
        <location filename="../transactiondesc.cpp" line="114"/>
        <source>Date</source>
        <translation>Datum</translation>
    </message>
    <message>
        <location filename="../transactiondesc.cpp" line="121"/>
        <source>Source</source>
        <translation>Quelle</translation>
    </message>
    <message>
        <location filename="../transactiondesc.cpp" line="121"/>
        <source>Generated</source>
        <translation>Erzeugt</translation>
    </message>
    <message>
        <location filename="../transactiondesc.cpp" line="126"/>
        <location filename="../transactiondesc.cpp" line="139"/>
        <location filename="../transactiondesc.cpp" line="211"/>
        <source>From</source>
        <translation>Von</translation>
    </message>
    <message>
        <location filename="../transactiondesc.cpp" line="139"/>
        <source>unknown</source>
        <translation>unbekannt</translation>
    </message>
    <message>
        <location filename="../transactiondesc.cpp" line="140"/>
        <location filename="../transactiondesc.cpp" line="160"/>
        <location filename="../transactiondesc.cpp" line="229"/>
        <source>To</source>
        <translation>An</translation>
    </message>
    <message>
        <location filename="../transactiondesc.cpp" line="142"/>
        <source>own address</source>
        <translation>eigene Adresse</translation>
    </message>
    <message>
        <location filename="../transactiondesc.cpp" line="142"/>
        <location filename="../transactiondesc.cpp" line="211"/>
        <source>watch-only</source>
        <translation type="unfinished"></translation>
    </message>
    <message>
        <location filename="../transactiondesc.cpp" line="144"/>
        <source>label</source>
        <translation>Bezeichnung</translation>
    </message>
    <message>
        <location filename="../transactiondesc.cpp" line="178"/>
        <location filename="../transactiondesc.cpp" line="190"/>
        <location filename="../transactiondesc.cpp" line="243"/>
        <location filename="../transactiondesc.cpp" line="269"/>
        <location filename="../transactiondesc.cpp" line="322"/>
        <source>Credit</source>
        <translation>Gutschrift</translation>
    </message>
    <message numerus="yes">
        <location filename="../transactiondesc.cpp" line="180"/>
        <source>matures in %n more block(s)</source>
        <translation>
            <numerusform>reift noch %n weiteren Block</numerusform>
            <numerusform>reift noch %n weitere Blöcke</numerusform>
        </translation>
    </message>
    <message>
        <location filename="../transactiondesc.cpp" line="182"/>
        <source>not accepted</source>
        <translation>nicht angenommen</translation>
    </message>
    <message>
        <location filename="../transactiondesc.cpp" line="241"/>
        <location filename="../transactiondesc.cpp" line="266"/>
        <location filename="../transactiondesc.cpp" line="319"/>
        <source>Debit</source>
        <translation>Belastung</translation>
    </message>
    <message>
        <location filename="../transactiondesc.cpp" line="251"/>
        <source>Total debit</source>
        <translation type="unfinished"></translation>
    </message>
    <message>
        <location filename="../transactiondesc.cpp" line="252"/>
        <source>Total credit</source>
        <translation type="unfinished"></translation>
    </message>
    <message>
        <location filename="../transactiondesc.cpp" line="257"/>
        <source>Transaction fee</source>
        <translation>Transaktionsgebühr</translation>
    </message>
    <message>
        <location filename="../transactiondesc.cpp" line="273"/>
        <source>Net amount</source>
        <translation>Nettobetrag</translation>
    </message>
    <message>
        <location filename="../transactiondesc.cpp" line="279"/>
        <location filename="../transactiondesc.cpp" line="288"/>
        <source>Message</source>
        <translation>Nachricht</translation>
    </message>
    <message>
        <location filename="../transactiondesc.cpp" line="281"/>
        <source>Comment</source>
        <translation>Kommentar</translation>
    </message>
    <message>
        <location filename="../transactiondesc.cpp" line="283"/>
        <source>Transaction ID</source>
        <translation>Transaktions-ID</translation>
    </message>
    <message>
        <location filename="../transactiondesc.cpp" line="301"/>
        <source>Merchant</source>
        <translation>Händler</translation>
    </message>
    <message>
        <location filename="../transactiondesc.cpp" line="308"/>
        <source>Generated coins must mature %1 blocks before they can be spent. When you generated this block, it was broadcast to the network to be added to the block chain. If it fails to get into the chain, its state will change to &quot;not accepted&quot; and it won&apos;t be spendable. This may occasionally happen if another node generates a block within a few seconds of yours.</source>
        <translation>Erzeugte Dash müssen %1 Blöcke lang reifen, bevor sie ausgegeben werden können. Als Sie diesen Block erzeugten, wurde er an das Netzwerk übertragen, um ihn der Blockkette hinzuzufügen. Falls dies fehlschlägt wird der Status in &quot;nicht angenommen&quot; geändert und Sie werden keine Dash gutgeschrieben bekommen. Das kann gelegentlich passieren, wenn ein anderer Knoten einen Block fast zeitgleich erzeugt.</translation>
    </message>
    <message>
        <location filename="../transactiondesc.cpp" line="316"/>
        <source>Debug information</source>
        <translation>Debuginformationen</translation>
    </message>
    <message>
        <location filename="../transactiondesc.cpp" line="324"/>
        <source>Transaction</source>
        <translation>Transaktion</translation>
    </message>
    <message>
        <location filename="../transactiondesc.cpp" line="327"/>
        <source>Inputs</source>
        <translation>Eingaben</translation>
    </message>
    <message>
        <location filename="../transactiondesc.cpp" line="348"/>
        <source>Amount</source>
        <translation>Betrag</translation>
    </message>
    <message>
        <location filename="../transactiondesc.cpp" line="349"/>
        <location filename="../transactiondesc.cpp" line="350"/>
        <source>true</source>
        <translation>wahr</translation>
    </message>
    <message>
        <location filename="../transactiondesc.cpp" line="349"/>
        <location filename="../transactiondesc.cpp" line="350"/>
        <source>false</source>
        <translation>falsch</translation>
    </message>
</context>
<context>
    <name>TransactionDescDialog</name>
    <message>
        <location filename="../forms/transactiondescdialog.ui" line="14"/>
        <source>Transaction details</source>
        <translation>Transaktionsdetails</translation>
    </message>
    <message>
        <location filename="../forms/transactiondescdialog.ui" line="20"/>
        <source>This pane shows a detailed description of the transaction</source>
        <translation>Dieser Bereich zeigt eine detaillierte Beschreibung der Transaktion an</translation>
    </message>
</context>
<context>
    <name>TransactionTableModel</name>
    <message>
        <location filename="../transactiontablemodel.cpp" line="229"/>
        <source>Date</source>
        <translation>Datum</translation>
    </message>
    <message>
        <location filename="../transactiontablemodel.cpp" line="229"/>
        <source>Type</source>
        <translation>Typ</translation>
    </message>
    <message>
        <location filename="../transactiontablemodel.cpp" line="229"/>
        <source>Address</source>
        <translation>Adresse</translation>
    </message>
    <message>
        <source>Amount</source>
        <translation type="vanished">Betrag</translation>
    </message>
    <message numerus="yes">
        <location filename="../transactiontablemodel.cpp" line="287"/>
        <source>Open for %n more block(s)</source>
        <translation>
            <numerusform>Geöffnet für %n weiteren Block</numerusform>
            <numerusform>Geöffnet für %n weitere Blöcke</numerusform>
        </translation>
    </message>
    <message>
        <location filename="../transactiontablemodel.cpp" line="290"/>
        <source>Open until %1</source>
        <translation>Offen bis %1</translation>
    </message>
    <message>
        <location filename="../transactiontablemodel.cpp" line="293"/>
        <source>Offline</source>
        <translation>Offline</translation>
    </message>
    <message>
        <location filename="../transactiontablemodel.cpp" line="296"/>
        <source>Unconfirmed</source>
        <translation>Unbestätigt</translation>
    </message>
    <message>
        <location filename="../transactiontablemodel.cpp" line="299"/>
        <source>Confirming (%1 of %2 recommended confirmations)</source>
        <translation>Wird bestätigt (%1 von %2 empfohlenen Bestätigungen)</translation>
    </message>
    <message>
        <location filename="../transactiontablemodel.cpp" line="302"/>
        <source>Confirmed (%1 confirmations)</source>
        <translation>Bestätigt (%1 Bestätigungen)</translation>
    </message>
    <message>
        <location filename="../transactiontablemodel.cpp" line="305"/>
        <source>Conflicted</source>
        <translation>in Konflikt stehend</translation>
    </message>
    <message>
        <location filename="../transactiontablemodel.cpp" line="308"/>
        <source>Immature (%1 confirmations, will be available after %2)</source>
        <translation>Unreif (%1 Bestätigungen, wird verfügbar sein nach %2)</translation>
    </message>
    <message>
        <location filename="../transactiontablemodel.cpp" line="311"/>
        <source>This block was not received by any other nodes and will probably not be accepted!</source>
        <translation>Dieser Block wurde von keinem anderen Knoten empfangen und wird wahrscheinlich nicht angenommen werden!</translation>
    </message>
    <message>
        <location filename="../transactiontablemodel.cpp" line="314"/>
        <source>Generated but not accepted</source>
        <translation>Erzeugt, jedoch nicht angenommen</translation>
    </message>
    <message>
        <location filename="../transactiontablemodel.cpp" line="353"/>
        <source>Received with</source>
        <translation>Empfangen über</translation>
    </message>
    <message>
        <location filename="../transactiontablemodel.cpp" line="355"/>
        <source>Received from</source>
        <translation>Empfangen von</translation>
    </message>
    <message>
        <location filename="../transactiontablemodel.cpp" line="357"/>
        <source>Received via Darksend</source>
        <translation>über/durch Darksend empfangen</translation>
    </message>
    <message>
        <location filename="../transactiontablemodel.cpp" line="360"/>
        <source>Sent to</source>
        <translation>Überwiesen an</translation>
    </message>
    <message>
        <location filename="../transactiontablemodel.cpp" line="362"/>
        <source>Payment to yourself</source>
        <translation>Eigenüberweisung</translation>
    </message>
    <message>
        <location filename="../transactiontablemodel.cpp" line="364"/>
        <source>Mined</source>
        <translation>Erarbeitet</translation>
    </message>
    <message>
        <location filename="../transactiontablemodel.cpp" line="367"/>
        <source>Darksend Denominate</source>
        <translation>Darksend Stückelung</translation>
    </message>
    <message>
        <location filename="../transactiontablemodel.cpp" line="369"/>
        <source>Darksend Collateral Payment</source>
        <translation>Darksend Sicherheits-Zahlung</translation>
    </message>
    <message>
        <location filename="../transactiontablemodel.cpp" line="371"/>
        <source>Darksend Make Collateral Inputs</source>
        <translation>Darksend Sicherheits-Eingänge machen</translation>
    </message>
    <message>
        <location filename="../transactiontablemodel.cpp" line="373"/>
        <source>Darksend Create Denominations</source>
        <translation>Darksend Stückelungs-Gebühr</translation>
    </message>
    <message>
        <location filename="../transactiontablemodel.cpp" line="375"/>
        <source>Darksent</source>
        <translation>Darksend</translation>
    </message>
    <message>
        <location filename="../transactiontablemodel.cpp" line="405"/>
        <source>watch-only</source>
        <translation type="unfinished"></translation>
    </message>
    <message>
        <location filename="../transactiontablemodel.cpp" line="422"/>
        <source>(n/a)</source>
        <translation>(k.A.)</translation>
    </message>
    <message>
        <location filename="../transactiontablemodel.cpp" line="632"/>
        <source>Transaction status. Hover over this field to show number of confirmations.</source>
        <translation>Transaktionsstatus, fahren Sie mit der Maus über dieses Feld, um die Anzahl der Bestätigungen zu sehen.</translation>
    </message>
    <message>
        <location filename="../transactiontablemodel.cpp" line="634"/>
        <source>Date and time that the transaction was received.</source>
        <translation>Datum und Uhrzeit zu der die Transaktion empfangen wurde.</translation>
    </message>
    <message>
        <location filename="../transactiontablemodel.cpp" line="636"/>
        <source>Type of transaction.</source>
        <translation>Art der Transaktion</translation>
    </message>
    <message>
        <location filename="../transactiontablemodel.cpp" line="638"/>
        <source>Whether or not a watch-only address is involved in this transaction.</source>
        <translation type="unfinished"></translation>
    </message>
    <message>
        <location filename="../transactiontablemodel.cpp" line="640"/>
        <source>Destination address of transaction.</source>
        <translation>Zieladresse der Transaktion</translation>
    </message>
    <message>
        <location filename="../transactiontablemodel.cpp" line="642"/>
        <source>Amount removed from or added to balance.</source>
        <translation>Der Betrag, der dem Kontostand abgezogen oder hinzugefügt wurde.</translation>
    </message>
</context>
<context>
    <name>TransactionView</name>
    <message>
        <location filename="../transactionview.cpp" line="67"/>
        <location filename="../transactionview.cpp" line="83"/>
        <source>All</source>
        <translation>Alle</translation>
    </message>
    <message>
        <location filename="../transactionview.cpp" line="68"/>
        <source>Today</source>
        <translation>Heute</translation>
    </message>
    <message>
        <location filename="../transactionview.cpp" line="69"/>
        <source>This week</source>
        <translation>Diese Woche</translation>
    </message>
    <message>
        <location filename="../transactionview.cpp" line="70"/>
        <source>This month</source>
        <translation>Diesen Monat</translation>
    </message>
    <message>
        <location filename="../transactionview.cpp" line="71"/>
        <source>Last month</source>
        <translation>Letzten Monat</translation>
    </message>
    <message>
        <location filename="../transactionview.cpp" line="72"/>
        <source>This year</source>
        <translation>Dieses Jahr</translation>
    </message>
    <message>
        <location filename="../transactionview.cpp" line="73"/>
        <source>Range...</source>
        <translation>Zeitraum...</translation>
    </message>
    <message>
        <location filename="../transactionview.cpp" line="84"/>
        <source>Received with</source>
        <translation>Empfangen über</translation>
    </message>
    <message>
        <location filename="../transactionview.cpp" line="86"/>
        <source>Sent to</source>
        <translation>Überwiesen an</translation>
    </message>
    <message>
        <location filename="../transactionview.cpp" line="88"/>
        <source>Darksent</source>
        <translation>Darksend</translation>
    </message>
    <message>
        <location filename="../transactionview.cpp" line="89"/>
        <source>Darksend Make Collateral Inputs</source>
        <translation>Darksend Sicherheits-Eingänge machen</translation>
    </message>
    <message>
        <location filename="../transactionview.cpp" line="90"/>
        <source>Darksend Create Denominations</source>
        <translation>Darksend Stückelungs-Gebühr</translation>
    </message>
    <message>
        <location filename="../transactionview.cpp" line="91"/>
        <source>Darksend Denominate</source>
        <translation>Darksend Stückelung</translation>
    </message>
    <message>
        <location filename="../transactionview.cpp" line="92"/>
        <source>Darksend Collateral Payment</source>
        <translation>Darksend Sicherheits-Zahlung</translation>
    </message>
    <message>
        <location filename="../transactionview.cpp" line="93"/>
        <source>To yourself</source>
        <translation>Eigenüberweisung</translation>
    </message>
    <message>
        <location filename="../transactionview.cpp" line="94"/>
        <source>Mined</source>
        <translation>Erarbeitet</translation>
    </message>
    <message>
        <location filename="../transactionview.cpp" line="95"/>
        <source>Other</source>
        <translation>Andere</translation>
    </message>
    <message>
        <location filename="../transactionview.cpp" line="101"/>
        <source>Enter address or label to search</source>
        <translation>Zu suchende Adresse oder Bezeichnung eingeben</translation>
    </message>
    <message>
        <location filename="../transactionview.cpp" line="107"/>
        <source>Min amount</source>
        <translation>Minimaler Betrag</translation>
    </message>
    <message>
        <location filename="../transactionview.cpp" line="143"/>
        <source>Copy address</source>
        <translation>Adresse kopieren</translation>
    </message>
    <message>
        <location filename="../transactionview.cpp" line="144"/>
        <source>Copy label</source>
        <translation>Bezeichnung kopieren</translation>
    </message>
    <message>
        <location filename="../transactionview.cpp" line="145"/>
        <source>Copy amount</source>
        <translation>Betrag kopieren</translation>
    </message>
    <message>
        <location filename="../transactionview.cpp" line="146"/>
        <source>Copy transaction ID</source>
        <translation>Transaktions-ID kopieren</translation>
    </message>
    <message>
        <location filename="../transactionview.cpp" line="147"/>
        <source>Edit label</source>
        <translation>Bezeichnung bearbeiten</translation>
    </message>
    <message>
        <location filename="../transactionview.cpp" line="148"/>
        <source>Show transaction details</source>
        <translation>Transaktionsdetails anzeigen</translation>
    </message>
    <message>
        <location filename="../transactionview.cpp" line="327"/>
        <source>Export Transaction History</source>
        <translation>Transaktionsverlauf exportieren</translation>
    </message>
    <message>
        <location filename="../transactionview.cpp" line="328"/>
        <source>Comma separated file (*.csv)</source>
        <translation>Kommagetrennte-Datei (*.csv)</translation>
    </message>
    <message>
        <location filename="../transactionview.cpp" line="337"/>
        <source>Confirmed</source>
        <translation>Bestätigt</translation>
    </message>
    <message>
        <location filename="../transactionview.cpp" line="339"/>
        <source>Watch-only</source>
        <translation type="unfinished"></translation>
    </message>
    <message>
        <location filename="../transactionview.cpp" line="340"/>
        <source>Date</source>
        <translation>Datum</translation>
    </message>
    <message>
        <location filename="../transactionview.cpp" line="341"/>
        <source>Type</source>
        <translation>Typ</translation>
    </message>
    <message>
        <location filename="../transactionview.cpp" line="342"/>
        <source>Label</source>
        <translation>Bezeichnung</translation>
    </message>
    <message>
        <location filename="../transactionview.cpp" line="343"/>
        <source>Address</source>
        <translation>Adresse</translation>
    </message>
    <message>
        <source>Amount</source>
        <translation type="vanished">Betrag</translation>
    </message>
    <message>
        <location filename="../transactionview.cpp" line="345"/>
        <source>ID</source>
        <translation>ID</translation>
    </message>
    <message>
        <location filename="../transactionview.cpp" line="348"/>
        <source>Exporting Failed</source>
        <translation>Exportieren fehlgeschlagen</translation>
    </message>
    <message>
        <location filename="../transactionview.cpp" line="348"/>
        <source>There was an error trying to save the transaction history to %1.</source>
        <translation>Beim Speichern des Transaktionsverlaufs nach %1 ist ein Fehler aufgetreten.</translation>
    </message>
    <message>
        <location filename="../transactionview.cpp" line="352"/>
        <source>Exporting Successful</source>
        <translation>Exportieren erfolgreich</translation>
    </message>
    <message>
        <location filename="../transactionview.cpp" line="352"/>
        <source>The transaction history was successfully saved to %1.</source>
        <translation>Speichern des Transaktionsverlaufs nach %1 war erfolgreich.</translation>
    </message>
    <message>
        <location filename="../transactionview.cpp" line="461"/>
        <source>Range:</source>
        <translation>Zeitraum:</translation>
    </message>
    <message>
        <location filename="../transactionview.cpp" line="469"/>
        <source>to</source>
        <translation>bis</translation>
    </message>
</context>
<context>
    <name>UnitDisplayStatusBarControl</name>
    <message>
        <location filename="../bitcoingui.cpp" line="1100"/>
        <source>Unit to show amounts in. Click to select another unit.</source>
        <translation type="unfinished"></translation>
    </message>
</context>
<context>
    <name>WalletFrame</name>
    <message>
        <location filename="../walletframe.cpp" line="26"/>
        <source>No wallet has been loaded.</source>
        <translation>Es wurde keine Wallet geladen.</translation>
    </message>
</context>
<context>
    <name>WalletModel</name>
    <message>
        <location filename="../walletmodel.cpp" line="289"/>
        <location filename="../walletmodel.cpp" line="303"/>
        <source>Send Coins</source>
        <translation>Dash überweisen</translation>
    </message>
    <message numerus="yes">
        <location filename="../walletmodel.cpp" line="289"/>
        <source>InstantX doesn&apos;t support sending values that high yet. Transactions are currently limited to %n DASH.</source>
        <translation>
            <numerusform>InstantX unterstützt das Versenden von Beträgen dieser Höhe noch nicht. Transaktionen sind zur Zeit auf maximal %n DASH begrenzt.</numerusform>
            <numerusform>InstantX unterstützt das Versenden von Beträgen dieser Höhe noch nicht. Transaktionen sind zur Zeit auf maximal %n DASH begrenzt.</numerusform>
        </translation>
    </message>
</context>
<context>
    <name>WalletView</name>
    <message>
        <location filename="../walletview.cpp" line="44"/>
        <source>&amp;Export</source>
        <translation>E&amp;xportieren</translation>
    </message>
    <message>
        <location filename="../walletview.cpp" line="45"/>
        <source>Export the data in the current tab to a file</source>
        <translation>Daten der aktuellen Ansicht in eine Datei exportieren</translation>
    </message>
    <message>
        <location filename="../walletview.cpp" line="232"/>
        <source>Backup Wallet</source>
        <translation>Wallet sichern</translation>
    </message>
    <message>
        <location filename="../walletview.cpp" line="233"/>
        <source>Wallet Data (*.dat)</source>
        <translation>Wallet-Daten (*.dat)</translation>
    </message>
    <message>
        <location filename="../walletview.cpp" line="239"/>
        <source>Backup Failed</source>
        <translation>Sicherung fehlgeschlagen</translation>
    </message>
    <message>
        <location filename="../walletview.cpp" line="239"/>
        <source>There was an error trying to save the wallet data to %1.</source>
        <translation>Beim Speichern der Wallet-Daten nach %1 ist ein Fehler aufgetreten.</translation>
    </message>
    <message>
        <location filename="../walletview.cpp" line="243"/>
        <source>Backup Successful</source>
        <translation>Sicherung erfolgreich</translation>
    </message>
    <message>
        <location filename="../walletview.cpp" line="243"/>
        <source>The wallet data was successfully saved to %1.</source>
        <translation>Speichern der Wallet-Daten nach %1 war erfolgreich.</translation>
    </message>
</context>
<context>
    <name>dash-core</name>
    <message>
        <location filename="../dashstrings.cpp" line="16"/>
        <source>%s, you must set a rpcpassword in the configuration file:
%s
It is recommended you use the following random password:
rpcuser=dashrpc
rpcpassword=%s
(you do not need to remember this password)
The username and password MUST NOT be the same.
If the file does not exist, create it with owner-readable-only file permissions.
It is also recommended to set alertnotify so you are notified of problems;
for example: alertnotify=echo %%s | mail -s &quot;Dash Alert&quot; admin@foo.com
</source>
        <translation>%s, Sie müssen ein rpcpasswort in dieser Konfigurationsdatei angeben:
%s
Es wird empfohlen das folgende Zufallspasswort zu verwenden:
rpcuser=dashrpc
rpcpassword=%s
(Sie müssen sich dieses Passwort nicht merken!)
Der Benutzername und das Passwort dürfen NICHT identisch sein.
Falls die Konfigurationsdatei nicht existiert, erzeugen Sie diese bitte mit Leserechten nur für den Dateibesitzer.
Es wird ebenfalls empfohlen alertnotify anzugeben, um im Problemfall benachrichtigt zu werden;
zum Beispiel: alertnotify=echo %%s | mail -s \&quot;Dash Alert\&quot; admin@foo.com</translation>
    </message>
    <message>
        <location filename="../dashstrings.cpp" line="29"/>
        <source>Acceptable ciphers (default: TLSv1.2+HIGH:TLSv1+HIGH:!SSLv2:!aNULL:!eNULL:!3DES:@STRENGTH)</source>
        <translation>Zulässige Chiffren (Standard: TLSv1.2+HIGH:TLSv1+HIGH:!SSLv2:!aNULL:!eNULL:!3DES:@STRENGTH)</translation>
    </message>
    <message>
        <location filename="../dashstrings.cpp" line="32"/>
        <source>An error occurred while setting up the RPC port %u for listening on IPv4: %s</source>
        <translation>Beim Einrichten des RPC-Ports %u zum Abhören von IPv4 ist ein Fehler aufgetreten: %s</translation>
    </message>
    <message>
        <location filename="../dashstrings.cpp" line="34"/>
        <source>An error occurred while setting up the RPC port %u for listening on IPv6, falling back to IPv4: %s</source>
        <translation>Beim Einrichten des RPC-Ports %u zum Abhören von IPv6 ist ein Fehler aufgetreten, es wird auf IPv4 zurückgegriffen: %s</translation>
    </message>
    <message>
        <location filename="../dashstrings.cpp" line="37"/>
        <source>Bind to given address and always listen on it. Use [host]:port notation for IPv6</source>
        <translation>An die angegebene Adresse binden und immer abhören. Für IPv6 &quot;[Host]:Port&quot;-Schreibweise verwenden</translation>
    </message>
    <message>
        <location filename="../dashstrings.cpp" line="40"/>
        <source>Cannot obtain a lock on data directory %s. Dash Core is probably already running.</source>
        <translation>Das Programm kann das Daten-Verzeichnis %s nicht als &quot;in Verwendung&quot; markieren. Wahrscheinlich läuft das Programm bereits.</translation>
    </message>
    <message>
        <location filename="../dashstrings.cpp" line="43"/>
        <source>Continuously rate-limit free transactions to &lt;n&gt;*1000 bytes per minute (default:15)</source>
        <translation>Anzahl der freien Transaktionen auf &lt;n&gt; * 1000 Byte pro Minute begrenzen (Standard: 15)</translation>
    </message>
    <message>
        <location filename="../dashstrings.cpp" line="46"/>
        <source>Darksend uses exact denominated amounts to send funds, you might simply need to anonymize some more coins.</source>
        <translation>Darksend benutzt exakt gestückelte Beträge zum Versenden, Sie müssen dafür möglicherweise noch mehr Dash anonymisieren.</translation>
    </message>
    <message>
        <location filename="../dashstrings.cpp" line="49"/>
        <source>Disable all Masternode and Darksend related functionality (0-1, default: 0)</source>
        <translation>Deaktiviere alle Masternode- und Darksend-spezifischen Funktionen (0-1, Standard: 0)</translation>
    </message>
    <message>
        <location filename="../dashstrings.cpp" line="51"/>
        <source>Enable instantx, show confirmations for locked transactions (bool, default: true)</source>
        <translation>Aktiviere InstantX, zeige Bestätigungen für gesperrte Transaktionen an (bool, Standard: true)</translation>
    </message>
    <message>
        <location filename="../dashstrings.cpp" line="54"/>
        <source>Enable use of automated darksend for funds stored in this wallet (0-1, default: 0)</source>
        <translation>Aktiviere Darksend automatisch (0-1, Standard: 0)</translation>
    </message>
    <message>
        <location filename="../dashstrings.cpp" line="57"/>
        <source>Enter regression test mode, which uses a special chain in which blocks can be solved instantly. This is intended for regression testing tools and app development.</source>
        <translation>Regressionstest-Modus aktivieren, der eine spezielle Blockkette nutzt, in der Blöcke sofort gelöst werden können. Dies ist für Regressionstest-Tools und Anwendungsentwicklung gedacht.</translation>
    </message>
    <message>
        <location filename="../dashstrings.cpp" line="61"/>
        <source>Enter regression test mode, which uses a special chain in which blocks can be solved instantly.</source>
        <translation>Regressionstest-Modus aktivieren, der eine spezielle Blockkette nutzt, in der Blöcke sofort gelöst werden können.</translation>
    </message>
    <message>
        <location filename="../dashstrings.cpp" line="64"/>
        <source>Error: Listening for incoming connections failed (listen returned error %s)</source>
        <translation>Fehler: Abhören nach eingehenden Verbindungen fehlgeschlagen (Fehler %s)</translation>
    </message>
    <message>
        <location filename="../dashstrings.cpp" line="66"/>
        <source>Error: The transaction was rejected! This might happen if some of the coins in your wallet were already spent, such as if you used a copy of wallet.dat and coins were spent in the copy but not marked as spent here.</source>
        <translation>Fehler: Die Transaktion wurde abgelehnt! Dies kann passieren, wenn einige Dash aus ihrer Wallet bereits ausgegeben wurden. Beispielsweise weil Sie eine Kopie ihrer wallet.dat genutzt, die Bitcoins dort ausgegeben haben und dies daher in der derzeit aktiven Wallet nicht vermerkt ist.</translation>
    </message>
    <message>
        <location filename="../dashstrings.cpp" line="70"/>
        <source>Error: This transaction requires a transaction fee of at least %s because of its amount, complexity, or use of recently received funds!</source>
        <translation>Fehler: Diese Transaktion benötigt aufgrund ihres Betrags, ihrer Komplexität oder der Nutzung erst kürzlich erhaltener Zahlungen eine Transaktionsgebühr in Höhe von mindestens %s!</translation>
    </message>
    <message>
        <location filename="../dashstrings.cpp" line="73"/>
        <source>Error: Wallet unlocked for anonymization only, unable to create transaction.</source>
        <translation>Fehler: das Wallet ist nur zum Anonymisieren entsperrt, erzeugen von Transaktionen nicht möglichen.</translation>
    </message>
    <message>
        <location filename="../dashstrings.cpp" line="75"/>
        <source>Execute command when a relevant alert is received or we see a really long fork (%s in cmd is replaced by message)</source>
        <translation>Befehl ausführen wenn ein relevanter Alarm empfangen wird oder wir einen wirklich langen Fork entdecken (%s im Befehl wird durch die Nachricht ersetzt)</translation>
    </message>
    <message>
        <location filename="../dashstrings.cpp" line="78"/>
        <source>Execute command when a wallet transaction changes (%s in cmd is replaced by TxID)</source>
        <translation>Befehl ausführen wenn sich eine Wallet-Transaktion verändert (%s im Befehl wird durch die TxID ersetzt)</translation>
    </message>
    <message>
        <location filename="../dashstrings.cpp" line="81"/>
        <source>Execute command when the best block changes (%s in cmd is replaced by block hash)</source>
        <translation>Befehl ausführen wenn der beste Block wechselt (%s im Befehl wird durch den Hash des Blocks ersetzt)</translation>
    </message>
    <message>
        <location filename="../dashstrings.cpp" line="84"/>
        <source>Fees smaller than this are considered zero fee (for transaction creation) (default:</source>
        <translation>Niedrigere Gebühren als diese werden als gebührenfrei angesehen (bei der Transaktionserstellung) (Standard:</translation>
    </message>
    <message>
        <location filename="../dashstrings.cpp" line="87"/>
        <source>Flush database activity from memory pool to disk log every &lt;n&gt; megabytes (default: 100)</source>
        <translation>Datenbankaktivitäten vom Arbeitsspeicher-Pool alle &lt;n&gt; Megabyte auf den Datenträger schreiben (Standard: 100)</translation>
    </message>
    <message>
        <location filename="../dashstrings.cpp" line="90"/>
        <source>Found unconfirmed denominated outputs, will wait till they confirm to continue.</source>
        <translation>Unbestätigte für Darksend vorbereitete Ausgabebeträge gefunden, warte bis sie bestätigt sind bevor weitergemacht wird.</translation>
    </message>
    <message>
        <location filename="../dashstrings.cpp" line="93"/>
        <source>How thorough the block verification of -checkblocks is (0-4, default: 3)</source>
        <translation>Legt fest, wie gründlich die Blockverifikation von -checkblocks ist (0-4, Standard: 3)</translation>
    </message>
    <message>
        <location filename="../dashstrings.cpp" line="95"/>
        <source>In this mode -genproclimit controls how many blocks are generated immediately.</source>
        <translation>In diesem Modus legt -genproclimit fest, wie viele Blöcke sofort erzeugt werden.</translation>
    </message>
    <message>
        <location filename="../dashstrings.cpp" line="98"/>
        <source>InstantX requires inputs with at least 6 confirmations, you might need to wait a few minutes and try again.</source>
        <translation>InstantX benötigt Zahlungseingänge mit mindestens 6 Bestätigungen, warten Sie also ein paar Minuten und versuchen Sie es dann erneut.</translation>
    </message>
    <message>
        <location filename="../dashstrings.cpp" line="101"/>
        <source>Listen for JSON-RPC connections on &lt;port&gt; (default: 9998 or testnet: 19998)</source>
        <translation>&lt;port&gt;nach JSON-RPC-Verbindungen abhören (Standard: 9998 oder Testnetz: 19998)</translation>
    </message>
    <message>
        <location filename="../dashstrings.cpp" line="103"/>
        <source>Name to construct url for KeePass entry that stores the wallet passphrase</source>
        <translation>Name, um eine URL für den KeyPass-Eintrag zu erzeugen, der die Wallet-Passphrase speichert.</translation>
    </message>
    <message>
        <location filename="../dashstrings.cpp" line="105"/>
        <source>Number of seconds to keep misbehaving peers from reconnecting (default: 86400)</source>
        <translation>Anzahl Sekunden, während denen sich nicht konform verhaltenden Gegenstellen die Wiederverbindung verweigert wird (Standard: 86400)</translation>
    </message>
    <message>
        <location filename="../dashstrings.cpp" line="108"/>
        <source>Output debugging information (default: 0, supplying &lt;category&gt; is optional)</source>
        <translation>Debugginginformationen ausgeben (Standard: 0, &lt;category&gt; anzugeben ist optional)</translation>
    </message>
    <message>
        <location filename="../dashstrings.cpp" line="110"/>
        <source>Provide liquidity to Darksend by infrequently mixing coins on a continual basis (0-100, default: 0, 1=very frequent, high fees, 100=very infrequent, low fees)</source>
        <translation>Durch diese Einstellung können Sie dem Darksend-Netzwerk zusätzliche Liquidität zur Verfügung stellen in dem Sie von Zeit zu Zeit bereits anonymisierte Dash wieder dem Mixing-Prozess zuführen. (0-100) [0=aus, 1=sehr oft, 100=sehr selten] Voreinstellung: 0 </translation>
    </message>
    <message>
        <location filename="../dashstrings.cpp" line="114"/>
        <source>Query for peer addresses via DNS lookup, if low on addresses (default: 1 unless -connect)</source>
        <translation>Abfrage der Peer-Adressen über DNS, falls es wenige Adressen gibt (Standard: 1, außer wenn -connect konfiguriert wurde)</translation>
    </message>
    <message>
        <location filename="../dashstrings.cpp" line="117"/>
        <source>Set external address:port to get to this masternode (example: address:port)</source>
        <translation>Setze externe Adresse und Port, um diesen Masternode zu erreichen (Beispiel: Adresse:Port)</translation>
    </message>
    <message>
        <location filename="../dashstrings.cpp" line="119"/>
        <source>Set maximum size of high-priority/low-fee transactions in bytes (default: %d)</source>
        <translation>Maximale Größe in Byte von Transaktionen hoher Priorität/mit niedrigen Gebühren festlegen (Standard: %d)</translation>
    </message>
    <message>
        <location filename="../dashstrings.cpp" line="121"/>
        <source>Set the number of script verification threads (%u to %d, 0 = auto, &lt;0 = leave that many cores free, default: %d)</source>
        <translation>Maximale Anzahl an Skript-Verifizierungs-Threads festlegen (%u bis %d, 0 = automatisch, &lt;0 = so viele Kerne frei lassen, Standard: %d)</translation>
    </message>
    <message>
        <location filename="../dashstrings.cpp" line="124"/>
        <source>Set the processor limit for when generation is on (-1 = unlimited, default: -1)</source>
        <translation>Legt ein Prozessor-/CPU-Kernlimit fest, wenn CPU-Mining aktiviert ist (-1 = unbegrenzt, Standard: -1)</translation>
    </message>
    <message>
        <location filename="../dashstrings.cpp" line="127"/>
        <source>Show N confirmations for a successfully locked transaction (0-9999, default: 1)</source>
        <translation>Anzahl Bestätigungen  für eine erfolgreich gesperrte Transaktion (0-9999, voreingestellt: 1)</translation>
    </message>
    <message>
        <location filename="../dashstrings.cpp" line="130"/>
        <source>This is a pre-release test build - use at your own risk - do not use for mining or merchant applications</source>
        <translation>Dies ist eine Vorab-Testversion - Verwendung auf eigene Gefahr - nicht für Mining- oder Handelsanwendungen nutzen!</translation>
    </message>
    <message>
        <location filename="../dashstrings.cpp" line="133"/>
        <source>Unable to bind to %s on this computer. Dash Core is probably already running.</source>
        <translation>Dash Core den Prozess %s auf dem Computer nicht an sich binden. Wahrscheinlich läuft das Programm bereits.</translation>
    </message>
    <message>
        <location filename="../dashstrings.cpp" line="136"/>
        <source>Unable to locate enough Darksend denominated funds for this transaction.</source>
        <translation>Für diese Transaktion konnten nicht genug mit Darksend gestückelte Beträge gefunden werden.</translation>
    </message>
    <message>
        <location filename="../dashstrings.cpp" line="138"/>
        <source>Unable to locate enough Darksend non-denominated funds for this transaction that are not equal 1000 DASH.</source>
        <translation>Für diese Transaktion konnten nicht genug nicht mit Darksend gestückelte Beträge gefunden werden, die ungleich 1000 DASH sind.</translation>
    </message>
    <message>
        <location filename="../dashstrings.cpp" line="141"/>
        <source>Unable to locate enough Darksend non-denominated funds for this transaction.</source>
        <translation>Für diese Transaktion konnten nicht genug nicht mit Darksend gestückelte Beträge gefunden werden.</translation>
    </message>
    <message>
        <location filename="../dashstrings.cpp" line="143"/>
        <source>Use separate SOCKS5 proxy to reach peers via Tor hidden services (default: -proxy)</source>
        <translation>Separaten SOCKS5-Proxy verwenden, um Gegenstellen über versteckte Tor-Dienste zu erreichen (Standard: -proxy)</translation>
    </message>
    <message>
        <location filename="../dashstrings.cpp" line="146"/>
        <source>Warning: -paytxfee is set very high! This is the transaction fee you will pay if you send a transaction.</source>
        <translation>Warnung: -paytxfee ist auf einen sehr hohen Wert festgelegt! Dies ist die Gebühr die beim Senden einer Transaktion fällig wird.</translation>
    </message>
    <message>
        <location filename="../dashstrings.cpp" line="149"/>
        <source>Warning: Please check that your computer&apos;s date and time are correct! If your clock is wrong Dash will not work properly.</source>
        <translation>Warnung: Bitte überprüfen Sie die Datums- und Uhrzeiteinstellungen ihres Computers, da Dash ansonsten nicht ordnungsgemäß funktionieren wird!</translation>
    </message>
    <message>
        <location filename="../dashstrings.cpp" line="152"/>
        <source>Warning: The network does not appear to fully agree! Some miners appear to be experiencing issues.</source>
        <translation>Warnung: Das Netzwerk scheint nicht vollständig übereinzustimmen! Einige Miner scheinen Probleme zu haben.</translation>
    </message>
    <message>
        <location filename="../dashstrings.cpp" line="155"/>
        <source>Warning: We do not appear to fully agree with our peers! You may need to upgrade, or other nodes may need to upgrade.</source>
        <translation>Warnung: Wir scheinen nicht vollständig mit unseren Gegenstellen übereinzustimmen! Sie oder die anderen Knoten müssen unter Umständen ihre Client-Software aktualisieren.</translation>
    </message>
    <message>
        <location filename="../dashstrings.cpp" line="158"/>
        <source>Warning: error reading wallet.dat! All keys read correctly, but transaction data or address book entries might be missing or incorrect.</source>
        <translation>Warnung: Lesen von wallet.dat fehlgeschlagen! Alle Schlüssel wurden korrekt gelesen, Transaktionsdaten bzw. Adressbucheinträge fehlen aber möglicherweise oder sind inkorrekt.</translation>
    </message>
    <message>
        <location filename="../dashstrings.cpp" line="161"/>
        <source>Warning: wallet.dat corrupt, data salvaged! Original wallet.dat saved as wallet.{timestamp}.bak in %s; if your balance or transactions are incorrect you should restore from a backup.</source>
        <translation>Warnung: wallet.dat beschädigt, Datenrettung erfolgreich! Original wallet.dat wurde als wallet.{Zeitstempel}.dat in %s gespeichert. Falls ihr Kontostand oder Transaktionen nicht korrekt sind, sollten Sie dem vorangegangenen Zustand durch die Datensicherung wiederherstellen.</translation>
    </message>
    <message>
        <location filename="../dashstrings.cpp" line="165"/>
        <source>You must set rpcpassword=&lt;password&gt; in the configuration file:
%s
If the file does not exist, create it with owner-readable-only file permissions.</source>
        <translation>Sie müssen den Wert rpcpassword=&lt;passwort&gt; in der Konfigurationsdatei angeben:
%s
Falls die Konfigurationsdatei nicht existiert, erzeugen Sie diese bitte mit Leserechten nur für den Dateibesitzer.</translation>
    </message>
    <message>
        <location filename="../dashstrings.cpp" line="170"/>
        <source>You must specify a masternodeprivkey in the configuration. Please see documentation for help.</source>
        <translation>Es muss ein Masternode-Geheimschlüssel (masternodeprivkey) in der Konfiguration angegeben werden. Für weitere Informationen siehe Dokumentation.</translation>
    </message>
    <message>
        <location filename="../dashstrings.cpp" line="173"/>
        <source>(default: 1)</source>
        <translation>(Standard: 1)</translation>
    </message>
    <message>
        <location filename="../dashstrings.cpp" line="174"/>
        <source>(default: wallet.dat)</source>
        <translation>(Standard: wallet.dat)</translation>
    </message>
    <message>
        <location filename="../dashstrings.cpp" line="175"/>
        <source>&lt;category&gt; can be:</source>
        <translation>&lt;category&gt; kann sein:</translation>
    </message>
    <message>
        <location filename="../dashstrings.cpp" line="176"/>
        <source>Accept command line and JSON-RPC commands</source>
        <translation>Kommandozeilen- und JSON-RPC-Befehle annehmen</translation>
    </message>
    <message>
        <location filename="../dashstrings.cpp" line="177"/>
        <source>Accept connections from outside (default: 1 if no -proxy or -connect)</source>
        <translation>Eingehende Verbindungen annehmen (Standard: 1, wenn nicht -proxy oder -connect)</translation>
    </message>
    <message>
        <location filename="../dashstrings.cpp" line="178"/>
        <source>Add a node to connect to and attempt to keep the connection open</source>
        <translation>Mit dem angegebenen Knoten verbinden und versuchen die Verbindung aufrecht zu erhalten</translation>
    </message>
    <message>
        <location filename="../dashstrings.cpp" line="179"/>
        <source>Allow DNS lookups for -addnode, -seednode and -connect</source>
        <translation>Erlaube DNS-Abfragen für -addnode, -seednode und -connect</translation>
    </message>
    <message>
        <location filename="../dashstrings.cpp" line="180"/>
        <source>Allow JSON-RPC connections from specified IP address</source>
        <translation>JSON-RPC-Verbindungen von der angegebenen IP-Adresse erlauben</translation>
    </message>
    <message>
        <location filename="../dashstrings.cpp" line="181"/>
        <source>Already have that input.</source>
        <translation>Haben diesen Eintrag bereits.</translation>
    </message>
    <message>
        <location filename="../dashstrings.cpp" line="182"/>
        <source>Always query for peer addresses via DNS lookup (default: 0)</source>
        <translation>Peer-Adressen immer über DNS abfragen (Standard: 0)</translation>
    </message>
    <message>
        <location filename="../dashstrings.cpp" line="183"/>
        <source>Attempt to recover private keys from a corrupt wallet.dat</source>
        <translation>Versuchen, private Schlüssel aus einer beschädigten wallet.dat wiederherzustellen</translation>
    </message>
    <message>
        <location filename="../dashstrings.cpp" line="184"/>
        <source>Block creation options:</source>
        <translation>Blockerzeugungsoptionen:</translation>
    </message>
    <message>
        <location filename="../dashstrings.cpp" line="185"/>
        <source>Can&apos;t denominate: no compatible inputs left.</source>
        <translation>Kann nicht zerstückeln: keine kompatiblen Eingänge übrig.</translation>
    </message>
    <message>
        <location filename="../dashstrings.cpp" line="186"/>
        <source>Cannot downgrade wallet</source>
        <translation>Wallet kann nicht auf eine ältere Version herabgestuft werden</translation>
    </message>
    <message>
        <location filename="../dashstrings.cpp" line="187"/>
        <source>Cannot resolve -bind address: &apos;%s&apos;</source>
        <translation>Kann Adresse in -bind nicht auflösen: &apos;%s&apos;</translation>
    </message>
    <message>
        <location filename="../dashstrings.cpp" line="188"/>
        <source>Cannot resolve -externalip address: &apos;%s&apos;</source>
        <translation>Kann Adresse in -externalip nicht auflösen: &apos;%s&apos;</translation>
    </message>
    <message>
        <location filename="../dashstrings.cpp" line="189"/>
        <source>Cannot write default address</source>
        <translation>Standardadresse kann nicht geschrieben werden</translation>
    </message>
    <message>
        <location filename="../dashstrings.cpp" line="190"/>
        <source>Clear list of wallet transactions (diagnostic tool; implies -rescan)</source>
        <translation>Liste der Wallet-Transaktionen zurücksetzen (Diagnosetool; beinhaltet -rescan)</translation>
    </message>
    <message>
        <location filename="../dashstrings.cpp" line="191"/>
        <source>Collateral is not valid.</source>
        <translation>Sicherheitszahlung ist nicht gültig.</translation>
    </message>
    <message>
        <location filename="../dashstrings.cpp" line="192"/>
        <source>Collateral not valid.</source>
        <translation>Sicherheitszahlung nicht gültig.</translation>
    </message>
    <message>
        <location filename="../dashstrings.cpp" line="193"/>
        <source>Connect only to the specified node(s)</source>
        <translation>Mit nur dem oder den angegebenen Knoten verbinden</translation>
    </message>
    <message>
        <location filename="../dashstrings.cpp" line="194"/>
        <source>Connect through SOCKS proxy</source>
        <translation>Über einen SOCKS-Proxy verbinden</translation>
    </message>
    <message>
        <location filename="../dashstrings.cpp" line="195"/>
        <source>Connect to JSON-RPC on &lt;port&gt; (default: 9998 or testnet: 19998)</source>
        <translation>Mit JSON-RPC auf &lt;port&gt; verbinden (Standard: 9998 oder Testnetz: 19998)</translation>
    </message>
    <message>
        <location filename="../dashstrings.cpp" line="196"/>
        <source>Connect to KeePassHttp on port &lt;port&gt; (default: 19455)</source>
        <translation>Mit KeePassHttp auf &lt;port&gt; verbinden (Standard: 19455)</translation>
    </message>
    <message>
        <location filename="../dashstrings.cpp" line="197"/>
        <source>Connect to a node to retrieve peer addresses, and disconnect</source>
        <translation>Mit dem angegebenen Knoten verbinden, um Adressen von Gegenstellen abzufragen, danach trennen</translation>
    </message>
    <message>
        <location filename="../dashstrings.cpp" line="198"/>
        <source>Connection options:</source>
        <translation>Verbindungsoptionen:</translation>
    </message>
    <message>
        <location filename="../dashstrings.cpp" line="199"/>
        <source>Corrupted block database detected</source>
        <translation>Beschädigte Blockdatenbank erkannt</translation>
    </message>
    <message>
        <location filename="../dashstrings.cpp" line="200"/>
        <source>Dash Core Daemon</source>
        <translation>Dash-Core Daemon</translation>
    </message>
    <message>
        <location filename="../dashstrings.cpp" line="201"/>
        <source>Dash Core RPC client version</source>
        <translation>Dash-Core RPC-client Version</translation>
    </message>
    <message>
        <location filename="../dashstrings.cpp" line="202"/>
        <source>Darksend is disabled.</source>
        <translation>Darksend ist deaktiviert.</translation>
    </message>
    <message>
        <location filename="../dashstrings.cpp" line="203"/>
        <source>Darksend options:</source>
        <translation>Darksend Optionen:</translation>
    </message>
    <message>
        <location filename="../dashstrings.cpp" line="204"/>
        <source>Debugging/Testing options:</source>
        <translation>Debugging-/Testoptionen:</translation>
    </message>
    <message>
        <location filename="../dashstrings.cpp" line="205"/>
        <source>Disable safemode, override a real safe mode event (default: 0)</source>
        <translation>Sicherheitsmodus deaktivieren, übergeht ein echtes Sicherheitsmodusereignis (Standard: 0)</translation>
    </message>
    <message>
        <location filename="../dashstrings.cpp" line="206"/>
        <source>Discover own IP address (default: 1 when listening and no -externalip)</source>
        <translation>Eigene IP-Adresse erkennen (Standard: 1, wenn abgehört wird und nicht -externalip)</translation>
    </message>
    <message>
        <location filename="../dashstrings.cpp" line="207"/>
        <source>Do not load the wallet and disable wallet RPC calls</source>
        <translation>Die Wallet nicht laden und Wallet-RPC-Aufrufe deaktivieren</translation>
    </message>
    <message>
        <location filename="../dashstrings.cpp" line="208"/>
        <source>Do you want to rebuild the block database now?</source>
        <translation>Möchten Sie die Blockdatenbank jetzt neu aufbauen?</translation>
    </message>
    <message>
        <location filename="../dashstrings.cpp" line="209"/>
        <source>Done loading</source>
        <translation>Laden abgeschlossen</translation>
    </message>
    <message>
        <location filename="../dashstrings.cpp" line="210"/>
        <source>Downgrading and trying again.</source>
<<<<<<< HEAD
        <translation type="unfinished"></translation>
=======
        <translation>Gehe auf ältere Version zurück und versuche es erneut.</translation>
>>>>>>> b2f895ee
    </message>
    <message>
        <location filename="../dashstrings.cpp" line="211"/>
        <source>Enable the client to act as a masternode (0-1, default: 0)</source>
        <translation>Masternode-Modus aktivieren. (0=aus, 1=an; Voreinstellung: 0)</translation>
    </message>
    <message>
        <location filename="../dashstrings.cpp" line="212"/>
        <source>Entries are full.</source>
        <translation>Warteschlange ist voll.</translation>
    </message>
    <message>
        <location filename="../dashstrings.cpp" line="213"/>
        <source>Error connecting to masternode.</source>
        <translation>Fehler bei der Verbindung zur Masternode.</translation>
    </message>
    <message>
        <location filename="../dashstrings.cpp" line="214"/>
        <source>Error initializing block database</source>
        <translation>Fehler beim Initialisieren der Blockdatenbank</translation>
    </message>
    <message>
        <location filename="../dashstrings.cpp" line="215"/>
        <source>Error initializing wallet database environment %s!</source>
        <translation>Fehler beim Initialisieren der Wallet-Datenbankumgebung %s!</translation>
    </message>
    <message>
        <location filename="../dashstrings.cpp" line="216"/>
        <source>Error loading block database</source>
        <translation>Fehler beim Laden der Blockdatenbank</translation>
    </message>
    <message>
        <location filename="../dashstrings.cpp" line="217"/>
        <source>Error loading wallet.dat</source>
        <translation>Fehler beim Laden von wallet.dat</translation>
    </message>
    <message>
        <location filename="../dashstrings.cpp" line="218"/>
        <source>Error loading wallet.dat: Wallet corrupted</source>
        <translation>Fehler beim Laden von wallet.dat: Wallet beschädigt</translation>
    </message>
    <message>
        <location filename="../dashstrings.cpp" line="219"/>
        <source>Error loading wallet.dat: Wallet requires newer version of Dash</source>
        <translation>Fehler beim Laden von wallet.dat: Wallet benötigt neuere Version von Dash</translation>
    </message>
    <message>
        <location filename="../dashstrings.cpp" line="220"/>
        <source>Error opening block database</source>
        <translation>Fehler beim Öffnen der Blockdatenbank</translation>
    </message>
    <message>
        <location filename="../dashstrings.cpp" line="221"/>
        <source>Error reading from database, shutting down.</source>
        <translation>Fehler beim Lesen der Datenbank, Anwendung wird heruntergefahren.</translation>
    </message>
    <message>
        <location filename="../dashstrings.cpp" line="222"/>
        <source>Error recovering public key.</source>
        <translation>Fehler bei der Wiederherstellung des öffentlichen Schlüssels.</translation>
    </message>
    <message>
        <location filename="../dashstrings.cpp" line="223"/>
        <source>Error</source>
        <translation>Fehler</translation>
    </message>
    <message>
        <location filename="../dashstrings.cpp" line="224"/>
        <source>Error: Disk space is low!</source>
        <translation>Fehler: Zu wenig freier Speicherplatz auf dem Datenträger!</translation>
    </message>
    <message>
        <location filename="../dashstrings.cpp" line="225"/>
        <source>Error: Wallet locked, unable to create transaction!</source>
        <translation>Fehler: Wallet gesperrt, Transaktion kann nicht erstellt werden!</translation>
    </message>
    <message>
        <location filename="../dashstrings.cpp" line="226"/>
        <source>Error: You already have pending entries in the Darksend pool</source>
        <translation>Fehler: Es sind bereits anstehende Einträge im Darksend-Pool</translation>
    </message>
    <message>
        <location filename="../dashstrings.cpp" line="227"/>
        <source>Error: system error: </source>
        <translation>Fehler: Systemfehler: </translation>
    </message>
    <message>
        <location filename="../dashstrings.cpp" line="228"/>
        <source>Failed to listen on any port. Use -listen=0 if you want this.</source>
        <translation>Fehler, es konnte kein Port abgehört werden. Wenn dies so gewünscht wird -listen=0 verwenden.</translation>
    </message>
    <message>
        <location filename="../dashstrings.cpp" line="229"/>
        <source>Failed to read block info</source>
        <translation>Lesen der Blockinformationen fehlgeschlagen</translation>
    </message>
    <message>
        <location filename="../dashstrings.cpp" line="230"/>
        <source>Failed to read block</source>
        <translation>Lesen des Blocks fehlgeschlagen</translation>
    </message>
    <message>
        <location filename="../dashstrings.cpp" line="231"/>
        <source>Failed to sync block index</source>
        <translation>Synchronisation des Blockindex fehlgeschlagen</translation>
    </message>
    <message>
        <location filename="../dashstrings.cpp" line="232"/>
        <source>Failed to write block index</source>
        <translation>Schreiben des Blockindex fehlgeschlagen</translation>
    </message>
    <message>
        <location filename="../dashstrings.cpp" line="233"/>
        <source>Failed to write block info</source>
        <translation>Schreiben der Blockinformationen fehlgeschlagen</translation>
    </message>
    <message>
        <location filename="../dashstrings.cpp" line="234"/>
        <source>Failed to write block</source>
        <translation>Schreiben des Blocks fehlgeschlagen</translation>
    </message>
    <message>
        <location filename="../dashstrings.cpp" line="235"/>
        <source>Failed to write file info</source>
        <translation>Schreiben der Dateiinformationen fehlgeschlagen</translation>
    </message>
    <message>
        <location filename="../dashstrings.cpp" line="236"/>
        <source>Failed to write to coin database</source>
        <translation>Schreiben in die Münzendatenbank fehlgeschlagen</translation>
    </message>
    <message>
        <location filename="../dashstrings.cpp" line="237"/>
        <source>Failed to write transaction index</source>
        <translation>Schreiben des Transaktionsindex fehlgeschlagen</translation>
    </message>
    <message>
        <location filename="../dashstrings.cpp" line="238"/>
        <source>Failed to write undo data</source>
        <translation>Schreiben der Rücksetzdaten fehlgeschlagen</translation>
    </message>
    <message>
        <location filename="../dashstrings.cpp" line="239"/>
        <source>Fee per kB to add to transactions you send</source>
        <translation>Gebühr pro kB, die gesendeten Transaktionen hinzugefügt wird</translation>
    </message>
    <message>
        <location filename="../dashstrings.cpp" line="240"/>
        <source>Fees smaller than this are considered zero fee (for relaying) (default:</source>
        <translation>Niedrigere Gebühren als diese werden als gebührenfrei angesehen (bei der Vermittlung) (Standard:</translation>
    </message>
    <message>
        <location filename="../dashstrings.cpp" line="241"/>
        <source>Force safe mode (default: 0)</source>
        <translation>Sicherheitsmodus erzwingen (Standard: 0)</translation>
    </message>
    <message>
        <location filename="../dashstrings.cpp" line="242"/>
        <source>Generate coins (default: 0)</source>
        <translation>Bitcoins erzeugen (Standard: 0)</translation>
    </message>
    <message>
        <location filename="../dashstrings.cpp" line="243"/>
        <source>Get help for a command</source>
        <translation>Hilfe zu einem Befehl erhalten</translation>
    </message>
    <message>
        <location filename="../dashstrings.cpp" line="244"/>
        <source>How many blocks to check at startup (default: 288, 0 = all)</source>
        <translation>Wieviele Blöcke beim Starten geprüft werden sollen (Standard: 288, 0 = alle)</translation>
    </message>
    <message>
        <location filename="../dashstrings.cpp" line="245"/>
        <source>If &lt;category&gt; is not supplied, output all debugging information.</source>
        <translation>Wenn &lt;category&gt; nicht angegeben wird, jegliche Debugginginformationen ausgeben.</translation>
    </message>
    <message>
        <location filename="../dashstrings.cpp" line="246"/>
        <source>Ignore masternodes less than version (example: 70050; default : 0)</source>
        <translation>Masternodes mit einer Version welche älter ist als X ignorieren (z.B. Version 70050, Voreinstellung: 0)</translation>
    </message>
    <message>
        <location filename="../dashstrings.cpp" line="247"/>
        <source>Importing...</source>
        <translation>Importiere...</translation>
    </message>
    <message>
        <location filename="../dashstrings.cpp" line="248"/>
        <source>Imports blocks from external blk000??.dat file</source>
        <translation>Blöcke aus externer Datei blk000??.dat importieren</translation>
    </message>
    <message>
        <location filename="../dashstrings.cpp" line="249"/>
        <source>Incompatible mode.</source>
        <translation>Inkompatibler Modus.</translation>
    </message>
    <message>
        <location filename="../dashstrings.cpp" line="250"/>
        <source>Incompatible version.</source>
        <translation>Inkompatible Version.</translation>
    </message>
    <message>
        <location filename="../dashstrings.cpp" line="251"/>
        <source>Incorrect or no genesis block found. Wrong datadir for network?</source>
        <translation>Fehlerhafter oder kein Genesis-Block gefunden. Falsches Datenverzeichnis für das Netzwerk?</translation>
    </message>
    <message>
        <location filename="../dashstrings.cpp" line="252"/>
        <source>Information</source>
        <translation>Hinweis</translation>
    </message>
    <message>
        <location filename="../dashstrings.cpp" line="253"/>
        <source>Initialization sanity check failed. Dash Core is shutting down.</source>
        <translation>Fehler beim Initialisieren (Plausibilitätsprüfung fehlgeschlagen).
Dash Core wird heruntergefahren.</translation>
    </message>
    <message>
        <location filename="../dashstrings.cpp" line="254"/>
        <source>Input is not valid.</source>
        <translation>Eintrag ist nicht gültig.</translation>
    </message>
    <message>
        <location filename="../dashstrings.cpp" line="255"/>
        <source>InstantX options:</source>
        <translation>InstantX Optionen:</translation>
    </message>
    <message>
        <location filename="../dashstrings.cpp" line="256"/>
        <source>Insufficient funds</source>
        <translation>Unzureichender Kontostand</translation>
    </message>
    <message>
        <location filename="../dashstrings.cpp" line="257"/>
        <source>Insufficient funds.</source>
        <translation>Unzureichender Kontostand.</translation>
    </message>
    <message>
        <location filename="../dashstrings.cpp" line="258"/>
        <source>Invalid -onion address: &apos;%s&apos;</source>
        <translation>Ungültige &quot;-onion&quot;-Adresse: &apos;%s&apos;</translation>
    </message>
    <message>
        <location filename="../dashstrings.cpp" line="259"/>
        <source>Invalid -proxy address: &apos;%s&apos;</source>
        <translation>Ungültige Adresse in -proxy: &apos;%s&apos;</translation>
    </message>
    <message>
        <location filename="../dashstrings.cpp" line="260"/>
        <source>Invalid amount for -minrelaytxfee=&lt;amount&gt;: &apos;%s&apos;</source>
        <translation>Ungültiger Betrag für -minrelaytxfee=&lt;amount&gt;: &apos;%s&apos;</translation>
    </message>
    <message>
        <location filename="../dashstrings.cpp" line="261"/>
        <source>Invalid amount for -mintxfee=&lt;amount&gt;: &apos;%s&apos;</source>
        <translation>Ungültiger Betrag für -mintxfee=&lt;amount&gt;: &apos;%s&apos;</translation>
    </message>
    <message>
        <location filename="../dashstrings.cpp" line="262"/>
        <source>Invalid amount for -paytxfee=&lt;amount&gt;: &apos;%s&apos;</source>
        <translation>Ungültiger Betrag für -paytxfee=&lt;amount&gt;: &apos;%s&apos;</translation>
    </message>
    <message>
        <location filename="../dashstrings.cpp" line="263"/>
        <source>Invalid amount</source>
        <translation>Ungültiger Betrag</translation>
    </message>
    <message>
        <location filename="../dashstrings.cpp" line="264"/>
        <source>Invalid masternodeprivkey. Please see documenation.</source>
        <translation>Masternode-Geheimschlüssel (masternodeprivkey) ist ungültig. Siehe Dokumentation. </translation>
    </message>
    <message>
        <location filename="../dashstrings.cpp" line="265"/>
        <source>Invalid private key.</source>
        <translation>Fehlerhafter privater Schlüssel.</translation>
    </message>
    <message>
        <location filename="../dashstrings.cpp" line="266"/>
        <source>Invalid script detected.</source>
        <translation>Invalides Zahlskript entdeckt.</translation>
    </message>
    <message>
        <location filename="../dashstrings.cpp" line="267"/>
        <source>KeePassHttp id for the established association</source>
        <translation>&quot;KeePassHttp id&quot; für bestehende verknüpfte Verbindungen.</translation>
    </message>
    <message>
        <location filename="../dashstrings.cpp" line="268"/>
        <source>KeePassHttp key for AES encrypted communication with KeePass</source>
        <translation>&quot;KeePassHttp key&quot; für die  AES-verschlüsselte Kommunikation mit &quot;KeePass&quot;</translation>
    </message>
    <message>
        <location filename="../dashstrings.cpp" line="269"/>
        <source>Keep N dash anonymized (default: 0)</source>
        <translation>Betrag welcher anonymisiert vorgehalten wird. (Voreinstellung: 0)</translation>
    </message>
    <message>
        <location filename="../dashstrings.cpp" line="270"/>
        <source>Keep at most &lt;n&gt; unconnectable blocks in memory (default: %u)</source>
        <translation>Maximal &lt;n&gt; (noch) nicht einsortierte Blöcke zwischenspeichern (Voreinstellung: %u)</translation>
    </message>
    <message>
        <location filename="../dashstrings.cpp" line="271"/>
        <source>Keep at most &lt;n&gt; unconnectable transactions in memory (default: %u)</source>
        <translation>Maximal &lt;n&gt; (noch) nicht einsortierte Zahlungen zwischenspeichern (Voreinstellung: %u)</translation>
    </message>
    <message>
        <location filename="../dashstrings.cpp" line="272"/>
        <source>Last Darksend was too recent.</source>
        <translation>Letzte Darksend-Transaktion ist noch zu neu.</translation>
    </message>
    <message>
        <location filename="../dashstrings.cpp" line="273"/>
        <source>Last successful darksend action was too recent.</source>
        <translation>Letzte erfolgreiche Darksend-Transaktion ist noch zu neu.</translation>
    </message>
    <message>
        <location filename="../dashstrings.cpp" line="274"/>
        <source>Limit size of signature cache to &lt;n&gt; entries (default: 50000)</source>
        <translation>Größe des Signaturcaches auf &lt;n&gt; Einträge begrenzen (Standard: 50000)</translation>
    </message>
    <message>
        <location filename="../dashstrings.cpp" line="275"/>
        <source>List commands</source>
        <translation>Befehle auflisten</translation>
    </message>
    <message>
        <location filename="../dashstrings.cpp" line="276"/>
        <source>Listen for connections on &lt;port&gt; (default: 9999 or testnet: 19999)</source>
        <translation>&lt;port&gt; nach Verbindungen abhören (Standard: 9999 oder Testnetz: 19999)</translation>
    </message>
    <message>
        <location filename="../dashstrings.cpp" line="277"/>
        <source>Loading addresses...</source>
        <translation>Lade Adressen...</translation>
    </message>
    <message>
        <location filename="../dashstrings.cpp" line="278"/>
        <source>Loading block index...</source>
        <translation>Lade Blockindex...</translation>
    </message>
    <message>
        <location filename="../dashstrings.cpp" line="279"/>
<<<<<<< HEAD
        <source>Loading masternode cache...</source>
        <translation type="unfinished"></translation>
=======
        <source>Loading masternode list...</source>
        <translation>Lade Masternode-Liste...</translation>
>>>>>>> b2f895ee
    </message>
    <message>
        <location filename="../dashstrings.cpp" line="280"/>
        <source>Loading wallet... (%3.2f %%)</source>
        <translation>Lade Wallet... (%3.2f %%)</translation>
    </message>
    <message>
        <location filename="../dashstrings.cpp" line="281"/>
        <source>Loading wallet...</source>
        <translation>Lade Wallet...</translation>
    </message>
    <message>
        <location filename="../dashstrings.cpp" line="282"/>
        <source>Log transaction priority and fee per kB when mining blocks (default: 0)</source>
        <translation>Transaktionspriorität und Gebühr pro kB beim Erzeugen von Blöcken protokollieren (Standard: 0)</translation>
    </message>
    <message>
        <location filename="../dashstrings.cpp" line="283"/>
        <source>Maintain a full transaction index (default: 0)</source>
        <translation>Einen vollständigen Transaktionsindex führen (Standard: 0)</translation>
    </message>
    <message>
        <location filename="../dashstrings.cpp" line="284"/>
        <source>Maintain at most &lt;n&gt; connections to peers (default: 125)</source>
        <translation>Maximal &lt;n&gt; Verbindungen zu Gegenstellen aufrechterhalten (Standard: 125)</translation>
    </message>
    <message>
        <location filename="../dashstrings.cpp" line="285"/>
        <source>Masternode options:</source>
        <translation>Masternode Optionen:</translation>
    </message>
    <message>
        <location filename="../dashstrings.cpp" line="286"/>
        <source>Masternode queue is full.</source>
        <translation>Warteschlange der Masternode ist voll.</translation>
    </message>
    <message>
        <location filename="../dashstrings.cpp" line="287"/>
        <source>Masternode:</source>
        <translation>Masternode:</translation>
    </message>
    <message>
        <location filename="../dashstrings.cpp" line="288"/>
        <source>Maximum per-connection receive buffer, &lt;n&gt;*1000 bytes (default: 5000)</source>
        <translation>Maximale Größe des Empfangspuffers pro Verbindung, &lt;n&gt; * 1000 Byte (Standard: 5000)</translation>
    </message>
    <message>
        <location filename="../dashstrings.cpp" line="289"/>
        <source>Maximum per-connection send buffer, &lt;n&gt;*1000 bytes (default: 1000)</source>
        <translation>Maximale Größe des Sendepuffers pro Verbindung, &lt;n&gt; * 1000 Byte (Standard: 1000)</translation>
    </message>
    <message>
        <location filename="../dashstrings.cpp" line="290"/>
        <source>Missing input transaction information.</source>
        <translation>Fehlende Informationen zur Eingangs-Transaktion.</translation>
    </message>
    <message>
        <location filename="../dashstrings.cpp" line="291"/>
        <source>No compatible masternode found.</source>
        <translation>Keine kompatible Masternode gefunden.</translation>
    </message>
    <message>
        <location filename="../dashstrings.cpp" line="292"/>
        <source>No funds detected in need of denominating.</source>
        <translation>Kein Kapital gefunden, dass zerstückelt werden muss.</translation>
    </message>
    <message>
        <location filename="../dashstrings.cpp" line="293"/>
        <source>No masternodes detected.</source>
        <translation>Kein Masternodes gefunden.</translation>
    </message>
    <message>
        <location filename="../dashstrings.cpp" line="294"/>
        <source>No matching denominations found for mixing.</source>
        <translation>Keine passende Zerstückelungen zum Mixen gefunden.</translation>
    </message>
    <message>
        <location filename="../dashstrings.cpp" line="295"/>
        <source>Non-standard public key detected.</source>
        <translation>nicht Standard öffentlicher Schlüssel erkannt.</translation>
    </message>
    <message>
        <location filename="../dashstrings.cpp" line="296"/>
        <source>Not compatible with existing transactions.</source>
        <translation>Nicht kompatibel mit existierenden Transaktionen.</translation>
    </message>
    <message>
        <location filename="../dashstrings.cpp" line="297"/>
        <source>Not enough file descriptors available.</source>
        <translation>Nicht genügend Datei-Deskriptoren verfügbar.</translation>
    </message>
    <message>
        <location filename="../dashstrings.cpp" line="298"/>
        <source>Not in the masternode list.</source>
        <translation>Nicht in der Masternode-Liste.</translation>
    </message>
    <message>
        <location filename="../dashstrings.cpp" line="299"/>
        <source>Only accept block chain matching built-in checkpoints (default: 1)</source>
        <translation>Blockkette nur als gültig ansehen, wenn sie mit den integrierten Prüfpunkten übereinstimmt (Standard: 1)</translation>
    </message>
    <message>
        <location filename="../dashstrings.cpp" line="300"/>
        <source>Only connect to nodes in network &lt;net&gt; (IPv4, IPv6 or Tor)</source>
        <translation>Verbinde nur zu Knoten des Netztyps &lt;net&gt; (IPv4, IPv6 oder Tor)</translation>
    </message>
    <message>
        <location filename="../dashstrings.cpp" line="301"/>
        <source>Options:</source>
        <translation>Optionen:</translation>
    </message>
    <message>
        <location filename="../dashstrings.cpp" line="302"/>
        <source>Password for JSON-RPC connections</source>
        <translation>Passwort für JSON-RPC-Verbindungen</translation>
    </message>
    <message>
        <location filename="../dashstrings.cpp" line="303"/>
        <source>Prepend debug output with timestamp (default: 1)</source>
        <translation>Debugausgaben einen Zeitstempel voranstellen (Standard: 1)</translation>
    </message>
    <message>
        <location filename="../dashstrings.cpp" line="304"/>
        <source>Print block on startup, if found in block index</source>
        <translation>Block beim Starten ausgeben, wenn dieser im Blockindex gefunden wurde.</translation>
    </message>
    <message>
        <location filename="../dashstrings.cpp" line="305"/>
        <source>Print block tree on startup (default: 0)</source>
        <translation>Blockbaum beim Starten ausgeben (Standard: 0)</translation>
    </message>
    <message>
        <location filename="../dashstrings.cpp" line="306"/>
        <source>RPC SSL options: (see the Bitcoin Wiki for SSL setup instructions)</source>
        <translation>RPC SSL Optionen: (siehe Bitcoin Wiki für eine Installationsanleitung)</translation>
    </message>
    <message>
        <location filename="../dashstrings.cpp" line="307"/>
        <source>RPC client options:</source>
        <translation>RPC-Client-Optionen:</translation>
    </message>
    <message>
        <location filename="../dashstrings.cpp" line="308"/>
        <source>RPC server options:</source>
        <translation>RPC-Serveroptionen:</translation>
    </message>
    <message>
        <location filename="../dashstrings.cpp" line="309"/>
        <source>Randomly drop 1 of every &lt;n&gt; network messages</source>
        <translation>Zufällig eine von &lt;n&gt; Netzwerknachrichten verwerfen</translation>
    </message>
    <message>
        <location filename="../dashstrings.cpp" line="310"/>
        <source>Randomly fuzz 1 of every &lt;n&gt; network messages</source>
        <translation>Zufällig eine von &lt;n&gt; Netzwerknachrichten verwürfeln</translation>
    </message>
    <message>
        <location filename="../dashstrings.cpp" line="311"/>
        <source>Rebuild block chain index from current blk000??.dat files</source>
        <translation>Blockkettenindex aus aktuellen Dateien blk000??.dat wiederaufbauen</translation>
    </message>
    <message>
        <location filename="../dashstrings.cpp" line="312"/>
        <source>Rescan the block chain for missing wallet transactions</source>
        <translation>Blockkette erneut nach fehlenden Wallet-Transaktionen durchsuchen</translation>
    </message>
    <message>
        <location filename="../dashstrings.cpp" line="313"/>
        <source>Rescanning...</source>
        <translation>Durchsuche erneut...</translation>
    </message>
    <message>
        <location filename="../dashstrings.cpp" line="314"/>
        <source>Run a thread to flush wallet periodically (default: 1)</source>
        <translation>Einen Thread starten, der periodisch die Wallet sicher auf den Datenträger schreibt (Standard: 1)</translation>
    </message>
    <message>
        <location filename="../dashstrings.cpp" line="315"/>
        <source>Run in the background as a daemon and accept commands</source>
        <translation>Als Hintergrunddienst ausführen und Befehle annehmen</translation>
    </message>
    <message>
        <location filename="../dashstrings.cpp" line="316"/>
        <source>SSL options: (see the Bitcoin Wiki for SSL setup instructions)</source>
        <translation>SSL-Optionen (siehe Bitcoin-Wiki für SSL-Einrichtungssanweisungen):</translation>
    </message>
    <message>
        <location filename="../dashstrings.cpp" line="317"/>
        <source>Select SOCKS version for -proxy (4 or 5, default: 5)</source>
        <translation>SOCKS-Version des Proxies wählen (4 oder 5, Standard: 5)</translation>
    </message>
    <message>
        <location filename="../dashstrings.cpp" line="318"/>
        <source>Send command to Dash Core</source>
        <translation>Befehl an Dash Core senden</translation>
    </message>
    <message>
        <location filename="../dashstrings.cpp" line="319"/>
        <source>Send commands to node running on &lt;ip&gt; (default: 127.0.0.1)</source>
        <translation>Sende Befehle an Knoten &lt;ip&gt; (Standard: 127.0.0.1)</translation>
    </message>
    <message>
        <location filename="../dashstrings.cpp" line="320"/>
        <source>Send trace/debug info to console instead of debug.log file</source>
        <translation>Rückverfolgungs- und Debuginformationen an die Konsole senden, anstatt sie in debug.log zu schreiben</translation>
    </message>
    <message>
        <location filename="../dashstrings.cpp" line="321"/>
        <source>Server certificate file (default: server.cert)</source>
        <translation>Serverzertifikat (Standard: server.cert)</translation>
    </message>
    <message>
        <location filename="../dashstrings.cpp" line="322"/>
        <source>Server private key (default: server.pem)</source>
        <translation>Privater Serverschlüssel (Standard: server.pem)</translation>
    </message>
    <message>
        <location filename="../dashstrings.cpp" line="323"/>
        <source>Session not complete!</source>
        <translation>Sitzung ist nicht vollständig!</translation>
    </message>
    <message>
        <location filename="../dashstrings.cpp" line="324"/>
        <source>Session timed out (30 seconds), please resubmit.</source>
        <translation>Zeitüberschreitung der Sitzung (30 Sekunden), bitte erneut abschicken.</translation>
    </message>
    <message>
        <location filename="../dashstrings.cpp" line="325"/>
        <source>Set database cache size in megabytes (%d to %d, default: %d)</source>
        <translation>Größe des Datenbankcaches in Megabyte festlegen (%d bis %d, Standard: %d)</translation>
    </message>
    <message>
        <location filename="../dashstrings.cpp" line="326"/>
        <source>Set key pool size to &lt;n&gt; (default: 100)</source>
        <translation>Größe des Schlüsselpools festlegen auf &lt;n&gt; (Standard: 100)</translation>
    </message>
    <message>
        <location filename="../dashstrings.cpp" line="327"/>
        <source>Set maximum block size in bytes (default: %d)</source>
        <translation>Maximale Blockgröße in Byte festlegen (Standard: %d)</translation>
    </message>
    <message>
        <location filename="../dashstrings.cpp" line="328"/>
        <source>Set minimum block size in bytes (default: 0)</source>
        <translation>Minimale Blockgröße in Byte festlegen (Standard: 0)</translation>
    </message>
    <message>
        <location filename="../dashstrings.cpp" line="329"/>
        <source>Set the masternode private key</source>
        <translation>Privaten Masternode-Schlüssel setzen</translation>
    </message>
    <message>
        <location filename="../dashstrings.cpp" line="330"/>
        <source>Set the number of threads to service RPC calls (default: 4)</source>
        <translation>Maximale Anzahl an Threads zur Verarbeitung von RPC-Anfragen festlegen (Standard: 4)</translation>
    </message>
    <message>
        <location filename="../dashstrings.cpp" line="331"/>
        <source>Sets the DB_PRIVATE flag in the wallet db environment (default: 1)</source>
        <translation>DB_PRIVATE-Flag in der Wallet-Datenbankumgebung setzen (Standard: 1)</translation>
    </message>
    <message>
        <location filename="../dashstrings.cpp" line="332"/>
        <source>Show all debugging options (usage: --help -help-debug)</source>
        <translation>Zeige alle Debuggingoptionen (Benutzung: --help -help-debug)</translation>
    </message>
    <message>
        <location filename="../dashstrings.cpp" line="333"/>
        <source>Show benchmark information (default: 0)</source>
        <translation>Zeige Benchmarkinformationen (Standard: 0)</translation>
    </message>
    <message>
        <location filename="../dashstrings.cpp" line="334"/>
        <source>Shrink debug.log file on client startup (default: 1 when no -debug)</source>
        <translation>Protokolldatei debug.log beim Starten des Clients kürzen (Standard: 1, wenn kein -debug)</translation>
    </message>
    <message>
        <location filename="../dashstrings.cpp" line="335"/>
        <source>Signing failed.</source>
        <translation>Signierung fehlgeschalgen.</translation>
    </message>
    <message>
        <location filename="../dashstrings.cpp" line="336"/>
        <source>Signing timed out, please resubmit.</source>
        <translation>Zeitüberschreitung der Signierung, bitte erneut abschicken.</translation>
    </message>
    <message>
        <location filename="../dashstrings.cpp" line="337"/>
        <source>Signing transaction failed</source>
        <translation>Signierung der Transaktion fehlgeschlagen</translation>
    </message>
    <message>
        <location filename="../dashstrings.cpp" line="338"/>
        <source>Specify configuration file (default: dash.conf)</source>
        <translation>Konfigurationsdatei festlegen (Standard: dash.conf)</translation>
    </message>
    <message>
        <location filename="../dashstrings.cpp" line="339"/>
        <source>Specify connection timeout in milliseconds (default: 5000)</source>
        <translation>Verbindungzeitüberschreitung in Millisekunden festlegen (Standard: 5000)</translation>
    </message>
    <message>
        <location filename="../dashstrings.cpp" line="340"/>
        <source>Specify data directory</source>
        <translation>Datenverzeichnis festlegen</translation>
    </message>
    <message>
        <location filename="../dashstrings.cpp" line="341"/>
        <source>Specify masternode configuration file (default: masternode.conf)</source>
        <translation>Konfigurationsdatei der Masternode-Einstellungen angeben (Standart: masternode.conf)</translation>
    </message>
    <message>
        <location filename="../dashstrings.cpp" line="342"/>
        <source>Specify pid file (default: dashd.pid)</source>
        <translation>pid-Datei angeben (Standard: dash.pid)</translation>
    </message>
    <message>
        <location filename="../dashstrings.cpp" line="343"/>
        <source>Specify wallet file (within data directory)</source>
        <translation>Wallet-Datei angeben (innerhalb des Datenverzeichnisses)</translation>
    </message>
    <message>
        <location filename="../dashstrings.cpp" line="344"/>
        <source>Specify your own public address</source>
        <translation>Die eigene öffentliche Adresse angeben</translation>
    </message>
    <message>
        <location filename="../dashstrings.cpp" line="345"/>
        <source>Spend unconfirmed change when sending transactions (default: 1)</source>
        <translation>Unbestätigtes Wechselgeld beim Senden von Transaktionen ausgeben (Standard: 1)</translation>
    </message>
    <message>
        <location filename="../dashstrings.cpp" line="346"/>
        <source>Start Dash Core Daemon</source>
        <translation>Dash Core starten</translation>
    </message>
    <message>
        <location filename="../dashstrings.cpp" line="347"/>
        <source>System error: </source>
        <translation>Systemfehler: </translation>
    </message>
    <message>
        <location filename="../dashstrings.cpp" line="348"/>
        <source>This help message</source>
        <translation>Dieser Hilfetext</translation>
    </message>
    <message>
        <location filename="../dashstrings.cpp" line="349"/>
        <source>This is intended for regression testing tools and app development.</source>
        <translation>Dies ist für Regressionstest-Tools und Anwendungsentwicklung gedacht.</translation>
    </message>
    <message>
        <location filename="../dashstrings.cpp" line="350"/>
        <source>This is not a masternode.</source>
        <translation>Das ist keine Masternode.</translation>
    </message>
    <message>
        <location filename="../dashstrings.cpp" line="351"/>
        <source>Threshold for disconnecting misbehaving peers (default: 100)</source>
        <translation>Schwellenwert, um Verbindungen zu sich nicht konform verhaltenden Gegenstellen zu beenden (Standard: 100)</translation>
    </message>
    <message>
        <location filename="../dashstrings.cpp" line="352"/>
        <source>To use the %s option</source>
        <translation>Zur Nutzung der %s-Option</translation>
    </message>
    <message>
        <location filename="../dashstrings.cpp" line="353"/>
        <source>Transaction amount too small</source>
        <translation>Transaktionsbetrag zu niedrig</translation>
    </message>
    <message>
        <location filename="../dashstrings.cpp" line="354"/>
        <source>Transaction amounts must be positive</source>
        <translation>Transaktionsbeträge müssen positiv sein</translation>
    </message>
    <message>
        <location filename="../dashstrings.cpp" line="355"/>
        <source>Transaction created successfully.</source>
        <translation>Transaktion erfolgreich erstellt.</translation>
    </message>
    <message>
        <location filename="../dashstrings.cpp" line="356"/>
        <source>Transaction fees are too high.</source>
        <translation>Transaktionsgebühren sind zu hoch.</translation>
    </message>
    <message>
        <location filename="../dashstrings.cpp" line="357"/>
        <source>Transaction not valid.</source>
        <translation>Transaktion ungültig.</translation>
    </message>
    <message>
        <location filename="../dashstrings.cpp" line="358"/>
        <source>Transaction too large</source>
        <translation>Transaktion zu groß</translation>
    </message>
    <message>
        <location filename="../dashstrings.cpp" line="359"/>
        <source>Unable to bind to %s on this computer (bind returned error %s)</source>
        <translation>Kann auf diesem Computer nicht an %s binden (von bind zurückgegebener Fehler: %s)</translation>
    </message>
    <message>
        <location filename="../dashstrings.cpp" line="360"/>
        <source>Unable to sign masternode payment winner, wrong key?</source>
        <translation>Die Zahlung an den Gewinner der Masternode-Runde konnte nicht signiert werden. Wurde der Key falsch gesetzt?</translation>
    </message>
    <message>
        <location filename="../dashstrings.cpp" line="361"/>
        <source>Unable to sign spork message, wrong key?</source>
        <translation>Die Spork-Nachricht konnte nicht signiert werden. Wurde der Key falsch gesetzt?</translation>
    </message>
    <message>
        <location filename="../dashstrings.cpp" line="362"/>
        <source>Unknown -socks proxy version requested: %i</source>
        <translation>Unbekannte Proxyversion in -socks angefordert: %i</translation>
    </message>
    <message>
        <location filename="../dashstrings.cpp" line="363"/>
        <source>Unknown network specified in -onlynet: &apos;%s&apos;</source>
        <translation>Unbekannter Netztyp in -onlynet angegeben: &apos;%s&apos;</translation>
    </message>
    <message>
        <location filename="../dashstrings.cpp" line="364"/>
        <source>Upgrade wallet to latest format</source>
        <translation>Wallet auf das neueste Format aktualisieren</translation>
    </message>
    <message>
        <location filename="../dashstrings.cpp" line="365"/>
        <source>Usage (deprecated, use dash-cli):</source>
        <translation>Benutzung (veraltet, bitte Dash-cli verwenden):</translation>
    </message>
    <message>
        <location filename="../dashstrings.cpp" line="366"/>
        <source>Usage:</source>
        <translation>Benutzung:</translation>
    </message>
    <message>
        <location filename="../dashstrings.cpp" line="367"/>
        <source>Use KeePass 2 integration using KeePassHttp plugin (default: 0)</source>
        <translation>&quot;KeePass 2&quot;-Integration mit KeePassHttp-plugin (Standard: 0)</translation>
    </message>
    <message>
        <location filename="../dashstrings.cpp" line="368"/>
        <source>Use N separate masternodes to anonymize funds  (2-8, default: 2)</source>
        <translation>N unterschiedliche Masternodes benutzen, um Dash zu anonymisieren (2-8, Standard: 2)</translation>
    </message>
    <message>
        <location filename="../dashstrings.cpp" line="369"/>
        <source>Use OpenSSL (https) for JSON-RPC connections</source>
        <translation>OpenSSL (https) für JSON-RPC-Verbindungen verwenden</translation>
    </message>
    <message>
        <location filename="../dashstrings.cpp" line="370"/>
        <source>Use UPnP to map the listening port (default: 0)</source>
        <translation>UPnP verwenden, um eine Portweiterleitung einzurichten (Standard: 0)</translation>
    </message>
    <message>
        <location filename="../dashstrings.cpp" line="371"/>
        <source>Use UPnP to map the listening port (default: 1 when listening)</source>
        <translation>UPnP verwenden, um eine Portweiterleitung einzurichten (Standard: 1, wenn abgehört wird)</translation>
    </message>
    <message>
        <location filename="../dashstrings.cpp" line="372"/>
        <source>Use the test network</source>
        <translation>Das Testnetz verwenden</translation>
    </message>
    <message>
        <location filename="../dashstrings.cpp" line="373"/>
        <source>Username for JSON-RPC connections</source>
        <translation>Benutzername für JSON-RPC-Verbindungen</translation>
    </message>
    <message>
        <location filename="../dashstrings.cpp" line="374"/>
        <source>Value more than Darksend pool maximum allows.</source>
        <translation>Wert größer als der vom Darksend Pool maximal erlaubte.</translation>
    </message>
    <message>
        <location filename="../dashstrings.cpp" line="375"/>
        <source>Verifying blocks...</source>
        <translation>Verifiziere Blöcke...</translation>
    </message>
    <message>
        <location filename="../dashstrings.cpp" line="376"/>
        <source>Verifying wallet...</source>
        <translation>Verifiziere Wallet...</translation>
    </message>
    <message>
        <location filename="../dashstrings.cpp" line="377"/>
        <source>Wait for RPC server to start</source>
        <translation>Warten, bis der RPC-Server gestartet ist</translation>
    </message>
    <message>
        <location filename="../dashstrings.cpp" line="378"/>
        <source>Wallet %s resides outside data directory %s</source>
        <translation>Wallet %s liegt außerhalb des Datenverzeichnisses %s</translation>
    </message>
    <message>
        <location filename="../dashstrings.cpp" line="379"/>
        <source>Wallet is locked.</source>
        <translation>Wallet gesperrt.</translation>
    </message>
    <message>
        <location filename="../dashstrings.cpp" line="380"/>
        <source>Wallet needed to be rewritten: restart Dash to complete</source>
        <translation>Die Wallet musste neu geschrieben werden. Bitte das Programm neu starten um den Vorgang abzuschließen.</translation>
    </message>
    <message>
        <location filename="../dashstrings.cpp" line="381"/>
        <source>Wallet options:</source>
        <translation>Wallet-Optionen:</translation>
    </message>
    <message>
        <location filename="../dashstrings.cpp" line="382"/>
        <source>Warning</source>
        <translation>Warnung</translation>
    </message>
    <message>
        <location filename="../dashstrings.cpp" line="383"/>
        <source>Warning: Deprecated argument -debugnet ignored, use -debug=net</source>
        <translation>Warnung: Veraltetes Argument -debugnet gefunden, bitte -debug=net verwenden</translation>
    </message>
    <message>
        <location filename="../dashstrings.cpp" line="384"/>
        <source>Warning: This version is obsolete, upgrade required!</source>
        <translation>Warnung: Diese Version is veraltet, Aktualisierung erforderlich!</translation>
    </message>
    <message>
        <location filename="../dashstrings.cpp" line="385"/>
        <source>You need to rebuild the database using -reindex to change -txindex</source>
        <translation>Sie müssen die Datenbank mit Hilfe von -reindex neu aufbauen, um -txindex zu verändern</translation>
    </message>
    <message>
        <location filename="../dashstrings.cpp" line="386"/>
        <source>Zapping all transactions from wallet...</source>
        <translation>Lösche alle Transaktionen aus Wallet...</translation>
    </message>
    <message>
        <location filename="../dashstrings.cpp" line="387"/>
        <source>on startup</source>
        <translation>beim Starten</translation>
    </message>
    <message>
        <location filename="../dashstrings.cpp" line="388"/>
        <source>version</source>
        <translation>Version</translation>
    </message>
    <message>
        <location filename="../dashstrings.cpp" line="389"/>
        <source>wallet.dat corrupt, salvage failed</source>
        <translation>wallet.dat beschädigt, Datenrettung fehlgeschlagen</translation>
    </message>
</context>
</TS><|MERGE_RESOLUTION|>--- conflicted
+++ resolved
@@ -574,11 +574,7 @@
     <message>
         <location filename="../bitcoingui.cpp" line="347"/>
         <source>Open &amp;Configuration File</source>
-<<<<<<< HEAD
-        <translation type="unfinished"></translation>
-=======
         <translation>&amp;Konfigurationsdatei öffnen</translation>
->>>>>>> b2f895ee
     </message>
     <message>
         <location filename="../bitcoingui.cpp" line="348"/>
@@ -2120,11 +2116,7 @@
     <message>
         <location filename="../overviewpage.cpp" line="423"/>
         <source>Mixing in progress...</source>
-<<<<<<< HEAD
-        <translation type="unfinished"></translation>
-=======
         <translation>Am Mixen...</translation>
->>>>>>> b2f895ee
     </message>
     <message>
         <location filename="../overviewpage.cpp" line="429"/>
@@ -2184,27 +2176,15 @@
     </message>
     <message>
         <source>Submitted to masternode, waiting in queue .</source>
-<<<<<<< HEAD
-        <translation type="vanished">An Masternode übermittelt, wartet in Warteschange .</translation>
-=======
         <translation>An Masternode übermittelt, wartet in Warteschlange .</translation>
->>>>>>> b2f895ee
     </message>
     <message>
         <source>Submitted to masternode, waiting in queue ..</source>
-<<<<<<< HEAD
-        <translation type="vanished">An Masternode übermittelt, wartet in Warteschange ..</translation>
-=======
         <translation>An Masternode übermittelt, wartet in Warteschlange ..</translation>
->>>>>>> b2f895ee
     </message>
     <message>
         <source>Submitted to masternode, waiting in queue ...</source>
-<<<<<<< HEAD
-        <translation type="vanished">An Masternode übermittelt, wartet in Warteschange ...</translation>
-=======
         <translation>An Masternode übermittelt, wartet in Warteschlange ...</translation>
->>>>>>> b2f895ee
     </message>
     <message>
         <location filename="../overviewpage.cpp" line="460"/>
@@ -2433,12 +2413,8 @@
     </message>
     <message>
         <source>Enter a Dash address (e.g. XwnLY9Tf7Zsef8gMGL2fhWA9ZmMjt4KPwg)</source>
-<<<<<<< HEAD
         <translation type="vanished">Dash-Adresse eingeben.
 (z.B. XwnLY9Tf7Zsef8gMGL2fhWA9ZmMjt4KPwg)</translation>
-=======
-        <translation>Dash-Adresse eingeben (z.B. XwnLY9Tf7Zsef8gMGL2fhWA9ZmMjt4KPwg)</translation>
->>>>>>> b2f895ee
     </message>
     <message>
         <location filename="../bitcoinunits.cpp" line="256"/>
@@ -3717,12 +3693,8 @@
     </message>
     <message>
         <source>Enter a Dash address (e.g. XwnLY9Tf7Zsef8gMGL2fhWA9ZmMjt4KPwg)</source>
-<<<<<<< HEAD
         <translation type="vanished">Dash-Adresse eingeben.
 (z.B. XwnLY9Tf7Zsef8gMGL2fhWA9ZmMjt4KPwg)</translation>
-=======
-        <translation>Dash-Adresse eingeben (z.B. XwnLY9Tf7Zsef8gMGL2fhWA9ZmMjt4KPwg)</translation>
->>>>>>> b2f895ee
     </message>
     <message>
         <location filename="../signverifymessagedialog.cpp" line="113"/>
@@ -5017,11 +4989,7 @@
     <message>
         <location filename="../dashstrings.cpp" line="210"/>
         <source>Downgrading and trying again.</source>
-<<<<<<< HEAD
-        <translation type="unfinished"></translation>
-=======
         <translation>Gehe auf ältere Version zurück und versuche es erneut.</translation>
->>>>>>> b2f895ee
     </message>
     <message>
         <location filename="../dashstrings.cpp" line="211"/>
@@ -5366,13 +5334,8 @@
     </message>
     <message>
         <location filename="../dashstrings.cpp" line="279"/>
-<<<<<<< HEAD
-        <source>Loading masternode cache...</source>
-        <translation type="unfinished"></translation>
-=======
         <source>Loading masternode list...</source>
         <translation>Lade Masternode-Liste...</translation>
->>>>>>> b2f895ee
     </message>
     <message>
         <location filename="../dashstrings.cpp" line="280"/>
