--- conflicted
+++ resolved
@@ -3,11 +3,7 @@
     <name>AddressBookPage</name>
     <message>
         <source>Right-click to edit address or label</source>
-<<<<<<< HEAD
-        <translation>Manzil yoki yorliqni tahrirlash uchun oʻng tugmani bosing</translation>
-=======
         <translation type="unfinished">Manzil yoki yorliqni tahrirlash uchun oʻng tugmani bosing</translation>
->>>>>>> f6a356d2
     </message>
     <message>
         <source>Create a new address</source>
