<TS language="ru" version="2.1">
<context>
    <name>AddressBookPage</name>
    <message>
        <source>Right-click to edit address or label</source>
        <translation>Клик правой кнопкой для редактирования адреса или метки</translation>
    </message>
    <message>
        <source>Create a new address</source>
        <translation>Создать новый адрес</translation>
    </message>
    <message>
        <source>&amp;New</source>
        <translation>&amp;Новый</translation>
    </message>
    <message>
        <source>Copy the currently selected address to the system clipboard</source>
        <translation>Копировать текущий выделенный адрес в буфер обмена</translation>
    </message>
    <message>
        <source>&amp;Copy</source>
        <translation>&amp;Копировать</translation>
    </message>
    <message>
        <source>C&amp;lose</source>
        <translation>&amp;Закрыть</translation>
    </message>
    <message>
        <source>Delete the currently selected address from the list</source>
        <translation>Удалить выбранный адрес из списка</translation>
    </message>
    <message>
        <source>Export the data in the current tab to a file</source>
        <translation>Экспортировать данные из вкладки в файл</translation>
    </message>
    <message>
        <source>&amp;Export</source>
        <translation>&amp;Экспорт</translation>
    </message>
    <message>
        <source>&amp;Delete</source>
        <translation>&amp;Удалить</translation>
    </message>
    <message>
        <source>Choose the address to send coins to</source>
        <translation>Выберите адрес для отправки перевода</translation>
    </message>
    <message>
        <source>Choose the address to receive coins with</source>
        <translation>Выберите адрес для получения перевода</translation>
    </message>
    <message>
        <source>C&amp;hoose</source>
        <translation>&amp;Выбрать</translation>
    </message>
    <message>
        <source>Sending addresses</source>
        <translation>Адреса отправки</translation>
    </message>
    <message>
        <source>Receiving addresses</source>
        <translation>Адреса получения</translation>
    </message>
    <message>
        <source>These are your Zetacoin addresses for sending payments. Always check the amount and the receiving address before sending coins.</source>
        <translation>Это ваши адреса Zetacoin для отправки платежей. Всегда проверяйте количество и адрес получателя перед отправкой перевода.</translation>
    </message>
    <message>
        <source>These are your Zetacoin addresses for receiving payments. It is recommended to use a new receiving address for each transaction.</source>
        <translation>Это ваши адреса Zetacoin для приёма платежей. Рекомендуется использовать новый адрес получения для каждой транзакции.</translation>
    </message>
    <message>
        <source>&amp;Copy Address</source>
        <translation>Копировать &amp;адрес</translation>
    </message>
    <message>
        <source>Copy &amp;Label</source>
        <translation>Копировать &amp;метку</translation>
    </message>
    <message>
        <source>&amp;Edit</source>
        <translation>&amp;Правка</translation>
    </message>
    <message>
        <source>Export Address List</source>
        <translation>Экспортировать список адресов</translation>
    </message>
    <message>
        <source>Comma separated file (*.csv)</source>
        <translation>Текст, разделённый запятыми (*.csv)</translation>
    </message>
    <message>
        <source>Exporting Failed</source>
        <translation>Экспорт не удался</translation>
    </message>
    <message>
        <source>There was an error trying to save the address list to %1. Please try again.</source>
<<<<<<< HEAD
        <translation>Произошла ошибка при попытке сохранить список адресов, %1. Пожалуйста, попробуйте еще раз.</translation>
=======
        <translation>Произошла ошибка при сохранении списка адресов в %1. Пожалуйста, попробуйте еще раз.</translation>
>>>>>>> 0d719145
    </message>
</context>
<context>
    <name>AddressTableModel</name>
    <message>
        <source>Label</source>
        <translation>Метка</translation>
    </message>
    <message>
        <source>Address</source>
        <translation>Адрес</translation>
    </message>
    <message>
        <source>(no label)</source>
        <translation>(нет метки)</translation>
    </message>
</context>
<context>
    <name>AskPassphraseDialog</name>
    <message>
        <source>Passphrase Dialog</source>
        <translation>Диалог ввода пароля</translation>
    </message>
    <message>
        <source>Enter passphrase</source>
        <translation>Введите пароль</translation>
    </message>
    <message>
        <source>New passphrase</source>
        <translation>Новый пароль</translation>
    </message>
    <message>
        <source>Repeat new passphrase</source>
        <translation>Повторите новый пароль</translation>
    </message>
    <message>
        <source>Enter the new passphrase to the wallet.&lt;br/&gt;Please use a passphrase of &lt;b&gt;ten or more random characters&lt;/b&gt;, or &lt;b&gt;eight or more words&lt;/b&gt;.</source>
        <translation>Введите новый пароль бумажника.&lt;br/&gt;Используйте пароль, состоящий из &lt;b&gt;десяти или более случайных символов&lt;/b&gt;, или &lt;b&gt;восьми или более слов&lt;/b&gt;.</translation>
    </message>
    <message>
        <source>Encrypt wallet</source>
        <translation>Зашифровать бумажник</translation>
    </message>
    <message>
        <source>This operation needs your wallet passphrase to unlock the wallet.</source>
        <translation>Для выполнения операции требуется пароль вашего бумажника.</translation>
    </message>
    <message>
        <source>Unlock wallet</source>
        <translation>Разблокировать бумажник</translation>
    </message>
    <message>
        <source>This operation needs your wallet passphrase to decrypt the wallet.</source>
        <translation>Для выполнения операции требуется пароль вашего бумажника.</translation>
    </message>
    <message>
        <source>Decrypt wallet</source>
        <translation>Расшифровать бумажник</translation>
    </message>
    <message>
        <source>Change passphrase</source>
        <translation>Сменить пароль</translation>
    </message>
    <message>
        <source>Enter the old passphrase and new passphrase to the wallet.</source>
        <translation>Введите старый и новый пароль для бумажника.</translation>
    </message>
    <message>
        <source>Confirm wallet encryption</source>
        <translation>Подтвердите шифрование бумажника</translation>
    </message>
    <message>
<<<<<<< HEAD
        <source>Warning: If you encrypt your wallet and lose your passphrase, you will &lt;b&gt;LOSE ALL OF YOUR ZETACOINS&lt;/b&gt;!</source>
        <translation>Внимание: если вы зашифруете бумажник и потеряете пароль, вы &lt;b&gt;ПОТЕРЯЕТЕ ВСЕ ВАШИ БИТКОЙНЫ&lt;/b&gt;!</translation>
=======
        <source>Warning: If you encrypt your wallet and lose your passphrase, you will &lt;b&gt;LOSE ALL OF YOUR BITCOINS&lt;/b&gt;!</source>
        <translation>Предупреждение: если вы зашифруете бумажник и потеряете пароль, вы &lt;b&gt;ПОТЕРЯЕТЕ ВСЕ ВАШИ БИТКОИНЫ&lt;/b&gt;!</translation>
>>>>>>> 0d719145
    </message>
    <message>
        <source>Are you sure you wish to encrypt your wallet?</source>
        <translation>Вы уверены, что хотите зашифровать ваш бумажник?</translation>
    </message>
    <message>
<<<<<<< HEAD
        <source>Zetacoin Core will close now to finish the encryption process. Remember that encrypting your wallet cannot fully protect your zetacoins from being stolen by malware infecting your computer.</source>
        <translation>Сейчас программа закроется для завершения процесса шифрования. Помните, что шифрование вашего бумажника не может полностью защитить ваши биткоины от кражи с помощью инфицирования вашего компьютера вредоносным ПО.</translation>
    </message>
    <message>
        <source>IMPORTANT: Any previous backups you have made of your wallet file should be replaced with the newly generated, encrypted wallet file. For security reasons, previous backups of the unencrypted wallet file will become useless as soon as you start using the new, encrypted wallet.</source>
        <translation>ВАЖНО: все предыдущие резервные копии вашего бумажника должны быть заменены новым зашифрованным файлом. В целях безопасности предыдущие резервные копии незашифрованного бумажника станут бесполезны, как только вы начнёте использовать новый зашифрованный бумажник.</translation>
    </message>
    <message>
        <source>Warning: The Caps Lock key is on!</source>
        <translation>Внимание: Caps Lock включен!</translation>
    </message>
    <message>
=======
>>>>>>> 0d719145
        <source>Wallet encrypted</source>
        <translation>Бумажник зашифрован</translation>
    </message>
    <message>
        <source>%1 will close now to finish the encryption process. Remember that encrypting your wallet cannot fully protect your bitcoins from being stolen by malware infecting your computer.</source>
        <translation>Сейчас %1 закроется для завершения процесса шифрования. Помните, что шифрование вашего бумажника не может полностью защитить ваши биткоины от кражи с помощью инфицирования вашего компьютера вредоносным ПО.</translation>
    </message>
    <message>
        <source>IMPORTANT: Any previous backups you have made of your wallet file should be replaced with the newly generated, encrypted wallet file. For security reasons, previous backups of the unencrypted wallet file will become useless as soon as you start using the new, encrypted wallet.</source>
        <translation>ВАЖНО: все предыдущие резервные копии вашего бумажника должны быть заменены новым зашифрованным файлом. В целях безопасности предыдущие резервные копии незашифрованного бумажника станут бесполезны, как только вы начнёте использовать новый зашифрованный бумажник.</translation>
    </message>
    <message>
        <source>Wallet encryption failed</source>
        <translation>Не удалось зашифровать бумажник</translation>
    </message>
    <message>
        <source>Wallet encryption failed due to an internal error. Your wallet was not encrypted.</source>
        <translation>Шифрование бумажника не удалось из-за внутренней ошибки. Ваш бумажник не был зашифрован.</translation>
    </message>
    <message>
        <source>The supplied passphrases do not match.</source>
        <translation>Введённые пароли не совпадают.</translation>
    </message>
    <message>
        <source>Wallet unlock failed</source>
        <translation>Разблокировка бумажника не удалась</translation>
    </message>
    <message>
        <source>The passphrase entered for the wallet decryption was incorrect.</source>
        <translation>Неверный пароль для расшифровки бумажника.</translation>
    </message>
    <message>
        <source>Wallet decryption failed</source>
        <translation>Расшифровка бумажника не удалась</translation>
    </message>
    <message>
        <source>Wallet passphrase was successfully changed.</source>
        <translation>Пароль бумажника успешно изменён.</translation>
    </message>
    <message>
        <source>Warning: The Caps Lock key is on!</source>
        <translation>Внимание: Caps Lock включен!</translation>
    </message>
</context>
<context>
    <name>BanTableModel</name>
    <message>
        <source>IP/Netmask</source>
        <translation>IP/префикс</translation>
    </message>
    <message>
        <source>Banned Until</source>
        <translation>Заблокировано до</translation>
    </message>
</context>
<context>
    <name>BitcoinGUI</name>
    <message>
        <source>Sign &amp;message...</source>
        <translation>&amp;Подписать сообщение...</translation>
    </message>
    <message>
        <source>Synchronizing with network...</source>
        <translation>Синхронизация с сетью...</translation>
    </message>
    <message>
        <source>&amp;Overview</source>
        <translation>&amp;Обзор</translation>
    </message>
    <message>
        <source>Node</source>
        <translation>Узел</translation>
    </message>
    <message>
        <source>Show general overview of wallet</source>
        <translation>Показать общий обзор действий с бумажником</translation>
    </message>
    <message>
        <source>&amp;Transactions</source>
        <translation>&amp;Транзакции</translation>
    </message>
    <message>
        <source>Browse transaction history</source>
        <translation>Показать историю транзакций</translation>
    </message>
    <message>
        <source>E&amp;xit</source>
        <translation>В&amp;ыход</translation>
    </message>
    <message>
        <source>Quit application</source>
        <translation>Закрыть приложение</translation>
    </message>
    <message>
        <source>&amp;About %1</source>
        <translation>&amp;О %1</translation>
    </message>
    <message>
        <source>Show information about %1</source>
        <translation>Показать информацию о %1</translation>
    </message>
    <message>
        <source>About &amp;Qt</source>
        <translation>О &amp;Qt</translation>
    </message>
    <message>
        <source>Show information about Qt</source>
        <translation>Показать информацию о Qt</translation>
    </message>
    <message>
        <source>&amp;Options...</source>
        <translation>&amp;Параметры</translation>
    </message>
    <message>
        <source>Modify configuration options for %1</source>
        <translation>Изменить конфигурационные настройки для %1</translation>
    </message>
    <message>
        <source>&amp;Encrypt Wallet...</source>
        <translation>&amp;Зашифровать бумажник...</translation>
    </message>
    <message>
        <source>&amp;Backup Wallet...</source>
        <translation>&amp;Сделать резервную копию бумажника...</translation>
    </message>
    <message>
        <source>&amp;Change Passphrase...</source>
        <translation>&amp;Изменить пароль...</translation>
    </message>
    <message>
        <source>&amp;Sending addresses...</source>
        <translation>&amp;Адреса отправки...</translation>
    </message>
    <message>
        <source>&amp;Receiving addresses...</source>
        <translation>Адреса &amp;получения...</translation>
    </message>
    <message>
        <source>Open &amp;URI...</source>
        <translation>Открыть &amp;URI...</translation>
    </message>
    <message>
<<<<<<< HEAD
        <source>Zetacoin Core client</source>
        <translation>Zetacoin Core клиент</translation>
    </message>
    <message>
        <source>Importing blocks from disk...</source>
        <translation>Импортируются блоки с диска...</translation>
    </message>
    <message>
=======
>>>>>>> 0d719145
        <source>Reindexing blocks on disk...</source>
        <translation>Идёт переиндексация блоков на диске...</translation>
    </message>
    <message>
        <source>Send coins to a Zetacoin address</source>
        <translation>Отправить монеты на указанный адрес Zetacoin</translation>
    </message>
    <message>
        <source>Backup wallet to another location</source>
        <translation>Сделать резервную копию бумажника в другом месте</translation>
    </message>
    <message>
        <source>Change the passphrase used for wallet encryption</source>
        <translation>Изменить пароль шифрования бумажника</translation>
    </message>
    <message>
        <source>&amp;Debug window</source>
        <translation>&amp;Окно отладки</translation>
    </message>
    <message>
        <source>Open debugging and diagnostic console</source>
        <translation>Открыть консоль отладки и диагностики</translation>
    </message>
    <message>
        <source>&amp;Verify message...</source>
        <translation>&amp;Проверить сообщение...</translation>
    </message>
    <message>
        <source>Zetacoin</source>
        <translation>Zetacoin</translation>
    </message>
    <message>
        <source>Wallet</source>
        <translation>Бумажник</translation>
    </message>
    <message>
        <source>&amp;Send</source>
        <translation>&amp;Отправить</translation>
    </message>
    <message>
        <source>&amp;Receive</source>
        <translation>&amp;Получить</translation>
    </message>
    <message>
<<<<<<< HEAD
        <source>Show information about Zetacoin Core</source>
        <translation>Показать информацию о Zetacoin Core</translation>
    </message>
    <message>
=======
>>>>>>> 0d719145
        <source>&amp;Show / Hide</source>
        <translation>&amp;Показать / Скрыть</translation>
    </message>
    <message>
        <source>Show or hide the main Window</source>
        <translation>Показать или скрыть главное окно</translation>
    </message>
    <message>
        <source>Encrypt the private keys that belong to your wallet</source>
        <translation>Зашифровать приватные ключи, принадлежащие вашему бумажнику</translation>
    </message>
    <message>
        <source>Sign messages with your Zetacoin addresses to prove you own them</source>
        <translation>Подписать сообщения вашим адресом Zetacoin, чтобы доказать, что вы им владеете</translation>
    </message>
    <message>
        <source>Verify messages to ensure they were signed with specified Zetacoin addresses</source>
        <translation>Проверить сообщения, чтобы удостовериться, что они были подписаны определённым адресом Zetacoin</translation>
    </message>
    <message>
        <source>&amp;File</source>
        <translation>&amp;Файл</translation>
    </message>
    <message>
        <source>&amp;Settings</source>
        <translation>&amp;Настройки</translation>
    </message>
    <message>
        <source>&amp;Help</source>
        <translation>&amp;Помощь</translation>
    </message>
    <message>
        <source>Tabs toolbar</source>
        <translation>Панель вкладок</translation>
    </message>
    <message>
<<<<<<< HEAD
        <source>Zetacoin Core</source>
        <translation>Zetacoin Core</translation>
    </message>
    <message>
        <source>Request payments (generates QR codes and zetacoin: URIs)</source>
        <translation>Запросить платежи (создаёт QR-коды и zetacoin: ссылки)</translation>
    </message>
    <message>
        <source>&amp;About Zetacoin Core</source>
        <translation>&amp;О Zetacoin Core</translation>
    </message>
    <message>
        <source>Modify configuration options for Zetacoin Core</source>
        <translation>Изменить опции конфигурации Zetacoin Core</translation>
    </message>
    <message>
=======
        <source>Request payments (generates QR codes and bitcoin: URIs)</source>
        <translation>Запросить платежи (создаёт QR-коды и bitcoin: ссылки)</translation>
    </message>
    <message>
>>>>>>> 0d719145
        <source>Show the list of used sending addresses and labels</source>
        <translation>Показать список использованных адресов и меток отправки</translation>
    </message>
    <message>
        <source>Show the list of used receiving addresses and labels</source>
        <translation>Показать список использованных адресов и меток получения</translation>
    </message>
    <message>
        <source>Open a zetacoin: URI or payment request</source>
        <translation>Открыть zetacoin: URI или запрос платежа</translation>
    </message>
    <message>
        <source>&amp;Command-line options</source>
        <translation>&amp;Параметры командной строки</translation>
    </message>
<<<<<<< HEAD
    <message>
        <source>Show the Zetacoin Core help message to get a list with possible Zetacoin command-line options</source>
        <translation>Показать помощь по Zetacoin Core и получить список доступных параметров командной строки.</translation>
    </message>
=======
>>>>>>> 0d719145
    <message numerus="yes">
        <source>%n active connection(s) to Zetacoin network</source>
        <translation><numerusform>%n активных соединений с сетью Zetacoin</numerusform><numerusform>%n активных соединений с сетью Zetacoin</numerusform><numerusform>%n активных соединений с сетью Zetacoin</numerusform><numerusform>%n активных соединений с сетью Zetacoin</numerusform></translation>
    </message>
    <message>
        <source>Indexing blocks on disk...</source>
        <translation>Индексация блоков на диске...</translation>
    </message>
    <message>
        <source>Processing blocks on disk...</source>
        <translation>Обработка блоков на диске...</translation>
    </message>
    <message>
        <source>No block source available...</source>
        <translation>Источник блоков недоступен...</translation>
    </message>
    <message numerus="yes">
        <source>Processed %n block(s) of transaction history.</source>
        <translation><numerusform>Обработан %n блок истории транзакций.</numerusform><numerusform>Обработано %n блока истории транзакций.</numerusform><numerusform>Обработано %n блоков истории транзакций.</numerusform><numerusform>Обработано %n блоков истории транзакций.</numerusform></translation>
    </message>
    <message numerus="yes">
        <source>%n hour(s)</source>
        <translation><numerusform>%n час</numerusform><numerusform>%n часа</numerusform><numerusform>%n часов</numerusform><numerusform>%n часов</numerusform></translation>
    </message>
    <message numerus="yes">
        <source>%n day(s)</source>
        <translation><numerusform>%n день</numerusform><numerusform>%n дня</numerusform><numerusform>%n дней</numerusform><numerusform>%n дней</numerusform></translation>
    </message>
    <message numerus="yes">
        <source>%n week(s)</source>
        <translation><numerusform>%n неделю</numerusform><numerusform>%n недели</numerusform><numerusform>%n недель</numerusform><numerusform>%n недель</numerusform></translation>
    </message>
    <message>
        <source>%1 and %2</source>
        <translation>%1 и %2</translation>
    </message>
    <message numerus="yes">
        <source>%n year(s)</source>
        <translation><numerusform>%n год</numerusform><numerusform>%n лет</numerusform><numerusform>%n лет</numerusform><numerusform>%n года</numerusform></translation>
    </message>
    <message>
        <source>%1 behind</source>
        <translation>%1 позади</translation>
    </message>
    <message>
        <source>Last received block was generated %1 ago.</source>
        <translation>Последний полученный блок был сгенерирован %1 назад.</translation>
    </message>
    <message>
        <source>Transactions after this will not yet be visible.</source>
        <translation>Транзакции после него пока не будут видны.</translation>
    </message>
    <message>
        <source>Error</source>
        <translation>Ошибка</translation>
    </message>
    <message>
        <source>Warning</source>
        <translation>Внимание</translation>
    </message>
    <message>
        <source>Information</source>
        <translation>Информация</translation>
    </message>
    <message>
        <source>Up to date</source>
        <translation>Синхронизировано</translation>
    </message>
    <message>
        <source>Show the %1 help message to get a list with possible Bitcoin command-line options</source>
        <translation>Показать помощь по %1, чтобы получить список доступных параметров командной строки</translation>
    </message>
    <message>
        <source>%1 client</source>
        <translation>%1 клиент</translation>
    </message>
    <message>
        <source>Catching up...</source>
        <translation>Синхронизируется...</translation>
    </message>
    <message>
        <source>Date: %1
</source>
        <translation>Дата: %1
</translation>
    </message>
    <message>
        <source>Amount: %1
</source>
        <translation>Количество: %1
</translation>
    </message>
    <message>
        <source>Type: %1
</source>
        <translation>Тип: %1
</translation>
    </message>
    <message>
        <source>Label: %1
</source>
        <translation>Метка: %1
</translation>
    </message>
    <message>
        <source>Address: %1
</source>
        <translation>Адрес: %1
</translation>
    </message>
    <message>
        <source>Sent transaction</source>
        <translation>Исходящая транзакция</translation>
    </message>
    <message>
        <source>Incoming transaction</source>
        <translation>Входящая транзакция</translation>
    </message>
    <message>
        <source>Wallet is &lt;b&gt;encrypted&lt;/b&gt; and currently &lt;b&gt;unlocked&lt;/b&gt;</source>
        <translation>Бумажник &lt;b&gt;зашифрован&lt;/b&gt; и в настоящее время &lt;b&gt;разблокирован&lt;/b&gt;</translation>
    </message>
    <message>
        <source>Wallet is &lt;b&gt;encrypted&lt;/b&gt; and currently &lt;b&gt;locked&lt;/b&gt;</source>
        <translation>Бумажник &lt;b&gt;зашифрован&lt;/b&gt; и в настоящее время &lt;b&gt;заблокирован&lt;/b&gt;</translation>
    </message>
</context>
<context>
    <name>CoinControlDialog</name>
    <message>
        <source>Coin Selection</source>
        <translation>Выбор монет</translation>
    </message>
    <message>
        <source>Quantity:</source>
        <translation>Количество:</translation>
    </message>
    <message>
        <source>Bytes:</source>
        <translation>Байт:</translation>
    </message>
    <message>
        <source>Amount:</source>
        <translation>Сумма:</translation>
    </message>
    <message>
        <source>Priority:</source>
        <translation>Приоритет:</translation>
    </message>
    <message>
        <source>Fee:</source>
        <translation>Комиссия:</translation>
    </message>
    <message>
        <source>Dust:</source>
        <translation>Пыль:</translation>
    </message>
    <message>
        <source>After Fee:</source>
        <translation>После комиссии:</translation>
    </message>
    <message>
        <source>Change:</source>
        <translation>Сдача:</translation>
    </message>
    <message>
        <source>(un)select all</source>
        <translation>Отменить выбор всего</translation>
    </message>
    <message>
        <source>Tree mode</source>
        <translation>Режим дерева</translation>
    </message>
    <message>
        <source>List mode</source>
        <translation>Режим списка</translation>
    </message>
    <message>
        <source>Amount</source>
        <translation>Сумма</translation>
    </message>
    <message>
        <source>Received with label</source>
        <translation>Получено с пометкой</translation>
    </message>
    <message>
        <source>Received with address</source>
        <translation>Получено с адреса</translation>
    </message>
    <message>
        <source>Date</source>
        <translation>Дата</translation>
    </message>
    <message>
        <source>Confirmations</source>
        <translation>Подтверждений</translation>
    </message>
    <message>
        <source>Confirmed</source>
        <translation>Подтверждено</translation>
    </message>
    <message>
        <source>Priority</source>
        <translation>Приоритет</translation>
    </message>
    <message>
        <source>Copy address</source>
        <translation>Копировать адрес</translation>
    </message>
    <message>
        <source>Copy label</source>
        <translation>Копировать метку</translation>
    </message>
    <message>
        <source>Copy amount</source>
        <translation>Копировать сумму</translation>
    </message>
    <message>
        <source>Copy transaction ID</source>
        <translation>Копировать ID транзакции</translation>
    </message>
    <message>
        <source>Lock unspent</source>
        <translation>Заблокировать непотраченное</translation>
    </message>
    <message>
        <source>Unlock unspent</source>
        <translation>Разблокировать непотраченное</translation>
    </message>
    <message>
        <source>Copy quantity</source>
        <translation>Копировать количество</translation>
    </message>
    <message>
        <source>Copy fee</source>
        <translation>Копировать комиссию</translation>
    </message>
    <message>
        <source>Copy after fee</source>
        <translation>Копировать после комиссии</translation>
    </message>
    <message>
        <source>Copy bytes</source>
        <translation>Копировать байты</translation>
    </message>
    <message>
        <source>Copy priority</source>
        <translation>Копировать приоритет</translation>
    </message>
    <message>
        <source>Copy dust</source>
        <translation>Копировать пыль</translation>
    </message>
    <message>
        <source>Copy change</source>
        <translation>Копировать сдачу</translation>
    </message>
    <message>
        <source>highest</source>
        <translation>самый высокий</translation>
    </message>
    <message>
        <source>higher</source>
        <translation>выше</translation>
    </message>
    <message>
        <source>high</source>
        <translation>высокий</translation>
    </message>
    <message>
        <source>medium-high</source>
        <translation>выше среднего</translation>
    </message>
    <message>
        <source>medium</source>
        <translation>средний</translation>
    </message>
    <message>
        <source>low-medium</source>
        <translation>ниже среднего</translation>
    </message>
    <message>
        <source>low</source>
        <translation>низкий</translation>
    </message>
    <message>
        <source>lower</source>
        <translation>ниже</translation>
    </message>
    <message>
        <source>lowest</source>
        <translation>самый низкий</translation>
    </message>
    <message>
        <source>(%1 locked)</source>
        <translation>(%1 заблокировано)</translation>
    </message>
    <message>
        <source>none</source>
        <translation>ничего</translation>
    </message>
    <message>
        <source>yes</source>
        <translation>да</translation>
    </message>
    <message>
        <source>no</source>
        <translation>нет</translation>
    </message>
    <message>
        <source>This label turns red if the transaction size is greater than 1000 bytes.</source>
        <translation>Эта метка станет красной, если размер транзакции будет больше 1000 байт.</translation>
    </message>
    <message>
        <source>This means a fee of at least %1 per kB is required.</source>
        <translation>Это значит, что требуется комиссия как минимум %1 на КБ.</translation>
    </message>
    <message>
        <source>Can vary +/- 1 byte per input.</source>
        <translation>Может отличаться на +/- 1 байт на вход.</translation>
    </message>
    <message>
        <source>Transactions with higher priority are more likely to get included into a block.</source>
        <translation>Транзакции с более высоким приоритетом будут вероятнее других включены в блок.</translation>
    </message>
    <message>
        <source>This label turns red if the priority is smaller than "medium".</source>
        <translation>Эта метка станет красной, если приоритет будет ниже "среднего".</translation>
    </message>
    <message>
        <source>This label turns red if any recipient receives an amount smaller than the current dust threshold.</source>
        <translation>Эта метка станет красной, если любой получатель получит сумму меньше, чем текущий порог пыли.</translation>
    </message>
    <message>
        <source>Can vary +/- %1 satoshi(s) per input.</source>
        <translation>Может отличаться на +/- %1 сатоши на вход.</translation>
    </message>
    <message>
        <source>(no label)</source>
        <translation>(нет метки)</translation>
    </message>
    <message>
        <source>change from %1 (%2)</source>
        <translation>сдача с %1 (%2)</translation>
    </message>
    <message>
        <source>(change)</source>
        <translation>(сдача)</translation>
    </message>
</context>
<context>
    <name>EditAddressDialog</name>
    <message>
        <source>Edit Address</source>
        <translation>Изменить адрес</translation>
    </message>
    <message>
        <source>&amp;Label</source>
        <translation>&amp;Метка</translation>
    </message>
    <message>
        <source>The label associated with this address list entry</source>
        <translation>Метка, связанная с этой записью списка адресов</translation>
    </message>
    <message>
        <source>The address associated with this address list entry. This can only be modified for sending addresses.</source>
        <translation>Адрес, связанный с этой записью списка адресов. Он может быть изменён только для адресов отправки.</translation>
    </message>
    <message>
        <source>&amp;Address</source>
        <translation>&amp;Адрес</translation>
    </message>
    <message>
        <source>New receiving address</source>
        <translation>Новый адрес получения</translation>
    </message>
    <message>
        <source>New sending address</source>
        <translation>Новый адрес отправки</translation>
    </message>
    <message>
        <source>Edit receiving address</source>
        <translation>Изменить адрес получения</translation>
    </message>
    <message>
        <source>Edit sending address</source>
        <translation>Изменить адрес отправки</translation>
    </message>
    <message>
        <source>The entered address "%1" is not a valid Zetacoin address.</source>
        <translation>Введённый адрес "%1" не является правильным Zetacoin-адресом.</translation>
    </message>
    <message>
        <source>The entered address "%1" is already in the address book.</source>
        <translation>Введённый адрес "%1" уже находится в адресной книге.</translation>
    </message>
    <message>
        <source>Could not unlock wallet.</source>
        <translation>Не удается разблокировать бумажник.</translation>
    </message>
    <message>
        <source>New key generation failed.</source>
        <translation>Генерация нового ключа не удалась.</translation>
    </message>
</context>
<context>
    <name>FreespaceChecker</name>
    <message>
        <source>A new data directory will be created.</source>
        <translation>Будет создан новый каталог данных.</translation>
    </message>
    <message>
        <source>name</source>
        <translation>имя</translation>
    </message>
    <message>
        <source>Directory already exists. Add %1 if you intend to create a new directory here.</source>
        <translation>Каталог уже существует. Добавьте %1, если вы хотите создать здесь новый каталог.</translation>
    </message>
    <message>
        <source>Path already exists, and is not a directory.</source>
        <translation>Путь уже существует и не является каталогом.</translation>
    </message>
    <message>
        <source>Cannot create data directory here.</source>
        <translation>Не удаётся создать здесь каталог данных.</translation>
    </message>
</context>
<context>
    <name>HelpMessageDialog</name>
    <message>
<<<<<<< HEAD
        <source>Zetacoin Core</source>
        <translation>Zetacoin Core</translation>
    </message>
    <message>
=======
>>>>>>> 0d719145
        <source>version</source>
        <translation>версия</translation>
    </message>
    <message>
        <source>(%1-bit)</source>
        <translation>(%1-бит)</translation>
    </message>
    <message>
<<<<<<< HEAD
        <source>About Zetacoin Core</source>
        <translation>О Zetacoin Core</translation>
=======
        <source>About %1</source>
        <translation>О %1</translation>
>>>>>>> 0d719145
    </message>
    <message>
        <source>Command-line options</source>
        <translation>Параметры командной строки</translation>
    </message>
    <message>
        <source>Usage:</source>
        <translation>Использование:</translation>
    </message>
    <message>
        <source>command-line options</source>
        <translation>параметры командной строки</translation>
    </message>
    <message>
        <source>UI Options:</source>
        <translation>Настройки интерфейса:</translation>
    </message>
    <message>
        <source>Choose data directory on startup (default: %u)</source>
        <translation>Выбрать каталог данных при запуске (по умолчанию: %u)</translation>
    </message>
    <message>
        <source>Set language, for example "de_DE" (default: system locale)</source>
        <translation>Выберите язык, например "de_DE" (по умолчанию: как в системе)</translation>
    </message>
    <message>
        <source>Start minimized</source>
        <translation>Запускать свёрнутым</translation>
    </message>
    <message>
        <source>Set SSL root certificates for payment request (default: -system-)</source>
        <translation>Указать корневые SSL-сертификаты для запроса платежа (по умолчанию: -system-)</translation>
    </message>
    <message>
        <source>Show splash screen on startup (default: %u)</source>
        <translation>Показывать экран-заставку при запуске (по умолчанию: %u)</translation>
    </message>
    <message>
<<<<<<< HEAD
        <source>Reset all settings changes made over the GUI</source>
        <translation>Сбросить все настройки сделанные через графический интерфейс</translation>
=======
        <source>Reset all settings changed in the GUI</source>
        <translation>Сбросить все настройки, измененные в графическом интерфейсе</translation>
>>>>>>> 0d719145
    </message>
</context>
<context>
    <name>Intro</name>
    <message>
        <source>Welcome</source>
        <translation>Добро пожаловать</translation>
    </message>
    <message>
<<<<<<< HEAD
        <source>Welcome to Zetacoin Core.</source>
        <translation>Добро пожаловать в Zetacoin Core.</translation>
    </message>
    <message>
        <source>As this is the first time the program is launched, you can choose where Zetacoin Core will store its data.</source>
        <translation>Так как вы впервые запустили программу, вы можете выбрать, где Zetacoin Core будет хранить данные.</translation>
    </message>
    <message>
        <source>Zetacoin Core will download and store a copy of the Zetacoin block chain. At least %1GB of data will be stored in this directory, and it will grow over time. The wallet will also be stored in this directory.</source>
        <translation>Zetacoin Core скачает и сохранит копию цепи блоков. Как минимум, %1ГБ данных будет храниться в этом каталоге, и со временем он будет расти. Бумажник будет также сохранён в этом каталоге.</translation>
=======
        <source>Welcome to %1.</source>
        <translation>Добро пожаловать в %1</translation>
    </message>
    <message>
        <source>As this is the first time the program is launched, you can choose where %1 will store its data.</source>
        <translation>При первом запуске программы вы можете выбрать где %1 будет хранить свои данные.</translation>
    </message>
    <message>
        <source>%1 will download and store a copy of the Bitcoin block chain. At least %2GB of data will be stored in this directory, and it will grow over time. The wallet will also be stored in this directory.</source>
        <translation>%1 скачает и сохранит копию цепи блоков. Как минимум %2GB будут записаны в этот каталог, и со временем он будет расти. Бумажник также будет сохранен в этом каталоге.</translation>
>>>>>>> 0d719145
    </message>
    <message>
        <source>Use the default data directory</source>
        <translation>Использовать каталог данных по умолчанию</translation>
    </message>
    <message>
        <source>Use a custom data directory:</source>
        <translation>Использовать другой каталог данных:</translation>
    </message>
    <message>
<<<<<<< HEAD
        <source>Zetacoin Core</source>
        <translation>Zetacoin Core</translation>
    </message>
    <message>
=======
>>>>>>> 0d719145
        <source>Error: Specified data directory "%1" cannot be created.</source>
        <translation>Ошибка: не удалось создать указанный каталог данных "%1".</translation>
    </message>
    <message>
        <source>Error</source>
        <translation>Ошибка</translation>
    </message>
    <message numerus="yes">
        <source>%n GB of free space available</source>
        <translation><numerusform>%n ГБ свободного места доступно</numerusform><numerusform>%n ГБ свободного места доступно</numerusform><numerusform>%n ГБ свободного места доступно</numerusform><numerusform>%n ГБ свободного места доступно</numerusform></translation>
    </message>
    <message numerus="yes">
        <source>(of %n GB needed)</source>
        <translation><numerusform>(из необходимых %n ГБ)</numerusform><numerusform>(из необходимых %n ГБ)</numerusform><numerusform>(из необходимых %n ГБ)</numerusform><numerusform>(из необходимых %n ГБ)</numerusform></translation>
    </message>
</context>
<context>
    <name>OpenURIDialog</name>
    <message>
        <source>Open URI</source>
        <translation>Открыть URI</translation>
    </message>
    <message>
        <source>Open payment request from URI or file</source>
        <translation>Открыть запрос платежа из URI или файла</translation>
    </message>
    <message>
        <source>URI:</source>
        <translation>URI:</translation>
    </message>
    <message>
        <source>Select payment request file</source>
        <translation>Выбрать файл запроса платежа</translation>
    </message>
    <message>
        <source>Select payment request file to open</source>
        <translation>Выберите файл запроса платежа</translation>
    </message>
</context>
<context>
    <name>OptionsDialog</name>
    <message>
        <source>Options</source>
        <translation>Параметры</translation>
    </message>
    <message>
        <source>&amp;Main</source>
        <translation>&amp;Главная</translation>
    </message>
    <message>
        <source>Automatically start %1 after logging in to the system.</source>
        <translation>Автоматически запускать %1 после входа в систему.</translation>
    </message>
    <message>
        <source>&amp;Start %1 on system login</source>
        <translation>&amp;Запускать %1 при входе в систему</translation>
    </message>
    <message>
        <source>Size of &amp;database cache</source>
        <translation>Размер кэша &amp;БД</translation>
    </message>
    <message>
        <source>MB</source>
        <translation>МБ</translation>
    </message>
    <message>
        <source>Number of script &amp;verification threads</source>
        <translation>Число потоков проверки &amp;сценария</translation>
    </message>
    <message>
        <source>Accept connections from outside</source>
        <translation>Принимать входящие соединения</translation>
    </message>
    <message>
        <source>Allow incoming connections</source>
        <translation>Разрешить входящие подключения</translation>
    </message>
    <message>
        <source>IP address of the proxy (e.g. IPv4: 127.0.0.1 / IPv6: ::1)</source>
        <translation>IP-адрес прокси (например IPv4: 127.0.0.1 / IPv6: ::1)</translation>
    </message>
    <message>
        <source>Minimize instead of exit the application when the window is closed. When this option is enabled, the application will be closed only after selecting Exit in the menu.</source>
        <translation>Сворачивать вместо закрытия. Если данная опция будет выбрана — приложение закроется только после выбора соответствующего пункта в меню.</translation>
    </message>
    <message>
<<<<<<< HEAD
        <source>The user interface language can be set here. This setting will take effect after restarting Zetacoin Core.</source>
        <translation>Здесь можно выбрать язык интерфейса. Настройки вступят в силу после перезапуска Zetacoin Core.</translation>
    </message>
    <message>
=======
>>>>>>> 0d719145
        <source>Third party URLs (e.g. a block explorer) that appear in the transactions tab as context menu items. %s in the URL is replaced by transaction hash. Multiple URLs are separated by vertical bar |.</source>
        <translation>Сторонние URL (например, block explorer), которые отображаются на вкладке транзакций как пункты контекстного меню. %s в URL заменяется хэшем транзакции. URL отделяются друг от друга вертикальной чертой |.</translation>
    </message>
    <message>
        <source>Third party transaction URLs</source>
        <translation>Сторонние URL транзакций.</translation>
    </message>
    <message>
        <source>Active command-line options that override above options:</source>
        <translation>Активные опции командной строки, которые перекрывают вышеуказанные опции:</translation>
    </message>
    <message>
        <source>Reset all client options to default.</source>
        <translation>Сбросить все настройки клиента на значения по умолчанию.</translation>
    </message>
    <message>
        <source>&amp;Reset Options</source>
        <translation>&amp;Сбросить параметры</translation>
    </message>
    <message>
        <source>&amp;Network</source>
        <translation>&amp;Сеть</translation>
    </message>
    <message>
<<<<<<< HEAD
        <source>Automatically start Zetacoin Core after logging in to the system.</source>
        <translation>Автоматически запускать Zetacoin Core после входа в систему</translation>
    </message>
    <message>
        <source>&amp;Start Zetacoin Core on system login</source>
        <translation>&amp;Запускать Zetacoin Core при входе в систему</translation>
    </message>
    <message>
=======
>>>>>>> 0d719145
        <source>(0 = auto, &lt;0 = leave that many cores free)</source>
        <translation>(0 = автоматически, &lt;0 = оставить столько незагруженных ядер)</translation>
    </message>
    <message>
        <source>W&amp;allet</source>
        <translation>Б&amp;умажник</translation>
    </message>
    <message>
        <source>Expert</source>
        <translation>Эксперт</translation>
    </message>
    <message>
        <source>Enable coin &amp;control features</source>
        <translation>Включить управление входами</translation>
    </message>
    <message>
        <source>If you disable the spending of unconfirmed change, the change from a transaction cannot be used until that transaction has at least one confirmation. This also affects how your balance is computed.</source>
        <translation>При отключении траты неподтверждённой сдачи, сдача от транзакции не может быть использована до тех пор пока у этой транзакции не будет хотя бы одно подтверждение. Это также влияет как ваш баланс рассчитывается.</translation>
    </message>
    <message>
        <source>&amp;Spend unconfirmed change</source>
        <translation>&amp;Тратить неподтверждённую сдачу</translation>
    </message>
    <message>
        <source>Automatically open the Zetacoin client port on the router. This only works when your router supports UPnP and it is enabled.</source>
        <translation>Автоматически открыть порт для Zetacoin-клиента на роутере. Работает только если Ваш роутер поддерживает UPnP, и данная функция включена.</translation>
    </message>
    <message>
        <source>Map port using &amp;UPnP</source>
        <translation>Пробросить порт через &amp;UPnP</translation>
    </message>
    <message>
        <source>Connect to the Zetacoin network through a SOCKS5 proxy.</source>
        <translation>Подключаться к сети Zetacoin через прокси SOCKS5</translation>
    </message>
    <message>
        <source>&amp;Connect through SOCKS5 proxy (default proxy):</source>
        <translation>&amp;Подключаться к сети Zetacoin через прокси SOCKS5 (прокси по умолчанию):</translation>
    </message>
    <message>
        <source>Proxy &amp;IP:</source>
        <translation>&amp;IP Прокси: </translation>
    </message>
    <message>
        <source>&amp;Port:</source>
        <translation>По&amp;рт: </translation>
    </message>
    <message>
        <source>Port of the proxy (e.g. 9050)</source>
        <translation>Порт прокси-сервера (например, 9050)</translation>
    </message>
    <message>
        <source>Used for reaching peers via:</source>
        <translation>Используется для достижения участников через:</translation>
    </message>
    <message>
        <source>Shows, if the supplied default SOCKS5 proxy is used to reach peers via this network type.</source>
        <translation>Показывается, если включено прокси SOCKS5 по умолчанию, используемое для соединения с участниками по этому типу сети.</translation>
    </message>
    <message>
        <source>IPv4</source>
        <translation>IPv4</translation>
    </message>
    <message>
        <source>IPv6</source>
        <translation>IPv6</translation>
    </message>
    <message>
        <source>Tor</source>
        <translation>Tor</translation>
    </message>
    <message>
        <source>Connect to the Zetacoin network through a separate SOCKS5 proxy for Tor hidden services.</source>
        <translation>Подключаться к сети Zetacoin через прокси SOCKS5 для скрытых сервисов Tor.</translation>
    </message>
    <message>
        <source>Use separate SOCKS5 proxy to reach peers via Tor hidden services:</source>
        <translation>Использовать отдельный прокси SOCKS5 для соединения с участниками через скрытые сервисы Tor:</translation>
    </message>
    <message>
        <source>&amp;Window</source>
        <translation>&amp;Окно</translation>
    </message>
    <message>
        <source>&amp;Hide the icon from the system tray.</source>
        <translation>&amp;Скрыть иконку из системного трея.</translation>
    </message>
    <message>
        <source>Hide tray icon</source>
        <translation>Скрыть иконку в трее</translation>
    </message>
    <message>
        <source>Show only a tray icon after minimizing the window.</source>
        <translation>Показывать только иконку в системном лотке после сворачивания окна.</translation>
    </message>
    <message>
        <source>&amp;Minimize to the tray instead of the taskbar</source>
        <translation>&amp;Cворачивать в системный лоток вместо панели задач</translation>
    </message>
    <message>
        <source>M&amp;inimize on close</source>
        <translation>С&amp;ворачивать при закрытии</translation>
    </message>
    <message>
        <source>&amp;Display</source>
        <translation>О&amp;тображение</translation>
    </message>
    <message>
        <source>User Interface &amp;language:</source>
        <translation>&amp;Язык интерфейса:</translation>
    </message>
    <message>
        <source>The user interface language can be set here. This setting will take effect after restarting %1.</source>
        <translation>Здесь можно установить язык пользовательского интерфейса. Настройки вступят в силу после перезагрузки %1</translation>
    </message>
    <message>
        <source>&amp;Unit to show amounts in:</source>
        <translation>&amp;Отображать суммы в единицах: </translation>
    </message>
    <message>
        <source>Choose the default subdivision unit to show in the interface and when sending coins.</source>
        <translation>Выберите единицу измерения монет при отображении и отправке.</translation>
    </message>
    <message>
        <source>Whether to show coin control features or not.</source>
        <translation>Показывать ли функции контроля монет или нет.</translation>
    </message>
    <message>
        <source>&amp;OK</source>
        <translation>&amp;OK</translation>
    </message>
    <message>
        <source>&amp;Cancel</source>
        <translation>&amp;Отмена</translation>
    </message>
    <message>
        <source>default</source>
        <translation>по умолчанию</translation>
    </message>
    <message>
        <source>none</source>
        <translation>ничего</translation>
    </message>
    <message>
        <source>Confirm options reset</source>
        <translation>Подтвердите сброс параметров</translation>
    </message>
    <message>
        <source>Client restart required to activate changes.</source>
        <translation>Для применения изменений требуется перезапуск клиента.</translation>
    </message>
    <message>
        <source>Client will be shut down. Do you want to proceed?</source>
        <translation>Клиент будет выключен. Желаете продолжить?</translation>
    </message>
    <message>
        <source>This change would require a client restart.</source>
        <translation>Это изменение потребует перезапуска клиента.</translation>
    </message>
    <message>
        <source>The supplied proxy address is invalid.</source>
        <translation>Адрес прокси неверен.</translation>
    </message>
</context>
<context>
    <name>OverviewPage</name>
    <message>
        <source>Form</source>
        <translation>Форма</translation>
    </message>
    <message>
        <source>The displayed information may be out of date. Your wallet automatically synchronizes with the Zetacoin network after a connection is established, but this process has not completed yet.</source>
        <translation>Отображаемая информация может быть устаревшей. Ваш бумажник автоматически синхронизируется с сетью Zetacoin после подключения, но этот процесс пока не завершён.</translation>
    </message>
    <message>
        <source>Watch-only:</source>
        <translation>Только наблюдение:</translation>
    </message>
    <message>
        <source>Available:</source>
        <translation>Доступно:</translation>
    </message>
    <message>
        <source>Your current spendable balance</source>
        <translation>Ваш текущий расходный баланс</translation>
    </message>
    <message>
        <source>Pending:</source>
        <translation>В ожидании:</translation>
    </message>
    <message>
        <source>Total of transactions that have yet to be confirmed, and do not yet count toward the spendable balance</source>
        <translation>Общая сумма всех транзакций, которые до сих пор не подтверждены, и до сих пор не учитываются в расходном балансе</translation>
    </message>
    <message>
        <source>Immature:</source>
        <translation>Незрелые:</translation>
    </message>
    <message>
        <source>Mined balance that has not yet matured</source>
        <translation>Баланс добытых монет, который ещё не созрел</translation>
    </message>
    <message>
        <source>Balances</source>
        <translation>Балансы</translation>
    </message>
    <message>
        <source>Total:</source>
        <translation>Итого:</translation>
    </message>
    <message>
        <source>Your current total balance</source>
        <translation>Ваш текущий общий баланс</translation>
    </message>
    <message>
        <source>Your current balance in watch-only addresses</source>
        <translation>Ваш текущий баланс в адресах наблюдения</translation>
    </message>
    <message>
        <source>Spendable:</source>
        <translation>Доступно:</translation>
    </message>
    <message>
        <source>Recent transactions</source>
        <translation>Последние транзакции</translation>
    </message>
    <message>
        <source>Unconfirmed transactions to watch-only addresses</source>
        <translation>Неподтверждённые транзакции на адреса наблюдения</translation>
    </message>
    <message>
        <source>Mined balance in watch-only addresses that has not yet matured</source>
        <translation>Баланс добытых монет на адресах наблюдения, который ещё не созрел</translation>
    </message>
    <message>
        <source>Current total balance in watch-only addresses</source>
        <translation>Текущий общий баланс на адресах наблюдения</translation>
    </message>
</context>
<context>
    <name>PaymentServer</name>
    <message>
        <source>Payment request error</source>
        <translation>Ошибка запроса платежа</translation>
    </message>
    <message>
        <source>Cannot start zetacoin: click-to-pay handler</source>
        <translation>Не удаётся запустить zetacoin: обработчик click-to-pay</translation>
    </message>
    <message>
        <source>URI handling</source>
        <translation>Обработка URI</translation>
    </message>
    <message>
        <source>Payment request fetch URL is invalid: %1</source>
        <translation>Неверный URL запроса платежа: %1</translation>
    </message>
    <message>
<<<<<<< HEAD
        <source>URI cannot be parsed! This can be caused by an invalid Zetacoin address or malformed URI parameters.</source>
        <translation>Не удалось обработать URI! Это может быть связано с неверным адресом Zetacoin или неправильными параметрами URI.</translation>
=======
        <source>Invalid payment address %1</source>
        <translation>Неверный адрес платежа %1</translation>
    </message>
    <message>
        <source>URI cannot be parsed! This can be caused by an invalid Bitcoin address or malformed URI parameters.</source>
        <translation>Не удалось обработать URI! Это может быть связано с неверным адресом Bitcoin или неправильными параметрами URI.</translation>
>>>>>>> 0d719145
    </message>
    <message>
        <source>Payment request file handling</source>
        <translation>Обработка файла запроса платежа</translation>
    </message>
    <message>
        <source>Payment request file cannot be read! This can be caused by an invalid payment request file.</source>
        <translation>Файл запроса платежа не может быть прочитан! Обычно это происходит из-за неверного файла запроса платежа.</translation>
    </message>
    <message>
        <source>Payment request rejected</source>
        <translation>Запрос платежа отклонён</translation>
    </message>
    <message>
        <source>Payment request network doesn't match client network.</source>
        <translation>Сеть запроса платежа не совпадает с сетью клиента.</translation>
    </message>
    <message>
        <source>Payment request expired.</source>
        <translation>Запрос платежа просрочен.</translation>
    </message>
    <message>
        <source>Payment request is not initialized.</source>
        <translation>Запрос платежа не инициализирован.</translation>
    </message>
    <message>
        <source>Unverified payment requests to custom payment scripts are unsupported.</source>
        <translation>Непроверенные запросы платежей с нестандартными платёжными сценариями не поддерживаются.</translation>
    </message>
    <message>
        <source>Invalid payment request.</source>
        <translation>Неверный запрос платежа.</translation>
    </message>
    <message>
        <source>Requested payment amount of %1 is too small (considered dust).</source>
        <translation>Запрошенная сумма платежа %1 слишком мала (считается пылью).</translation>
    </message>
    <message>
        <source>Refund from %1</source>
        <translation>Возврат от %1</translation>
    </message>
    <message>
        <source>Payment request %1 is too large (%2 bytes, allowed %3 bytes).</source>
        <translation>Запрос платежа %1 слишком большой (%2 байтов, разрешено %3 байтов).</translation>
    </message>
    <message>
        <source>Error communicating with %1: %2</source>
        <translation>Ошибка связи с %1: %2</translation>
    </message>
    <message>
        <source>Payment request cannot be parsed!</source>
        <translation>Запрос платежа не может быть разобран!</translation>
    </message>
    <message>
        <source>Bad response from server %1</source>
        <translation>Плохой ответ сервера %1</translation>
    </message>
    <message>
        <source>Network request error</source>
        <translation>Ошибка сетевого запроса</translation>
    </message>
    <message>
        <source>Payment acknowledged</source>
        <translation>Платёж принят</translation>
    </message>
</context>
<context>
    <name>PeerTableModel</name>
    <message>
        <source>User Agent</source>
        <translation>Юзер-агент</translation>
    </message>
    <message>
        <source>Node/Service</source>
        <translation>Узел/сервис</translation>
    </message>
    <message>
        <source>Ping Time</source>
        <translation>Время задержки</translation>
    </message>
</context>
<context>
    <name>QObject</name>
    <message>
        <source>Amount</source>
        <translation>Сумма</translation>
    </message>
    <message>
        <source>Enter a Zetacoin address (e.g. %1)</source>
        <translation>Введите адрес Zetacoin (например, %1)</translation>
    </message>
    <message>
        <source>%1 d</source>
        <translation>%1 д</translation>
    </message>
    <message>
        <source>%1 h</source>
        <translation>%1 ч</translation>
    </message>
    <message>
        <source>%1 m</source>
        <translation>%1 мин</translation>
    </message>
    <message>
        <source>%1 s</source>
        <translation>%1 с</translation>
    </message>
    <message>
        <source>None</source>
        <translation>Ничего</translation>
    </message>
    <message>
        <source>N/A</source>
        <translation>Н/Д</translation>
    </message>
    <message>
        <source>%1 ms</source>
        <translation>%1 мс</translation>
    </message>
</context>
<context>
    <name>QRImageWidget</name>
    <message>
        <source>&amp;Save Image...</source>
        <translation>&amp;Сохранить изображение...</translation>
    </message>
    <message>
        <source>&amp;Copy Image</source>
        <translation>Копировать &amp;изображение</translation>
    </message>
    <message>
        <source>Save QR Code</source>
        <translation>Сохранить QR-код</translation>
    </message>
    <message>
        <source>PNG Image (*.png)</source>
        <translation>Изображение PNG (*.png)</translation>
    </message>
</context>
<context>
    <name>RPCConsole</name>
    <message>
        <source>N/A</source>
        <translation>Н/Д</translation>
    </message>
    <message>
        <source>Client version</source>
        <translation>Версия клиента</translation>
    </message>
    <message>
        <source>&amp;Information</source>
        <translation>&amp;Информация</translation>
    </message>
    <message>
        <source>Debug window</source>
        <translation>Окно отладки</translation>
    </message>
    <message>
        <source>General</source>
        <translation>Общие</translation>
    </message>
    <message>
        <source>Using BerkeleyDB version</source>
        <translation>Используется версия BerkeleyDB</translation>
    </message>
    <message>
        <source>Datadir</source>
        <translation>Каталог для данных</translation>
    </message>
    <message>
        <source>Startup time</source>
        <translation>Время запуска</translation>
    </message>
    <message>
        <source>Network</source>
        <translation>Сеть</translation>
    </message>
    <message>
        <source>Name</source>
        <translation>Имя</translation>
    </message>
    <message>
        <source>Number of connections</source>
        <translation>Число подключений</translation>
    </message>
    <message>
        <source>Block chain</source>
        <translation>Цепь блоков</translation>
    </message>
    <message>
        <source>Current number of blocks</source>
        <translation>Текущее число блоков</translation>
    </message>
    <message>
        <source>Memory Pool</source>
        <translation>Пул памяти</translation>
    </message>
    <message>
        <source>Current number of transactions</source>
        <translation>Текущее число транзакций</translation>
    </message>
    <message>
        <source>Memory usage</source>
        <translation>Использование памяти</translation>
<<<<<<< HEAD
    </message>
    <message>
        <source>Open the Zetacoin Core debug log file from the current data directory. This can take a few seconds for large log files.</source>
        <translation>Открыть отладочный лог-файл Zetacoin Core из текущего каталога данных. Это может занять несколько секунд для больших лог-файлов.</translation>
=======
>>>>>>> 0d719145
    </message>
    <message>
        <source>Received</source>
        <translation>Получено</translation>
    </message>
    <message>
        <source>Sent</source>
        <translation>Отправлено</translation>
    </message>
    <message>
        <source>&amp;Peers</source>
        <translation>&amp;Участники</translation>
    </message>
    <message>
        <source>Banned peers</source>
        <translation>Заблокированные участники</translation>
    </message>
    <message>
        <source>Select a peer to view detailed information.</source>
        <translation>Выберите участника для просмотра подробностей.</translation>
    </message>
    <message>
        <source>Whitelisted</source>
        <translation>Доверенный</translation>
    </message>
    <message>
        <source>Direction</source>
        <translation>Направление</translation>
    </message>
    <message>
        <source>Version</source>
        <translation>Версия</translation>
    </message>
    <message>
        <source>Starting Block</source>
        <translation>Начальный блок</translation>
    </message>
    <message>
        <source>Synced Headers</source>
        <translation>Синхронизировано заголовков</translation>
    </message>
    <message>
        <source>Synced Blocks</source>
        <translation>Синхронизировано блоков</translation>
    </message>
    <message>
        <source>User Agent</source>
        <translation>Юзер-агент</translation>
    </message>
    <message>
        <source>Open the %1 debug log file from the current data directory. This can take a few seconds for large log files.</source>
        <translation>Открыть отладочный лог-файл %1 из текущего каталога данных. Это может занять несколько секунд для больших лог-файлов.</translation>
    </message>
    <message>
        <source>Decrease font size</source>
        <translation>Уменьшить размер текста</translation>
    </message>
    <message>
        <source>Increase font size</source>
        <translation>Увеличить размер текста</translation>
    </message>
    <message>
        <source>Services</source>
        <translation>Сервисы</translation>
    </message>
    <message>
        <source>Ban Score</source>
        <translation>Очков бана</translation>
    </message>
    <message>
        <source>Connection Time</source>
        <translation>Время соединения</translation>
    </message>
    <message>
        <source>Last Send</source>
        <translation>Последняя отправка</translation>
    </message>
    <message>
        <source>Last Receive</source>
        <translation>Последний раз получено</translation>
    </message>
    <message>
        <source>Ping Time</source>
        <translation>Время задержки</translation>
    </message>
    <message>
        <source>The duration of a currently outstanding ping.</source>
        <translation>Длительность текущего пинга.</translation>
    </message>
    <message>
        <source>Ping Wait</source>
        <translation>Время задержки</translation>
    </message>
    <message>
        <source>Time Offset</source>
        <translation>Смещение времени</translation>
    </message>
    <message>
        <source>Last block time</source>
        <translation>Время последнего блока</translation>
    </message>
    <message>
        <source>&amp;Open</source>
        <translation>&amp;Открыть</translation>
    </message>
    <message>
        <source>&amp;Console</source>
        <translation>Консоль</translation>
    </message>
    <message>
        <source>&amp;Network Traffic</source>
        <translation>Сетевой &amp;трафик</translation>
    </message>
    <message>
        <source>&amp;Clear</source>
        <translation>&amp;Очистить</translation>
    </message>
    <message>
        <source>Totals</source>
        <translation>Всего</translation>
    </message>
    <message>
        <source>In:</source>
        <translation>Вход:</translation>
    </message>
    <message>
        <source>Out:</source>
        <translation>Выход:</translation>
    </message>
    <message>
        <source>Debug log file</source>
        <translation>Отладочный лог-файл</translation>
    </message>
    <message>
        <source>Clear console</source>
        <translation>Очистить консоль</translation>
    </message>
    <message>
        <source>&amp;Disconnect Node</source>
        <translation>&amp;Отключить узел</translation>
    </message>
    <message>
        <source>Ban Node for</source>
        <translation>Заблокировать узел на</translation>
    </message>
    <message>
        <source>1 &amp;hour</source>
        <translation>1 &amp;час</translation>
    </message>
    <message>
        <source>1 &amp;day</source>
        <translation>1 &amp;день</translation>
    </message>
    <message>
        <source>1 &amp;week</source>
        <translation>1 &amp;неделю</translation>
    </message>
    <message>
        <source>1 &amp;year</source>
        <translation>1 &amp;год</translation>
    </message>
    <message>
        <source>&amp;Unban Node</source>
        <translation>&amp;Разблокировать узел</translation>
    </message>
    <message>
<<<<<<< HEAD
        <source>Welcome to the Zetacoin Core RPC console.</source>
        <translation>Добро пожаловать в RPC-консоль Zetacoin Core.</translation>
=======
        <source>Welcome to the %1 RPC console.</source>
        <translation>Добро пожаловать в консоль RPC %1.</translation>
>>>>>>> 0d719145
    </message>
    <message>
        <source>Use up and down arrows to navigate history, and &lt;b&gt;Ctrl-L&lt;/b&gt; to clear screen.</source>
        <translation>Используйте стрелки вверх и вниз для просмотра истории и &lt;b&gt;Ctrl-L&lt;/b&gt; для очистки экрана.</translation>
    </message>
    <message>
        <source>Type &lt;b&gt;help&lt;/b&gt; for an overview of available commands.</source>
        <translation>Напишите &lt;b&gt;help&lt;/b&gt; для просмотра доступных команд.</translation>
    </message>
    <message>
        <source>%1 B</source>
        <translation>%1 Б</translation>
    </message>
    <message>
        <source>%1 KB</source>
        <translation>%1 КБ</translation>
    </message>
    <message>
        <source>%1 MB</source>
        <translation>%1 МБ</translation>
    </message>
    <message>
        <source>%1 GB</source>
        <translation>%1 ГБ</translation>
    </message>
    <message>
        <source>(node id: %1)</source>
        <translation>(номер узла: %1)</translation>
    </message>
    <message>
        <source>via %1</source>
        <translation>через %1</translation>
    </message>
    <message>
        <source>never</source>
        <translation>никогда</translation>
    </message>
    <message>
        <source>Inbound</source>
        <translation>Входящие</translation>
    </message>
    <message>
        <source>Outbound</source>
        <translation>Исходящие</translation>
    </message>
    <message>
        <source>Yes</source>
        <translation>Да</translation>
    </message>
    <message>
        <source>No</source>
        <translation>Нет</translation>
    </message>
    <message>
        <source>Unknown</source>
        <translation>Неизвестно</translation>
    </message>
</context>
<context>
    <name>ReceiveCoinsDialog</name>
    <message>
        <source>&amp;Amount:</source>
        <translation>&amp;Сумма:</translation>
    </message>
    <message>
        <source>&amp;Label:</source>
        <translation>&amp;Метка:</translation>
    </message>
    <message>
        <source>&amp;Message:</source>
        <translation>&amp;Сообщение</translation>
    </message>
    <message>
        <source>Reuse one of the previously used receiving addresses. Reusing addresses has security and privacy issues. Do not use this unless re-generating a payment request made before.</source>
        <translation>Повторно использовать один из ранее использованных адресов. Повторное использование адресов несёт риски безопасности и приватности. Не используйте эту опцию, если вы не создаёте повторно ранее сделанный запрос платежа.</translation>
    </message>
    <message>
        <source>R&amp;euse an existing receiving address (not recommended)</source>
        <translation>&amp;Повторно использовать существующий адрес получения (не рекомендуется)</translation>
    </message>
    <message>
        <source>An optional message to attach to the payment request, which will be displayed when the request is opened. Note: The message will not be sent with the payment over the Zetacoin network.</source>
        <translation>Необязательное сообщение для запроса платежа, которое будет показано при открытии запроса. Заметьте: сообщение не будет отправлено вместе с платежом через сеть Zetacoin.</translation>
    </message>
    <message>
        <source>An optional label to associate with the new receiving address.</source>
        <translation>Необязательная метка для нового адреса получения.</translation>
    </message>
    <message>
        <source>Use this form to request payments. All fields are &lt;b&gt;optional&lt;/b&gt;.</source>
        <translation>Заполните форму для запроса платежей. Все поля &lt;b&gt;необязательны&lt;/b&gt;.</translation>
    </message>
    <message>
        <source>An optional amount to request. Leave this empty or zero to not request a specific amount.</source>
        <translation>Необязательная сумма для запроса. Оставьте пустым или укажите ноль, чтобы запросить неопределённую сумму.</translation>
    </message>
    <message>
        <source>Clear all fields of the form.</source>
        <translation>Очистить все поля формы.</translation>
    </message>
    <message>
        <source>Clear</source>
        <translation>Очистить</translation>
    </message>
    <message>
        <source>Requested payments history</source>
        <translation>История запрошенных платежей</translation>
    </message>
    <message>
        <source>&amp;Request payment</source>
        <translation>&amp;Запросить платёж</translation>
    </message>
    <message>
        <source>Show the selected request (does the same as double clicking an entry)</source>
        <translation>Показать выбранный запрос (то же самое, что и двойной клик по записи)</translation>
    </message>
    <message>
        <source>Show</source>
        <translation>Показать</translation>
    </message>
    <message>
        <source>Remove the selected entries from the list</source>
        <translation>Удалить выбранные записи из списка</translation>
    </message>
    <message>
        <source>Remove</source>
        <translation>Удалить</translation>
    </message>
    <message>
        <source>Copy label</source>
        <translation>Копировать метку</translation>
    </message>
    <message>
        <source>Copy message</source>
        <translation>Копировать сообщение</translation>
    </message>
    <message>
        <source>Copy amount</source>
        <translation>Копировать сумму</translation>
    </message>
</context>
<context>
    <name>ReceiveRequestDialog</name>
    <message>
        <source>QR Code</source>
        <translation>QR код</translation>
    </message>
    <message>
        <source>Copy &amp;URI</source>
        <translation>Копировать &amp;URI</translation>
    </message>
    <message>
        <source>Copy &amp;Address</source>
        <translation>Копировать &amp;адрес</translation>
    </message>
    <message>
        <source>&amp;Save Image...</source>
        <translation>&amp;Сохранить изображение...</translation>
    </message>
    <message>
        <source>Request payment to %1</source>
        <translation>Запросить платёж на %1</translation>
    </message>
    <message>
        <source>Payment information</source>
        <translation>Информация платежа</translation>
    </message>
    <message>
        <source>URI</source>
        <translation>URI</translation>
    </message>
    <message>
        <source>Address</source>
        <translation>Адрес</translation>
    </message>
    <message>
        <source>Amount</source>
        <translation>Сумма</translation>
    </message>
    <message>
        <source>Label</source>
        <translation>Метка</translation>
    </message>
    <message>
        <source>Message</source>
        <translation>Сообщение</translation>
    </message>
    <message>
        <source>Resulting URI too long, try to reduce the text for label / message.</source>
        <translation>Получившийся URI слишком длинный, попробуйте сократить текст метки / сообщения.</translation>
    </message>
    <message>
        <source>Error encoding URI into QR Code.</source>
        <translation>Ошибка кодирования URI в QR-код</translation>
    </message>
</context>
<context>
    <name>RecentRequestsTableModel</name>
    <message>
        <source>Date</source>
        <translation>Дата</translation>
    </message>
    <message>
        <source>Label</source>
        <translation>Метка</translation>
    </message>
    <message>
        <source>Message</source>
        <translation>Сообщение</translation>
    </message>
    <message>
        <source>(no label)</source>
        <translation>(нет метки)</translation>
    </message>
    <message>
        <source>(no message)</source>
        <translation>(нет сообщения)</translation>
    </message>
    <message>
        <source>(no amount requested)</source>
        <translation>(нет запрошенной суммы)</translation>
    </message>
    <message>
        <source>Requested</source>
        <translation>Запрошено</translation>
    </message>
</context>
<context>
    <name>SendCoinsDialog</name>
    <message>
        <source>Send Coins</source>
        <translation>Отправка</translation>
    </message>
    <message>
        <source>Coin Control Features</source>
        <translation>Функции Контроля Монет</translation>
    </message>
    <message>
        <source>Inputs...</source>
        <translation>Входы...</translation>
    </message>
    <message>
        <source>automatically selected</source>
        <translation>автоматически выбрано</translation>
    </message>
    <message>
        <source>Insufficient funds!</source>
        <translation>Недостаточно средств!</translation>
    </message>
    <message>
        <source>Quantity:</source>
        <translation>Количество:</translation>
    </message>
    <message>
        <source>Bytes:</source>
        <translation>Байт:</translation>
    </message>
    <message>
        <source>Amount:</source>
        <translation>Сумма:</translation>
    </message>
    <message>
        <source>Priority:</source>
        <translation>Приоритет:</translation>
    </message>
    <message>
        <source>Fee:</source>
        <translation>Комиссия:</translation>
    </message>
    <message>
        <source>After Fee:</source>
        <translation>После комиссии:</translation>
    </message>
    <message>
        <source>Change:</source>
        <translation>Размен:</translation>
    </message>
    <message>
        <source>If this is activated, but the change address is empty or invalid, change will be sent to a newly generated address.</source>
        <translation>Если это выбрано, но адрес сдачи пустой или неверный, сдача будет отправлена на новый сгенерированный адрес.</translation>
    </message>
    <message>
        <source>Custom change address</source>
        <translation>Свой адрес для сдачи</translation>
    </message>
    <message>
        <source>Transaction Fee:</source>
        <translation>Комиссия</translation>
    </message>
    <message>
        <source>Choose...</source>
        <translation>Выберите...</translation>
    </message>
    <message>
        <source>collapse fee-settings</source>
        <translation>Свернуть настройки комиссии</translation>
    </message>
    <message>
        <source>per kilobyte</source>
        <translation>за килобайт</translation>
    </message>
    <message>
        <source>If the custom fee is set to 1000 satoshis and the transaction is only 250 bytes, then "per kilobyte" only pays 250 satoshis in fee, while "total at least" pays 1000 satoshis. For transactions bigger than a kilobyte both pay by kilobyte.</source>
        <translation>Если комиссия установлена в 1000 сатоши, а транзакция составляет лишь 250 байт, тогда комиссия "на килобайт" составит 250 сатоши, а "всего как минимум" — 1000 сатоши. Для транзакций крупнее килобайта в обоих случаях будет использоваться платёж "на килобайт".</translation>
    </message>
    <message>
        <source>Hide</source>
        <translation>Скрыть</translation>
    </message>
    <message>
        <source>total at least</source>
        <translation>Итого как минимум</translation>
    </message>
    <message>
        <source>Paying only the minimum fee is just fine as long as there is less transaction volume than space in the blocks. But be aware that this can end up in a never confirming transaction once there is more demand for zetacoin transactions than the network can process.</source>
        <translation>Уплата минимальной комиссии — не проблема, пока объём транзакций меньше, чем свободное место в блоках. Учтите, однако, что такая транзакция может никогда не подтвердиться, если спрос на транзакции превышает возможности сети по их обработке.</translation>
    </message>
    <message>
        <source>(read the tooltip)</source>
        <translation>(прочтите подсказку)</translation>
    </message>
    <message>
        <source>Recommended:</source>
        <translation>Рекомендовано:</translation>
    </message>
    <message>
        <source>Custom:</source>
        <translation>Выборочно:</translation>
    </message>
    <message>
        <source>(Smart fee not initialized yet. This usually takes a few blocks...)</source>
        <translation>(Умная комиссия пока не инициализирована. Обычно для этого требуется несколько блоков...)</translation>
    </message>
    <message>
        <source>Confirmation time:</source>
        <translation>Время подтверждения:</translation>
    </message>
    <message>
        <source>normal</source>
        <translation>обычный</translation>
    </message>
    <message>
        <source>fast</source>
        <translation>ускоренный</translation>
    </message>
    <message>
        <source>Send to multiple recipients at once</source>
        <translation>Отправить нескольким получателям одновременно</translation>
    </message>
    <message>
        <source>Add &amp;Recipient</source>
        <translation>&amp;Добавить получателя</translation>
    </message>
    <message>
        <source>Clear all fields of the form.</source>
        <translation>Очистить все поля формы</translation>
    </message>
    <message>
        <source>Dust:</source>
        <translation>Пыль:</translation>
    </message>
    <message>
        <source>Clear &amp;All</source>
        <translation>Очистить &amp;всё</translation>
    </message>
    <message>
        <source>Balance:</source>
        <translation>Баланс:</translation>
    </message>
    <message>
        <source>Confirm the send action</source>
        <translation>Подтвердить отправку</translation>
    </message>
    <message>
        <source>S&amp;end</source>
        <translation>&amp;Отправить</translation>
    </message>
    <message>
        <source>Copy quantity</source>
        <translation>Копировать количество</translation>
    </message>
    <message>
        <source>Copy amount</source>
        <translation>Копировать сумму</translation>
    </message>
    <message>
        <source>Copy fee</source>
        <translation>Копировать комиссию</translation>
    </message>
    <message>
        <source>Copy after fee</source>
        <translation>Копировать после комиссии</translation>
    </message>
    <message>
        <source>Copy bytes</source>
        <translation>Копировать байты</translation>
    </message>
    <message>
        <source>Copy priority</source>
        <translation>Копировать приоритет</translation>
    </message>
    <message>
        <source>Copy dust</source>
        <translation>Копировать пыль</translation>
    </message>
    <message>
        <source>Copy change</source>
        <translation>Копировать сдачу</translation>
    </message>
    <message>
        <source>%1 to %2</source>
        <translation>С %1 на %2</translation>
    </message>
    <message>
        <source>Are you sure you want to send?</source>
        <translation>Вы уверены, что хотите отправить?</translation>
    </message>
    <message>
        <source>added as transaction fee</source>
        <translation>добавлено как комиссия</translation>
    </message>
    <message>
        <source>Total Amount %1</source>
        <translation>Общая сумма %1</translation>
    </message>
    <message>
        <source>or</source>
        <translation>или</translation>
    </message>
    <message>
        <source>Confirm send coins</source>
        <translation>Подтвердите отправку монет</translation>
    </message>
    <message>
        <source>The recipient address is not valid. Please recheck.</source>
        <translation>Адрес получателя неверный. Пожалуйста, перепроверьте.</translation>
    </message>
    <message>
        <source>The amount to pay must be larger than 0.</source>
        <translation>Сумма для отправки должна быть больше 0.</translation>
    </message>
    <message>
        <source>The amount exceeds your balance.</source>
        <translation>Сумма превышает ваш баланс.</translation>
    </message>
    <message>
        <source>The total exceeds your balance when the %1 transaction fee is included.</source>
        <translation>Сумма с учётом комиссии %1 превысит ваш баланс.</translation>
    </message>
    <message>
        <source>Duplicate address found: addresses should only be used once each.</source>
        <translation>Обнаружен дублирующийся адрес: используйте каждый адрес только один раз.</translation>
    </message>
    <message>
        <source>Transaction creation failed!</source>
        <translation>Не удалось создать транзакцию!</translation>
    </message>
    <message>
        <source>The transaction was rejected! This might happen if some of the coins in your wallet were already spent, such as if you used a copy of wallet.dat and coins were spent in the copy but not marked as spent here.</source>
        <translation>Транзакция была отклонена! Такое может произойти, если некоторые монеты уже были потрачены, например, если Вы используете одну копию wallet.dat, а монеты были потрачены из другой копии, но не были отмечены как потраченные в этой.</translation>
    </message>
    <message>
        <source>A fee higher than %1 is considered an absurdly high fee.</source>
        <translation>Комиссия больше чем %1 считается невероятно большой.</translation>
    </message>
    <message>
        <source>Payment request expired.</source>
        <translation>Запрос платежа просрочен.</translation>
    </message>
    <message>
        <source>Pay only the required fee of %1</source>
        <translation>Заплатить только обязательную комиссию %1</translation>
<<<<<<< HEAD
    </message>
    <message numerus="yes">
        <source>Estimated to begin confirmation within %n block(s).</source>
        <translation><numerusform>Подтверждение ожидается через %n блок.</numerusform><numerusform>Подтверждение ожидается через %n блока.</numerusform><numerusform>Подтверждение ожидается через %n блоков.</numerusform><numerusform>Подтверждение ожидается через %n блоков.</numerusform></translation>
    </message>
    <message>
        <source>The recipient address is not valid. Please recheck.</source>
        <translation>Адрес получателя неверный. Пожалуйста, перепроверьте.</translation>
    </message>
    <message>
        <source>Duplicate address found: addresses should only be used once each.</source>
        <translation>Обнаружен дублирующийся адрес: используйте каждый адрес только один раз.</translation>
=======
>>>>>>> 0d719145
    </message>
    <message>
        <source>Warning: Invalid Zetacoin address</source>
        <translation>Внимание: неверный адрес Zetacoin</translation>
    </message>
    <message>
        <source>Warning: Unknown change address</source>
        <translation>Внимание: неизвестный адрес для сдачи</translation>
    </message>
    <message>
        <source>(no label)</source>
        <translation>(нет метки)</translation>
    </message>
</context>
<context>
    <name>SendCoinsEntry</name>
    <message>
        <source>A&amp;mount:</source>
        <translation>Ко&amp;личество:</translation>
    </message>
    <message>
        <source>Pay &amp;To:</source>
        <translation>Полу&amp;чатель:</translation>
    </message>
    <message>
        <source>&amp;Label:</source>
        <translation>&amp;Метка:</translation>
    </message>
    <message>
        <source>Choose previously used address</source>
        <translation>Выберите ранее использованный адрес</translation>
    </message>
    <message>
        <source>This is a normal payment.</source>
        <translation>Это нормальный платёж.</translation>
    </message>
    <message>
        <source>The Zetacoin address to send the payment to</source>
        <translation>Адрес Zetacoin, на который отправить платёж</translation>
    </message>
    <message>
        <source>Alt+A</source>
        <translation>Alt+A</translation>
    </message>
    <message>
        <source>Paste address from clipboard</source>
        <translation>Вставить адрес из буфера обмена</translation>
    </message>
    <message>
        <source>Alt+P</source>
        <translation>Alt+P</translation>
    </message>
    <message>
        <source>Remove this entry</source>
        <translation>Удалить эту запись</translation>
    </message>
    <message>
        <source>The fee will be deducted from the amount being sent. The recipient will receive less zetacoins than you enter in the amount field. If multiple recipients are selected, the fee is split equally.</source>
        <translation>С отправляемой суммы будет удержана комиссия. Получателю придёт меньше биткоинов, чем вы вводите в поле количества. Если выбрано несколько получателей, комиссия распределяется поровну.</translation>
    </message>
    <message>
        <source>S&amp;ubtract fee from amount</source>
        <translation>Вычесть комиссию из суммы</translation>
    </message>
    <message>
        <source>Message:</source>
        <translation>Сообщение:</translation>
    </message>
    <message>
        <source>This is an unauthenticated payment request.</source>
        <translation>Это неавторизованный запрос платежа.</translation>
    </message>
    <message>
        <source>This is an authenticated payment request.</source>
        <translation>Это авторизованный запрос платежа.</translation>
    </message>
    <message>
        <source>Enter a label for this address to add it to the list of used addresses</source>
        <translation>Введите метку для этого адреса, чтобы добавить его в список использованных</translation>
    </message>
    <message>
        <source>A message that was attached to the zetacoin: URI which will be stored with the transaction for your reference. Note: This message will not be sent over the Zetacoin network.</source>
        <translation>К zetacoin: URI было прикреплено сообщение, которое будет сохранено вместе с транзакцией для вашего сведения. Заметьте: сообщение не будет отправлено через сеть Zetacoin.</translation>
    </message>
    <message>
        <source>Pay To:</source>
        <translation>Получатель:</translation>
    </message>
    <message>
        <source>Memo:</source>
        <translation>Примечание:</translation>
    </message>
    <message>
        <source>Enter a label for this address to add it to your address book</source>
        <translation>Введите метку для данного адреса, чтобы добавить его в адресную книгу</translation>
    </message>
</context>
<context>
    <name>SendConfirmationDialog</name>
    <message>
        <source>Yes</source>
        <translation>Да</translation>
    </message>
</context>
<context>
    <name>ShutdownWindow</name>
    <message>
<<<<<<< HEAD
        <source>Zetacoin Core is shutting down...</source>
        <translation>Zetacoin Core выключается...</translation>
=======
        <source>%1 is shutting down...</source>
        <translation>%1 выключается...</translation>
>>>>>>> 0d719145
    </message>
    <message>
        <source>Do not shut down the computer until this window disappears.</source>
        <translation>Не выключайте компьютер, пока это окно не исчезнет.</translation>
    </message>
</context>
<context>
    <name>SignVerifyMessageDialog</name>
    <message>
        <source>Signatures - Sign / Verify a Message</source>
        <translation>Подписи - подписать/проверить сообщение</translation>
    </message>
    <message>
        <source>&amp;Sign Message</source>
        <translation>&amp;Подписать сообщение</translation>
    </message>
    <message>
        <source>You can sign messages/agreements with your addresses to prove you can receive zetacoins sent to them. Be careful not to sign anything vague or random, as phishing attacks may try to trick you into signing your identity over to them. Only sign fully-detailed statements you agree to.</source>
        <translation>Вы можете подписывать сообщения/соглашения своими адресами, чтобы доказать свою возможность получать биткоины на них. Будьте осторожны, не подписывайте что-то неопределённое или случайное, так как фишинговые атаки могут обманным путём заставить вас подписать нежелательные сообщения. Подписывайте только те сообщения, с которыми вы согласны вплоть до мелочей.</translation>
    </message>
    <message>
        <source>The Zetacoin address to sign the message with</source>
        <translation>Адрес Zetacoin, которым подписать сообщение</translation>
    </message>
    <message>
        <source>Choose previously used address</source>
        <translation>Выберите ранее использованный адрес</translation>
    </message>
    <message>
        <source>Alt+A</source>
        <translation>Alt+A</translation>
    </message>
    <message>
        <source>Paste address from clipboard</source>
        <translation>Вставить адрес из буфера обмена</translation>
    </message>
    <message>
        <source>Alt+P</source>
        <translation>Alt+P</translation>
    </message>
    <message>
        <source>Enter the message you want to sign here</source>
        <translation>Введите сообщение для подписи</translation>
    </message>
    <message>
        <source>Signature</source>
        <translation>Подпись</translation>
    </message>
    <message>
        <source>Copy the current signature to the system clipboard</source>
        <translation>Скопировать текущую подпись в системный буфер обмена</translation>
    </message>
    <message>
        <source>Sign the message to prove you own this Zetacoin address</source>
        <translation>Подписать сообщение, чтобы доказать владение адресом Zetacoin</translation>
    </message>
    <message>
        <source>Sign &amp;Message</source>
        <translation>Подписать &amp;Сообщение</translation>
    </message>
    <message>
        <source>Reset all sign message fields</source>
        <translation>Сбросить значения всех полей подписывания сообщений</translation>
    </message>
    <message>
        <source>Clear &amp;All</source>
        <translation>Очистить &amp;всё</translation>
    </message>
    <message>
        <source>&amp;Verify Message</source>
        <translation>&amp;Проверить сообщение</translation>
    </message>
    <message>
        <source>Enter the receiver's address, message (ensure you copy line breaks, spaces, tabs, etc. exactly) and signature below to verify the message. Be careful not to read more into the signature than what is in the signed message itself, to avoid being tricked by a man-in-the-middle attack. Note that this only proves the signing party receives with the address, it cannot prove sendership of any transaction!</source>
        <translation>Введите ниже адрес получателя, сообщение (убедитесь, что переводы строк, пробелы, табы и т.п. в точности скопированы) и подпись, чтобы проверить сообщение. Убедитесь, что не скопировали лишнего в подпись, по сравнению с самим подписываемым сообщением, чтобы не стать жертвой атаки "man-in-the-middle". Заметьте, что эта операция удостоверяет лишь авторство подписавшего, но не может удостоверить отправителя транзакции.</translation>
    </message>
    <message>
        <source>The Zetacoin address the message was signed with</source>
        <translation>Адрес Zetacoin, которым было подписано сообщение</translation>
    </message>
    <message>
        <source>Verify the message to ensure it was signed with the specified Zetacoin address</source>
        <translation>Проверить сообщение, чтобы убедиться, что оно было подписано указанным адресом Zetacoin</translation>
    </message>
    <message>
        <source>Verify &amp;Message</source>
        <translation>Проверить &amp;Сообщение</translation>
    </message>
    <message>
        <source>Reset all verify message fields</source>
        <translation>Сбросить все поля проверки сообщения</translation>
    </message>
    <message>
        <source>Click "Sign Message" to generate signature</source>
        <translation>Нажмите "Подписать сообщение" для создания подписи</translation>
    </message>
    <message>
        <source>The entered address is invalid.</source>
        <translation>Введённый адрес неверен.</translation>
    </message>
    <message>
        <source>Please check the address and try again.</source>
        <translation>Пожалуйста, проверьте адрес и попробуйте ещё раз.</translation>
    </message>
    <message>
        <source>The entered address does not refer to a key.</source>
        <translation>Введённый адрес не связан с ключом.</translation>
    </message>
    <message>
        <source>Wallet unlock was cancelled.</source>
        <translation>Разблокировка бумажника была отменена.</translation>
    </message>
    <message>
        <source>Private key for the entered address is not available.</source>
        <translation>Недоступен секретный ключ для введённого адреса.</translation>
    </message>
    <message>
        <source>Message signing failed.</source>
        <translation>Не удалось подписать сообщение.</translation>
    </message>
    <message>
        <source>Message signed.</source>
        <translation>Сообщение подписано.</translation>
    </message>
    <message>
        <source>The signature could not be decoded.</source>
        <translation>Подпись не может быть раскодирована.</translation>
    </message>
    <message>
        <source>Please check the signature and try again.</source>
        <translation>Пожалуйста, проверьте подпись и попробуйте ещё раз.</translation>
    </message>
    <message>
        <source>The signature did not match the message digest.</source>
        <translation>Подпись не соответствует отпечатку сообщения.</translation>
    </message>
    <message>
        <source>Message verification failed.</source>
        <translation>Сообщение не прошло проверку.</translation>
    </message>
    <message>
        <source>Message verified.</source>
        <translation>Сообщение проверено.</translation>
    </message>
</context>
<context>
    <name>SplashScreen</name>
    <message>
<<<<<<< HEAD
        <source>Zetacoin Core</source>
        <translation>Zetacoin Core</translation>
    </message>
    <message>
        <source>The Zetacoin Core developers</source>
        <translation>Разработчики Zetacoin Core</translation>
    </message>
    <message>
=======
>>>>>>> 0d719145
        <source>[testnet]</source>
        <translation>[тестовая сеть]</translation>
    </message>
</context>
<context>
    <name>TrafficGraphWidget</name>
    <message>
        <source>KB/s</source>
        <translation>КБ/сек</translation>
    </message>
</context>
<context>
    <name>TransactionDesc</name>
    <message numerus="yes">
        <source>Open for %n more block(s)</source>
        <translation><numerusform>Открыто для ещё %n блока</numerusform><numerusform>Открыто для ещё %n блоков</numerusform><numerusform>Открыто для ещё %n блоков</numerusform><numerusform>Открыто для ещё %n блоков</numerusform></translation>
    </message>
    <message>
        <source>Open until %1</source>
        <translation>Открыто до %1</translation>
    </message>
    <message>
        <source>conflicted with a transaction with %1 confirmations</source>
        <translation>конфликт с транзакцией с %1 подтверждений</translation>
    </message>
    <message>
        <source>%1/offline</source>
        <translation>%1/отключен</translation>
    </message>
    <message>
        <source>0/unconfirmed, %1</source>
        <translation>0/не подтверждено, %1</translation>
    </message>
    <message>
        <source>in memory pool</source>
        <translation>В памяти</translation>
    </message>
    <message>
        <source>not in memory pool</source>
        <translation>Не в памяти</translation>
    </message>
    <message>
        <source>abandoned</source>
        <translation>заброшено</translation>
    </message>
    <message>
        <source>%1/unconfirmed</source>
        <translation>%1/не подтверждено</translation>
    </message>
    <message>
        <source>%1 confirmations</source>
        <translation>%1 подтверждений</translation>
    </message>
    <message>
        <source>Status</source>
        <translation>Статус</translation>
    </message>
    <message>
        <source>, has not been successfully broadcast yet</source>
        <translation>, ещё не было успешно разослано</translation>
    </message>
    <message numerus="yes">
        <source>, broadcast through %n node(s)</source>
        <translation><numerusform>, разослано через %n узел</numerusform><numerusform>, разослано через %n узла</numerusform><numerusform>, разослано через %n узлов</numerusform><numerusform>, разослано через %n узлов</numerusform></translation>
    </message>
    <message>
        <source>Date</source>
        <translation>Дата</translation>
    </message>
    <message>
        <source>Source</source>
        <translation>Источник</translation>
    </message>
    <message>
        <source>Generated</source>
        <translation>Сгенерированно</translation>
    </message>
    <message>
        <source>From</source>
        <translation>От</translation>
    </message>
    <message>
        <source>unknown</source>
        <translation>неизвестно</translation>
    </message>
    <message>
        <source>To</source>
        <translation>Для</translation>
    </message>
    <message>
        <source>own address</source>
        <translation>свой адрес</translation>
    </message>
    <message>
        <source>watch-only</source>
        <translation>только наблюдение</translation>
    </message>
    <message>
        <source>label</source>
        <translation>метка</translation>
    </message>
    <message>
        <source>Credit</source>
        <translation>Кредит</translation>
    </message>
    <message numerus="yes">
        <source>matures in %n more block(s)</source>
        <translation><numerusform>будет доступно через %n блок</numerusform><numerusform>будет доступно через %n блока</numerusform><numerusform>будет доступно через %n блоков</numerusform><numerusform>будет доступно через %n блоков</numerusform></translation>
    </message>
    <message>
        <source>not accepted</source>
        <translation>не принято</translation>
    </message>
    <message>
        <source>Debit</source>
        <translation>Дебет</translation>
    </message>
    <message>
        <source>Total debit</source>
        <translation>Всего дебет</translation>
    </message>
    <message>
        <source>Total credit</source>
        <translation>Всего кредит</translation>
    </message>
    <message>
        <source>Transaction fee</source>
        <translation>Комиссия</translation>
    </message>
    <message>
        <source>Net amount</source>
        <translation>Чистая сумма</translation>
    </message>
    <message>
        <source>Message</source>
        <translation>Сообщение</translation>
    </message>
    <message>
        <source>Comment</source>
        <translation>Комментарий</translation>
    </message>
    <message>
        <source>Transaction ID</source>
        <translation>ID транзакции</translation>
    </message>
    <message>
        <source>Output index</source>
        <translation>Номер выхода</translation>
    </message>
    <message>
        <source>Merchant</source>
        <translation>Продавец</translation>
    </message>
    <message>
        <source>Generated coins must mature %1 blocks before they can be spent. When you generated this block, it was broadcast to the network to be added to the block chain. If it fails to get into the chain, its state will change to "not accepted" and it won't be spendable. This may occasionally happen if another node generates a block within a few seconds of yours.</source>
        <translation>Сгенерированные монеты должны подождать %1 блоков, прежде чем они могут быть потрачены. Когда вы сгенерировали этот блок, он был отправлен в сеть для добавления в цепочку блоков. Если он не попадёт в цепь, его статус изменится на "не принят", и монеты будут недействительны. Это иногда происходит в случае, если другой узел сгенерирует блок на несколько секунд раньше вас.</translation>
    </message>
    <message>
        <source>Debug information</source>
        <translation>Отладочная информация</translation>
    </message>
    <message>
        <source>Transaction</source>
        <translation>Транзакция</translation>
    </message>
    <message>
        <source>Inputs</source>
        <translation>Входы</translation>
    </message>
    <message>
        <source>Amount</source>
        <translation>Сумма</translation>
    </message>
    <message>
        <source>true</source>
        <translation>истина</translation>
    </message>
    <message>
        <source>false</source>
        <translation>ложь</translation>
    </message>
</context>
<context>
    <name>TransactionDescDialog</name>
    <message>
        <source>This pane shows a detailed description of the transaction</source>
        <translation>Эта панель отображает детальное описание транзакции.</translation>
    </message>
    <message>
        <source>Details for %1</source>
        <translation>Подробности %1</translation>
    </message>
</context>
<context>
    <name>TransactionTableModel</name>
    <message>
        <source>Date</source>
        <translation>Дата</translation>
    </message>
    <message>
        <source>Type</source>
        <translation>Тип</translation>
    </message>
    <message>
        <source>Label</source>
        <translation>Метка</translation>
    </message>
    <message numerus="yes">
        <source>Open for %n more block(s)</source>
        <translation><numerusform>Открыто для ещё %n блока</numerusform><numerusform>Открыто для ещё %n блоков</numerusform><numerusform>Открыто для ещё %n блоков</numerusform><numerusform>Открыто для ещё %n блоков</numerusform></translation>
    </message>
    <message>
        <source>Open until %1</source>
        <translation>Открыто до %1</translation>
    </message>
    <message>
        <source>Offline</source>
        <translation>Отключен</translation>
    </message>
    <message>
        <source>Unconfirmed</source>
        <translation>Не подтверждено</translation>
    </message>
    <message>
        <source>Abandoned</source>
        <translation>Заброшено</translation>
    </message>
    <message>
        <source>Confirmed (%1 confirmations)</source>
        <translation>Подтверждено (%1 подтверждений)</translation>
    </message>
    <message>
        <source>Conflicted</source>
        <translation>В противоречии</translation>
    </message>
    <message>
        <source>Immature (%1 confirmations, will be available after %2)</source>
        <translation>Незрелый (%1 подтверждений, будет доступно после %2)</translation>
    </message>
    <message>
<<<<<<< HEAD
        <source>Confirming (%1 of %2 recommended confirmations)</source>
        <translation>Подтверждено(%1 подтверждений, рекомендуется %2 подтверждений)</translation>
    </message>
    <message>
        <source>Conflicted</source>
        <translation>В противоречии</translation>
=======
        <source>This block was not received by any other nodes and will probably not be accepted!</source>
        <translation>Этот блок не был получен другими узлами и, возможно, не будет принят!</translation>
    </message>
    <message>
        <source>Generated but not accepted</source>
        <translation>Сгенерировано, но не принято</translation>
>>>>>>> 0d719145
    </message>
    <message>
        <source>Received with</source>
        <translation>Получено на</translation>
    </message>
    <message>
        <source>Received from</source>
        <translation>Получено от</translation>
    </message>
    <message>
        <source>Sent to</source>
        <translation>Отправлено на</translation>
    </message>
    <message>
        <source>Payment to yourself</source>
        <translation>Отправлено себе</translation>
    </message>
    <message>
        <source>Mined</source>
        <translation>Добыто</translation>
    </message>
    <message>
        <source>watch-only</source>
        <translation>только наблюдение</translation>
    </message>
    <message>
        <source>(n/a)</source>
        <translation>(недоступно)</translation>
    </message>
    <message>
        <source>(no label)</source>
        <translation>(нет метки)</translation>
    </message>
    <message>
        <source>Transaction status. Hover over this field to show number of confirmations.</source>
        <translation>Статус транзакции. Подведите курсор к этому полю, чтобы увидеть количество подтверждений.</translation>
    </message>
    <message>
        <source>Date and time that the transaction was received.</source>
        <translation>Дата и время получения транзакции.</translation>
    </message>
    <message>
        <source>Type of transaction.</source>
        <translation>Тип транзакции.</translation>
    </message>
    <message>
        <source>Whether or not a watch-only address is involved in this transaction.</source>
        <translation>Использовался ли в транзакции адрес для наблюдения.</translation>
    </message>
    <message>
        <source>User-defined intent/purpose of the transaction.</source>
        <translation>Определяемое пользователем намерение/цель транзакции.</translation>
    </message>
    <message>
        <source>Amount removed from or added to balance.</source>
        <translation>Снятая или добавленная к балансу сумма.</translation>
    </message>
</context>
<context>
    <name>TransactionView</name>
    <message>
        <source>All</source>
        <translation>Все</translation>
    </message>
    <message>
        <source>Today</source>
        <translation>Сегодня</translation>
    </message>
    <message>
        <source>This week</source>
        <translation>На этой неделе</translation>
    </message>
    <message>
        <source>This month</source>
        <translation>В этом месяце</translation>
    </message>
    <message>
        <source>Last month</source>
        <translation>В прошлом месяце</translation>
    </message>
    <message>
        <source>This year</source>
        <translation>В этом году</translation>
    </message>
    <message>
        <source>Range...</source>
        <translation>Диапазон...</translation>
    </message>
    <message>
        <source>Received with</source>
        <translation>Получено на</translation>
    </message>
    <message>
        <source>Sent to</source>
        <translation>Отправлено на</translation>
    </message>
    <message>
        <source>To yourself</source>
        <translation>Себе</translation>
    </message>
    <message>
        <source>Mined</source>
        <translation>Добыто</translation>
    </message>
    <message>
        <source>Other</source>
        <translation>Другое</translation>
    </message>
    <message>
        <source>Enter address or label to search</source>
        <translation>Введите адрес или метку для поиска</translation>
    </message>
    <message>
        <source>Min amount</source>
        <translation>Мин. сумма</translation>
    </message>
    <message>
        <source>Abandon transaction</source>
        <translation>Отказаться от транзакции</translation>
    </message>
    <message>
        <source>Copy address</source>
        <translation>Копировать адрес</translation>
    </message>
    <message>
        <source>Copy label</source>
        <translation>Копировать метку</translation>
    </message>
    <message>
        <source>Copy amount</source>
        <translation>Копировать сумму</translation>
    </message>
    <message>
        <source>Copy transaction ID</source>
        <translation>Копировать ID транзакции</translation>
    </message>
    <message>
        <source>Copy raw transaction</source>
        <translation>Копировать исходный код транзакции</translation>
    </message>
    <message>
        <source>Copy full transaction details</source>
        <translation>Копировать все подробности транзакции</translation>
    </message>
    <message>
        <source>Edit label</source>
        <translation>Изменить метку</translation>
    </message>
    <message>
        <source>Show transaction details</source>
        <translation>Показать подробности транзакции</translation>
    </message>
    <message>
        <source>Export Transaction History</source>
        <translation>Экспортировать историю транзакций</translation>
    </message>
    <message>
        <source>Comma separated file (*.csv)</source>
        <translation>Текст, разделённый запятыми (*.csv)</translation>
    </message>
    <message>
        <source>Confirmed</source>
        <translation>Подтверждено</translation>
    </message>
    <message>
        <source>Watch-only</source>
        <translation>Для наблюдения</translation>
    </message>
    <message>
        <source>Date</source>
        <translation>Дата</translation>
    </message>
    <message>
        <source>Type</source>
        <translation>Тип</translation>
    </message>
    <message>
        <source>Label</source>
        <translation>Метка</translation>
    </message>
    <message>
        <source>Address</source>
        <translation>Адрес</translation>
    </message>
    <message>
        <source>ID</source>
        <translation>ID</translation>
    </message>
    <message>
        <source>Exporting Failed</source>
        <translation>Экспорт не удался</translation>
    </message>
    <message>
        <source>There was an error trying to save the transaction history to %1.</source>
        <translation>Произошла ошибка при сохранении истории транзакций в %1.</translation>
    </message>
    <message>
        <source>Exporting Successful</source>
        <translation>Экспорт успешно завершён</translation>
    </message>
    <message>
        <source>The transaction history was successfully saved to %1.</source>
        <translation>История транзакций была успешно сохранена в %1.</translation>
    </message>
    <message>
        <source>Range:</source>
        <translation>Диапазон:</translation>
    </message>
    <message>
        <source>to</source>
        <translation>до</translation>
    </message>
</context>
<context>
    <name>UnitDisplayStatusBarControl</name>
    <message>
        <source>Unit to show amounts in. Click to select another unit.</source>
        <translation>Единица измерения количества монет. Щёлкните для выбора другой единицы.</translation>
    </message>
</context>
<context>
    <name>WalletFrame</name>
    <message>
        <source>No wallet has been loaded.</source>
        <translation>Не был загружен ни один бумажник.</translation>
    </message>
</context>
<context>
    <name>WalletModel</name>
    <message>
        <source>Send Coins</source>
        <translation>Отправка</translation>
    </message>
</context>
<context>
    <name>WalletView</name>
    <message>
        <source>&amp;Export</source>
        <translation>&amp;Экспорт</translation>
    </message>
    <message>
        <source>Export the data in the current tab to a file</source>
        <translation>Экспортировать данные текущей вкладки в файл</translation>
    </message>
    <message>
        <source>Backup Wallet</source>
        <translation>Резервная копия бумажника</translation>
    </message>
    <message>
        <source>Wallet Data (*.dat)</source>
        <translation>Данные бумажника (*.dat)</translation>
    </message>
    <message>
        <source>Backup Failed</source>
        <translation>Резервное копирование не удалось</translation>
    </message>
    <message>
        <source>There was an error trying to save the wallet data to %1.</source>
        <translation>Произошла ошибка при сохранении данных бумажника в %1.</translation>
    </message>
    <message>
        <source>Backup Successful</source>
        <translation>Резервное копирование успешно завершено</translation>
    </message>
    <message>
        <source>The wallet data was successfully saved to %1.</source>
        <translation>Данные бумажника были успешно сохранены в %1.</translation>
    </message>
</context>
<context>
    <name>bitcoin-core</name>
    <message>
        <source>Options:</source>
        <translation>Параметры:</translation>
    </message>
    <message>
        <source>Specify data directory</source>
        <translation>Задать каталог данных</translation>
    </message>
    <message>
        <source>Connect to a node to retrieve peer addresses, and disconnect</source>
        <translation>Подключиться к участнику, чтобы получить список адресов других участников и отключиться</translation>
    </message>
    <message>
        <source>Specify your own public address</source>
        <translation>Укажите ваш собственный публичный адрес</translation>
    </message>
    <message>
        <source>Accept command line and JSON-RPC commands</source>
        <translation>Принимать командную строку и команды JSON-RPC</translation>
    </message>
    <message>
        <source>If &lt;category&gt; is not supplied or if &lt;category&gt; = 1, output all debugging information.</source>
        <translation>Если &lt;category&gt; не предоставлена или равна 1, выводить всю отладочную информацию.</translation>
    </message>
    <message>
<<<<<<< HEAD
        <source>Maximum total fees (in %s) to use in a single wallet transaction; setting this too low may abort large transactions (default: %s)</source>
        <translation>Максимальная сумма комиссий (%s) для одной транзакции в бумажнике; слишком низкое значение может вызвать прерывание больших транзакций (по умолчанию: %s)</translation>
    </message>
    <message>
        <source>Please check that your computer's date and time are correct! If your clock is wrong Zetacoin Core will not work properly.</source>
        <translation>Внимание: убедитесь, что дата и время на Вашем компьютере выставлены верно! Если Ваши часы идут неправильно, Zetacoin Core будет работать некорректно.</translation>
    </message>
    <message>
=======
>>>>>>> 0d719145
        <source>Prune configured below the minimum of %d MiB.  Please use a higher number.</source>
        <translation>Удаление блоков выставлено ниже, чем минимум в %d Мб. Пожалуйста, используйте большее значение.</translation>
    </message>
    <message>
        <source>Prune: last wallet synchronisation goes beyond pruned data. You need to -reindex (download the whole blockchain again in case of pruned node)</source>
        <translation>Удаление: последняя синхронизация кошелька вышла за рамки удаленных данных. Вам нужен -reindex (скачать всю  цепь блоков в случае удаленного узла)</translation>
    </message>
    <message>
        <source>Reduce storage requirements by pruning (deleting) old blocks. This mode is incompatible with -txindex and -rescan. Warning: Reverting this setting requires re-downloading the entire blockchain. (default: 0 = disable pruning blocks, &gt;%u = target size in MiB to use for block files)</source>
        <translation>Уменьшить размер хранилища за счёт удаления (обрезания) старых блоков. Этот режим несовместим с -txindex и  -rescan. Внимание: переключение этой опции обратно потребует полной загрузки цепи блоков. (по умолчанию: 0 = отключить удаление блоков, &gt;%u = целевой размер в Мб для файлов блоков)</translation>
    </message>
    <message>
        <source>Rescans are not possible in pruned mode. You will need to use -reindex which will download the whole blockchain again.</source>
        <translation>Повторное сканирование не возможно в режиме удаления. Вам надо будет использовать -reindex, который загрузит заново всю цепь блоков.</translation>
    </message>
    <message>
        <source>Error: A fatal internal error occurred, see debug.log for details</source>
        <translation>Ошибка: произошла неустранимая ошибка, подробности в debug.log</translation>
    </message>
    <message>
        <source>Fee (in %s/kB) to add to transactions you send (default: %s)</source>
        <translation>Комиссия (в %s/Кб) для добавления к вашим транзакциям (по умолчанию: %s)</translation>
    </message>
    <message>
        <source>Pruning blockstore...</source>
        <translation>Очистка хранилища блоков...</translation>
    </message>
    <message>
        <source>Run in the background as a daemon and accept commands</source>
        <translation>Запускаться в фоне как демон и принимать команды</translation>
    </message>
    <message>
        <source>Unable to start HTTP server. See debug log for details.</source>
        <translation>Невозможно запустить HTTP сервер. Смотри debug лог для подробностей.</translation>
    </message>
    <message>
        <source>Accept connections from outside (default: 1 if no -proxy or -connect)</source>
        <translation>Принимать подключения извне (по умолчанию: 1, если не используется -proxy или -connect)</translation>
    </message>
    <message>
        <source>Bitcoin Core</source>
        <translation>Bitcoin Core</translation>
    </message>
    <message>
        <source>The %s developers</source>
        <translation>Разработчики %s</translation>
    </message>
    <message>
        <source>-fallbackfee is set very high! This is the transaction fee you may pay when fee estimates are not available.</source>
        <translation>Установлено очень большое значение -fallbackfee! Это комиссия за транзацию, которую вы можете заплатить, если оценка размера комиссии не доступна. </translation>
    </message>
    <message>
        <source>Accept relayed transactions received from whitelisted peers even when not relaying transactions (default: %d)</source>
        <translation>Принимать транзакции пересылаемые от узлов из белого списка даже если они не удовлетворяют требованиям ретрансляции (по умолчанию: %d)</translation>
    </message>
    <message>
        <source>Bind to given address and always listen on it. Use [host]:port notation for IPv6</source>
        <translation>Привязаться к указанному адресу и всегда прослушивать только его. Используйте [хост]:порт для IPv6</translation>
    </message>
    <message>
        <source>Cannot obtain a lock on data directory %s. %s is probably already running.</source>
        <translation>Невозможно заблокировать каталог данных %s. %s возможно уже работает.</translation>
    </message>
    <message>
        <source>Delete all wallet transactions and only recover those parts of the blockchain through -rescan on startup</source>
        <translation>Удалить все транзакции бумажника с возможностью восстановить эти части цепи блоков с помощью -rescan при запуске</translation>
    </message>
    <message>
        <source>Distributed under the MIT software license, see the accompanying file COPYING or &lt;http://www.opensource.org/licenses/mit-license.php&gt;.</source>
        <translation>Распространяется под лицензией MIT, см. приложенный файл COPYING или &lt;http://www.opensource.org/licenses/mit-license.php&gt;.</translation>
    </message>
    <message>
        <source>Equivalent bytes per sigop in transactions for relay and mining (default: %u)</source>
        <translation>Эквивалентных байт на sigop в транзакциях для ретрансляции или добычи (по умолчанию: %u)</translation>
    </message>
    <message>
        <source>Error loading %s: You can't enable HD on a already existing non-HD wallet</source>
        <translation>Ошибка загрузки %s: Вы не можете включить HD в уже существующем не-HD кошельке</translation>
    </message>
    <message>
        <source>Error reading %s! All keys read correctly, but transaction data or address book entries might be missing or incorrect.</source>
        <translation>Ошибка чтения %s! Все ключи прочитаны верно, но данные транзакций или записи адресной книги могут отсутствовать или быть неправильными.</translation>
    </message>
    <message>
        <source>Execute command when a wallet transaction changes (%s in cmd is replaced by TxID)</source>
        <translation>Выполнить команду, когда меняется транзакция в бумажнике (%s в команде заменяется на TxID)</translation>
    </message>
    <message>
        <source>Maximum allowed median peer time offset adjustment. Local perspective of time may be influenced by peers forward or backward by this amount. (default: %u seconds)</source>
        <translation>Максимально допустимое среднее отклонение времени участников. Локальное представление времени может меняться вперед или назад на это количество. (по умолчанию: %u секунд)</translation>
    </message>
    <message>
        <source>Maximum total fees (in %s) to use in a single wallet transaction or raw transaction; setting this too low may abort large transactions (default: %s)</source>
        <translation>Максимальная сумма комиссий (%s) для одной транзакции в бумажнике или сырой транзакции; слишком низкое значение может вызвать прерывание больших транзакций (по умолчанию: %s)</translation>
    </message>
    <message>
        <source>Please check that your computer's date and time are correct! If your clock is wrong, %s will not work properly.</source>
        <translation>Пожалуйста убедитесь в корректности установки времени и даты на вашем компьютере! Если время установлено неверно, %s не будет работать правильно.</translation>
    </message>
    <message>
        <source>Please contribute if you find %s useful. Visit %s for further information about the software.</source>
        <translation>Пожалуйста, внести свой вклад, если вы найдете %s полезными. Посетите  %s для получения дополнительной информации о программном обеспечении.</translation>
    </message>
    <message>
        <source>Set the number of script verification threads (%u to %d, 0 = auto, &lt;0 = leave that many cores free, default: %d)</source>
        <translation>Задать число потоков проверки скрипта (от %u до %d, 0=авто, &lt;0 = оставить столько ядер свободными, по умолчанию: %d)</translation>
    </message>
    <message>
        <source>The block database contains a block which appears to be from the future. This may be due to your computer's date and time being set incorrectly. Only rebuild the block database if you are sure that your computer's date and time are correct</source>
        <translation>База данных блоков содержит блок, который появляется из будущего. Это может из-за некорректно установленных даты и времени на вашем компьютере. Остается только перестроивать базу блоков, если вы уверены, что дата и время корректны.</translation>
    </message>
    <message>
        <source>This is a pre-release test build - use at your own risk - do not use for mining or merchant applications</source>
        <translation>Это пре-релизная тестовая сборка - используйте на свой страх и риск - не используйте для добычи или торговых приложений</translation>
    </message>
    <message>
<<<<<<< HEAD
        <source>Unable to bind to %s on this computer. Zetacoin Core is probably already running.</source>
        <translation>Не удалось забиндиться на %s на этом компьютере. Возможно, Zetacoin Core уже запущен.</translation>
=======
        <source>Unable to rewind the database to a pre-fork state. You will need to redownload the blockchain</source>
        <translation>Невозможно отмотать базу данных до пред-форкового состояния. Вам будет необходимо перекачать цепочку блоков.</translation>
>>>>>>> 0d719145
    </message>
    <message>
        <source>Use UPnP to map the listening port (default: 1 when listening and no -proxy)</source>
        <translation>Использовать UPnP для проброса порта (по умолчанию: 1, если используется прослушивание и нет -proxy)</translation>
    </message>
    <message>
        <source>Warning: The network does not appear to fully agree! Some miners appear to be experiencing issues.</source>
        <translation>Внимание: похоже, в сети нет полного согласия! Некоторый майнеры, возможно, испытывают проблемы.</translation>
    </message>
    <message>
        <source>Warning: We do not appear to fully agree with our peers! You may need to upgrade, or other nodes may need to upgrade.</source>
        <translation>Внимание: мы не полностью согласны с подключенными участниками! Вам или другим участникам, возможно, следует обновиться.</translation>
    </message>
    <message>
        <source>Whitelist peers connecting from the given netmask or IP address. Can be specified multiple times.</source>
        <translation>Вносить в белый список участников, подключающихся с указанной маски сети или IP. Можно использовать многократно.</translation>
    </message>
    <message>
        <source>You need to rebuild the database using -reindex-chainstate to change -txindex</source>
        <translation>Вам необходимо пересобрать базы данных с помощью -reindex-chainstate, чтобы изменить -txindex</translation>
    </message>
    <message>
        <source>%s corrupt, salvage failed</source>
        <translation>%s поврежден, восстановить не удалось</translation>
    </message>
    <message>
        <source>-maxmempool must be at least %d MB</source>
        <translation>-maxmempool должен быть как минимум %d MB</translation>
    </message>
    <message>
        <source>&lt;category&gt; can be:</source>
        <translation>&lt;category&gt; может быть:</translation>
    </message>
    <message>
        <source>Append comment to the user agent string</source>
        <translation>Добавить комментарий к строке пользовательского агента</translation>
    </message>
    <message>
        <source>Attempt to recover private keys from a corrupt wallet on startup</source>
        <translation>Попытаться восстановить приватные ключи из повреждённого бумажника при запуске</translation>
    </message>
    <message>
        <source>Block creation options:</source>
        <translation>Параметры создания блоков:</translation>
    </message>
    <message>
        <source>Cannot resolve -%s address: '%s'</source>
        <translation>Не удаётся разрешить адрес в параметре -%s: '%s'</translation>
    </message>
    <message>
        <source>Change index out of range</source>
        <translation>Изменение индекса вне диапазона</translation>
    </message>
    <message>
        <source>Connect only to the specified node(s)</source>
        <translation>Подключаться только к указанному узлу(ам)</translation>
    </message>
    <message>
        <source>Connection options:</source>
        <translation>Параметры подключения:</translation>
    </message>
    <message>
        <source>Copyright (C) %i-%i</source>
        <translation>Copyright (C) %i-%i</translation>
    </message>
    <message>
        <source>Corrupted block database detected</source>
        <translation>БД блоков повреждена</translation>
    </message>
    <message>
        <source>Debugging/Testing options:</source>
        <translation>Параметры отладки/тестирования:</translation>
    </message>
    <message>
        <source>Do not load the wallet and disable wallet RPC calls</source>
        <translation>Не загружать бумажник и запретить обращения к нему через RPC</translation>
    </message>
    <message>
        <source>Do you want to rebuild the block database now?</source>
        <translation>Пересобрать БД блоков прямо сейчас?</translation>
    </message>
    <message>
        <source>Enable publish hash block in &lt;address&gt;</source>
        <translation>Включить публичный хеш блока в &lt;address&gt;</translation>
    </message>
    <message>
        <source>Enable publish hash transaction in &lt;address&gt;</source>
        <translation>Включить публичный хеш транзакции в &lt;address&gt;</translation>
    </message>
    <message>
        <source>Enable publish raw block in &lt;address&gt;</source>
        <translation>Включить публичный сырой блок в &lt;address&gt;</translation>
    </message>
    <message>
        <source>Enable publish raw transaction in &lt;address&gt;</source>
        <translation>Включить публичную сырую транзакцию в &lt;address&gt;</translation>
    </message>
    <message>
        <source>Error initializing block database</source>
        <translation>Ошибка инициализации БД блоков</translation>
    </message>
    <message>
        <source>Error initializing wallet database environment %s!</source>
        <translation>Ошибка инициализации окружения БД бумажника %s!</translation>
    </message>
    <message>
        <source>Error loading %s</source>
        <translation>Ошибка загрузки %s</translation>
    </message>
    <message>
        <source>Error loading %s: Wallet corrupted</source>
        <translation>Ошибка загрузки %s: Бумажник поврежден</translation>
    </message>
    <message>
        <source>Error loading %s: Wallet requires newer version of %s</source>
        <translation>Ошибка загрузки %s: Для бумажника требуется более новая версия %s</translation>
    </message>
    <message>
        <source>Error loading %s: You can't disable HD on a already existing HD wallet</source>
        <translation>Ошибка загрузки %s: Вы не можете включить HD в уже существующем не-HD кошельке</translation>
    </message>
    <message>
        <source>Error loading block database</source>
        <translation>Ошибка чтения базы данных блоков</translation>
    </message>
    <message>
        <source>Error opening block database</source>
        <translation>Не удалось открыть БД блоков</translation>
    </message>
    <message>
        <source>Error: Disk space is low!</source>
        <translation>Ошибка: мало места на диске!</translation>
    </message>
    <message>
        <source>Failed to listen on any port. Use -listen=0 if you want this.</source>
        <translation>Не удалось начать прослушивание на порту. Используйте -listen=0 если вас это устраивает.</translation>
    </message>
    <message>
        <source>Importing...</source>
        <translation>Импорт ...</translation>
    </message>
    <message>
        <source>Incorrect or no genesis block found. Wrong datadir for network?</source>
        <translation>Неверный или отсутствующий начальный блок. Неправильный каталог данных для сети?</translation>
    </message>
    <message>
        <source>Initialization sanity check failed. %s is shutting down.</source>
        <translation>Начальная проверка исправности не удалась. %s завершает работу.</translation>
    </message>
    <message>
        <source>Invalid -onion address: '%s'</source>
        <translation>Неверный -onion адрес: '%s'</translation>
    </message>
    <message>
        <source>Invalid amount for -%s=&lt;amount&gt;: '%s'</source>
        <translation>Неверная сумма для -%s=&lt;amount&gt;: '%s'</translation>
    </message>
    <message>
        <source>Keep the transaction memory pool below &lt;n&gt; megabytes (default: %u)</source>
        <translation>Сбрасывать транзакции из памяти на диск каждые &lt;n&gt; мегабайт (по умолчанию: %u)</translation>
    </message>
    <message>
        <source>Loading banlist...</source>
        <translation>Загрузка банлиста...</translation>
    </message>
    <message>
        <source>Location of the auth cookie (default: data dir)</source>
        <translation>Расположение куки входы(по умолчанию: data dir)</translation>
    </message>
    <message>
        <source>Not enough file descriptors available.</source>
        <translation>Недостаточно файловых дескрипторов.</translation>
    </message>
    <message>
        <source>Only connect to nodes in network &lt;net&gt; (ipv4, ipv6 or onion)</source>
        <translation>Соединяться только по сети &lt;net&gt; (ipv4, ipv6 или onion)</translation>
    </message>
    <message>
        <source>Print this help message and exit</source>
        <translation>Вывести эту справку и выйти</translation>
    </message>
    <message>
        <source>Print version and exit</source>
        <translation>Написать версию и выйти</translation>
    </message>
    <message>
        <source>Prune cannot be configured with a negative value.</source>
        <translation>Удаление блоков не может использовать отрицательное значение.</translation>
    </message>
    <message>
        <source>Prune mode is incompatible with -txindex.</source>
        <translation>Режим удаления блоков несовместим с -txindex.</translation>
    </message>
    <message>
        <source>Rebuild chain state and block index from the blk*.dat files on disk</source>
        <translation>Перестроить состояние цепи блоков и индекс блоков из blk*.dat файлов с диска</translation>
    </message>
    <message>
        <source>Rebuild chain state from the currently indexed blocks</source>
        <translation>Перестроить индекс цепи из текущих индексированных блоков</translation>
    </message>
    <message>
        <source>Rewinding blocks...</source>
        <translation>Перемотка блоков...</translation>
    </message>
    <message>
        <source>Set database cache size in megabytes (%d to %d, default: %d)</source>
        <translation>Установить размер кэша БД в мегабайтах(от %d до %d, по умолчанию: %d)</translation>
    </message>
    <message>
        <source>Set maximum BIP141 block weight (default: %d)</source>
        <translation>Задать максимальное BIP141 значение блока (по умолчанию: %d)</translation>
    </message>
    <message>
        <source>Set maximum block size in bytes (default: %d)</source>
        <translation>Задать максимальный размер блока в байтах (по умолчанию: %d)</translation>
    </message>
    <message>
        <source>Specify wallet file (within data directory)</source>
        <translation>Укажите файл бумажника (внутри каталога данных)</translation>
    </message>
    <message>
        <source>Starting network threads...</source>
        <translation>Запускаем сетевые потоки...</translation>
    </message>
    <message>
        <source>The source code is available from %s.</source>
        <translation>Исходный код доступен в %s.</translation>
    </message>
    <message>
        <source>Unable to bind to %s on this computer. %s is probably already running.</source>
        <translation>Невозможно привязаться к %s на этом компьютере. Возможно, %s уже работает.</translation>
    </message>
    <message>
        <source>Unsupported argument -benchmark ignored, use -debug=bench.</source>
        <translation>Неподдерживаемый аргумент -benchmark проигнорирован, используйте -debug=bench.</translation>
    </message>
    <message>
        <source>Unsupported argument -debugnet ignored, use -debug=net.</source>
        <translation>Неподдерживаемый аргумент -debugnet проигнорирован, используйте -debug=net.</translation>
    </message>
    <message>
        <source>Unsupported argument -tor found, use -onion.</source>
        <translation>Обнаружен не поддерживаемый параметр -tor, используйте -onion.</translation>
    </message>
    <message>
        <source>Use UPnP to map the listening port (default: %u)</source>
        <translation>Использовать UPnP для проброса порта (по умолчанию: %u)</translation>
    </message>
    <message>
        <source>User Agent comment (%s) contains unsafe characters.</source>
        <translation>Комментарий пользователя (%s) содержит небезопасные символы.</translation>
    </message>
    <message>
        <source>Verifying blocks...</source>
        <translation>Проверка блоков...</translation>
    </message>
    <message>
        <source>Verifying wallet...</source>
        <translation>Проверка бумажника...</translation>
    </message>
    <message>
        <source>Wallet %s resides outside data directory %s</source>
        <translation>Бумажник %s располагается вне каталога данных %s</translation>
    </message>
    <message>
        <source>Wallet debugging/testing options:</source>
        <translation>Параметры отладки/тестирования бумажника:</translation>
    </message>
    <message>
        <source>Wallet needed to be rewritten: restart %s to complete</source>
        <translation>Необходимо перезаписать бумажник, перезапустите %s для завершения операции.</translation>
    </message>
    <message>
        <source>Wallet options:</source>
        <translation>Настройки бумажника:</translation>
    </message>
    <message>
        <source>Allow JSON-RPC connections from specified source. Valid for &lt;ip&gt; are a single IP (e.g. 1.2.3.4), a network/netmask (e.g. 1.2.3.4/255.255.255.0) or a network/CIDR (e.g. 1.2.3.4/24). This option can be specified multiple times</source>
        <translation>Разрешить подключения JSON-RPC с указанного источника. Разрешённые значения для &lt;ip&gt; — отдельный IP (например, 1.2.3.4), сеть/маска сети (например, 1.2.3.4/255.255.255.0) или сеть/CIDR (например, 1.2.3.4/24). Эту опцию можно использовать многократно</translation>
    </message>
    <message>
        <source>Bind to given address and whitelist peers connecting to it. Use [host]:port notation for IPv6</source>
        <translation>Привязаться к указанному адресу и внести в белый список подключающихся к нему участников. Используйте [хост]:порт для IPv6</translation>
    </message>
    <message>
        <source>Bind to given address to listen for JSON-RPC connections. Use [host]:port notation for IPv6. This option can be specified multiple times (default: bind to all interfaces)</source>
        <translation>Привязаться к указанному адресу для прослушивания JSON-RPC подключений. Используйте запись [хост]:порт для IPv6. Эту опцию можно использовать многократно (по умолчанию: привязываться ко всем интерфейсам)</translation>
    </message>
    <message>
<<<<<<< HEAD
        <source>Cannot obtain a lock on data directory %s. Zetacoin Core is probably already running.</source>
        <translation>Не удалось установить блокировку на каталог данных %s. Возможно, Zetacoin Core уже запущен.</translation>
    </message>
    <message>
=======
>>>>>>> 0d719145
        <source>Create new files with system default permissions, instead of umask 077 (only effective with disabled wallet functionality)</source>
        <translation>Создавать новые файлы с системными правами по умолчанию вместо umask 077 (эффективно только при отключенном бумажнике)</translation>
    </message>
    <message>
        <source>Discover own IP addresses (default: 1 when listening and no -externalip or -proxy)</source>
        <translation>Обнаруживать собственный IP адрес (по умолчанию: 1 при прослушивании и без -externalip или -proxy)</translation>
    </message>
    <message>
        <source>Error: Listening for incoming connections failed (listen returned error %s)</source>
        <translation>Ошибка: не удалось начать прослушивание входящих подключений (прослушивание вернуло ошибку %s)</translation>
    </message>
    <message>
        <source>Execute command when a relevant alert is received or we see a really long fork (%s in cmd is replaced by message)</source>
        <translation>Выполнить команду, когда приходит соответствующее сообщение о тревоге или наблюдается очень длинное расщепление цепи (%s в команде заменяется на сообщение)</translation>
    </message>
    <message>
        <source>Fees (in %s/kB) smaller than this are considered zero fee for relaying, mining and transaction creation (default: %s)</source>
        <translation>Комиссии (в %s/Кб) меньшие этого значения считаются нулевыми для создания, ретрансляции, получения транзакции (по умолчанию: %s)</translation>
    </message>
    <message>
        <source>Force relay of transactions from whitelisted peers even if they violate local relay policy (default: %d)</source>
        <translation>Всегда ретранслировать транзакции, полученные из белого списка участников, даже если они нарушают локальную политику ретрансляции (по умолчанию: %d)</translation>
    </message>
    <message>
        <source>If paytxfee is not set, include enough fee so transactions begin confirmation on average within n blocks (default: %u)</source>
        <translation>Если paytxfee не задан, включить достаточную комиссию для подтверждения транзакции в среднем за n блоков (по умолчанию: %u)</translation>
    </message>
    <message>
        <source>Invalid amount for -maxtxfee=&lt;amount&gt;: '%s' (must be at least the minrelay fee of %s to prevent stuck transactions)</source>
        <translation>Неверное значение для -maxtxfee=&lt;amount&gt;: '%s' (минимальная комиссия трансляции %s для предотвращения зависания транзакций)</translation>
    </message>
    <message>
        <source>Maximum size of data in data carrier transactions we relay and mine (default: %u)</source>
        <translation>Наибольший размер данных в носителе данных транзакций, которые мы передаем и генерируем (по умолчанию: %u)</translation>
    </message>
    <message>
        <source>Query for peer addresses via DNS lookup, if low on addresses (default: 1 unless -connect)</source>
        <translation>Запрашивать адреса участников с помощью DNS, если адресов мало (по умолчанию: 1, если не указан -connect)</translation>
    </message>
    <message>
        <source>Randomize credentials for every proxy connection. This enables Tor stream isolation (default: %u)</source>
        <translation>Использовать случайные учётные данные для каждого прокси-подключения. Эта функция позволяет изолировать потоки Tor (по умолчанию: %u)</translation>
    </message>
    <message>
        <source>Set maximum size of high-priority/low-fee transactions in bytes (default: %d)</source>
        <translation>Задать максимальный размер высокоприоритетных/низкокомиссионных транзакций в байтах (по умолчанию: %d)</translation>
    </message>
    <message>
        <source>The transaction amount is too small to send after the fee has been deducted</source>
        <translation>Сумма транзакции за вычетом комиссии слишком мала</translation>
    </message>
    <message>
        <source>This product includes software developed by the OpenSSL Project for use in the OpenSSL Toolkit &lt;https://www.openssl.org/&gt; and cryptographic software written by Eric Young and UPnP software written by Thomas Bernard.</source>
        <translation>Этот продукт включает ПО, разработанное OpenSSL Project для использования в OpenSSL Toolkit &lt;https://www.openssl.org/&gt; и криптографическое ПО, написанное Eric Young и ПО для работы с UPnP, написанное Thomas Bernard.</translation>
    </message>
    <message>
        <source>Use hierarchical deterministic key generation (HD) after BIP32. Only has effect during wallet creation/first start</source>
        <translation>Использовать иерархическую детерминированную генерацию ключей (HD) после BIP32. Применяется в процессе создания бумажника / первого запуска</translation>
    </message>
    <message>
        <source>Whitelisted peers cannot be DoS banned and their transactions are always relayed, even if they are already in the mempool, useful e.g. for a gateway</source>
        <translation>Участники из белого списка не могуть быть забанены за DoS, и их транзакции всегда транслируются, даже если они уже содержатся в памяти. Полезно, например, для шлюза.</translation>
    </message>
    <message>
        <source>You need to rebuild the database using -reindex to go back to unpruned mode.  This will redownload the entire blockchain</source>
        <translation>Вам необходимо пересобрать базу данных с помощью -reindex, чтобы вернуться к полному режиму. Это приведёт к перезагрузке всей цепи блоков</translation>
    </message>
    <message>
        <source>(default: %u)</source>
        <translation>(по умолчанию: %u)</translation>
    </message>
    <message>
        <source>Accept public REST requests (default: %u)</source>
        <translation>Принимать публичные REST-запросы (по умолчанию: %u)</translation>
    </message>
    <message>
        <source>Automatically create Tor hidden service (default: %d)</source>
        <translation>Автоматически создавать скрытый Tor сервис (по умолчанию: %d)</translation>
    </message>
    <message>
        <source>Connect through SOCKS5 proxy</source>
        <translation>Подключаться через SOCKS5 прокси</translation>
    </message>
    <message>
<<<<<<< HEAD
        <source>Copyright (C) 2009-%i The Zetacoin Core Developers</source>
        <translation>Все права защищены © 2009-%i Разработчики Zetacoin Core</translation>
    </message>
    <message>
        <source>Error loading wallet.dat: Wallet requires newer version of Zetacoin Core</source>
        <translation>Ошибка загрузки wallet.dat: бумажник требует более новую версию Zetacoin Core</translation>
    </message>
    <message>
=======
>>>>>>> 0d719145
        <source>Error reading from database, shutting down.</source>
        <translation>Ошибка чтения базы данных, работа завершается.</translation>
    </message>
    <message>
        <source>Imports blocks from external blk000??.dat file on startup</source>
        <translation>Импортировать блоки из внешнего файла blk000?.dat при запуске</translation>
    </message>
    <message>
        <source>Information</source>
        <translation>Информация</translation>
    </message>
    <message>
<<<<<<< HEAD
        <source>Initialization sanity check failed. Zetacoin Core is shutting down.</source>
        <translation>Не удалось проверить чистоту. Zetacoin Core выключается.</translation>
    </message>
    <message>
        <source>Invalid amount for -maxtxfee=&lt;amount&gt;: '%s'</source>
        <translation>Неверное значение -maxtxfee=&lt;amount&gt;: '%s'</translation>
    </message>
    <message>
        <source>Invalid amount for -minrelaytxfee=&lt;amount&gt;: '%s'</source>
        <translation>Неверная сумма в параметре -minrelaytxfee=&lt;кол-во&gt;: '%s'</translation>
    </message>
    <message>
        <source>Invalid amount for -mintxfee=&lt;amount&gt;: '%s'</source>
        <translation>Неверная сумма в параметре -mintxfee=&lt;кол-во&gt;: '%s'</translation>
    </message>
    <message>
=======
>>>>>>> 0d719145
        <source>Invalid amount for -paytxfee=&lt;amount&gt;: '%s' (must be at least %s)</source>
        <translation>Неверное количество в параметре -paytxfee=&lt;кол-во&gt;: '%s' (должно быть как минимум %s)</translation>
    </message>
    <message>
        <source>Invalid netmask specified in -whitelist: '%s'</source>
        <translation>Указана неверная сетевая маска в -whitelist: '%s'</translation>
    </message>
    <message>
        <source>Keep at most &lt;n&gt; unconnectable transactions in memory (default: %u)</source>
        <translation>Держать в памяти до &lt;n&gt; несвязных транзакций (по умолчанию: %u)</translation>
    </message>
    <message>
        <source>Need to specify a port with -whitebind: '%s'</source>
        <translation>Необходимо указать порт с помощью -whitebind: '%s'</translation>
    </message>
    <message>
        <source>Node relay options:</source>
        <translation>Параметры трансляции узла:</translation>
    </message>
    <message>
        <source>RPC server options:</source>
        <translation>Параметры сервера RPC:</translation>
    </message>
    <message>
        <source>Reducing -maxconnections from %d to %d, because of system limitations.</source>
        <translation>Уменьшите -maxconnections с %d до %d, из-за ограничений системы.</translation>
    </message>
    <message>
        <source>Rescan the block chain for missing wallet transactions on startup</source>
        <translation>Перепроверить цепь блоков на предмет отсутствующих в бумажнике транзакций при запуске</translation>
    </message>
    <message>
        <source>Send trace/debug info to console instead of debug.log file</source>
        <translation>Выводить информацию трассировки/отладки на консоль вместо файла debug.log</translation>
    </message>
    <message>
        <source>Send transactions as zero-fee transactions if possible (default: %u)</source>
        <translation>Осуществить транзакцию бесплатно, если возможно (по умолчанию: %u)</translation>
    </message>
    <message>
        <source>Show all debugging options (usage: --help -help-debug)</source>
        <translation>Показать все отладочные параметры (использование: --help -help-debug)</translation>
    </message>
    <message>
        <source>Shrink debug.log file on client startup (default: 1 when no -debug)</source>
        <translation>Сжимать файл debug.log при запуске клиента (по умолчанию: 1, если нет -debug)</translation>
    </message>
    <message>
        <source>Signing transaction failed</source>
        <translation>Не удалось подписать транзакцию</translation>
    </message>
    <message>
        <source>The transaction amount is too small to pay the fee</source>
        <translation>Сумма транзакции слишком мала для уплаты комиссии</translation>
    </message>
    <message>
        <source>This is experimental software.</source>
        <translation>Это экспериментальное ПО.</translation>
    </message>
    <message>
        <source>Tor control port password (default: empty)</source>
        <translation>Пароль контроля порта Tor (по умолчанию: пустой)</translation>
    </message>
    <message>
        <source>Tor control port to use if onion listening enabled (default: %s)</source>
        <translation>Порт контроля Tor используется, если включено прослушивание onion (по умолчанию: %s)</translation>
    </message>
    <message>
        <source>Transaction amount too small</source>
        <translation>Сумма транзакции слишком мала</translation>
    </message>
    <message>
        <source>Transaction amounts must be positive</source>
        <translation>Сумма транзакции должна быть положительна</translation>
    </message>
    <message>
        <source>Transaction too large for fee policy</source>
        <translation>Транзакция слишком большая для правил комиссии.</translation>
    </message>
    <message>
        <source>Transaction too large</source>
        <translation>Транзакция слишком большая</translation>
    </message>
    <message>
        <source>Unable to bind to %s on this computer (bind returned error %s)</source>
        <translation>Невозможно привязаться к %s на этом компьютере (bind вернул ошибку %s)</translation>
    </message>
    <message>
        <source>Upgrade wallet to latest format on startup</source>
        <translation>Обновить бумажник до последнего формата при запуске</translation>
    </message>
    <message>
        <source>Username for JSON-RPC connections</source>
        <translation>Имя для подключений JSON-RPC</translation>
    </message>
    <message>
<<<<<<< HEAD
        <source>Wallet needed to be rewritten: restart Zetacoin Core to complete</source>
        <translation>Необходимо перезаписать бумажник, перезапустите Zetacoin Core для завершения операции.</translation>
    </message>
    <message>
=======
>>>>>>> 0d719145
        <source>Warning</source>
        <translation>Внимание</translation>
    </message>
    <message>
        <source>Warning: unknown new rules activated (versionbit %i)</source>
        <translation>Внимание: неизвестные правила вступили в силу(versionbit %i)</translation>
    </message>
    <message>
        <source>Whether to operate in a blocks only mode (default: %u)</source>
        <translation>Будет работать в режиме только блоков (по умолчанию: %u)</translation>
    </message>
    <message>
        <source>Zapping all transactions from wallet...</source>
        <translation>Стираем все транзакции из кошелька...</translation>
    </message>
    <message>
        <source>ZeroMQ notification options:</source>
        <translation>ZeroMQ параметры оповещения:</translation>
    </message>
    <message>
        <source>Password for JSON-RPC connections</source>
        <translation>Пароль для подключений JSON-RPC</translation>
    </message>
    <message>
        <source>Execute command when the best block changes (%s in cmd is replaced by block hash)</source>
        <translation>Выполнить команду, когда появляется новый блок (%s в команде заменяется на хэш блока)</translation>
    </message>
    <message>
        <source>Allow DNS lookups for -addnode, -seednode and -connect</source>
        <translation>Разрешить поиск в DNS для -addnode, -seednode и -connect</translation>
    </message>
    <message>
        <source>Loading addresses...</source>
        <translation>Загрузка адресов...</translation>
    </message>
    <message>
        <source>(1 = keep tx meta data e.g. account owner and payment request information, 2 = drop tx meta data)</source>
        <translation>(1 = сохранять метаданные транзакции: например, владельца аккаунта и информацию запроса платежа; 2 = отбросить метаданные)</translation>
    </message>
    <message>
        <source>-maxtxfee is set very high! Fees this large could be paid on a single transaction.</source>
        <translation>Установлено очень большое значение -maxtxfee. Такие большие комиссии могут быть уплачены в отдельной транзакции.</translation>
    </message>
    <message>
        <source>-paytxfee is set very high! This is the transaction fee you will pay if you send a transaction.</source>
        <translation>Установлено очень большое значение -paytxfee. Такие большие комиссии могут быть уплачены в отдельной транзакции.</translation>
    </message>
    <message>
        <source>Do not keep transactions in the mempool longer than &lt;n&gt; hours (default: %u)</source>
        <translation>Не хранить транзакции в памяти дольше, чем &lt;n&gt; часов (по умолчанию %u)</translation>
    </message>
    <message>
        <source>Fees (in %s/kB) smaller than this are considered zero fee for transaction creation (default: %s)</source>
        <translation>Комиссии (в %s/Кб) меньшие этого значения считаются нулевыми при создании транзакций (по умолчанию: %s)</translation>
    </message>
    <message>
        <source>Fees (in %s/kB) smaller than this are considered zero fee for transaction creation (default: %s)</source>
        <translation>Комиссии (в %s/Кб) меньшие этого значения считаются нулевыми при создании транзакций (по умолчанию: %s)</translation>
    </message>
    <message>
        <source>How thorough the block verification of -checkblocks is (0-4, default: %u)</source>
        <translation>Насколько тщательна проверка контрольных блоков -checkblocks (0-4, по умолчанию: %u)</translation>
    </message>
    <message>
        <source>Maintain a full transaction index, used by the getrawtransaction rpc call (default: %u)</source>
        <translation>Держать полный индекс транзакций, используемый RPC-запросом getrawtransaction (по умолчанию: %u)</translation>
    </message>
    <message>
        <source>Number of seconds to keep misbehaving peers from reconnecting (default: %u)</source>
        <translation>Число секунд блокирования неправильно ведущих себя узлов (по умолчанию: %u)</translation>
    </message>
    <message>
        <source>Output debugging information (default: %u, supplying &lt;category&gt; is optional)</source>
        <translation>Выводить отладочную информацию (по умолчанию: %u, указание &lt;category&gt; необязательно)</translation>
    </message>
    <message>
        <source>Support filtering of blocks and transaction with bloom filters (default: %u)</source>
        <translation>Поддерживать фильтрацию блоков и транзакций с помощью фильтра Блума (по умолчанию: %u)</translation>
    </message>
    <message>
        <source>Total length of network version string (%i) exceeds maximum length (%i). Reduce the number or size of uacomments.</source>
        <translation>Текущая длина строки версии сети (%i) превышает максимальную длину (%i). Увеливается количество или размер uacomments.</translation>
    </message>
    <message>
        <source>Tries to keep outbound traffic under the given target (in MiB per 24h), 0 = no limit (default: %d)</source>
        <translation>Пытается ограничить исходящий трафик до (в МБ за 24ч), 0 = не ограничивать (по умолчанию: %d)</translation>
    </message>
    <message>
        <source>Unsupported argument -socks found. Setting SOCKS version isn't possible anymore, only SOCKS5 proxies are supported.</source>
        <translation>Обнаружен не поддерживаемый аргумент -socks. Выбор версии SOCKS более невозможен, поддерживаются только прокси SOCKS5.</translation>
    </message>
    <message>
        <source>Unsupported argument -whitelistalwaysrelay ignored, use -whitelistrelay and/or -whitelistforcerelay.</source>
        <translation>Не поддерживаемый аргумент -whitelistalwaysrelay игнорируется, используйте -whitelistrelay и/или -whitelistforcerelay.</translation>
    </message>
    <message>
        <source>Use separate SOCKS5 proxy to reach peers via Tor hidden services (default: %s)</source>
        <translation>Использовать отдельный прокси SOCKS5 для соединения с участниками через скрытые сервисы Tor (по умолчанию: %s)</translation>
    </message>
    <message>
        <source>Username and hashed password for JSON-RPC connections. The field &lt;userpw&gt; comes in the format: &lt;USERNAME&gt;:&lt;SALT&gt;$&lt;HASH&gt;. A canonical python script is included in share/rpcuser. This option can be specified multiple times</source>
        <translation>Имя пользователя и хэш пароля для JSON-RPC соединений. Поле &lt;userpw&gt; использует формат: &lt;USERNAME&gt;:&lt;SALT&gt;$&lt;HASH&gt;. Каноничный пример скрипта на питоне включен в "share/rpcuser". Эта опция может быть указана несколько раз</translation>
<<<<<<< HEAD
    </message>
    <message>
        <source>(default: %s)</source>
        <translation>(по умолчанию: %s)</translation>
=======
>>>>>>> 0d719145
    </message>
    <message>
        <source>Warning: Unknown block versions being mined! It's possible unknown rules are in effect</source>
        <translation>Внимание: Получена неизвестная версия блока! Возможно неизвестные правила вступили в силу.</translation>
    </message>
    <message>
        <source>Warning: Wallet file corrupt, data salvaged! Original %s saved as %s in %s; if your balance or transactions are incorrect you should restore from a backup.</source>
        <translation>Внимание: Файл бумажника поврежден, данные восстановлены! Оригинальный %s сохранен как %s в %s; Если баланс или транзакции некорректны, вы должны восстановить файл из резервной копии.</translation>
    </message>
    <message>
        <source>(default: %s)</source>
        <translation>(по умолчанию: %s)</translation>
    </message>
    <message>
        <source>Always query for peer addresses via DNS lookup (default: %u)</source>
        <translation>Всегда запрашивать адреса участников с помощью DNS (по умолчанию: %u)</translation>
    </message>
    <message>
        <source>How many blocks to check at startup (default: %u, 0 = all)</source>
        <translation>Сколько блоков проверять при запуске (по умолчанию: %u, 0 = все)</translation>
    </message>
    <message>
        <source>Include IP addresses in debug output (default: %u)</source>
        <translation>Включить IP-адреса в отладочный вывод (по умолчанию: %u)</translation>
    </message>
    <message>
        <source>Invalid -proxy address: '%s'</source>
        <translation>Неверный адрес -proxy: '%s'</translation>
    </message>
    <message>
        <source>Listen for JSON-RPC connections on &lt;port&gt; (default: %u or testnet: %u)</source>
        <translation>Прослушивать подключения JSON-RPC на &lt;порту&gt; (по умолчанию: %u или %u в тестовой сети)</translation>
    </message>
    <message>
        <source>Listen for connections on &lt;port&gt; (default: %u or testnet: %u)</source>
        <translation>Принимать входящие подключения на &lt;port&gt; (по умолчанию: %u или %u в тестовой сети)</translation>
    </message>
    <message>
        <source>Maintain at most &lt;n&gt; connections to peers (default: %u)</source>
        <translation>Поддерживать не более &lt;n&gt; подключений к узлам (по умолчанию: %u)</translation>
    </message>
    <message>
        <source>Make the wallet broadcast transactions</source>
        <translation>Рассылать транзакции из бумажника</translation>
    </message>
    <message>
        <source>Maximum per-connection receive buffer, &lt;n&gt;*1000 bytes (default: %u)</source>
        <translation>Максимальный размер буфера приёма на соединение, &lt;n&gt;*1000 байт (по умолчанию: %u)</translation>
    </message>
    <message>
        <source>Maximum per-connection send buffer, &lt;n&gt;*1000 bytes (default: %u)</source>
        <translation>Максимальный размер буфера отправки на соединение, &lt;n&gt;*1000 байт (по умолчанию: %u)</translation>
    </message>
    <message>
        <source>Prepend debug output with timestamp (default: %u)</source>
        <translation>Дописывать отметки времени к отладочному выводу (по умолчанию: %u)</translation>
    </message>
    <message>
        <source>Relay and mine data carrier transactions (default: %u)</source>
        <translation>Транслировать и генерировать транзакции носителей данных (по умолчанию: %u)</translation>
    </message>
    <message>
        <source>Relay non-P2SH multisig (default: %u)</source>
        <translation>Транслировать не-P2SH мультиподпись (по умолчанию: %u)</translation>
    </message>
    <message>
        <source>Set key pool size to &lt;n&gt; (default: %u)</source>
        <translation>Установить размер пула ключей в &lt;n&gt; (по умолчанию: %u)</translation>
    </message>
    <message>
        <source>Set minimum block size in bytes (default: %u)</source>
        <translation>Задать минимальный размер блока в байтах (по умолчанию: %u)</translation>
    </message>
    <message>
        <source>Set the number of threads to service RPC calls (default: %d)</source>
        <translation>Задать число потоков выполнения запросов RPC (по умолчанию: %d)</translation>
    </message>
    <message>
        <source>Specify configuration file (default: %s)</source>
        <translation>Указать конфигурационный файл (по умолчанию: %s)</translation>
    </message>
    <message>
        <source>Specify connection timeout in milliseconds (minimum: 1, default: %d)</source>
        <translation>Указать тайм-аут соединения в миллисекундах (минимум: 1, по умолчанию: %d)</translation>
    </message>
    <message>
        <source>Specify pid file (default: %s)</source>
        <translation>Указать pid-файл (по умолчанию: %s)</translation>
    </message>
    <message>
        <source>Spend unconfirmed change when sending transactions (default: %u)</source>
        <translation>Тратить неподтвержденную сдачу при отправке транзакций (по умолчанию: %u)</translation>
    </message>
    <message>
        <source>Threshold for disconnecting misbehaving peers (default: %u)</source>
        <translation>Порог для отключения неправильно ведущих себя узлов (по умолчанию: %u)</translation>
    </message>
    <message>
        <source>Unknown network specified in -onlynet: '%s'</source>
        <translation>В параметре -onlynet указана неизвестная сеть: '%s'</translation>
    </message>
    <message>
        <source>Insufficient funds</source>
        <translation>Недостаточно монет</translation>
    </message>
    <message>
        <source>Loading block index...</source>
        <translation>Загрузка индекса блоков...</translation>
    </message>
    <message>
        <source>Add a node to connect to and attempt to keep the connection open</source>
        <translation>Добавить узел для подключения и пытаться поддерживать соединение открытым</translation>
    </message>
    <message>
        <source>Loading wallet...</source>
        <translation>Загрузка бумажника...</translation>
    </message>
    <message>
        <source>Cannot downgrade wallet</source>
        <translation>Не удаётся понизить версию бумажника</translation>
    </message>
    <message>
        <source>Cannot write default address</source>
        <translation>Не удаётся записать адрес по умолчанию</translation>
    </message>
    <message>
        <source>Rescanning...</source>
        <translation>Сканирование...</translation>
    </message>
    <message>
        <source>Done loading</source>
        <translation>Загрузка завершена</translation>
    </message>
    <message>
        <source>Error</source>
        <translation>Ошибка</translation>
    </message>
</context>
</TS><|MERGE_RESOLUTION|>--- conflicted
+++ resolved
@@ -95,11 +95,7 @@
     </message>
     <message>
         <source>There was an error trying to save the address list to %1. Please try again.</source>
-<<<<<<< HEAD
-        <translation>Произошла ошибка при попытке сохранить список адресов, %1. Пожалуйста, попробуйте еще раз.</translation>
-=======
         <translation>Произошла ошибка при сохранении списка адресов в %1. Пожалуйста, попробуйте еще раз.</translation>
->>>>>>> 0d719145
     </message>
 </context>
 <context>
@@ -172,39 +168,19 @@
         <translation>Подтвердите шифрование бумажника</translation>
     </message>
     <message>
-<<<<<<< HEAD
         <source>Warning: If you encrypt your wallet and lose your passphrase, you will &lt;b&gt;LOSE ALL OF YOUR ZETACOINS&lt;/b&gt;!</source>
-        <translation>Внимание: если вы зашифруете бумажник и потеряете пароль, вы &lt;b&gt;ПОТЕРЯЕТЕ ВСЕ ВАШИ БИТКОЙНЫ&lt;/b&gt;!</translation>
-=======
-        <source>Warning: If you encrypt your wallet and lose your passphrase, you will &lt;b&gt;LOSE ALL OF YOUR BITCOINS&lt;/b&gt;!</source>
         <translation>Предупреждение: если вы зашифруете бумажник и потеряете пароль, вы &lt;b&gt;ПОТЕРЯЕТЕ ВСЕ ВАШИ БИТКОИНЫ&lt;/b&gt;!</translation>
->>>>>>> 0d719145
     </message>
     <message>
         <source>Are you sure you wish to encrypt your wallet?</source>
         <translation>Вы уверены, что хотите зашифровать ваш бумажник?</translation>
     </message>
     <message>
-<<<<<<< HEAD
-        <source>Zetacoin Core will close now to finish the encryption process. Remember that encrypting your wallet cannot fully protect your zetacoins from being stolen by malware infecting your computer.</source>
-        <translation>Сейчас программа закроется для завершения процесса шифрования. Помните, что шифрование вашего бумажника не может полностью защитить ваши биткоины от кражи с помощью инфицирования вашего компьютера вредоносным ПО.</translation>
-    </message>
-    <message>
-        <source>IMPORTANT: Any previous backups you have made of your wallet file should be replaced with the newly generated, encrypted wallet file. For security reasons, previous backups of the unencrypted wallet file will become useless as soon as you start using the new, encrypted wallet.</source>
-        <translation>ВАЖНО: все предыдущие резервные копии вашего бумажника должны быть заменены новым зашифрованным файлом. В целях безопасности предыдущие резервные копии незашифрованного бумажника станут бесполезны, как только вы начнёте использовать новый зашифрованный бумажник.</translation>
-    </message>
-    <message>
-        <source>Warning: The Caps Lock key is on!</source>
-        <translation>Внимание: Caps Lock включен!</translation>
-    </message>
-    <message>
-=======
->>>>>>> 0d719145
         <source>Wallet encrypted</source>
         <translation>Бумажник зашифрован</translation>
     </message>
     <message>
-        <source>%1 will close now to finish the encryption process. Remember that encrypting your wallet cannot fully protect your bitcoins from being stolen by malware infecting your computer.</source>
+        <source>%1 will close now to finish the encryption process. Remember that encrypting your wallet cannot fully protect your zetacoins from being stolen by malware infecting your computer.</source>
         <translation>Сейчас %1 закроется для завершения процесса шифрования. Помните, что шифрование вашего бумажника не может полностью защитить ваши биткоины от кражи с помощью инфицирования вашего компьютера вредоносным ПО.</translation>
     </message>
     <message>
@@ -342,17 +318,6 @@
         <translation>Открыть &amp;URI...</translation>
     </message>
     <message>
-<<<<<<< HEAD
-        <source>Zetacoin Core client</source>
-        <translation>Zetacoin Core клиент</translation>
-    </message>
-    <message>
-        <source>Importing blocks from disk...</source>
-        <translation>Импортируются блоки с диска...</translation>
-    </message>
-    <message>
-=======
->>>>>>> 0d719145
         <source>Reindexing blocks on disk...</source>
         <translation>Идёт переиндексация блоков на диске...</translation>
     </message>
@@ -397,13 +362,6 @@
         <translation>&amp;Получить</translation>
     </message>
     <message>
-<<<<<<< HEAD
-        <source>Show information about Zetacoin Core</source>
-        <translation>Показать информацию о Zetacoin Core</translation>
-    </message>
-    <message>
-=======
->>>>>>> 0d719145
         <source>&amp;Show / Hide</source>
         <translation>&amp;Показать / Скрыть</translation>
     </message>
@@ -440,29 +398,10 @@
         <translation>Панель вкладок</translation>
     </message>
     <message>
-<<<<<<< HEAD
-        <source>Zetacoin Core</source>
-        <translation>Zetacoin Core</translation>
-    </message>
-    <message>
         <source>Request payments (generates QR codes and zetacoin: URIs)</source>
         <translation>Запросить платежи (создаёт QR-коды и zetacoin: ссылки)</translation>
     </message>
     <message>
-        <source>&amp;About Zetacoin Core</source>
-        <translation>&amp;О Zetacoin Core</translation>
-    </message>
-    <message>
-        <source>Modify configuration options for Zetacoin Core</source>
-        <translation>Изменить опции конфигурации Zetacoin Core</translation>
-    </message>
-    <message>
-=======
-        <source>Request payments (generates QR codes and bitcoin: URIs)</source>
-        <translation>Запросить платежи (создаёт QR-коды и bitcoin: ссылки)</translation>
-    </message>
-    <message>
->>>>>>> 0d719145
         <source>Show the list of used sending addresses and labels</source>
         <translation>Показать список использованных адресов и меток отправки</translation>
     </message>
@@ -478,13 +417,6 @@
         <source>&amp;Command-line options</source>
         <translation>&amp;Параметры командной строки</translation>
     </message>
-<<<<<<< HEAD
-    <message>
-        <source>Show the Zetacoin Core help message to get a list with possible Zetacoin command-line options</source>
-        <translation>Показать помощь по Zetacoin Core и получить список доступных параметров командной строки.</translation>
-    </message>
-=======
->>>>>>> 0d719145
     <message numerus="yes">
         <source>%n active connection(s) to Zetacoin network</source>
         <translation><numerusform>%n активных соединений с сетью Zetacoin</numerusform><numerusform>%n активных соединений с сетью Zetacoin</numerusform><numerusform>%n активных соединений с сетью Zetacoin</numerusform><numerusform>%n активных соединений с сетью Zetacoin</numerusform></translation>
@@ -554,7 +486,7 @@
         <translation>Синхронизировано</translation>
     </message>
     <message>
-        <source>Show the %1 help message to get a list with possible Bitcoin command-line options</source>
+        <source>Show the %1 help message to get a list with possible Zetacoin command-line options</source>
         <translation>Показать помощь по %1, чтобы получить список доступных параметров командной строки</translation>
     </message>
     <message>
@@ -916,13 +848,6 @@
 <context>
     <name>HelpMessageDialog</name>
     <message>
-<<<<<<< HEAD
-        <source>Zetacoin Core</source>
-        <translation>Zetacoin Core</translation>
-    </message>
-    <message>
-=======
->>>>>>> 0d719145
         <source>version</source>
         <translation>версия</translation>
     </message>
@@ -931,13 +856,8 @@
         <translation>(%1-бит)</translation>
     </message>
     <message>
-<<<<<<< HEAD
-        <source>About Zetacoin Core</source>
-        <translation>О Zetacoin Core</translation>
-=======
         <source>About %1</source>
         <translation>О %1</translation>
->>>>>>> 0d719145
     </message>
     <message>
         <source>Command-line options</source>
@@ -976,13 +896,8 @@
         <translation>Показывать экран-заставку при запуске (по умолчанию: %u)</translation>
     </message>
     <message>
-<<<<<<< HEAD
-        <source>Reset all settings changes made over the GUI</source>
-        <translation>Сбросить все настройки сделанные через графический интерфейс</translation>
-=======
         <source>Reset all settings changed in the GUI</source>
         <translation>Сбросить все настройки, измененные в графическом интерфейсе</translation>
->>>>>>> 0d719145
     </message>
 </context>
 <context>
@@ -992,18 +907,6 @@
         <translation>Добро пожаловать</translation>
     </message>
     <message>
-<<<<<<< HEAD
-        <source>Welcome to Zetacoin Core.</source>
-        <translation>Добро пожаловать в Zetacoin Core.</translation>
-    </message>
-    <message>
-        <source>As this is the first time the program is launched, you can choose where Zetacoin Core will store its data.</source>
-        <translation>Так как вы впервые запустили программу, вы можете выбрать, где Zetacoin Core будет хранить данные.</translation>
-    </message>
-    <message>
-        <source>Zetacoin Core will download and store a copy of the Zetacoin block chain. At least %1GB of data will be stored in this directory, and it will grow over time. The wallet will also be stored in this directory.</source>
-        <translation>Zetacoin Core скачает и сохранит копию цепи блоков. Как минимум, %1ГБ данных будет храниться в этом каталоге, и со временем он будет расти. Бумажник будет также сохранён в этом каталоге.</translation>
-=======
         <source>Welcome to %1.</source>
         <translation>Добро пожаловать в %1</translation>
     </message>
@@ -1012,9 +915,8 @@
         <translation>При первом запуске программы вы можете выбрать где %1 будет хранить свои данные.</translation>
     </message>
     <message>
-        <source>%1 will download and store a copy of the Bitcoin block chain. At least %2GB of data will be stored in this directory, and it will grow over time. The wallet will also be stored in this directory.</source>
+        <source>%1 will download and store a copy of the Zetacoin block chain. At least %2GB of data will be stored in this directory, and it will grow over time. The wallet will also be stored in this directory.</source>
         <translation>%1 скачает и сохранит копию цепи блоков. Как минимум %2GB будут записаны в этот каталог, и со временем он будет расти. Бумажник также будет сохранен в этом каталоге.</translation>
->>>>>>> 0d719145
     </message>
     <message>
         <source>Use the default data directory</source>
@@ -1025,13 +927,6 @@
         <translation>Использовать другой каталог данных:</translation>
     </message>
     <message>
-<<<<<<< HEAD
-        <source>Zetacoin Core</source>
-        <translation>Zetacoin Core</translation>
-    </message>
-    <message>
-=======
->>>>>>> 0d719145
         <source>Error: Specified data directory "%1" cannot be created.</source>
         <translation>Ошибка: не удалось создать указанный каталог данных "%1".</translation>
     </message>
@@ -1118,13 +1013,6 @@
         <translation>Сворачивать вместо закрытия. Если данная опция будет выбрана — приложение закроется только после выбора соответствующего пункта в меню.</translation>
     </message>
     <message>
-<<<<<<< HEAD
-        <source>The user interface language can be set here. This setting will take effect after restarting Zetacoin Core.</source>
-        <translation>Здесь можно выбрать язык интерфейса. Настройки вступят в силу после перезапуска Zetacoin Core.</translation>
-    </message>
-    <message>
-=======
->>>>>>> 0d719145
         <source>Third party URLs (e.g. a block explorer) that appear in the transactions tab as context menu items. %s in the URL is replaced by transaction hash. Multiple URLs are separated by vertical bar |.</source>
         <translation>Сторонние URL (например, block explorer), которые отображаются на вкладке транзакций как пункты контекстного меню. %s в URL заменяется хэшем транзакции. URL отделяются друг от друга вертикальной чертой |.</translation>
     </message>
@@ -1149,17 +1037,6 @@
         <translation>&amp;Сеть</translation>
     </message>
     <message>
-<<<<<<< HEAD
-        <source>Automatically start Zetacoin Core after logging in to the system.</source>
-        <translation>Автоматически запускать Zetacoin Core после входа в систему</translation>
-    </message>
-    <message>
-        <source>&amp;Start Zetacoin Core on system login</source>
-        <translation>&amp;Запускать Zetacoin Core при входе в систему</translation>
-    </message>
-    <message>
-=======
->>>>>>> 0d719145
         <source>(0 = auto, &lt;0 = leave that many cores free)</source>
         <translation>(0 = автоматически, &lt;0 = оставить столько незагруженных ядер)</translation>
     </message>
@@ -1418,17 +1295,12 @@
         <translation>Неверный URL запроса платежа: %1</translation>
     </message>
     <message>
-<<<<<<< HEAD
+        <source>Invalid payment address %1</source>
+        <translation>Неверный адрес платежа %1</translation>
+    </message>
+    <message>
         <source>URI cannot be parsed! This can be caused by an invalid Zetacoin address or malformed URI parameters.</source>
         <translation>Не удалось обработать URI! Это может быть связано с неверным адресом Zetacoin или неправильными параметрами URI.</translation>
-=======
-        <source>Invalid payment address %1</source>
-        <translation>Неверный адрес платежа %1</translation>
-    </message>
-    <message>
-        <source>URI cannot be parsed! This can be caused by an invalid Bitcoin address or malformed URI parameters.</source>
-        <translation>Не удалось обработать URI! Это может быть связано с неверным адресом Bitcoin или неправильными параметрами URI.</translation>
->>>>>>> 0d719145
     </message>
     <message>
         <source>Payment request file handling</source>
@@ -1633,13 +1505,6 @@
     <message>
         <source>Memory usage</source>
         <translation>Использование памяти</translation>
-<<<<<<< HEAD
-    </message>
-    <message>
-        <source>Open the Zetacoin Core debug log file from the current data directory. This can take a few seconds for large log files.</source>
-        <translation>Открыть отладочный лог-файл Zetacoin Core из текущего каталога данных. Это может занять несколько секунд для больших лог-файлов.</translation>
-=======
->>>>>>> 0d719145
     </message>
     <message>
         <source>Received</source>
@@ -1806,13 +1671,8 @@
         <translation>&amp;Разблокировать узел</translation>
     </message>
     <message>
-<<<<<<< HEAD
-        <source>Welcome to the Zetacoin Core RPC console.</source>
-        <translation>Добро пожаловать в RPC-консоль Zetacoin Core.</translation>
-=======
         <source>Welcome to the %1 RPC console.</source>
         <translation>Добро пожаловать в консоль RPC %1.</translation>
->>>>>>> 0d719145
     </message>
     <message>
         <source>Use up and down arrows to navigate history, and &lt;b&gt;Ctrl-L&lt;/b&gt; to clear screen.</source>
@@ -2285,21 +2145,6 @@
     <message>
         <source>Pay only the required fee of %1</source>
         <translation>Заплатить только обязательную комиссию %1</translation>
-<<<<<<< HEAD
-    </message>
-    <message numerus="yes">
-        <source>Estimated to begin confirmation within %n block(s).</source>
-        <translation><numerusform>Подтверждение ожидается через %n блок.</numerusform><numerusform>Подтверждение ожидается через %n блока.</numerusform><numerusform>Подтверждение ожидается через %n блоков.</numerusform><numerusform>Подтверждение ожидается через %n блоков.</numerusform></translation>
-    </message>
-    <message>
-        <source>The recipient address is not valid. Please recheck.</source>
-        <translation>Адрес получателя неверный. Пожалуйста, перепроверьте.</translation>
-    </message>
-    <message>
-        <source>Duplicate address found: addresses should only be used once each.</source>
-        <translation>Обнаружен дублирующийся адрес: используйте каждый адрес только один раз.</translation>
-=======
->>>>>>> 0d719145
     </message>
     <message>
         <source>Warning: Invalid Zetacoin address</source>
@@ -2407,13 +2252,8 @@
 <context>
     <name>ShutdownWindow</name>
     <message>
-<<<<<<< HEAD
-        <source>Zetacoin Core is shutting down...</source>
-        <translation>Zetacoin Core выключается...</translation>
-=======
         <source>%1 is shutting down...</source>
         <translation>%1 выключается...</translation>
->>>>>>> 0d719145
     </message>
     <message>
         <source>Do not shut down the computer until this window disappears.</source>
@@ -2562,17 +2402,6 @@
 <context>
     <name>SplashScreen</name>
     <message>
-<<<<<<< HEAD
-        <source>Zetacoin Core</source>
-        <translation>Zetacoin Core</translation>
-    </message>
-    <message>
-        <source>The Zetacoin Core developers</source>
-        <translation>Разработчики Zetacoin Core</translation>
-    </message>
-    <message>
-=======
->>>>>>> 0d719145
         <source>[testnet]</source>
         <translation>[тестовая сеть]</translation>
     </message>
@@ -2813,21 +2642,12 @@
         <translation>Незрелый (%1 подтверждений, будет доступно после %2)</translation>
     </message>
     <message>
-<<<<<<< HEAD
-        <source>Confirming (%1 of %2 recommended confirmations)</source>
-        <translation>Подтверждено(%1 подтверждений, рекомендуется %2 подтверждений)</translation>
-    </message>
-    <message>
-        <source>Conflicted</source>
-        <translation>В противоречии</translation>
-=======
         <source>This block was not received by any other nodes and will probably not be accepted!</source>
         <translation>Этот блок не был получен другими узлами и, возможно, не будет принят!</translation>
     </message>
     <message>
         <source>Generated but not accepted</source>
         <translation>Сгенерировано, но не принято</translation>
->>>>>>> 0d719145
     </message>
     <message>
         <source>Received with</source>
@@ -3124,17 +2944,6 @@
         <translation>Если &lt;category&gt; не предоставлена или равна 1, выводить всю отладочную информацию.</translation>
     </message>
     <message>
-<<<<<<< HEAD
-        <source>Maximum total fees (in %s) to use in a single wallet transaction; setting this too low may abort large transactions (default: %s)</source>
-        <translation>Максимальная сумма комиссий (%s) для одной транзакции в бумажнике; слишком низкое значение может вызвать прерывание больших транзакций (по умолчанию: %s)</translation>
-    </message>
-    <message>
-        <source>Please check that your computer's date and time are correct! If your clock is wrong Zetacoin Core will not work properly.</source>
-        <translation>Внимание: убедитесь, что дата и время на Вашем компьютере выставлены верно! Если Ваши часы идут неправильно, Zetacoin Core будет работать некорректно.</translation>
-    </message>
-    <message>
-=======
->>>>>>> 0d719145
         <source>Prune configured below the minimum of %d MiB.  Please use a higher number.</source>
         <translation>Удаление блоков выставлено ниже, чем минимум в %d Мб. Пожалуйста, используйте большее значение.</translation>
     </message>
@@ -3175,8 +2984,8 @@
         <translation>Принимать подключения извне (по умолчанию: 1, если не используется -proxy или -connect)</translation>
     </message>
     <message>
-        <source>Bitcoin Core</source>
-        <translation>Bitcoin Core</translation>
+        <source>Zetacoin Core</source>
+        <translation>Zetacoin Core</translation>
     </message>
     <message>
         <source>The %s developers</source>
@@ -3251,13 +3060,8 @@
         <translation>Это пре-релизная тестовая сборка - используйте на свой страх и риск - не используйте для добычи или торговых приложений</translation>
     </message>
     <message>
-<<<<<<< HEAD
-        <source>Unable to bind to %s on this computer. Zetacoin Core is probably already running.</source>
-        <translation>Не удалось забиндиться на %s на этом компьютере. Возможно, Zetacoin Core уже запущен.</translation>
-=======
         <source>Unable to rewind the database to a pre-fork state. You will need to redownload the blockchain</source>
         <translation>Невозможно отмотать базу данных до пред-форкового состояния. Вам будет необходимо перекачать цепочку блоков.</translation>
->>>>>>> 0d719145
     </message>
     <message>
         <source>Use UPnP to map the listening port (default: 1 when listening and no -proxy)</source>
@@ -3548,13 +3352,6 @@
         <translation>Привязаться к указанному адресу для прослушивания JSON-RPC подключений. Используйте запись [хост]:порт для IPv6. Эту опцию можно использовать многократно (по умолчанию: привязываться ко всем интерфейсам)</translation>
     </message>
     <message>
-<<<<<<< HEAD
-        <source>Cannot obtain a lock on data directory %s. Zetacoin Core is probably already running.</source>
-        <translation>Не удалось установить блокировку на каталог данных %s. Возможно, Zetacoin Core уже запущен.</translation>
-    </message>
-    <message>
-=======
->>>>>>> 0d719145
         <source>Create new files with system default permissions, instead of umask 077 (only effective with disabled wallet functionality)</source>
         <translation>Создавать новые файлы с системными правами по умолчанию вместо umask 077 (эффективно только при отключенном бумажнике)</translation>
     </message>
@@ -3639,17 +3436,6 @@
         <translation>Подключаться через SOCKS5 прокси</translation>
     </message>
     <message>
-<<<<<<< HEAD
-        <source>Copyright (C) 2009-%i The Zetacoin Core Developers</source>
-        <translation>Все права защищены © 2009-%i Разработчики Zetacoin Core</translation>
-    </message>
-    <message>
-        <source>Error loading wallet.dat: Wallet requires newer version of Zetacoin Core</source>
-        <translation>Ошибка загрузки wallet.dat: бумажник требует более новую версию Zetacoin Core</translation>
-    </message>
-    <message>
-=======
->>>>>>> 0d719145
         <source>Error reading from database, shutting down.</source>
         <translation>Ошибка чтения базы данных, работа завершается.</translation>
     </message>
@@ -3662,25 +3448,6 @@
         <translation>Информация</translation>
     </message>
     <message>
-<<<<<<< HEAD
-        <source>Initialization sanity check failed. Zetacoin Core is shutting down.</source>
-        <translation>Не удалось проверить чистоту. Zetacoin Core выключается.</translation>
-    </message>
-    <message>
-        <source>Invalid amount for -maxtxfee=&lt;amount&gt;: '%s'</source>
-        <translation>Неверное значение -maxtxfee=&lt;amount&gt;: '%s'</translation>
-    </message>
-    <message>
-        <source>Invalid amount for -minrelaytxfee=&lt;amount&gt;: '%s'</source>
-        <translation>Неверная сумма в параметре -minrelaytxfee=&lt;кол-во&gt;: '%s'</translation>
-    </message>
-    <message>
-        <source>Invalid amount for -mintxfee=&lt;amount&gt;: '%s'</source>
-        <translation>Неверная сумма в параметре -mintxfee=&lt;кол-во&gt;: '%s'</translation>
-    </message>
-    <message>
-=======
->>>>>>> 0d719145
         <source>Invalid amount for -paytxfee=&lt;amount&gt;: '%s' (must be at least %s)</source>
         <translation>Неверное количество в параметре -paytxfee=&lt;кол-во&gt;: '%s' (должно быть как минимум %s)</translation>
     </message>
@@ -3777,13 +3544,6 @@
         <translation>Имя для подключений JSON-RPC</translation>
     </message>
     <message>
-<<<<<<< HEAD
-        <source>Wallet needed to be rewritten: restart Zetacoin Core to complete</source>
-        <translation>Необходимо перезаписать бумажник, перезапустите Zetacoin Core для завершения операции.</translation>
-    </message>
-    <message>
-=======
->>>>>>> 0d719145
         <source>Warning</source>
         <translation>Внимание</translation>
     </message>
@@ -3840,10 +3600,6 @@
         <translation>Комиссии (в %s/Кб) меньшие этого значения считаются нулевыми при создании транзакций (по умолчанию: %s)</translation>
     </message>
     <message>
-        <source>Fees (in %s/kB) smaller than this are considered zero fee for transaction creation (default: %s)</source>
-        <translation>Комиссии (в %s/Кб) меньшие этого значения считаются нулевыми при создании транзакций (по умолчанию: %s)</translation>
-    </message>
-    <message>
         <source>How thorough the block verification of -checkblocks is (0-4, default: %u)</source>
         <translation>Насколько тщательна проверка контрольных блоков -checkblocks (0-4, по умолчанию: %u)</translation>
     </message>
@@ -3886,25 +3642,18 @@
     <message>
         <source>Username and hashed password for JSON-RPC connections. The field &lt;userpw&gt; comes in the format: &lt;USERNAME&gt;:&lt;SALT&gt;$&lt;HASH&gt;. A canonical python script is included in share/rpcuser. This option can be specified multiple times</source>
         <translation>Имя пользователя и хэш пароля для JSON-RPC соединений. Поле &lt;userpw&gt; использует формат: &lt;USERNAME&gt;:&lt;SALT&gt;$&lt;HASH&gt;. Каноничный пример скрипта на питоне включен в "share/rpcuser". Эта опция может быть указана несколько раз</translation>
-<<<<<<< HEAD
+    </message>
+    <message>
+        <source>Warning: Unknown block versions being mined! It's possible unknown rules are in effect</source>
+        <translation>Внимание: Получена неизвестная версия блока! Возможно неизвестные правила вступили в силу.</translation>
+    </message>
+    <message>
+        <source>Warning: Wallet file corrupt, data salvaged! Original %s saved as %s in %s; if your balance or transactions are incorrect you should restore from a backup.</source>
+        <translation>Внимание: Файл бумажника поврежден, данные восстановлены! Оригинальный %s сохранен как %s в %s; Если баланс или транзакции некорректны, вы должны восстановить файл из резервной копии.</translation>
     </message>
     <message>
         <source>(default: %s)</source>
         <translation>(по умолчанию: %s)</translation>
-=======
->>>>>>> 0d719145
-    </message>
-    <message>
-        <source>Warning: Unknown block versions being mined! It's possible unknown rules are in effect</source>
-        <translation>Внимание: Получена неизвестная версия блока! Возможно неизвестные правила вступили в силу.</translation>
-    </message>
-    <message>
-        <source>Warning: Wallet file corrupt, data salvaged! Original %s saved as %s in %s; if your balance or transactions are incorrect you should restore from a backup.</source>
-        <translation>Внимание: Файл бумажника поврежден, данные восстановлены! Оригинальный %s сохранен как %s в %s; Если баланс или транзакции некорректны, вы должны восстановить файл из резервной копии.</translation>
-    </message>
-    <message>
-        <source>(default: %s)</source>
-        <translation>(по умолчанию: %s)</translation>
     </message>
     <message>
         <source>Always query for peer addresses via DNS lookup (default: %u)</source>
@@ -3963,10 +3712,6 @@
         <translation>Установить размер пула ключей в &lt;n&gt; (по умолчанию: %u)</translation>
     </message>
     <message>
-        <source>Set minimum block size in bytes (default: %u)</source>
-        <translation>Задать минимальный размер блока в байтах (по умолчанию: %u)</translation>
-    </message>
-    <message>
         <source>Set the number of threads to service RPC calls (default: %d)</source>
         <translation>Задать число потоков выполнения запросов RPC (по умолчанию: %d)</translation>
     </message>
