<TS language="zh_HK" version="2.1">
<context>
    <name>AddressBookPage</name>
    <message>
        <source>Right-click to edit address or label</source>
        <translation>按右擊修改位址或標記</translation>
    </message>
    <message>
        <source>Create a new address</source>
        <translation>新增一個位址</translation>
    </message>
    <message>
        <source>&amp;New</source>
        <translation>新增 &amp;N</translation>
    </message>
    <message>
        <source>Copy the currently selected address to the system clipboard</source>
        <translation>複製目前選擇的位址到系統剪貼簿</translation>
    </message>
    <message>
        <source>&amp;Copy</source>
        <translation>複製 &amp;C</translation>
    </message>
    <message>
        <source>C&amp;lose</source>
        <translation>關閉 &amp;l</translation>
    </message>
    <message>
        <source>Delete the currently selected address from the list</source>
        <translation>把目前選擇的位址從列表中刪除</translation>
    </message>
    <message>
        <source>Export the data in the current tab to a file</source>
        <translation>把目前分頁的資料匯出至檔案</translation>
    </message>
    <message>
        <source>&amp;Export</source>
        <translation>匯出 &amp;E</translation>
    </message>
    <message>
        <source>&amp;Delete</source>
        <translation>刪除 &amp;D</translation>
    </message>
    <message>
        <source>Choose the address to send coins to</source>
        <translation>選擇要付錢過去的地址</translation>
    </message>
    <message>
        <source>Choose the address to receive coins with</source>
        <translation>選擇要收錢的地址</translation>
    </message>
    <message>
        <source>C&amp;hoose</source>
        <translation>選擇 &amp;h</translation>
    </message>
    <message>
        <source>Sending addresses</source>
        <translation>付款地址</translation>
    </message>
    <message>
        <source>Receiving addresses</source>
        <translation>收款地址</translation>
    </message>
    <message>
        <source>These are your NdovuCoin addresses for sending payments. Always check the amount and the receiving address before sending coins.</source>
        <translation>這些是你要付款過去的 NdovuCoin 位址。在付款之前，務必要檢查金額和收款位址是否正確。</translation>
    </message>
    <message>
<<<<<<< HEAD
        <source>These are your NdovuCoin addresses for receiving payments. It is recommended to use a new receiving address for each transaction.</source>
        <translation>這些是你用來收款的 NdovuCoin 位址。建議在每次交易時，都使用一個新的收款位址。</translation>
    </message>
    <message>
=======
>>>>>>> a284bbbe
        <source>&amp;Copy Address</source>
        <translation>複製地址 &amp;C</translation>
    </message>
    <message>
        <source>Copy &amp;Label</source>
        <translation>複製標記 &amp;L</translation>
    </message>
    <message>
        <source>&amp;Edit</source>
        <translation>編輯 &amp;E</translation>
    </message>
    <message>
        <source>Export Address List</source>
        <translation>匯出地址清單</translation>
    </message>
    <message>
        <source>Comma separated file (*.csv)</source>
        <translation>逗號分隔檔 (*.csv)</translation>
    </message>
    <message>
        <source>Exporting Failed</source>
        <translation>匯出失敗</translation>
    </message>
    <message>
        <source>There was an error trying to save the address list to %1. Please try again.</source>
        <translation>儲存地址列表到 %1 時發生錯誤。請再試一次。</translation>
    </message>
</context>
<context>
    <name>AddressTableModel</name>
    <message>
        <source>Label</source>
        <translation>標記</translation>
    </message>
    <message>
        <source>Address</source>
        <translation>地址</translation>
    </message>
    <message>
        <source>(no label)</source>
        <translation>(無標記)</translation>
    </message>
</context>
<context>
    <name>AskPassphraseDialog</name>
    <message>
        <source>Passphrase Dialog</source>
        <translation>複雜密碼對話方塊</translation>
    </message>
    <message>
        <source>Enter passphrase</source>
        <translation>請輸入密碼</translation>
    </message>
    <message>
        <source>New passphrase</source>
        <translation>新密碼</translation>
    </message>
    <message>
        <source>Repeat new passphrase</source>
        <translation>重複新密碼</translation>
    </message>
    <message>
        <source>Encrypt wallet</source>
        <translation>加密錢包</translation>
    </message>
    <message>
        <source>This operation needs your wallet passphrase to unlock the wallet.</source>
        <translation>這個動作需要你的錢包密碼來將錢包解鎖。</translation>
    </message>
    <message>
        <source>Unlock wallet</source>
        <translation>解鎖錢包</translation>
    </message>
    <message>
        <source>This operation needs your wallet passphrase to decrypt the wallet.</source>
        <translation>這個動作需要你的錢包密碼來將錢包解密。</translation>
    </message>
    <message>
        <source>Decrypt wallet</source>
        <translation>解密錢包</translation>
    </message>
    <message>
        <source>Change passphrase</source>
        <translation>更改密碼</translation>
    </message>
    <message>
        <source>Confirm wallet encryption</source>
        <translation>確認錢包加密</translation>
    </message>
    <message>
        <source>Warning: If you encrypt your wallet and lose your passphrase, you will &lt;b&gt;LOSE ALL OF YOUR BITCOINS&lt;/b&gt;!</source>
        <translation>警告: 如果你將錢包加密後又忘記密碼，你就會&lt;b&gt;失去所有 NdovuCoin 了&lt;/b&gt;！</translation>
    </message>
    <message>
        <source>Are you sure you wish to encrypt your wallet?</source>
        <translation>你確定要把錢包加密嗎？</translation>
    </message>
    <message>
        <source>Wallet encrypted</source>
        <translation>錢包已加密</translation>
    </message>
    <message>
        <source>IMPORTANT: Any previous backups you have made of your wallet file should be replaced with the newly generated, encrypted wallet file. For security reasons, previous backups of the unencrypted wallet file will become useless as soon as you start using the new, encrypted wallet.</source>
        <translation>重要: 請改用新產生的加密錢包檔，來取代所以舊錢包檔的備份。為安全計，當你開始使用新的加密錢包檔後，舊錢包檔的備份就不能再使用了。</translation>
    </message>
    <message>
        <source>Wallet encryption failed</source>
        <translation>錢包加密失敗</translation>
    </message>
    <message>
        <source>Wallet encryption failed due to an internal error. Your wallet was not encrypted.</source>
        <translation>因內部錯誤導致錢包加密失敗，你的錢包尚未加密。</translation>
    </message>
    <message>
        <source>The supplied passphrases do not match.</source>
        <translation>提供的密碼不一致。</translation>
    </message>
    <message>
        <source>Wallet unlock failed</source>
        <translation>錢包解鎖失敗</translation>
    </message>
    <message>
        <source>The passphrase entered for the wallet decryption was incorrect.</source>
        <translation>用來解密錢包的密碼不對。</translation>
    </message>
    <message>
        <source>Wallet decryption failed</source>
        <translation>錢包解密失敗</translation>
    </message>
    <message>
        <source>Wallet passphrase was successfully changed.</source>
        <translation>錢包密碼已成功更改。</translation>
    </message>
    <message>
        <source>Warning: The Caps Lock key is on!</source>
        <translation>警告: Caps Lock 已啟用！</translation>
    </message>
</context>
<context>
    <name>BanTableModel</name>
    <message>
        <source>IP/Netmask</source>
        <translation>IP位址/遮罩</translation>
    </message>
    <message>
        <source>Banned Until</source>
        <translation>封鎖至</translation>
    </message>
</context>
<context>
    <name>BitcoinGUI</name>
    <message>
        <source>Sign &amp;message...</source>
        <translation>簽署訊息... &amp;m</translation>
    </message>
    <message>
        <source>Synchronizing with network...</source>
        <translation>與網絡同步中...</translation>
    </message>
    <message>
        <source>&amp;Overview</source>
        <translation>總覽 &amp;O</translation>
    </message>
    <message>
        <source>Show general overview of wallet</source>
        <translation>顯示錢包一般總覽</translation>
    </message>
    <message>
        <source>&amp;Transactions</source>
        <translation>交易 &amp;T</translation>
    </message>
    <message>
        <source>Browse transaction history</source>
        <translation>瀏覽交易紀錄</translation>
    </message>
    <message>
        <source>E&amp;xit</source>
        <translation>結束 &amp;x</translation>
    </message>
    <message>
        <source>Quit application</source>
        <translation>結束應用程式</translation>
    </message>
    <message>
        <source>&amp;About %1</source>
        <translation>關於 %1 &amp;A</translation>
    </message>
    <message>
        <source>Show information about %1</source>
        <translation>顯示 %1 的相關資訊</translation>
    </message>
    <message>
        <source>About &amp;Qt</source>
        <translation>關於 Qt &amp;Q</translation>
    </message>
    <message>
        <source>Show information about Qt</source>
        <translation>顯示 Qt 相關資訊</translation>
    </message>
    <message>
        <source>&amp;Options...</source>
        <translation>選項... &amp;O</translation>
    </message>
    <message>
        <source>Modify configuration options for %1</source>
        <translation>修正 %1 的設定選項</translation>
    </message>
    <message>
        <source>&amp;Encrypt Wallet...</source>
        <translation>加密錢包... &amp;E</translation>
    </message>
    <message>
        <source>&amp;Backup Wallet...</source>
        <translation>備份錢包... &amp;B</translation>
    </message>
    <message>
        <source>&amp;Change Passphrase...</source>
        <translation>改變密碼... &amp;C</translation>
    </message>
    <message>
        <source>Open &amp;URI...</source>
        <translation>開啓網址... &amp;U</translation>
    </message>
    <message>
        <source>Reindexing blocks on disk...</source>
        <translation>正在為磁碟區塊重建索引...</translation>
    </message>
    <message>
        <source>Send coins to a NdovuCoin address</source>
        <translation>付款至一個 NdovuCoin 位址</translation>
    </message>
    <message>
        <source>Backup wallet to another location</source>
        <translation>把錢包備份到其它地方</translation>
    </message>
    <message>
        <source>Change the passphrase used for wallet encryption</source>
        <translation>改變錢包加密用的密碼</translation>
    </message>
    <message>
        <source>&amp;Debug window</source>
        <translation>除錯視窗 &amp;D</translation>
    </message>
    <message>
        <source>Open debugging and diagnostic console</source>
        <translation>開啓除錯和診斷主控台</translation>
    </message>
    <message>
        <source>&amp;Verify message...</source>
        <translation>驗證訊息... &amp;V</translation>
    </message>
    <message>
<<<<<<< HEAD
        <source>NdovuCoin</source>
        <translation>NdovuCoin</translation>
    </message>
    <message>
=======
>>>>>>> a284bbbe
        <source>&amp;Send</source>
        <translation>付款 &amp;S</translation>
    </message>
    <message>
        <source>&amp;Receive</source>
        <translation>收款 &amp;R</translation>
    </message>
    <message>
        <source>&amp;Show / Hide</source>
        <translation>顯示 / 隱藏 &amp;S</translation>
    </message>
    <message>
        <source>Show or hide the main Window</source>
        <translation>顯示或隱藏主視窗</translation>
    </message>
    <message>
        <source>&amp;File</source>
        <translation>檔案 &amp;F</translation>
    </message>
    <message>
        <source>&amp;Settings</source>
        <translation>設定 &amp;S</translation>
    </message>
    <message>
        <source>&amp;Help</source>
        <translation>說明 &amp;H</translation>
    </message>
    <message>
        <source>Request payments (generates QR codes and bitcoin: URIs)</source>
        <translation>要求付款 (產生QR碼 bitcoin: URIs)</translation>
    </message>
    <message>
        <source>Indexing blocks on disk...</source>
        <translation>正在為磁碟區塊建立索引...</translation>
    </message>
    <message>
        <source>Error</source>
        <translation>錯誤</translation>
    </message>
    <message>
        <source>Warning</source>
        <translation>警告</translation>
    </message>
    <message>
        <source>Information</source>
        <translation>資訊</translation>
    </message>
    <message>
        <source>Date: %1
</source>
        <translation>日期: %1
</translation>
    </message>
    </context>
<context>
    <name>CoinControlDialog</name>
    <message>
        <source>(no label)</source>
        <translation>(無標記)</translation>
    </message>
    </context>
<context>
    <name>CreateWalletActivity</name>
    </context>
<context>
    <name>CreateWalletDialog</name>
    </context>
<context>
    <name>EditAddressDialog</name>
    </context>
<context>
    <name>FreespaceChecker</name>
    </context>
<context>
    <name>HelpMessageDialog</name>
    </context>
<context>
    <name>Intro</name>
    <message>
        <source>NdovuCoin</source>
        <translation>NdovuCoin</translation>
    </message>
    <message>
        <source>Error</source>
        <translation>錯誤</translation>
    </message>
    </context>
<context>
    <name>ModalOverlay</name>
    </context>
<context>
    <name>OpenURIDialog</name>
    </context>
<context>
    <name>OpenWalletActivity</name>
    </context>
<context>
    <name>OptionsDialog</name>
    <message>
        <source>Error</source>
        <translation>錯誤</translation>
    </message>
    </context>
<context>
    <name>OverviewPage</name>
    </context>
<context>
    <name>PaymentServer</name>
    </context>
<context>
    <name>PeerTableModel</name>
    <message>
        <source>Sent</source>
        <translation>已送出</translation>
    </message>
    <message>
        <source>Received</source>
        <translation>已接收</translation>
    </message>
</context>
<context>
    <name>QObject</name>
    <message>
        <source>Enter a NdovuCoin address (e.g. %1)</source>
        <translation>輸入一個 NdovuCoin 位址 (例如 %1)</translation>
    </message>
    <message>
        <source>%1 d</source>
        <translation>%1 日</translation>
    </message>
    <message>
        <source>%1 h</source>
        <translation>%1 小時</translation>
    </message>
    <message>
        <source>%1 m</source>
        <translation>%1 分</translation>
    </message>
    <message>
        <source>%1 s</source>
        <translation>%1 秒</translation>
    </message>
    <message>
        <source>None</source>
        <translation>沒有</translation>
    </message>
    <message>
        <source>N/A</source>
        <translation>N/A</translation>
    </message>
    <message>
        <source>%1 ms</source>
        <translation>%1 亳秒</translation>
    </message>
    <message numerus="yes">
        <source>%n second(s)</source>
        <translation><numerusform>%n 秒</numerusform></translation>
    </message>
    <message numerus="yes">
        <source>%n minute(s)</source>
        <translation><numerusform>%n 分鐘</numerusform></translation>
    </message>
    <message numerus="yes">
        <source>%n hour(s)</source>
        <translation><numerusform>%n 小時</numerusform></translation>
    </message>
    <message numerus="yes">
        <source>%n day(s)</source>
        <translation><numerusform>%n 日</numerusform></translation>
    </message>
    <message numerus="yes">
        <source>%n week(s)</source>
        <translation><numerusform>%n 星期</numerusform></translation>
    </message>
    <message>
        <source>%1 and %2</source>
        <translation>%1 和 %2</translation>
    </message>
    <message numerus="yes">
        <source>%n year(s)</source>
        <translation><numerusform>%n 年</numerusform></translation>
    </message>
    </context>
<context>
    <name>QRImageWidget</name>
    <message>
        <source>Save QR Code</source>
        <translation>儲存 QR 碼</translation>
    </message>
    <message>
        <source>PNG Image (*.png)</source>
        <translation>PNG 影像(*.png)</translation>
    </message>
</context>
<context>
    <name>RPCConsole</name>
    <message>
        <source>N/A</source>
        <translation>N/A</translation>
    </message>
    <message>
        <source>&amp;Information</source>
        <translation>資訊 &amp;I</translation>
    </message>
    <message>
        <source>Debug window</source>
        <translation>除錯視窗</translation>
    </message>
    <message>
        <source>General</source>
        <translation>一般</translation>
    </message>
    <message>
        <source>Received</source>
        <translation>已接收</translation>
    </message>
    <message>
        <source>Sent</source>
        <translation>已送出</translation>
    </message>
    <message>
        <source>Version</source>
        <translation>版本</translation>
    </message>
    </context>
<context>
    <name>ReceiveCoinsDialog</name>
    </context>
<context>
    <name>ReceiveRequestDialog</name>
    <message>
        <source>Address</source>
        <translation>地址</translation>
    </message>
    <message>
        <source>Label</source>
        <translation>標記</translation>
    </message>
    <message>
        <source>Wallet</source>
        <translation>錢包</translation>
    </message>
</context>
<context>
    <name>RecentRequestsTableModel</name>
    <message>
        <source>Label</source>
        <translation>標記</translation>
    </message>
    <message>
        <source>(no label)</source>
        <translation>(無標記)</translation>
    </message>
    </context>
<context>
    <name>SendCoinsDialog</name>
    <message>
        <source>(no label)</source>
        <translation>(無標記)</translation>
    </message>
</context>
<context>
    <name>SendCoinsEntry</name>
    </context>
<context>
    <name>SendConfirmationDialog</name>
    </context>
<context>
    <name>ShutdownWindow</name>
    </context>
<context>
    <name>SignVerifyMessageDialog</name>
    </context>
<context>
    <name>TrafficGraphWidget</name>
    </context>
<context>
    <name>TransactionDesc</name>
    <message>
        <source>Open until %1</source>
        <translation>開放至 %1</translation>
    </message>
    </context>
<context>
    <name>TransactionDescDialog</name>
    </context>
<context>
    <name>TransactionTableModel</name>
    <message>
        <source>Label</source>
        <translation>標記</translation>
    </message>
    <message>
        <source>Open until %1</source>
        <translation>開放至 %1</translation>
    </message>
    <message>
        <source>(no label)</source>
        <translation>(無標記)</translation>
    </message>
    </context>
<context>
    <name>TransactionView</name>
    <message>
        <source>Comma separated file (*.csv)</source>
        <translation>逗號分隔檔 (*.csv)</translation>
    </message>
    <message>
        <source>Label</source>
        <translation>標記</translation>
    </message>
    <message>
        <source>Address</source>
        <translation>地址</translation>
    </message>
    <message>
        <source>Exporting Failed</source>
        <translation>匯出失敗</translation>
    </message>
    </context>
<context>
    <name>UnitDisplayStatusBarControl</name>
    </context>
<context>
    <name>WalletController</name>
    </context>
<context>
    <name>WalletFrame</name>
    </context>
<context>
    <name>WalletModel</name>
    </context>
<context>
    <name>WalletView</name>
    <message>
        <source>&amp;Export</source>
        <translation>匯出 &amp;E</translation>
    </message>
    <message>
        <source>Export the data in the current tab to a file</source>
        <translation>把目前分頁的資料匯出至檔案</translation>
    </message>
    </context>
<context>
    <name>bitcoin-core</name>
    </context>
</TS><|MERGE_RESOLUTION|>--- conflicted
+++ resolved
@@ -66,13 +66,6 @@
         <translation>這些是你要付款過去的 NdovuCoin 位址。在付款之前，務必要檢查金額和收款位址是否正確。</translation>
     </message>
     <message>
-<<<<<<< HEAD
-        <source>These are your NdovuCoin addresses for receiving payments. It is recommended to use a new receiving address for each transaction.</source>
-        <translation>這些是你用來收款的 NdovuCoin 位址。建議在每次交易時，都使用一個新的收款位址。</translation>
-    </message>
-    <message>
-=======
->>>>>>> a284bbbe
         <source>&amp;Copy Address</source>
         <translation>複製地址 &amp;C</translation>
     </message>
@@ -325,13 +318,6 @@
         <translation>驗證訊息... &amp;V</translation>
     </message>
     <message>
-<<<<<<< HEAD
-        <source>NdovuCoin</source>
-        <translation>NdovuCoin</translation>
-    </message>
-    <message>
-=======
->>>>>>> a284bbbe
         <source>&amp;Send</source>
         <translation>付款 &amp;S</translation>
     </message>
