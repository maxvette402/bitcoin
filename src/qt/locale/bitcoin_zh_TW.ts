--- conflicted
+++ resolved
@@ -62,25 +62,16 @@
         <translation>收款位址</translation>
     </message>
     <message>
-<<<<<<< HEAD
         <source>These are your Zetacoin addresses for sending payments. Always check the amount and the receiving address before sending coins.</source>
         <translation>這些是你要付款過去的 Zetacoin 位址。在付錢之前，務必要檢查金額和收款位址是否正確。</translation>
     </message>
     <message>
         <source>These are your Zetacoin addresses for receiving payments. It is recommended to use a new receiving address for each transaction.</source>
         <translation>這些是你用來收款的 Zetacoin 位址。建議在每次交易時，都使用一個新的收款位址。</translation>
-=======
-        <source>These are your Bitcoin addresses for sending payments. Always check the amount and the receiving address before sending coins.</source>
-        <translation>這些是你要付款過去的 Bitcoin 位址。在付錢之前，務必要檢查金額和收款位址是否正確。</translation>
-    </message>
-    <message>
-        <source>These are your Bitcoin addresses for receiving payments. It is recommended to use a new receiving address for each transaction.</source>
-        <translation>這些是你用來收款的 Bitcoin 位址。建議在每次交易時，都使用一個新的收款位址。</translation>
     </message>
     <message>
         <source>&amp;Copy Address</source>
         <translation>複製位址</translation>
->>>>>>> 0d719145
     </message>
     <message>
         <source>Copy &amp;Label</source>
@@ -177,39 +168,19 @@
         <translation>確認錢包加密</translation>
     </message>
     <message>
-<<<<<<< HEAD
         <source>Warning: If you encrypt your wallet and lose your passphrase, you will &lt;b&gt;LOSE ALL OF YOUR ZETACOINS&lt;/b&gt;!</source>
         <translation>警告: 如果把錢包加密後又忘記密碼，你就會從此&lt;b&gt;失去其中所有的 Zetacoin 了&lt;/b&gt;！</translation>
-=======
-        <source>Warning: If you encrypt your wallet and lose your passphrase, you will &lt;b&gt;LOSE ALL OF YOUR BITCOINS&lt;/b&gt;!</source>
-        <translation>警告: 如果把錢包加密後又忘記密碼，你就會從此&lt;b&gt;失去其中所有的 Bitcoin 了&lt;/b&gt;！</translation>
->>>>>>> 0d719145
     </message>
     <message>
         <source>Are you sure you wish to encrypt your wallet?</source>
         <translation>你確定要把錢包加密嗎？</translation>
     </message>
     <message>
-<<<<<<< HEAD
-        <source>Zetacoin Core will close now to finish the encryption process. Remember that encrypting your wallet cannot fully protect your zetacoins from being stolen by malware infecting your computer.</source>
-        <translation>Zetacoin Core 現在要關閉，好完成加密程序。請注意，加密錢包不能完全防止入侵你的電腦的惡意程式偷取錢幣。</translation>
-    </message>
-    <message>
-        <source>IMPORTANT: Any previous backups you have made of your wallet file should be replaced with the newly generated, encrypted wallet file. For security reasons, previous backups of the unencrypted wallet file will become useless as soon as you start using the new, encrypted wallet.</source>
-        <translation>重要: 請改用新產生有加密的錢包檔，來取代舊錢包檔的備份。為了安全性的理由，當你開始使用新的有加密的錢包後，舊錢包檔的備份就不能再使用了。</translation>
-    </message>
-    <message>
-        <source>Warning: The Caps Lock key is on!</source>
-        <translation>警告: 大寫字母鎖定作用中！</translation>
-    </message>
-    <message>
-=======
->>>>>>> 0d719145
         <source>Wallet encrypted</source>
         <translation>錢包已加密</translation>
     </message>
     <message>
-        <source>%1 will close now to finish the encryption process. Remember that encrypting your wallet cannot fully protect your bitcoins from being stolen by malware infecting your computer.</source>
+        <source>%1 will close now to finish the encryption process. Remember that encrypting your wallet cannot fully protect your zetacoins from being stolen by malware infecting your computer.</source>
         <translation>%1 現在要關閉，好完成加密程序。請注意，加密錢包不能完全防止入侵你的電腦的惡意程式偷取錢幣。</translation>
     </message>
     <message>
@@ -347,28 +318,12 @@
         <translation>開啓 URI...</translation>
     </message>
     <message>
-<<<<<<< HEAD
-        <source>Zetacoin Core client</source>
-        <translation>Zetacoin Core 客戶端軟體</translation>
-    </message>
-    <message>
-        <source>Importing blocks from disk...</source>
-        <translation>正在從磁碟匯入區塊資料...</translation>
-    </message>
-    <message>
-=======
->>>>>>> 0d719145
         <source>Reindexing blocks on disk...</source>
         <translation>正在為磁碟裡的區塊重建索引...</translation>
     </message>
     <message>
-<<<<<<< HEAD
         <source>Send coins to a Zetacoin address</source>
         <translation>付錢給一個 Zetacoin 位址</translation>
-=======
-        <source>Send coins to a Bitcoin address</source>
-        <translation>付錢給一個 Bitcoin 位址</translation>
->>>>>>> 0d719145
     </message>
     <message>
         <source>Backup wallet to another location</source>
@@ -391,13 +346,8 @@
         <translation>驗證訊息...</translation>
     </message>
     <message>
-<<<<<<< HEAD
         <source>Zetacoin</source>
         <translation>Zetacoin</translation>
-=======
-        <source>Bitcoin</source>
-        <translation>Bitcoin</translation>
->>>>>>> 0d719145
     </message>
     <message>
         <source>Wallet</source>
@@ -412,13 +362,6 @@
         <translation>收款</translation>
     </message>
     <message>
-<<<<<<< HEAD
-        <source>Show information about Zetacoin Core</source>
-        <translation>顯示 Zetacoin Core 的相關資訊</translation>
-    </message>
-    <message>
-=======
->>>>>>> 0d719145
         <source>&amp;Show / Hide</source>
         <translation>顯示或隱藏</translation>
     </message>
@@ -431,21 +374,12 @@
         <translation>把錢包中的密鑰加密</translation>
     </message>
     <message>
-<<<<<<< HEAD
         <source>Sign messages with your Zetacoin addresses to prove you own them</source>
         <translation>用 Zetacoin 位址簽署訊息來證明位址是你的</translation>
     </message>
     <message>
         <source>Verify messages to ensure they were signed with specified Zetacoin addresses</source>
         <translation>驗證訊息是用來確定訊息是用指定的 Zetacoin 位址簽署的</translation>
-=======
-        <source>Sign messages with your Bitcoin addresses to prove you own them</source>
-        <translation>用 Bitcoin 位址簽署訊息來證明位址是你的</translation>
-    </message>
-    <message>
-        <source>Verify messages to ensure they were signed with specified Bitcoin addresses</source>
-        <translation>驗證訊息是用來確定訊息是用指定的 Bitcoin 位址簽署的</translation>
->>>>>>> 0d719145
     </message>
     <message>
         <source>&amp;File</source>
@@ -464,27 +398,10 @@
         <translation>分頁工具列</translation>
     </message>
     <message>
-<<<<<<< HEAD
-        <source>Zetacoin Core</source>
-        <translation>Zetacoin Core</translation>
-    </message>
-    <message>
         <source>Request payments (generates QR codes and zetacoin: URIs)</source>
         <translation>要求付款(產生 QR Code 和 zetacoin 付款協議的資源識別碼: URI)</translation>
     </message>
     <message>
-        <source>&amp;About Zetacoin Core</source>
-        <translation>關於 Zetacoin Core</translation>
-    </message>
-    <message>
-        <source>Modify configuration options for Zetacoin Core</source>
-        <translation>修改 Zetacoin Core 的設定選項</translation>
-=======
-        <source>Request payments (generates QR codes and bitcoin: URIs)</source>
-        <translation>要求付款(產生 QR Code 和 bitcoin 付款協議的資源識別碼: URI)</translation>
->>>>>>> 0d719145
-    </message>
-    <message>
         <source>Show the list of used sending addresses and labels</source>
         <translation>顯示已使用過的付款位址和標記的清單</translation>
     </message>
@@ -499,19 +416,10 @@
     <message>
         <source>&amp;Command-line options</source>
         <translation>命令列選項</translation>
-    </message>
-<<<<<<< HEAD
-    <message>
-        <source>Show the Zetacoin Core help message to get a list with possible Zetacoin command-line options</source>
-        <translation>顯示 Zetacoin Core 的說明訊息，來取得可用命令列選項的列表</translation>
     </message>
     <message numerus="yes">
         <source>%n active connection(s) to Zetacoin network</source>
         <translation><numerusform>%n 個運作中的 Zetacoin 網路連線</numerusform></translation>
-=======
-    <message numerus="yes">
-        <source>%n active connection(s) to Bitcoin network</source>
-        <translation><numerusform>%n 個運作中的 Bitcoin 網路連線</numerusform></translation>
     </message>
     <message>
         <source>Indexing blocks on disk...</source>
@@ -520,7 +428,6 @@
     <message>
         <source>Processing blocks on disk...</source>
         <translation>正在處理磁碟裡的區塊資料...</translation>
->>>>>>> 0d719145
     </message>
     <message>
         <source>No block source available...</source>
@@ -579,7 +486,7 @@
         <translation>最新狀態</translation>
     </message>
     <message>
-        <source>Show the %1 help message to get a list with possible Bitcoin command-line options</source>
+        <source>Show the %1 help message to get a list with possible Zetacoin command-line options</source>
         <translation>顯示 %1 的說明訊息，來取得可用命令列選項的列表</translation>
     </message>
     <message>
@@ -899,17 +806,12 @@
         <translation>編輯付款位址</translation>
     </message>
     <message>
-        <source>The entered address "%1" is not a valid Bitcoin address.</source>
-        <translation>輸入的位址 %1 並不是有效的 Bitcoin 位址。</translation>
-    </message>
-    <message>
-<<<<<<< HEAD
         <source>The entered address "%1" is not a valid Zetacoin address.</source>
         <translation>輸入的位址 %1 並不是有效的 Zetacoin 位址。</translation>
-=======
+    </message>
+    <message>
         <source>The entered address "%1" is already in the address book.</source>
         <translation>輸入的位址 %1 在位址簿中已經有了。</translation>
->>>>>>> 0d719145
     </message>
     <message>
         <source>Could not unlock wallet.</source>
@@ -946,13 +848,6 @@
 <context>
     <name>HelpMessageDialog</name>
     <message>
-<<<<<<< HEAD
-        <source>Zetacoin Core</source>
-        <translation>Zetacoin Core</translation>
-    </message>
-    <message>
-=======
->>>>>>> 0d719145
         <source>version</source>
         <translation>版本</translation>
     </message>
@@ -961,13 +856,8 @@
         <translation>(%1 位元)</translation>
     </message>
     <message>
-<<<<<<< HEAD
-        <source>About Zetacoin Core</source>
-        <translation>關於 Zetacoin Core</translation>
-=======
         <source>About %1</source>
         <translation>關於 %1</translation>
->>>>>>> 0d719145
     </message>
     <message>
         <source>Command-line options</source>
@@ -1006,11 +896,7 @@
         <translation>顯示啓動畫面(預設值: %u)</translation>
     </message>
     <message>
-<<<<<<< HEAD
-        <source>Reset all settings changes made over the GUI</source>
-=======
         <source>Reset all settings changed in the GUI</source>
->>>>>>> 0d719145
         <translation>重置所有在使用界面更改的設定</translation>
     </message>
 </context>
@@ -1021,18 +907,6 @@
         <translation>歡迎</translation>
     </message>
     <message>
-<<<<<<< HEAD
-        <source>Welcome to Zetacoin Core.</source>
-        <translation>歡迎使用 Zetacoin Core</translation>
-    </message>
-    <message>
-        <source>As this is the first time the program is launched, you can choose where Zetacoin Core will store its data.</source>
-        <translation>因為這是程式第一次啓動，你可以選擇 Zetacoin Core 儲存資料的地方。</translation>
-    </message>
-    <message>
-        <source>Zetacoin Core will download and store a copy of the Zetacoin block chain. At least %1GB of data will be stored in this directory, and it will grow over time. The wallet will also be stored in this directory.</source>
-        <translation>Zetacoin Core 會下載並儲存一份 Zetacoin 區塊鏈的拷貝。至少有 %1GB 的資料會儲存到這個目錄中，並且還會持續增長。另外錢包資料也會儲存在這個目錄。</translation>
-=======
         <source>Welcome to %1.</source>
         <translation>歡迎使用 %1。</translation>
     </message>
@@ -1041,9 +915,8 @@
         <translation>因為這是程式第一次啓動，你可以選擇 %1 儲存資料的地方。</translation>
     </message>
     <message>
-        <source>%1 will download and store a copy of the Bitcoin block chain. At least %2GB of data will be stored in this directory, and it will grow over time. The wallet will also be stored in this directory.</source>
-        <translation>%1 會下載並儲存一份 Bitcoin 區塊鏈的拷貝。至少有 %2GB 的資料會儲存到這個目錄中，並且還會持續增長。另外錢包資料也會儲存在這個目錄。</translation>
->>>>>>> 0d719145
+        <source>%1 will download and store a copy of the Zetacoin block chain. At least %2GB of data will be stored in this directory, and it will grow over time. The wallet will also be stored in this directory.</source>
+        <translation>%1 會下載並儲存一份 Zetacoin 區塊鏈的拷貝。至少有 %2GB 的資料會儲存到這個目錄中，並且還會持續增長。另外錢包資料也會儲存在這個目錄。</translation>
     </message>
     <message>
         <source>Use the default data directory</source>
@@ -1054,13 +927,6 @@
         <translation>使用自訂的資料目錄:</translation>
     </message>
     <message>
-<<<<<<< HEAD
-        <source>Zetacoin Core</source>
-        <translation>Zetacoin Core</translation>
-    </message>
-    <message>
-=======
->>>>>>> 0d719145
         <source>Error: Specified data directory "%1" cannot be created.</source>
         <translation>錯誤: 無法新增指定的資料目錄: %1</translation>
     </message>
@@ -1147,13 +1013,6 @@
         <translation>當視窗關閉時，把應用程式縮到最小，而不是結束。當勾選這個選項時，只能夠用選單中的結束來關掉應用程式。</translation>
     </message>
     <message>
-<<<<<<< HEAD
-        <source>The user interface language can be set here. This setting will take effect after restarting Zetacoin Core.</source>
-        <translation>可以在這裡設定使用者介面的語言。這個設定在重啓 Zetacoin Core 後才會生效。</translation>
-    </message>
-    <message>
-=======
->>>>>>> 0d719145
         <source>Third party URLs (e.g. a block explorer) that appear in the transactions tab as context menu items. %s in the URL is replaced by transaction hash. Multiple URLs are separated by vertical bar |.</source>
         <translation>在交易頁籤的情境選單出現的第三方網址連結(URL)，比如說區塊探索網站。網址中的 %s 會被取代為交易的雜湊值。可以用直線符號 | 來分隔多個連結。</translation>
     </message>
@@ -1178,17 +1037,6 @@
         <translation>網路</translation>
     </message>
     <message>
-<<<<<<< HEAD
-        <source>Automatically start Zetacoin Core after logging in to the system.</source>
-        <translation>在登入系統後自動啓動 Zetacoin Core。</translation>
-    </message>
-    <message>
-        <source>&amp;Start Zetacoin Core on system login</source>
-        <translation>系統登入時啟動 Zetacoin Core</translation>
-    </message>
-    <message>
-=======
->>>>>>> 0d719145
         <source>(0 = auto, &lt;0 = leave that many cores free)</source>
         <translation>(0 表示程式自動決定，小於 0 表示保留處理器核心不用的數目)</translation>
     </message>
@@ -1213,26 +1061,16 @@
         <translation>可以花還沒確認的零錢</translation>
     </message>
     <message>
-<<<<<<< HEAD
         <source>Automatically open the Zetacoin client port on the router. This only works when your router supports UPnP and it is enabled.</source>
         <translation>自動在路由器上開放 Zetacoin 的客戶端通訊埠。只有在你的路由器支援且開啓「通用即插即用」協定(UPnP)時才有作用。</translation>
-=======
-        <source>Automatically open the Bitcoin client port on the router. This only works when your router supports UPnP and it is enabled.</source>
-        <translation>自動在路由器上開放 Bitcoin 的客戶端通訊埠。只有在你的路由器支援且開啓「通用即插即用」協定(UPnP)時才有作用。</translation>
->>>>>>> 0d719145
     </message>
     <message>
         <source>Map port using &amp;UPnP</source>
         <translation>用 &amp;UPnP 設定通訊埠對應</translation>
     </message>
     <message>
-<<<<<<< HEAD
         <source>Connect to the Zetacoin network through a SOCKS5 proxy.</source>
         <translation>透過 SOCKS5 代理伺服器來連線到 Zetacoin 網路。</translation>
-=======
-        <source>Connect to the Bitcoin network through a SOCKS5 proxy.</source>
-        <translation>透過 SOCKS5 代理伺服器來連線到 Bitcoin 網路。</translation>
->>>>>>> 0d719145
     </message>
     <message>
         <source>&amp;Connect through SOCKS5 proxy (default proxy):</source>
@@ -1271,13 +1109,8 @@
         <translation>Tor</translation>
     </message>
     <message>
-<<<<<<< HEAD
         <source>Connect to the Zetacoin network through a separate SOCKS5 proxy for Tor hidden services.</source>
         <translation>透過另外的 SOCKS5 代理伺服器來連線到 Zetacoin 網路中的 Tor 隱藏服務。</translation>
-=======
-        <source>Connect to the Bitcoin network through a separate SOCKS5 proxy for Tor hidden services.</source>
-        <translation>透過另外的 SOCKS5 代理伺服器來連線到 Bitcoin 網路中的 Tor 隱藏服務。</translation>
->>>>>>> 0d719145
     </message>
     <message>
         <source>Use separate SOCKS5 proxy to reach peers via Tor hidden services:</source>
@@ -1375,13 +1208,8 @@
         <translation>表單</translation>
     </message>
     <message>
-<<<<<<< HEAD
         <source>The displayed information may be out of date. Your wallet automatically synchronizes with the Zetacoin network after a connection is established, but this process has not completed yet.</source>
         <translation>顯示的資訊可能是過期的。跟 Zetacoin 網路的連線建立後，你的錢包會自動和網路同步，但是這個步驟還沒完成。</translation>
-=======
-        <source>The displayed information may be out of date. Your wallet automatically synchronizes with the Bitcoin network after a connection is established, but this process has not completed yet.</source>
-        <translation>顯示的資訊可能是過期的。跟 Bitcoin 網路的連線建立後，你的錢包會自動和網路同步，但是這個步驟還沒完成。</translation>
->>>>>>> 0d719145
     </message>
     <message>
         <source>Watch-only:</source>
@@ -1455,17 +1283,12 @@
         <translation>要求付款時發生錯誤</translation>
     </message>
     <message>
-<<<<<<< HEAD
         <source>Cannot start zetacoin: click-to-pay handler</source>
-        <translation>沒辦法啟動 zetacoin 協議的按就付處理器</translation>
-=======
-        <source>Cannot start bitcoin: click-to-pay handler</source>
-        <translation>沒辦法啟動 bitcoin 協議的「按就付」處理器</translation>
+        <translation>沒辦法啟動 zetacoin 協議的「按就付」處理器</translation>
     </message>
     <message>
         <source>URI handling</source>
         <translation>URI 處理</translation>
->>>>>>> 0d719145
     </message>
     <message>
         <source>Payment request fetch URL is invalid: %1</source>
@@ -1476,13 +1299,8 @@
         <translation>無效的付款位址 %1</translation>
     </message>
     <message>
-<<<<<<< HEAD
         <source>URI cannot be parsed! This can be caused by an invalid Zetacoin address or malformed URI parameters.</source>
-        <translation>沒辦法解析資源識別碼(URI)！可能是因為 Zetacoin 位址無效，或是 URI 參數格式錯誤。</translation>
-=======
-        <source>URI cannot be parsed! This can be caused by an invalid Bitcoin address or malformed URI parameters.</source>
-        <translation>沒辦法解析 URI 位址！可能是因為 Bitcoin 位址無效，或是 URI 參數格式錯誤。</translation>
->>>>>>> 0d719145
+        <translation>沒辦法解析 URI 位址！可能是因為 Zetacoin 位址無效，或是 URI 參數格式錯誤。</translation>
     </message>
     <message>
         <source>Payment request file handling</source>
@@ -1571,13 +1389,8 @@
         <translation>金額</translation>
     </message>
     <message>
-<<<<<<< HEAD
         <source>Enter a Zetacoin address (e.g. %1)</source>
         <translation>輸入 Zetacoin 位址 (比如說 %1)</translation>
-=======
-        <source>Enter a Bitcoin address (e.g. %1)</source>
-        <translation>輸入 Bitcoin 位址 (比如說 %1)</translation>
->>>>>>> 0d719145
     </message>
     <message>
         <source>%1 d</source>
@@ -1692,13 +1505,6 @@
     <message>
         <source>Memory usage</source>
         <translation>記憶體使用量</translation>
-<<<<<<< HEAD
-    </message>
-    <message>
-        <source>Open the Zetacoin Core debug log file from the current data directory. This can take a few seconds for large log files.</source>
-        <translation>從目前的資料目錄下開啓 Zetacoin Core 的除錯紀錄檔。當紀錄檔很大時，可能會花好幾秒的時間。</translation>
-=======
->>>>>>> 0d719145
     </message>
     <message>
         <source>Received</source>
@@ -1865,13 +1671,8 @@
         <translation>解禁節點連線</translation>
     </message>
     <message>
-<<<<<<< HEAD
-        <source>Welcome to the Zetacoin Core RPC console.</source>
-        <translation>歡迎使用 Zetacoin Core 的 RPC 主控台。</translation>
-=======
         <source>Welcome to the %1 RPC console.</source>
         <translation>歡迎使用 %1 的 RPC 主控台。</translation>
->>>>>>> 0d719145
     </message>
     <message>
         <source>Use up and down arrows to navigate history, and &lt;b&gt;Ctrl-L&lt;/b&gt; to clear screen.</source>
@@ -1953,13 +1754,8 @@
         <translation>重複使用現有的收款位址(不建議)</translation>
     </message>
     <message>
-<<<<<<< HEAD
         <source>An optional message to attach to the payment request, which will be displayed when the request is opened. Note: The message will not be sent with the payment over the Zetacoin network.</source>
         <translation>附加在付款要求中的訊息，可以不填，打開要求內容時會顯示。注意: 這個訊息不會隨著付款送到 Zetacoin 網路上。</translation>
-=======
-        <source>An optional message to attach to the payment request, which will be displayed when the request is opened. Note: The message will not be sent with the payment over the Bitcoin network.</source>
-        <translation>附加在付款要求中的訊息，可以不填，打開要求內容時會顯示。注意: 這個訊息不會隨著付款送到 Bitcoin 網路上。</translation>
->>>>>>> 0d719145
     </message>
     <message>
         <source>An optional label to associate with the new receiving address.</source>
@@ -2350,30 +2146,9 @@
         <source>Pay only the required fee of %1</source>
         <translation>只付必要的手續費 %1</translation>
     </message>
-    <message numerus="yes">
-        <source>Estimated to begin confirmation within %n block(s).</source>
-        <translation><numerusform>預計可在 %n 個區塊內開始確認。</numerusform></translation>
-    </message>
-    <message>
-<<<<<<< HEAD
-        <source>The recipient address is not valid. Please recheck.</source>
-        <translation>收款位址無效。請再檢查看看。</translation>
-    </message>
-    <message>
-        <source>Duplicate address found: addresses should only be used once each.</source>
-        <translation>發現有重複的位址: 每個位址只能出現一次。</translation>
-    </message>
     <message>
         <source>Warning: Invalid Zetacoin address</source>
         <translation>警告: Zetacoin 位址無效</translation>
-    </message>
-    <message>
-        <source>(no label)</source>
-        <translation>(無標記)</translation>
-=======
-        <source>Warning: Invalid Bitcoin address</source>
-        <translation>警告: Bitcoin 位址無效</translation>
->>>>>>> 0d719145
     </message>
     <message>
         <source>Warning: Unknown change address</source>
@@ -2407,13 +2182,8 @@
         <translation>這是一筆正常的付款。</translation>
     </message>
     <message>
-<<<<<<< HEAD
         <source>The Zetacoin address to send the payment to</source>
         <translation>接收付款的 Zetacoin 位址</translation>
-=======
-        <source>The Bitcoin address to send the payment to</source>
-        <translation>接收付款的 Bitcoin 位址</translation>
->>>>>>> 0d719145
     </message>
     <message>
         <source>Alt+A</source>
@@ -2432,13 +2202,8 @@
         <translation>刪掉這個項目</translation>
     </message>
     <message>
-<<<<<<< HEAD
         <source>The fee will be deducted from the amount being sent. The recipient will receive less zetacoins than you enter in the amount field. If multiple recipients are selected, the fee is split equally.</source>
         <translation>手續費會從要付款出去的金額中扣掉。因此收款人會收到比輸入的金額還要少的 zetacoin。如果有多個收款人的話，手續費會平均分配來扣除。</translation>
-=======
-        <source>The fee will be deducted from the amount being sent. The recipient will receive less bitcoins than you enter in the amount field. If multiple recipients are selected, the fee is split equally.</source>
-        <translation>手續費會從要付款出去的金額中扣掉。因此收款人會收到比輸入的金額還要少的 bitcoin。如果有多個收款人的話，手續費會平均分配來扣除。</translation>
->>>>>>> 0d719145
     </message>
     <message>
         <source>S&amp;ubtract fee from amount</source>
@@ -2461,13 +2226,8 @@
         <translation>請輸入這個位址的標記，來把它加進去已使用過位址的清單。</translation>
     </message>
     <message>
-<<<<<<< HEAD
         <source>A message that was attached to the zetacoin: URI which will be stored with the transaction for your reference. Note: This message will not be sent over the Zetacoin network.</source>
         <translation>附加在 Zetacoin 付款協議的資源識別碼(URI)中的訊息，會和交易內容一起存起來，給你自己做參考。注意: 這個訊息不會送到 Zetacoin 網路上。</translation>
-=======
-        <source>A message that was attached to the bitcoin: URI which will be stored with the transaction for your reference. Note: This message will not be sent over the Bitcoin network.</source>
-        <translation>附加在 Bitcoin 付款協議的資源識別碼(URI)中的訊息，會和交易內容一起存起來，給你自己做參考。注意: 這個訊息不會送到 Bitcoin 網路上。</translation>
->>>>>>> 0d719145
     </message>
     <message>
         <source>Pay To:</source>
@@ -2492,13 +2252,8 @@
 <context>
     <name>ShutdownWindow</name>
     <message>
-<<<<<<< HEAD
-        <source>Zetacoin Core is shutting down...</source>
-        <translation>正在關閉 Zetacoin Core 中...</translation>
-=======
         <source>%1 is shutting down...</source>
         <translation>正在關閉 %1 中...</translation>
->>>>>>> 0d719145
     </message>
     <message>
         <source>Do not shut down the computer until this window disappears.</source>
@@ -2520,13 +2275,8 @@
         <translation>你可以用自己的位址簽署訊息或合約，來證明你可以從該位址收款。但是請小心，不要簽署語意含糊不清，或隨機產生的內容，因為釣魚式詐騙可能會用騙你簽署的手法來冒充是你。只有在語句中的細節你都同意時才簽署。</translation>
     </message>
     <message>
-<<<<<<< HEAD
         <source>The Zetacoin address to sign the message with</source>
         <translation>用來簽署訊息的 Zetacoin 位址</translation>
-=======
-        <source>The Bitcoin address to sign the message with</source>
-        <translation>用來簽署訊息的 Bitcoin 位址</translation>
->>>>>>> 0d719145
     </message>
     <message>
         <source>Choose previously used address</source>
@@ -2557,13 +2307,8 @@
         <translation>複製目前的簽章到系統剪貼簿</translation>
     </message>
     <message>
-<<<<<<< HEAD
         <source>Sign the message to prove you own this Zetacoin address</source>
         <translation>簽署這個訊息來證明這個 Zetacoin 位址是你的</translation>
-=======
-        <source>Sign the message to prove you own this Bitcoin address</source>
-        <translation>簽署這個訊息來證明這個 Bitcoin 位址是你的</translation>
->>>>>>> 0d719145
     </message>
     <message>
         <source>Sign &amp;Message</source>
@@ -2586,21 +2331,12 @@
         <translation>請在下面輸入收款人的位址，訊息(請確定完整複製了所包含的換行，空格，跳位符號等等)，以及簽章，來驗證這個訊息。請小心，除了訊息內容以外，不要對簽章本身過度解讀，以避免被用「中間人攻擊法」詐騙。請注意，通過驗證的簽章只能證明簽章人確實可以從該位址收款，不能證明任何交易中的付款人身份！</translation>
     </message>
     <message>
-<<<<<<< HEAD
         <source>The Zetacoin address the message was signed with</source>
         <translation>簽署這個訊息的 Zetacoin 位址</translation>
     </message>
     <message>
         <source>Verify the message to ensure it was signed with the specified Zetacoin address</source>
         <translation>驗證這個訊息來確定是用指定的 Zetacoin 位址簽署的</translation>
-=======
-        <source>The Bitcoin address the message was signed with</source>
-        <translation>簽署這個訊息的 Bitcoin 位址</translation>
-    </message>
-    <message>
-        <source>Verify the message to ensure it was signed with the specified Bitcoin address</source>
-        <translation>驗證這個訊息來確定是用指定的 Bitcoin 位址簽署的</translation>
->>>>>>> 0d719145
     </message>
     <message>
         <source>Verify &amp;Message</source>
@@ -2666,17 +2402,6 @@
 <context>
     <name>SplashScreen</name>
     <message>
-<<<<<<< HEAD
-        <source>Zetacoin Core</source>
-        <translation>Zetacoin Core</translation>
-    </message>
-    <message>
-        <source>The Zetacoin Core developers</source>
-        <translation>Zetacoin Core 開發人員</translation>
-    </message>
-    <message>
-=======
->>>>>>> 0d719145
         <source>[testnet]</source>
         <translation>[testnet]</translation>
     </message>
@@ -3224,17 +2949,6 @@
         <translation>如果沒有提供 &lt;category&gt; 或是值為 1 就會輸出所有的除錯資訊。</translation>
     </message>
     <message>
-<<<<<<< HEAD
-        <source>Maximum total fees (in %s) to use in a single wallet transaction; setting this too low may abort large transactions (default: %s)</source>
-        <translation>一次錢包交易允許付出最高的總手續費(單位是 %s)；設定太低的話，可能會無法進行資料量大的交易(預設值: %s)</translation>
-    </message>
-    <message>
-        <source>Please check that your computer's date and time are correct! If your clock is wrong Zetacoin Core will not work properly.</source>
-        <translation>請檢查電腦日期和時間是否正確！Zetacoin Core 沒辦法在時鐘不準的情況下正常運作。</translation>
-    </message>
-    <message>
-=======
->>>>>>> 0d719145
         <source>Prune configured below the minimum of %d MiB.  Please use a higher number.</source>
         <translation>設定的修剪值小於最小需求的 %d 百萬位元組(MiB)。請指定大一點的數字。</translation>
     </message>
@@ -3275,8 +2989,8 @@
         <translation>是否接受外來連線(預設值: 當沒有 -proxy 或 -connect 時為 1)</translation>
     </message>
     <message>
-        <source>Bitcoin Core</source>
-        <translation>Bitcoin Core</translation>
+        <source>Zetacoin Core</source>
+        <translation>Zetacoin Core</translation>
     </message>
     <message>
         <source>The %s developers</source>
@@ -3355,13 +3069,8 @@
         <translation>這是個還沒發表的測試版本 - 使用請自負風險 - 請不要用來開採或商業應用</translation>
     </message>
     <message>
-<<<<<<< HEAD
-        <source>Unable to bind to %s on this computer. Zetacoin Core is probably already running.</source>
-        <translation>沒辦法繫結在這台電腦上的 %s 。Zetacoin Core 可能已經在執行了。</translation>
-=======
         <source>Unable to rewind the database to a pre-fork state. You will need to redownload the blockchain</source>
         <translation>沒辦法將資料庫倒轉回分岔前的狀態。必須要重新下載區塊鍊。</translation>
->>>>>>> 0d719145
     </message>
     <message>
         <source>Use UPnP to map the listening port (default: 1 when listening and no -proxy)</source>
@@ -3660,13 +3369,6 @@
         <translation>和指定的位址繫結以聽候 JSON-RPC 連線。IPv6 請用 [主機]:通訊埠 這種格式。這個選項可以設定多次。(預設值: 跟所有網路界面上的位址繫結)</translation>
     </message>
     <message>
-<<<<<<< HEAD
-        <source>Cannot obtain a lock on data directory %s. Zetacoin Core is probably already running.</source>
-        <translation>沒辦法鎖定資料目錄 %s。Zetacoin Core 可能已經在執行了。</translation>
-    </message>
-    <message>
-=======
->>>>>>> 0d719145
         <source>Create new files with system default permissions, instead of umask 077 (only effective with disabled wallet functionality)</source>
         <translation>用系統預設權限來造出新的檔案，而不是用使用者權限罩遮(umask)值 077 (只有在關掉錢包功能時才有作用)。</translation>
     </message>
@@ -3751,17 +3453,6 @@
         <translation>透過 SOCKS5 代理伺服器連線</translation>
     </message>
     <message>
-<<<<<<< HEAD
-        <source>Copyright (C) 2009-%i The Zetacoin Core Developers</source>
-        <translation>版權為 Zetacoin Core 開發人員自西元 2009 至 %i 年起所有</translation>
-    </message>
-    <message>
-        <source>Error loading wallet.dat: Wallet requires newer version of Zetacoin Core</source>
-        <translation>載入 wallet.dat 檔案時發生錯誤: 這個錢包需要新版的 Zetacoin Core</translation>
-    </message>
-    <message>
-=======
->>>>>>> 0d719145
         <source>Error reading from database, shutting down.</source>
         <translation>讀取資料庫時發生錯誤，要關閉了。</translation>
     </message>
@@ -3774,25 +3465,6 @@
         <translation>資訊</translation>
     </message>
     <message>
-<<<<<<< HEAD
-        <source>Initialization sanity check failed. Zetacoin Core is shutting down.</source>
-        <translation>初始化時的基本檢查失敗了。Zetacoin Core 就要關閉了。</translation>
-    </message>
-    <message>
-        <source>Invalid amount for -maxtxfee=&lt;amount&gt;: '%s'</source>
-        <translation>-maxtxfee=&lt;amount&gt;: '%s' 的金額無效</translation>
-    </message>
-    <message>
-        <source>Invalid amount for -minrelaytxfee=&lt;amount&gt;: '%s'</source>
-        <translation>設定最低轉發手續費 -minrelaytxfee=&lt;金額&gt; 的金額無效: '%s'</translation>
-    </message>
-    <message>
-        <source>Invalid amount for -mintxfee=&lt;amount&gt;: '%s'</source>
-        <translation>設定 -mintxfee=&lt;金額&gt; 的金額無效: '%s'</translation>
-    </message>
-    <message>
-=======
->>>>>>> 0d719145
         <source>Invalid amount for -paytxfee=&lt;amount&gt;: '%s' (must be at least %s)</source>
         <translation>設定 -paytxfee=&lt;金額&gt; 的金額無效: '%s' (至少要有 %s)</translation>
     </message>
@@ -3889,13 +3561,6 @@
         <translation>JSON-RPC 連線使用者名稱</translation>
     </message>
     <message>
-<<<<<<< HEAD
-        <source>Wallet needed to be rewritten: restart Zetacoin Core to complete</source>
-        <translation>錢包需要重寫: 請重新啓動 Zetacoin Core 來完成</translation>
-    </message>
-    <message>
-=======
->>>>>>> 0d719145
         <source>Warning</source>
         <translation>警告</translation>
     </message>
@@ -3952,10 +3617,6 @@
         <translation>當製造交易時，如果每千位元組(kB)的手續費比這個值(單位是 %s)低，就視為沒付手續費(預設值: %s)</translation>
     </message>
     <message>
-        <source>Fees (in %s/kB) smaller than this are considered zero fee for transaction creation (default: %s)</source>
-        <translation>當製造交易時，如果每千位元組(kB)的手續費比這個值(單位是 %s)低，就視為沒付手續費(預設值: %s)</translation>
-    </message>
-    <message>
         <source>How thorough the block verification of -checkblocks is (0-4, default: %u)</source>
         <translation>使用 -checkblocks 檢查區塊的仔細程度(0 到 4，預設值: %u)</translation>
     </message>
@@ -3998,34 +3659,22 @@
     <message>
         <source>Username and hashed password for JSON-RPC connections. The field &lt;userpw&gt; comes in the format: &lt;USERNAME&gt;:&lt;SALT&gt;$&lt;HASH&gt;. A canonical python script is included in share/rpcuser. This option can be specified multiple times</source>
         <translation>JSON-RPC 連線要用的使用者名稱和雜湊密碼。&lt;userpw&gt; 的格式是：&lt;使用者名稱&gt;:&lt;調味值&gt;$&lt;雜湊值&gt;。在 share/rpcuser 目錄下有一個示範的 python 程式。這個選項可以給很多次。</translation>
-<<<<<<< HEAD
+    </message>
+    <message>
+        <source>Warning: Unknown block versions being mined! It's possible unknown rules are in effect</source>
+        <translation>警告: 有礦工正在開採不明版本的區塊！這表示有不明的交易規則正在作用中</translation>
+    </message>
+    <message>
+        <source>Warning: Wallet file corrupt, data salvaged! Original %s saved as %s in %s; if your balance or transactions are incorrect you should restore from a backup.</source>
+        <translation>警告: 錢包檔壞掉，但資料被救回來了！原來的檔案 %s 改儲存為 %s，在目錄 %s 下。 如果餘額或交易資料有誤的話，你應該要從備份資料復原回來。</translation>
     </message>
     <message>
         <source>(default: %s)</source>
         <translation>(預設值: %s)</translation>
-=======
->>>>>>> 0d719145
-    </message>
-    <message>
-        <source>Warning: Unknown block versions being mined! It's possible unknown rules are in effect</source>
-        <translation>警告: 有礦工正在開採不明版本的區塊！這表示有不明的交易規則正在作用中</translation>
-    </message>
-    <message>
-        <source>Warning: Wallet file corrupt, data salvaged! Original %s saved as %s in %s; if your balance or transactions are incorrect you should restore from a backup.</source>
-        <translation>警告: 錢包檔壞掉，但資料被救回來了！原來的檔案 %s 改儲存為 %s，在目錄 %s 下。 如果餘額或交易資料有誤的話，你應該要從備份資料復原回來。</translation>
-    </message>
-    <message>
-<<<<<<< HEAD
-        <source>Generate coins (default: %u)</source>
-        <translation>生產錢幣(預設值: %u)</translation>
-=======
-        <source>(default: %s)</source>
-        <translation>(預設值: %s)</translation>
     </message>
     <message>
         <source>Always query for peer addresses via DNS lookup (default: %u)</source>
         <translation>是否一定要用域名查詢來搜尋節點(預設值: %u)</translation>
->>>>>>> 0d719145
     </message>
     <message>
         <source>How many blocks to check at startup (default: %u, 0 = all)</source>
