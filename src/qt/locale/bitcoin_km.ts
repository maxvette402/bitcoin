<TS version="2.1" language="km">
<context>
    <name>AddressBookPage</name>
    <message>
        <source>Right-click to edit address or label</source>
<<<<<<< HEAD
        <translation>ចុចម៉ៅស្តាំ ដើម្បីកែសម្រួលអាសយដ្ឋាន រឺស្លាកសញ្ញា </translation>
=======
        <translation type="unfinished">បិទស្លាកចុចម៉ៅស្តាំ ដើម្បីកែសម្រួលអាសយដ្ឋាន រឺស្លាកសញ្ញា</translation>
>>>>>>> f6a356d2
    </message>
    <message>
        <source>Create a new address</source>
        <translation type="unfinished">បង្កើតអាស្រយដ្ឋានថ្មី</translation>
    </message>
    <message>
        <source>&amp;New</source>
<<<<<<< HEAD
        <translation>ថ្មី(&amp;N)</translation>
    </message>
    <message>
        <source>Copy the currently selected address to the system clipboard</source>
        <translation>ចម្លងអាសយដ្ឋានបច្ចុប្បន្នដែលបានជ្រើសទៅក្ដារប្រព័ន្ធក្តារម្រៀប</translation>
    </message>
    <message>
        <source>&amp;Copy</source>
        <translation>ចម្លង(&amp;C)</translation>
    </message>
    <message>
        <source>C&amp;lose</source>
        <translation>បិទ(&amp;l)</translation>
=======
        <translation type="unfinished">&amp;Nថ្មី</translation>
    </message>
    <message>
        <source>Copy the currently selected address to the system clipboard</source>
        <translation type="unfinished">ចម្លងអាសយដ្ឋានបច្ចុប្បន្នដែលបានជ្រើសទៅក្ដារតម្រៀបរបស់ប្រព័ន្ធ</translation>
    </message>
    <message>
        <source>&amp;Copy</source>
        <translation type="unfinished">ចម្លង(&amp;C)</translation>
    </message>
    <message>
        <source>C&amp;lose</source>
        <translation type="unfinished">បិទ(&amp;l)</translation>
>>>>>>> f6a356d2
    </message>
    <message>
        <source>Delete the currently selected address from the list</source>
        <translation type="unfinished">លុប​អាសយដ្ឋានដែល​បានជ្រើស​ពី​បញ្ជី</translation>
    </message>
    <message>
        <source>Enter address or label to search</source>
<<<<<<< HEAD
        <translation>បញ្ចូលអាសយដ្ឋាន រឺ ស្លាក​សញ្ញា ដើម្បីស្វែងរក</translation>
=======
        <translation type="unfinished">បញ្ចូលអាសយដ្ឋាន រឺ ស្លាក​សញ្ញា ដើម្បីស្វែងរក</translation>
>>>>>>> f6a356d2
    </message>
    <message>
        <source>Export the data in the current tab to a file</source>
        <translation type="unfinished">នាំចេញទិន្នន័យនៃផ្ទាំងបច្ចុប្បន្នទៅជាឯកសារ</translation>
    </message>
    <message>
        <source>&amp;Export</source>
<<<<<<< HEAD
        <translation>នាំចេញ(&amp;E)</translation>
    </message>
    <message>
        <source>&amp;Delete</source>
        <translation>លុប(&amp;D)</translation>
=======
        <translation type="unfinished">&amp;នាំចេញ</translation>
    </message>
    <message>
        <source>&amp;Delete</source>
        <translation type="unfinished">លុប(&amp;D)</translation>
>>>>>>> f6a356d2
    </message>
    <message>
        <source>Choose the address to send coins to</source>
        <translation type="unfinished">ជ្រើសរើសអាសយដ្ឋានដើម្បីផ្ញើកាក់ទៅ</translation>
    </message>
    <message>
        <source>Choose the address to receive coins with</source>
        <translation type="unfinished">ជ្រើសរើសអាសយដ្ឋានដើម្បីទទួលយកកាក់ជាមួយ</translation>
    </message>
    <message>
        <source>C&amp;hoose</source>
<<<<<<< HEAD
        <translation>ជ្រើសរើស(&amp;h)</translation>
    </message>
    <message>
        <source>Sending addresses</source>
        <translation>អាសយដ្ឋានសម្រាប់ផ្ញើ</translation>
    </message>
    <message>
        <source>Receiving addresses</source>
        <translation>អាសយដ្ឋានសម្រាប់ទទួល</translation>
=======
        <translation type="unfinished">ជ្រើសរើស(&amp;h)</translation>
    </message>
    <message>
        <source>Sending addresses</source>
        <translation type="unfinished">អាសយដ្ឋានសម្រាប់ផ្ញើ</translation>
    </message>
    <message>
        <source>Receiving addresses</source>
        <translation type="unfinished">អាសយដ្ឋានសម្រាប់ទទួល</translation>
>>>>>>> f6a356d2
    </message>
    <message>
        <source>These are your Bitcoin addresses for sending payments. Always check the amount and the receiving address before sending coins.</source>
        <translation type="unfinished">ទាំងនេះ​គឺជាអាសយដ្ឋាន Bitcoin របស់អ្នកសម្រាប់ធ្វើការផ្ញើការបង់ប្រាក់។ តែងតែពិនិត្យមើលចំនួនប្រាក់ និងអាសយដ្ឋានដែលទទួល មុនពេលផ្ញើប្រាក់។</translation>
    </message>
    <message>
        <source>These are your Bitcoin addresses for receiving payments. Use the 'Create new receiving address' button in the receive tab to create new addresses.
Signing is only possible with addresses of the type 'legacy'.</source>
        <translation>These are your Bitcoin addresses for receiving payments. Use the 'Create new receiving address' button in the receive tab to create new addresses.
Signing is only possible with addresses of the type 'legacy'.</translation>
    </message>
    <message>
        <source>&amp;Copy Address</source>
<<<<<<< HEAD
        <translation>ចម្លងអាសយដ្ឋាន(&amp;C)</translation>
    </message>
    <message>
        <source>Copy &amp;Label</source>
        <translation>ចម្លង ស្លាក​សញ្ញា(&amp;L)</translation>
    </message>
    <message>
        <source>&amp;Edit</source>
        <translation>កែសម្រួល(&amp;E)</translation>
=======
        <translation type="unfinished">ចម្លងអាសយដ្ឋាន(&amp;C)</translation>
    </message>
    <message>
        <source>Copy &amp;Label</source>
        <translation type="unfinished">ចម្លង ស្លាក​សញ្ញា(&amp;L)</translation>
    </message>
    <message>
        <source>&amp;Edit</source>
        <translation type="unfinished">កែសម្រួល(&amp;E)</translation>
>>>>>>> f6a356d2
    </message>
    <message>
        <source>Export Address List</source>
        <translation type="unfinished">នាំចេញនូវបញ្ជីអាសយដ្ឋាន</translation>
    </message>
    <message>
        <source>Exporting Failed</source>
<<<<<<< HEAD
        <translation>ការនាំចេញបានបរាជ័យ</translation>
    </message>
    </context>
=======
        <translation type="unfinished">ការនាំចេញបានបរាជ័យ</translation>
    </message>
</context>
>>>>>>> f6a356d2
<context>
    <name>AddressTableModel</name>
    <message>
        <source>Label</source>
<<<<<<< HEAD
        <translation>ស្លាកសញ្ញា</translation>
=======
        <translation type="unfinished">ស្លាក​សញ្ញា</translation>
>>>>>>> f6a356d2
    </message>
    <message>
        <source>Address</source>
        <translation type="unfinished">អាសយដ្ឋាន</translation>
    </message>
    <message>
        <source>(no label)</source>
<<<<<<< HEAD
        <translation>(គ្មាន​ស្លាក​សញ្ញា)</translation>
=======
        <translation type="unfinished">(គ្មាន​ស្លាក​សញ្ញា)</translation>
>>>>>>> f6a356d2
    </message>
</context>
<context>
    <name>AskPassphraseDialog</name>
    <message>
        <source>Passphrase Dialog</source>
        <translation type="unfinished">ការហៅឃ្លាសម្ងាត់</translation>
    </message>
    <message>
        <source>Enter passphrase</source>
        <translation type="unfinished">បញ្ចូលឃ្លាសម្ងាត់</translation>
    </message>
    <message>
        <source>New passphrase</source>
        <translation type="unfinished">ឃ្លាសម្ងាត់ថ្មី</translation>
    </message>
    <message>
        <source>Repeat new passphrase</source>
        <translation type="unfinished">ឃ្លាសម្ងាត់ថ្នីម្ដងទៀត</translation>
    </message>
    <message>
        <source>Show passphrase</source>
        <translation type="unfinished">បង្ហាញឃ្លាសម្ងាត់</translation>
    </message>
    <message>
        <source>Encrypt wallet</source>
        <translation type="unfinished">អ៊ិនគ្រីបកាបូប​ចល័ត</translation>
    </message>
    <message>
        <source>This operation needs your wallet passphrase to unlock the wallet.</source>
        <translation type="unfinished">ប្រតិបត្តិការនេះ ត្រូវការឃ្លាសម្ងាត់កាបូបចល័តរបស់អ្នក ដើម្បីដោះសោរកាបូបចល័ត។</translation>
    </message>
    <message>
        <source>Unlock wallet</source>
        <translation type="unfinished">ដោះសោរកាបូបចល័ត</translation>
    </message>
    <message>
        <source>Change passphrase</source>
        <translation type="unfinished">ផ្លាស់ប្ដូរឃ្លាសម្ងាត់</translation>
    </message>
    <message>
        <source>Confirm wallet encryption</source>
        <translation type="unfinished">បញ្ជាក់ការអ៊ិនគ្រីបកាបូបចល័ត</translation>
    </message>
    <message>
        <source>Warning: If you encrypt your wallet and lose your passphrase, you will &lt;b&gt;LOSE ALL OF YOUR BITCOINS&lt;/b&gt;!</source>
        <translation type="unfinished">ការព្រមាន៖ ប្រសិនបើអ្នកអ៊ិនគ្រីបកាបូបចល័តរបស់អ្នក ហើយអ្នកភ្លេចបាត់ឃ្លាសម្ងាត់ នោះអ្នកនិង &lt;b&gt;បាត់បង់ BITCOINS របស់អ្នកទាំងអស់&lt;/b&gt;!</translation>
    </message>
    <message>
        <source>Are you sure you wish to encrypt your wallet?</source>
        <translation type="unfinished">តើអ្នកពិតជាចង់អ៊ិនគ្រីបកាបូបចល័តរបស់អ្នកឬ?</translation>
    </message>
    <message>
        <source>Wallet encrypted</source>
        <translation type="unfinished">កាបូបចល័ត ដែលបានអ៊ិនគ្រីប</translation>
    </message>
    <message>
        <source>Enter the new passphrase for the wallet.&lt;br/&gt;Please use a passphrase of &lt;b&gt;ten or more random characters&lt;/b&gt;, or &lt;b&gt;eight or more words&lt;/b&gt;.</source>
        <translation type="unfinished">បញ្ចូលឃ្លាសម្ងាត់សំរាប់កាបូប។ សូមប្រើឃ្លាសម្ងាត់ពី១០ តួរឬច្រើនជាងនេះ, ឬ ៨ពាក្យឬច្រើនជាងនេះ</translation>
    </message>
    <message>
        <source>Enter the old passphrase and new passphrase for the wallet.</source>
        <translation type="unfinished">វាយបញ្ចូលឃ្លាសម្ងាត់ចាស់ និងឃ្លាសសម្លាត់ថ្មី សម្រាប់កាបូបចល័តរបស់អ្នក។</translation>
    </message>
    <message>
        <source>Remember that encrypting your wallet cannot fully protect your bitcoins from being stolen by malware infecting your computer.</source>
        <translation>Remember that encrypting your wallet cannot fully protect your bitcoins from being stolen by malware infecting your computer.</translation>
    </message>
    <message>
        <source>Wallet to be encrypted</source>
        <translation type="unfinished">កាបូបចល័ត ដែលត្រូវបានអ៊ិនគ្រីប</translation>
    </message>
    <message>
        <source>Your wallet is about to be encrypted. </source>
        <translation type="unfinished">កាបូបចល័តរបស់អ្នក ជិតត្រូវបានអ៊ិនគ្រីបហើយ។</translation>
    </message>
    <message>
        <source>Your wallet is now encrypted. </source>
        <translation type="unfinished">កាបូបចល័តរបស់អ្នក ឥឡូវត្រូវបានអ៊ិនគ្រីប។</translation>
    </message>
    <message>
        <source>IMPORTANT: Any previous backups you have made of your wallet file should be replaced with the newly generated, encrypted wallet file. For security reasons, previous backups of the unencrypted wallet file will become useless as soon as you start using the new, encrypted wallet.</source>
        <translation>IMPORTANT: Any previous backups you have made of your wallet file should be replaced with the newly generated, encrypted wallet file. For security reasons, previous backups of the unencrypted wallet file will become useless as soon as you start using the new, encrypted wallet.</translation>
    </message>
    <message>
        <source>Wallet encryption failed</source>
        <translation type="unfinished">កាបូបចល័ត បានអ៊ិនគ្រីបបរាជ័យ</translation>
    </message>
    <message>
        <source>Wallet encryption failed due to an internal error. Your wallet was not encrypted.</source>
        <translation type="unfinished">ការអ៊ិនគ្រីបកាបូបចល័ត បានបរាជ័យដោយសារកំហុសខាងក្នុង។ កាបូបចល័តរបស់អ្នកមិនត្រូវបានអ៊ិនគ្រីបទេ។</translation>
    </message>
    <message>
        <source>The supplied passphrases do not match.</source>
        <translation type="unfinished">ឃ្លាសម្ងាត់ ដែលបានផ្គត់ផ្គង់មិនត្រូវគ្នាទេ។</translation>
    </message>
    <message>
        <source>Wallet unlock failed</source>
        <translation type="unfinished">បរាជ័យដោះសោរកាបូបចល័ត</translation>
    </message>
    <message>
        <source>The passphrase entered for the wallet decryption was incorrect.</source>
        <translation type="unfinished">ឃ្លាសម្ងាត់ ដែលបានបញ្ចូលសម្រាប់ការអ៊ិនគ្រីបកាបូបចល័តគឺមិនត្រឹមត្រូវទេ។</translation>
    </message>
    <message>
        <source>Wallet passphrase was successfully changed.</source>
        <translation type="unfinished">ឃ្លាសម្ងាត់នៃកាបូបចល័ត ត្រូវបានផ្លាស់ប្តូរដោយជោគជ័យ។</translation>
    </message>
    <message>
        <source>Warning: The Caps Lock key is on!</source>
        <translation type="unfinished">ការព្រមាន៖ ឃី Caps Lock គឺបើក!</translation>
    </message>
</context>
<context>
    <name>BanTableModel</name>
    <message>
        <source>Banned Until</source>
        <translation type="unfinished">បានហាមឃាត់រហូតដល់</translation>
    </message>
</context>
<context>
    <name>QObject</name>
    <message>
        <source>unknown</source>
        <translation type="unfinished">មិនស្គាល់</translation>
    </message>
    <message>
        <source>Amount</source>
        <translation type="unfinished">ចំនួន</translation>
    </message>
    <message>
        <source>None</source>
        <translation type="unfinished">មិន</translation>
    </message>
    <message numerus="yes">
        <source>%n second(s)</source>
        <translation type="unfinished">
            <numerusform />
            <numerusform />
        </translation>
    </message>
    <message numerus="yes">
        <source>%n minute(s)</source>
        <translation type="unfinished">
            <numerusform />
            <numerusform />
        </translation>
    </message>
    <message numerus="yes">
        <source>%n hour(s)</source>
        <translation type="unfinished">
            <numerusform />
            <numerusform />
        </translation>
    </message>
    <message numerus="yes">
        <source>%n day(s)</source>
        <translation type="unfinished">
            <numerusform />
            <numerusform />
        </translation>
    </message>
    <message numerus="yes">
        <source>%n week(s)</source>
        <translation type="unfinished">
            <numerusform />
            <numerusform />
        </translation>
    </message>
    <message numerus="yes">
        <source>%n year(s)</source>
        <translation type="unfinished">
            <numerusform />
            <numerusform />
        </translation>
    </message>
    </context>
<context>
    <name>bitcoin-core</name>
    <message>
        <source>-maxtxfee is set very high! Fees this large could be paid on a single transaction.</source>
        <translation type="unfinished">-maxtxfee មានតំម្លៃខ្ពស់ពេក។​ តំម្លៃនេះ អាចគួរត្រូវបានបង់សម្រាប់មួយប្រត្តិបត្តិការ។</translation>
    </message>
    <message>
        <source>Fee estimation failed. Fallbackfee is disabled. Wait a few blocks or enable -fallbackfee.</source>
        <translation type="unfinished">ការវាយតម្លៃកំម្រៃមិនជោគជ័យ។  Fallbackfee ត្រូវបានដាក់ឲ្យប្រើលែងកើត។ រងចាំប្លុក ឬក៏ ដាក់ឲ្យប្រើឡើងវិញនូវ  Fallbackfee។</translation>
    </message>
    <message>
        <source>The transaction amount is too small to send after the fee has been deducted</source>
        <translation type="unfinished">ចំនួនប្រត្តិបត្តិការមានទឹកប្រាក់ទំហំតិចតួច ក្នុងការផ្ញើរចេញទៅ  បន្ទាប់ពីកំរៃត្រូវបានកាត់រួចរាល់</translation>
    </message>
    <message>
        <source>This is the maximum transaction fee you pay (in addition to the normal fee) to prioritize partial spend avoidance over regular coin selection.</source>
        <translation type="unfinished">នេះជាកម្រៃប្រត្តិបត្តិការតូចបំផុត ដែលអ្នកទូរទាត់ (បន្ថែមទៅលើកម្រៃធម្មតា)​​  ដើម្បីផ្តល់អាទិភាពលើការជៀសវៀងការចំណាយដោយផ្នែក សម្រាប់ការជ្រើសរើសកាក់ដោយទៀងទាត់។</translation>
    </message>
    <message>
        <source>This is the transaction fee you may pay when fee estimates are not available.</source>
        <translation type="unfinished"> អ្នកនឹងទូរទាត់ កម្រៃប្រត្តិបត្តិការនេះ នៅពេលណាដែល ទឹកប្រាក់នៃការប៉ាន់ស្មាន មិនទាន់មាន។</translation>
    </message>
    <message>
        <source>Total length of network version string (%i) exceeds maximum length (%i). Reduce the number or size of uacomments.</source>
        <translation type="unfinished">ប្រវែងខ្សែបណ្តាញសរុប(%i) លើសប្រវែងខ្សែដែលវែងបំផុត (%i)។ កាត់បន្ថយចំនួន ​ឬទំហំនៃ uacomments ។</translation>
    </message>
    <message>
        <source>Warning: Private keys detected in wallet {%s} with disabled private keys</source>
        <translation type="unfinished">សេចក្តីប្រកាសអាសន្នៈ​ លេខសំម្ងាត់ត្រូវបានស្វែងរកឃើញនៅក្នុងកាបូបអេឡិចត្រូនិច​ {%s} ជាមួយនិងលេខសំម្ងាត់ត្រូវបានដាក់ឲ្យលែងប្រើលែងកើត</translation>
    </message>
    <message>
        <source>%s is set very high!</source>
        <translation type="unfinished">%s ត្រូវបានកំណត់យ៉ាងខ្ពស់</translation>
    </message>
    <message>
<<<<<<< HEAD
        <source>About &amp;Qt</source>
        <translation>អំពី &amp;Qt</translation>
    </message>
    <message>
        <source>Show information about Qt</source>
        <translation>បង្ហាញព័ត៍មានអំពី Qt</translation>
=======
        <source>Cannot write to data directory '%s'; check permissions.</source>
        <translation type="unfinished">មិនអាចសរសេរទៅកាន់ កន្លែងផ្ទុកទិន្នន័យ​ '%s'; ពិនិត្យមើលការអនុញ្ញាត។</translation>
    </message>
    <message>
        <source>Disk space is too low!</source>
        <translation type="unfinished">ទំហំឌីស មានកំរិតទាប</translation>
    </message>
    <message>
        <source>Done loading</source>
        <translation type="unfinished">បានធ្វើរួចរាល់ហើយ កំពុងបង្ហាញ</translation>
    </message>
    <message>
        <source>Error reading from database, shutting down.</source>
        <translation type="unfinished">បញ្ហា​ក្នុងការទទួលបានទិន្ន័យ​ ពីមូលដ្ឋានទិន្ន័យ ដូច្នេះកំពុងតែបិទ។</translation>
>>>>>>> f6a356d2
    </message>
    <message>
        <source>Failed to verify database</source>
        <translation type="unfinished">មិនបានជោគជ័យក្នុងការបញ្ចាក់ មូលដ្ឋានទិន្នន័យ</translation>
    </message>
    <message>
        <source>Insufficient funds</source>
        <translation type="unfinished">មូលនិធិមិនគ្រប់គ្រាន់</translation>
    </message>
    <message>
        <source>Invalid P2P permission: '%s'</source>
        <translation type="unfinished">ការអនុញ្ញាត P2P មិនត្រឹមត្រូវៈ​ '%s'</translation>
    </message>
    <message>
        <source>Invalid amount for -%s=&lt;amount&gt;: '%s'</source>
        <translation type="unfinished">ចំនួនមិនត្រឹមត្រូវសម្រាប់  -%s=&lt;amount&gt;: '%s'</translation>
    </message>
    <message>
        <source>Invalid amount for -discardfee=&lt;amount&gt;: '%s'</source>
        <translation type="unfinished">ចំនួនមិនត្រឹមត្រូវសម្រាប់ -discardfee=&lt;amount&gt;: '%s'</translation>
    </message>
    <message>
        <source>Invalid amount for -fallbackfee=&lt;amount&gt;: '%s'</source>
        <translation type="unfinished">ចំនួនមិនត្រឹមត្រូវសម្រាប់ -fallbackfee=&lt;amount&gt; : '%s'</translation>
    </message>
    <message>
        <source>Signing transaction failed</source>
        <translation type="unfinished">ប្រត្តិបត្តការចូល មិនជោគជ័យ</translation>
    </message>
    <message>
        <source>The transaction amount is too small to pay the fee</source>
        <translation type="unfinished">ចំនួនប្រត្តិបត្តិការមានទឹកប្រាក់ទំហំតូចពេក សម្រាប់បង់ប្រាក់</translation>
    </message>
    <message>
        <source>The wallet will avoid paying less than the minimum relay fee.</source>
        <translation type="unfinished">ប្រត្តិបត្តិការមានខ្សែចង្វាក់រងចាំដើម្បីធ្វើការផ្ទៀងផ្ទាត់វែង</translation>
    </message>
    <message>
        <source>This is the minimum transaction fee you pay on every transaction.</source>
        <translation type="unfinished">នេះជាកម្រៃប្រត្តិបត្តិការតិចបំផុត អ្នកបង់រាល់ពេលធ្វើប្រត្តិបត្តិការម្តងៗ។</translation>
    </message>
    <message>
        <source>This is the transaction fee you will pay if you send a transaction.</source>
        <translation type="unfinished">នេះជាកម្រៃប្រត្តិបត្តិការ អ្នកនឹងបង់ប្រសិនបើអ្នកធ្វើប្រត្តិបត្តិការម្តង។</translation>
    </message>
    <message>
        <source>Transaction amount too small</source>
        <translation type="unfinished">ចំនួនប្រត្តិបត្តិការមានទឹកប្រាក់ទំហំតូច</translation>
    </message>
    <message>
        <source>Transaction amounts must not be negative</source>
        <translation type="unfinished">ចំនួនប្រត្តិបត្តិការ មិនអាចអវិជ្ជមានបានទេ</translation>
    </message>
    <message>
        <source>Transaction has too long of a mempool chain</source>
        <translation type="unfinished">ប្រត្តិបត្តិការមានខ្សែចង្វាក់រងចាំដើម្បីធ្វើការផ្ទៀងផ្ទាត់វែង</translation>
    </message>
    <message>
        <source>Transaction must have at least one recipient</source>
        <translation type="unfinished">ប្រត្តិបត្តិការត្រូវមានអ្នកទទួលម្នាក់យ៉ាងតិចបំផុត</translation>
    </message>
    <message>
        <source>Transaction too large</source>
        <translation type="unfinished">ប្រត្តិបត្តការទឹកប្រាក់ មានទំហំធំ</translation>
    </message>
    </context>
<context>
    <name>BitcoinGUI</name>
    <message>
        <source>&amp;Overview</source>
        <translation type="unfinished">ទិដ្ឋភាពទូទៅ</translation>
    </message>
    <message>
        <source>Show general overview of wallet</source>
        <translation type="unfinished">បង្ហាញទិដ្ឋភាពទូទៅនៃកាបូបចល័ត</translation>
    </message>
    <message>
        <source>&amp;Transactions</source>
        <translation type="unfinished">ប្រតិបត្តិការ</translation>
    </message>
    <message>
        <source>Browse transaction history</source>
        <translation type="unfinished">រកមើលប្រវត្តិប្រតិបត្តិការ</translation>
    </message>
    <message>
        <source>E&amp;xit</source>
        <translation type="unfinished">ចាកចេញ</translation>
    </message>
    <message>
        <source>Quit application</source>
        <translation type="unfinished">បោះបង់កម្មវិធី</translation>
    </message>
    <message>
        <source>About &amp;Qt</source>
        <translation type="unfinished">អំពី &amp;Qt</translation>
    </message>
    <message>
        <source>Show information about Qt</source>
        <translation type="unfinished">បង្ហាញព័ត៍មានអំពី Qt</translation>
    </message>
    <message>
        <source>Modify configuration options for %1</source>
        <translation type="unfinished">កែប្រែជម្រើសកំណត់រចនាសម្ព័ន្ធសម្រាប់ %1</translation>
    </message>
    <message>
        <source>Create a new wallet</source>
        <translation type="unfinished">បង្កើតកាបូបចល័តថ្មីមួយ</translation>
    </message>
    <message>
        <source>Wallet:</source>
        <translation type="unfinished">កាបូបចល័ត៖</translation>
    </message>
    <message>
        <source>Network activity disabled.</source>
        <extracomment>A substring of the tooltip.</extracomment>
        <translation type="unfinished">សកម្មភាពបណ្ដាញត្រូវបានផ្ដាច់។</translation>
    </message>
    <message>
        <source>Proxy is &lt;b&gt;enabled&lt;/b&gt;: %1</source>
        <translation type="unfinished">ប្រូកស៊ី ត្រូវបាន &lt;b&gt;អនុញ្ញាត&lt;/b&gt;៖ %1</translation>
    </message>
    <message>
        <source>Send coins to a Bitcoin address</source>
        <translation type="unfinished">ផ្ញើកាក់ទៅកាន់ អាសយដ្ឋាន Bitcoin មួយ</translation>
    </message>
    <message>
        <source>Backup wallet to another location</source>
        <translation type="unfinished">បម្រុកទុកនូវកាបូបចល័ត ទៅទីតាំងមួយផ្សេងទៀត</translation>
    </message>
    <message>
        <source>Change the passphrase used for wallet encryption</source>
<<<<<<< HEAD
        <translation>ផ្លាស់ប្ដូរឃ្លាសម្ងាត់ ដែលបានប្រើសម្រាប់ការអ៊ិនគ្រីបកាបូបចល័ត</translation>
    </message>
    <message>
        <source>&amp;Verify message...</source>
        <translation>&amp;ផ្ទៀងផ្ទាត់សារ...</translation>
    </message>
    <message>
        <source>&amp;Send</source>
        <translation>&amp;ផ្ងើរ</translation>
    </message>
    <message>
        <source>&amp;Receive</source>
        <translation>&amp;ទទួល</translation>
    </message>
    <message>
        <source>&amp;Show / Hide</source>
        <translation>&amp;បង្ហាញ/លាក់បាំង</translation>
=======
        <translation type="unfinished">ផ្លាស់ប្ដូរឃ្លាសម្ងាត់ ដែលបានប្រើសម្រាប់ការអ៊ិនគ្រីបកាបូបចល័ត</translation>
    </message>
    <message>
        <source>&amp;Send</source>
        <translation type="unfinished">&amp;ផ្ងើរ</translation>
    </message>
    <message>
        <source>&amp;Receive</source>
        <translation type="unfinished">&amp;ទទួល</translation>
    </message>
    <message>
        <source>Encrypt the private keys that belong to your wallet</source>
        <translation type="unfinished">បំលែងលេខសំម្ងាត់សម្រាប់កាបូបអេឡិចត្រូនិច របស់អ្នកឲ្យទៅជាភាសាកុំព្យូទ័រ </translation>
>>>>>>> f6a356d2
    </message>
    <message>
        <source>Sign messages with your Bitcoin addresses to prove you own them</source>
        <translation type="unfinished">ចុះហត្ថលេខាលើសារ អាសយដ្ឋានប៊ីតខញរបស់អ្នក ដើម្បីបញ្ចាក់ថាអ្នកជាម្ចាស់</translation>
    </message>
    <message>
        <source>Verify messages to ensure they were signed with specified Bitcoin addresses</source>
        <translation type="unfinished">ធ្វើការបញ្ចាក់សារ ដើម្បីធានាថាសារទាំំងនោះបានចុះហត្ថលេខា ជាមួយអាសយដ្ខានប៊ីតខញ</translation>
    </message>
    <message>
        <source>Encrypt the private keys that belong to your wallet</source>
        <translation>បំលែងលេខសំម្ងាត់សម្រាប់កាបូបអេឡិចត្រូនិច របស់អ្នកឲ្យទៅជាភាសាកុំព្យូទ័រ </translation>
    </message>
    <message>
        <source>Sign messages with your Bitcoin addresses to prove you own them</source>
        <translation>ចុះហត្ថលេខាលើសារ អាសយដ្ឋានប៊ីតខញរបស់អ្នក ដើម្បីបញ្ចាក់ថាអ្នកជាម្ចាស់</translation>
    </message>
    <message>
        <source>Verify messages to ensure they were signed with specified Bitcoin addresses</source>
        <translation>ធ្វើការបញ្ចាក់សារ ដើម្បីធានាថាសារទាំំងនោះបានចុះហត្ថលេខា ជាមួយអាសយដ្ខានប៊ីតខញ</translation>
    </message>
    <message>
        <source>&amp;File</source>
        <translation type="unfinished">ឯកសារ</translation>
    </message>
    <message>
        <source>&amp;Settings</source>
        <translation type="unfinished">ការកំណត់</translation>
    </message>
    <message>
        <source>&amp;Help</source>
<<<<<<< HEAD
        <translation>&amp;ជំនួយ</translation>
    </message>
    <message>
        <source>Tabs toolbar</source>
        <translation>ធូបារថេប</translation>
    </message>
    <message>
        <source>Request payments (generates QR codes and bitcoin: URIs)</source>
        <translation>សំណើរទូរទាត់​(បង្កើតកូដ QR និង ប៊ីតខញ: URLs)</translation>
    </message>
    <message>
        <source>Show the list of used sending addresses and labels</source>
        <translation>បង្ហាញបញ្ចីរអាសយដ្ឋាន និង ស្លាកសញ្ញាបញ្ចូនបានប្រើប្រាស់</translation>
    </message>
    <message>
        <source>Show the list of used receiving addresses and labels</source>
        <translation>បង្ហាញបញ្ចីរអាសយដ្ឋាន និង ស្លាកសញ្ញាទទួល បានប្រើប្រាស់</translation>
    </message>
    <message>
        <source>&amp;Command-line options</source>
        <translation>ជំរើសខំមែនឡាញ(&amp;C)</translation>
    </message>
    <message numerus="yes">
        <source>%n active connection(s) to Bitcoin network</source>
        <translation><numerusform>%n active connections to Bitcoin network</numerusform></translation>
    </message>
    <message>
        <source>Indexing blocks on disk...</source>
        <translation>Indexing blocks on disk...</translation>
    </message>
    <message>
        <source>Processing blocks on disk...</source>
        <translation>ប្ល៊ុកកំពុងដំណើរការនៅលើថាសឌឺស...</translation>
    </message>
    <message numerus="yes">
        <source>Processed %n block(s) of transaction history.</source>
        <translation><numerusform>បានដំណើរការ %n ប្លុ៊កនៃប្រវត្តិប្រត្តិបត្តិការ។</numerusform></translation>
    </message>
    <message>
        <source>Transactions after this will not yet be visible.</source>
        <translation>ប្រត្តិបត្តិការបន្ទាប់ពីនេះ នឹងមិនអាចទាន់មើលឃើញនៅឡើយទេ។</translation>
=======
        <translation type="unfinished">&amp;ជំនួយ</translation>
    </message>
    <message>
        <source>Tabs toolbar</source>
        <translation type="unfinished">ធូបារថេប</translation>
    </message>
    <message>
        <source>Request payments (generates QR codes and bitcoin: URIs)</source>
        <translation type="unfinished">សំណើរទូរទាត់​(បង្កើតកូដ QR និង ប៊ីតខញ: URLs)</translation>
    </message>
    <message>
        <source>Show the list of used sending addresses and labels</source>
        <translation type="unfinished">បង្ហាញបញ្ចីរអាសយដ្ឋាន និង ស្លាកសញ្ញាបញ្ចូនបានប្រើប្រាស់</translation>
    </message>
    <message>
        <source>Show the list of used receiving addresses and labels</source>
        <translation type="unfinished">បង្ហាញបញ្ចីរអាសយដ្ឋាន និង ស្លាកសញ្ញាទទួល បានប្រើប្រាស់</translation>
    </message>
    <message>
        <source>&amp;Command-line options</source>
        <translation type="unfinished">ជំរើសខំមែនឡាញ(&amp;C)</translation>
    </message>
    <message numerus="yes">
        <source>Processed %n block(s) of transaction history.</source>
        <translation type="unfinished">
            <numerusform />
            <numerusform />
        </translation>
    </message>
    <message>
        <source>Transactions after this will not yet be visible.</source>
        <translation type="unfinished">ប្រត្តិបត្តិការបន្ទាប់ពីនេះ នឹងមិនអាចទាន់មើលឃើញនៅឡើយទេ។</translation>
>>>>>>> f6a356d2
    </message>
    <message>
        <source>Error</source>
        <translation type="unfinished">បញ្ហា</translation>
    </message>
    <message>
        <source>Warning</source>
<<<<<<< HEAD
        <translation>ក្រើនរំលឹកឲ្យប្រុងប្រយ័ត្ន</translation>
    </message>
    <message>
        <source>Information</source>
        <translation>ព័ត៍មាន</translation>
    </message>
    <message>
        <source>Up to date</source>
        <translation>ទាន់ពេល និង ទាន់សម័យ</translation>
    </message>
    <message>
        <source>&amp;Load PSBT from file...</source>
        <translation>&amp;ទាញយកPSBTពីឯកសារ...</translation>
    </message>
    <message>
        <source>Load Partially Signed Bitcoin Transaction</source>
        <translation>បង្ហាញប្រត្តិបត្តិការប៊ីតខញដែលបានចុះហត្ថលេខាដោយផ្នែក</translation>
    </message>
    <message>
        <source>Load PSBT from clipboard...</source>
        <translation>បង្ហាញ​PSBT ពី​ក្ដារតម្រៀប... </translation>
    </message>
    <message>
        <source>Load Partially Signed Bitcoin Transaction from clipboard</source>
        <translation>បង្ហាញប្រត្តិបត្តិការប៊ីតខញដែលបានចុះហត្ថលេខាដោយផ្នែកពីក្ដារតម្រៀប</translation>
    </message>
    <message>
        <source>Node window</source>
        <translation>Node window</translation>
    </message>
    <message>
        <source>Open node debugging and diagnostic console</source>
        <translation>Open node debugging and diagnostic console</translation>
    </message>
    <message>
        <source>&amp;Sending addresses</source>
        <translation>&amp;Sending addresses</translation>
    </message>
    <message>
        <source>&amp;Receiving addresses</source>
        <translation>&amp;អាសយដ្ឋានទទួល</translation>
    </message>
    <message>
        <source>Open a bitcoin: URI</source>
        <translation>បើកប៊ីតខញមួយៈ URl</translation>
    </message>
    <message>
        <source>Open Wallet</source>
        <translation>បើកកាបូបអេឡិចត្រូនិច</translation>
    </message>
    <message>
        <source>Open a wallet</source>
        <translation>បើកកាបូបអេឡិចត្រូនិចមួយ</translation>
    </message>
    <message>
        <source>Close Wallet...</source>
        <translation>បិទកាបូបអេឡិចត្រូនិច...</translation>
    </message>
    <message>
        <source>Close wallet</source>
        <translation>បិទកាបូបអេឡិចត្រូនិច</translation>
    </message>
    <message>
        <source>Close All Wallets...</source>
        <translation>បិទកាបូបអេឡិចត្រូនិចទាំងអស់...</translation>
    </message>
    <message>
        <source>Close all wallets</source>
        <translation>បិទកាបូបអេឡិចត្រូនិចទាំងអស់</translation>
    </message>
    <message>
        <source>Show the %1 help message to get a list with possible Bitcoin command-line options</source>
        <translation>Show the %1 help message to get a list with possible Bitcoin command-line options</translation>
    </message>
    <message>
        <source>&amp;Mask values</source>
        <translation>&amp;Mask values</translation>
    </message>
    <message>
        <source>Mask the values in the Overview tab</source>
        <translation>Mask the values in the Overview tab</translation>
    </message>
    <message>
        <source>default wallet</source>
        <translation>default wallet</translation>
    </message>
    <message>
        <source>No wallets available</source>
        <translation>មិនមានកាបូបអេឡិចត្រូនិច</translation>
    </message>
    <message>
        <source>&amp;Window</source>
        <translation>&amp;វិនដូ</translation>
    </message>
    <message>
        <source>Minimize</source>
        <translation>តូច</translation>
    </message>
    <message>
        <source>Zoom</source>
        <translation>Zoom</translation>
    </message>
    <message>
        <source>Main Window</source>
        <translation>Main Window</translation>
    </message>
    <message>
        <source>Connecting to peers...</source>
        <translation>កំពុងភ្ចាប់ជាមួយនឹងមិត្តភក្តិ...</translation>
    </message>
    <message>
        <source>Catching up...</source>
        <translation>កំពុងតែចាប់យក...</translation>
    </message>
    <message>
        <source>Sent transaction</source>
        <translation>បានបញ្ចូនប្រត្តិបត្តិការ</translation>
    </message>
    <message>
        <source>Incoming transaction</source>
        <translation>ប្រត្តិបត្តិការកំពុងមកដល់</translation>
    </message>
    <message>
        <source>HD key generation is &lt;b&gt;enabled&lt;/b&gt;</source>
        <translation>លេខសម្ងាត់ HD គឺ&lt;b&gt;ត្រូវបាន​បើក&lt;/b&gt;</translation>
    </message>
    <message>
        <source>HD key generation is &lt;b&gt;disabled&lt;/b&gt;</source>
        <translation>លេខសម្ងាត់ HD គឺ&lt;b&gt;ត្រូវបានបិទ&lt;/b&gt;</translation>
    </message>
    <message>
        <source>Private key &lt;b&gt;disabled&lt;/b&gt;</source>
        <translation>លេខសម្ងាត់ &lt;b&gt;ត្រូវបានបិទ&lt;/b&gt;</translation>
    </message>
    <message>
        <source>Wallet is &lt;b&gt;encrypted&lt;/b&gt; and currently &lt;b&gt;unlocked&lt;/b&gt;</source>
        <translation>កាបូបអេឡិចត្រូនិចគឺ&lt;b&gt;ត្រូវបានបំលែងជាកូដ&lt;/b&gt;និងបច្ចុប្បន្ន&lt;b&gt;ត្រូវបានចាក់សោរ&lt;/b&gt;</translation>
    </message>
    <message>
        <source>Wallet is &lt;b&gt;encrypted&lt;/b&gt; and currently &lt;b&gt;locked&lt;/b&gt;</source>
        <translation>កាបូបអេឡិចត្រនិច&lt;b&gt;ត្រូវបានបំលែងជាកូដ&lt;/b&gt;និងបច្ចុប្បន្ន&lt;b&gt;ត្រូវបានចាក់សោរ&lt;/b&gt;</translation>
    </message>
    <message>
        <source>Original message:</source>
        <translation>សារដើម</translation>
    </message>
    <message>
        <source>A fatal error occurred. %1 can no longer continue safely and will quit.</source>
        <translation>A fatal error occurred. %1 can no longer continue safely and will quit.</translation>
    </message>
</context>
<context>
    <name>CoinControlDialog</name>
    <message>
        <source>Coin Selection</source>
        <translation>ជ្រើរើសកាក់</translation>
    </message>
    <message>
        <source>Quantity:</source>
        <translation>បរិមាណ</translation>
    </message>
    <message>
        <source>Bytes:</source>
        <translation>Bytes:</translation>
    </message>
    <message>
        <source>Amount:</source>
        <translation>ចំនួន</translation>
    </message>
    <message>
        <source>Fee:</source>
        <translation>កម្រៃ​</translation>
    </message>
    <message>
        <source>Dust:</source>
        <translation>Dust:</translation>
    </message>
    <message>
        <source>After Fee:</source>
        <translation>After Fee:</translation>
    </message>
    <message>
        <source>Change:</source>
        <translation>Change:</translation>
    </message>
    <message>
        <source>(un)select all</source>
        <translation>(កុំ)ជ្រើសរើសទាំងអស់</translation>
    </message>
    <message>
        <source>Tree mode</source>
        <translation>Tree mode</translation>
    </message>
    <message>
        <source>List mode</source>
        <translation>List mode</translation>
    </message>
    <message>
        <source>Amount</source>
        <translation>ចំនួន</translation>
    </message>
    <message>
        <source>Received with label</source>
        <translation>បានទទួលជាមួយនឹងស្លាកសញ្ញា</translation>
    </message>
    <message>
        <source>Received with address</source>
        <translation>បានទទួលជាមួយនឹងអាសយដ្ឋាន</translation>
    </message>
    <message>
        <source>Date</source>
        <translation>ថ្ងៃ</translation>
    </message>
    <message>
        <source>Confirmations</source>
        <translation>ការបញ្ចាក់</translation>
    </message>
    <message>
        <source>Confirmed</source>
        <translation>បានបញ្ចាក់</translation>
    </message>
    <message>
        <source>Copy address</source>
        <translation>ចម្លងអាសយដ្ឋាន</translation>
    </message>
    <message>
        <source>Copy label</source>
        <translation>ចម្លងស្លាក</translation>
    </message>
    <message>
        <source>Copy amount</source>
        <translation>ថតចម្លងចំនួន</translation>
    </message>
    <message>
        <source>Copy transaction ID</source>
        <translation>ថតចម្លងអត្តសញ្ញាណ​ប្រត្តិបត្តិការ</translation>
    </message>
    <message>
        <source>Lock unspent</source>
        <translation>បិទសោរ ប្រាក់មិនបានចំណាយ</translation>
    </message>
    <message>
        <source>Unlock unspent</source>
        <translation>បើកសោរ ប្រាក់មិនបានចំណាយ</translation>
    </message>
    <message>
        <source>Copy quantity</source>
        <translation>ថតចម្លងបរិមាណ</translation>
    </message>
    <message>
        <source>Copy fee</source>
        <translation>Copy fee</translation>
    </message>
    <message>
        <source>Copy after fee</source>
        <translation>Copy after fee</translation>
    </message>
    <message>
        <source>Copy bytes</source>
        <translation>Copy bytes</translation>
    </message>
    <message>
        <source>Copy dust</source>
        <translation>Copy dust</translation>
    </message>
    <message>
        <source>Copy change</source>
        <translation>Copy change</translation>
    </message>
    <message>
        <source>yes</source>
        <translation>បាទ ឬ ចាស</translation>
    </message>
    <message>
        <source>no</source>
        <translation>ទេ</translation>
    </message>
    <message>
        <source>This label turns red if any recipient receives an amount smaller than the current dust threshold.</source>
        <translation>ស្លាកសញ្ញានេះបង្ហាញពណ៌ក្រហម ប្រសិនបើអ្នកទទួល ទទួលបានចំនួនមួយតិចជាងចំនួនចាប់ផ្តើមបច្ចុប្បន្ន។</translation>
    </message>
    <message>
        <source>Can vary +/- %1 satoshi(s) per input.</source>
        <translation>Can vary +/- %1 satoshi(s) per input.</translation>
    </message>
    <message>
        <source>(no label)</source>
        <translation>(គ្មាន​ស្លាកសញ្ញា)</translation>
    </message>
    <message>
        <source>(change)</source>
        <translation>(ផ្លាស់ប្តូរ)</translation>
    </message>
</context>
<context>
    <name>CreateWalletActivity</name>
    <message>
        <source>Create wallet failed</source>
        <translation>បង្កើតកាបូបអេឡិចត្រូនិច មិនជោគជ័យ</translation>
    </message>
    <message>
        <source>Create wallet warning</source>
        <translation>Create wallet warning</translation>
=======
        <translation type="unfinished">ក្រើនរំលឹកឲ្យប្រុងប្រយ័ត្ន</translation>
    </message>
    <message>
        <source>Information</source>
        <translation type="unfinished">ព័ត៍មាន</translation>
    </message>
    <message>
        <source>Up to date</source>
        <translation type="unfinished">ទាន់ពេល និង ទាន់សម័យ</translation>
    </message>
    <message>
        <source>Load Partially Signed Bitcoin Transaction</source>
        <translation type="unfinished">បង្ហាញប្រត្តិបត្តិការប៊ីតខញដែលបានចុះហត្ថលេខាដោយផ្នែក</translation>
    </message>
    <message>
        <source>Load Partially Signed Bitcoin Transaction from clipboard</source>
        <translation type="unfinished">បង្ហាញប្រត្តិបត្តិការប៊ីតខញដែលបានចុះហត្ថលេខាដោយផ្នែកពីក្ដារតម្រៀប</translation>
    </message>
    <message>
        <source>&amp;Receiving addresses</source>
        <translation type="unfinished">&amp;អាសយដ្ឋានទទួល</translation>
    </message>
    <message>
        <source>Open a bitcoin: URI</source>
        <translation type="unfinished">បើកប៊ីតខញមួយៈ URl</translation>
    </message>
    <message>
        <source>Open Wallet</source>
        <translation type="unfinished">បើកកាបូបអេឡិចត្រូនិច</translation>
    </message>
    <message>
        <source>Open a wallet</source>
        <translation type="unfinished">បើកកាបូបអេឡិចត្រូនិចមួយ</translation>
    </message>
    <message>
        <source>Close wallet</source>
        <translation type="unfinished">បិតកាបូបអេឡិចត្រូនិច</translation>
    </message>
    <message>
        <source>Close all wallets</source>
        <translation type="unfinished">បិទកាបូបអេឡិចត្រូនិចទាំងអស់</translation>
    </message>
    <message>
        <source>No wallets available</source>
        <translation type="unfinished">មិនមានកាបូបអេឡិចត្រូនិច</translation>
    </message>
    <message>
        <source>&amp;Window</source>
        <translation type="unfinished">&amp;វិនដូ</translation>
    </message>
    <message numerus="yes">
        <source>%n active connection(s) to Bitcoin network.</source>
        <extracomment>A substring of the tooltip.</extracomment>
        <translation type="unfinished">
            <numerusform />
            <numerusform />
        </translation>
    </message>
    <message>
        <source>Sent transaction</source>
        <translation type="unfinished">បានបញ្ចូនប្រត្តិបត្តិការ</translation>
    </message>
    <message>
        <source>Incoming transaction</source>
        <translation type="unfinished">ប្រត្តិបត្តិការកំពុងមកដល់</translation>
    </message>
    <message>
        <source>HD key generation is &lt;b&gt;enabled&lt;/b&gt;</source>
        <translation type="unfinished">លេខសម្ងាត់ HD គឺ&lt;b&gt;ត្រូវបាន​បើក&lt;/b&gt;</translation>
    </message>
    <message>
        <source>HD key generation is &lt;b&gt;disabled&lt;/b&gt;</source>
        <translation type="unfinished">លេខសម្ងាត់ HD គឺ&lt;b&gt;ត្រូវបានបិទ&lt;/b&gt;</translation>
    </message>
    <message>
        <source>Private key &lt;b&gt;disabled&lt;/b&gt;</source>
        <translation type="unfinished">លេខសម្ងាត់ &lt;b&gt;ត្រូវបានបិទ&lt;/b&gt;</translation>
    </message>
    <message>
        <source>Wallet is &lt;b&gt;encrypted&lt;/b&gt; and currently &lt;b&gt;unlocked&lt;/b&gt;</source>
        <translation type="unfinished">កាបូបអេឡិចត្រូនិចគឺ&lt;b&gt;ត្រូវបានបំលែងជាកូដ&lt;/b&gt;និងបច្ចុប្បន្ន&lt;b&gt;ត្រូវបានចាក់សោរ&lt;/b&gt;</translation>
    </message>
    <message>
        <source>Wallet is &lt;b&gt;encrypted&lt;/b&gt; and currently &lt;b&gt;locked&lt;/b&gt;</source>
        <translation type="unfinished">កាបូបអេឡិចត្រនិច&lt;b&gt;ត្រូវបានបំលែងជាកូដ&lt;/b&gt;និងបច្ចុប្បន្ន&lt;b&gt;ត្រូវបានចាក់សោរ&lt;/b&gt;</translation>
    </message>
    <message>
        <source>Original message:</source>
        <translation type="unfinished">សារដើម</translation>
    </message>
</context>
<context>
    <name>CoinControlDialog</name>
    <message>
        <source>Coin Selection</source>
        <translation type="unfinished">ជ្រើរើសកាក់</translation>
    </message>
    <message>
        <source>(un)select all</source>
        <translation type="unfinished">(កុំ)ជ្រើសរើសទាំងអស់</translation>
    </message>
    <message>
        <source>Amount</source>
        <translation type="unfinished">ចំនួន</translation>
    </message>
    <message>
        <source>Received with label</source>
        <translation type="unfinished">បានទទួលជាមួយនឹងស្លាកសញ្ញា</translation>
    </message>
    <message>
        <source>Received with address</source>
        <translation type="unfinished">បានទទួលជាមួយនឹងអាសយដ្ឋាន</translation>
    </message>
    <message>
        <source>Date</source>
        <translation type="unfinished">ថ្ងៃ</translation>
    </message>
    <message>
        <source>Confirmations</source>
        <translation type="unfinished">ការបញ្ចាក់</translation>
    </message>
    <message>
        <source>Confirmed</source>
        <translation type="unfinished">បានបញ្ចាក់រួចរាល់</translation>
    </message>
    <message>
        <source>yes</source>
        <translation type="unfinished">បាទ ឬ ចាស</translation>
    </message>
    <message>
        <source>no</source>
        <translation type="unfinished">ទេ</translation>
    </message>
    <message>
        <source>This label turns red if any recipient receives an amount smaller than the current dust threshold.</source>
        <translation type="unfinished">ស្លាកសញ្ញានេះបង្ហាញពណ៌ក្រហម ប្រសិនបើអ្នកទទួល ទទួលបានចំនួនមួយតិចជាងចំនួនចាប់ផ្តើមបច្ចុប្បន្ន។</translation>
    </message>
    <message>
        <source>(no label)</source>
        <translation type="unfinished">(គ្មាន​ស្លាក​សញ្ញា)</translation>
    </message>
    <message>
        <source>(change)</source>
        <translation type="unfinished">(ផ្លាស់ប្តូរ)</translation>
    </message>
</context>
<context>
    <name>CreateWalletActivity</name>
    <message>
        <source>Create Wallet</source>
        <extracomment>Title of window indicating the progress of creation of a new wallet.</extracomment>
        <translation type="unfinished">បង្កើតកាបូប</translation>
    </message>
    <message>
        <source>Create wallet failed</source>
        <translation type="unfinished">បង្កើតកាបូបអេឡិចត្រូនិច មិនជោគជ័យ</translation>
    </message>
    </context>
<context>
    <name>OpenWalletActivity</name>
    <message>
        <source>Open wallet failed</source>
        <translation type="unfinished">បើកកាបូបអេឡិចត្រូនិច មិនជៅគជ័យ</translation>
    </message>
    <message>
        <source>Open wallet warning</source>
        <translation type="unfinished">ក្រើនរំលឹកឲ្យប្រយ័ត្នក្នុងការបើកកាបូបអេឡិចត្រូនិច</translation>
    </message>
    <message>
        <source>Open Wallet</source>
        <extracomment>Title of window indicating the progress of opening of a wallet.</extracomment>
        <translation type="unfinished">បើកកាបូបអេឡិចត្រូនិច</translation>
    </message>
    </context>
<context>
    <name>WalletController</name>
    <message>
        <source>Close wallet</source>
        <translation type="unfinished">បិតកាបូបអេឡិចត្រូនិច</translation>
    </message>
    <message>
        <source>Close all wallets</source>
        <translation type="unfinished">បិទកាបូបអេឡិចត្រូនិចទាំងអស់</translation>
    </message>
    <message>
        <source>Are you sure you wish to close all wallets?</source>
        <translation type="unfinished">តើអ្នកច្បាស់ថាអ្នកចង់បិទកាបូបអេឡិចត្រូនិចទាំងអស់?</translation>
>>>>>>> f6a356d2
    </message>
</context>
<context>
    <name>CreateWalletDialog</name>
    <message>
        <source>Create Wallet</source>
<<<<<<< HEAD
        <translation>បង្កើតកាបូប</translation>
    </message>
    <message>
        <source>Wallet</source>
        <translation>កាបូប</translation>
    </message>
    <message>
        <source>Wallet Name</source>
        <translation>ឈ្មោះកាបូប</translation>
    </message>
    <message>
        <source>Encrypt the wallet. The wallet will be encrypted with a passphrase of your choice.</source>
        <translation>បំលែងកាបូបអេឡិចត្រូនិចជាកូដ។ កាបំលែងនេះ រួមជាមួយនឹងឃ្លាសម្ងាត់ដែលអ្នកអាចជ្រើសរើសបាន។</translation>
    </message>
    <message>
        <source>Encrypt Wallet</source>
        <translation>បំលែងកាបូបអេឡិចត្រនិចទៅជាកូដ</translation>
    </message>
    <message>
        <source>Advanced Options</source>
        <translation>ជម្រើសមានមុខងារច្រើន</translation>
    </message>
    <message>
        <source>Disable private keys for this wallet. Wallets with private keys disabled will have no private keys and cannot have an HD seed or imported private keys. This is ideal for watch-only wallets.</source>
        <translation>Disable private keys for this wallet. Wallets with private keys disabled will have no private keys and cannot have an HD seed or imported private keys. This is ideal for watch-only wallets.</translation>
    </message>
    <message>
        <source>Disable Private Keys</source>
        <translation>Disable Private Keys</translation>
    </message>
    <message>
        <source>Make a blank wallet. Blank wallets do not initially have private keys or scripts. Private keys and addresses can be imported, or an HD seed can be set, at a later time.</source>
        <translation>Make a blank wallet. Blank wallets do not initially have private keys or scripts. Private keys and addresses can be imported, or an HD seed can be set, at a later time.</translation>
    </message>
    <message>
        <source>Make Blank Wallet</source>
        <translation>ធ្វើឲ្យកាបូបអេឡិចត្រូនិចទទេ</translation>
    </message>
    <message>
        <source>Use descriptors for scriptPubKey management</source>
        <translation>Use descriptors for scriptPubKey management</translation>
    </message>
    <message>
        <source>Descriptor Wallet</source>
        <translation>Descriptor Wallet</translation>
    </message>
    <message>
        <source>Create</source>
        <translation>បង្កើត</translation>
    </message>
    <message>
        <source>Compiled without sqlite support (required for descriptor wallets)</source>
        <translation>Compiled without sqlite support (required for descriptor wallets)</translation>
    </message>
</context>
=======
        <translation type="unfinished">បង្កើតកាបូប</translation>
    </message>
    <message>
        <source>Wallet Name</source>
        <translation type="unfinished">ឈ្មោះកាបូប</translation>
    </message>
    <message>
        <source>Wallet</source>
        <translation type="unfinished">កាបូប</translation>
    </message>
    <message>
        <source>Encrypt the wallet. The wallet will be encrypted with a passphrase of your choice.</source>
        <translation type="unfinished">បំលែងកាបូបអេឡិចត្រូនិចជាកូដ។ កាបំលែងនេះ រួមជាមួយនឹងឃ្លាសម្ងាត់ដែលអ្នកអាចជ្រើសរើសបាន។</translation>
    </message>
    <message>
        <source>Encrypt Wallet</source>
        <translation type="unfinished">បំលែងកាបូបអេឡិចត្រនិចទៅជាកូដ</translation>
    </message>
    <message>
        <source>Advanced Options</source>
        <translation type="unfinished">ជម្រើសមានមុខងារច្រើន</translation>
    </message>
    <message>
        <source>Make Blank Wallet</source>
        <translation type="unfinished">ធ្វើឲ្យកាបូបអេឡិចត្រូនិចទទេ</translation>
    </message>
    <message>
        <source>Create</source>
        <translation type="unfinished">បង្កើត</translation>
    </message>
    </context>
>>>>>>> f6a356d2
<context>
    <name>EditAddressDialog</name>
    <message>
        <source>Edit Address</source>
<<<<<<< HEAD
        <translation>កែសម្រួលអាសយដ្ឋាន</translation>
    </message>
    <message>
        <source>&amp;Label</source>
        <translation>&amp;ស្លាកសញ្ញា</translation>
    </message>
    <message>
        <source>The label associated with this address list entry</source>
        <translation>ស្លាកសញ្ញានេះជាប់ទាក់ទងទៅនឹងការបញ្ចូលបញ្ចីរអាសយដ្ឋាន</translation>
    </message>
    <message>
        <source>The address associated with this address list entry. This can only be modified for sending addresses.</source>
        <translation>The address associated with this address list entry. This can only be modified for sending addresses.</translation>
    </message>
    <message>
        <source>&amp;Address</source>
        <translation>&amp;អាសយដ្ឋានបញ្ចូនថ្មី</translation>
    </message>
    <message>
        <source>New sending address</source>
        <translation>អាសយដ្ឋានបញ្ចូនថ្មី</translation>
    </message>
    <message>
        <source>Edit receiving address</source>
        <translation>កែប្រែអាសយដ្ឋានទទួល</translation>
    </message>
    <message>
        <source>Edit sending address</source>
        <translation>កែប្រែអាសយដ្ឋានបញ្ចូន</translation>
    </message>
    <message>
        <source>Could not unlock wallet.</source>
        <translation>មិនអាចបើកសោរ កាបូបអេឡិចត្រូនិចបាន។</translation>
    </message>
    <message>
        <source>New key generation failed.</source>
        <translation>បង្កើតលេខសំម្ងាត់ថ្មីមិនជោគជ័យ។</translation>
=======
        <translation type="unfinished">កែសម្រួលអាសយដ្ឋាន</translation>
    </message>
    <message>
        <source>&amp;Label</source>
        <translation type="unfinished">&amp;ស្លាកសញ្ញា</translation>
    </message>
    <message>
        <source>The label associated with this address list entry</source>
        <translation type="unfinished">ស្លាកសញ្ញានេះជាប់ទាក់ទងទៅនឹងការបញ្ចូលបញ្ចីរអាសយដ្ឋាន</translation>
    </message>
    <message>
        <source>&amp;Address</source>
        <translation type="unfinished">&amp;អាសយដ្ឋានបញ្ចូនថ្មី</translation>
    </message>
    <message>
        <source>New sending address</source>
        <translation type="unfinished">អាសយដ្ឋានបញ្ចូនថ្មី</translation>
    </message>
    <message>
        <source>Edit receiving address</source>
        <translation type="unfinished">កែប្រែអាសយដ្ឋានទទួល</translation>
    </message>
    <message>
        <source>Edit sending address</source>
        <translation type="unfinished">កែប្រែអាសយដ្ឋានបញ្ចូន</translation>
    </message>
    <message>
        <source>Could not unlock wallet.</source>
        <translation type="unfinished">មិនអាចបើកសោរ កាបូបអេឡិចត្រូនិចបាន។</translation>
    </message>
    <message>
        <source>New key generation failed.</source>
        <translation type="unfinished">បង្កើតលេខសំម្ងាត់ថ្មីមិនជោគជ័យ។</translation>
>>>>>>> f6a356d2
    </message>
</context>
<context>
    <name>FreespaceChecker</name>
    <message>
        <source>A new data directory will be created.</source>
<<<<<<< HEAD
        <translation>ទីតាំងផ្ទុកទិន្នន័យថ្មីមួយនឹងត្រូវបានបង្កើត។</translation>
    </message>
    <message>
        <source>name</source>
        <translation>ឈ្មោះ</translation>
    </message>
    <message>
        <source>Path already exists, and is not a directory.</source>
        <translation>ផ្លូវទៅកាន់ទិន្នន័យមានរួចរាល់​ និង​ មិនមែនជាទីតាំង។</translation>
    </message>
    <message>
        <source>Cannot create data directory here.</source>
        <translation>មិនអាចបង្កើតទីតាំងផ្ទុកទិន្នន័យនៅទីនេះ។</translation>
    </message>
</context>
<context>
    <name>HelpMessageDialog</name>
    <message>
        <source>version</source>
        <translation>ជំនាន់</translation>
    </message>
    <message>
        <source>Command-line options</source>
        <translation>Command-line options</translation>
=======
        <translation type="unfinished">ទីតាំងផ្ទុកទិន្នន័យថ្មីមួយនឹងត្រូវបានបង្កើត។</translation>
    </message>
    <message>
        <source>name</source>
        <translation type="unfinished">ឈ្មោះ</translation>
    </message>
    <message>
        <source>Path already exists, and is not a directory.</source>
        <translation type="unfinished">ផ្លូវទៅកាន់ទិន្នន័យមានរួចរាល់​ និង​ មិនមែនជាទីតាំង។</translation>
    </message>
    <message>
        <source>Cannot create data directory here.</source>
        <translation type="unfinished">មិនអាចបង្កើតទីតាំងផ្ទុកទិន្នន័យនៅទីនេះ។</translation>
>>>>>>> f6a356d2
    </message>
</context>
<context>
    <name>Intro</name>
    <message>
<<<<<<< HEAD
        <source>Welcome</source>
        <translation>សូមស្វាគមន៏</translation>
    </message>
    <message>
        <source>When you click OK, %1 will begin to download and process the full %4 block chain (%2GB) starting with the earliest transactions in %3 when %4 initially launched.</source>
        <translation>When you click OK, %1 will begin to download and process the full %4 block chain (%2GB) starting with the earliest transactions in %3 when %4 initially launched.</translation>
    </message>
    <message>
        <source>Reverting this setting requires re-downloading the entire blockchain. It is faster to download the full chain first and prune it later. Disables some advanced features.</source>
        <translation>Reverting this setting requires re-downloading the entire blockchain. It is faster to download the full chain first and prune it later. Disables some advanced features.</translation>
    </message>
    <message>
        <source>This initial synchronisation is very demanding, and may expose hardware problems with your computer that had previously gone unnoticed. Each time you run %1, it will continue downloading where it left off.</source>
        <translation>This initial synchronisation is very demanding, and may expose hardware problems with your computer that had previously gone unnoticed. Each time you run %1, it will continue downloading where it left off.</translation>
    </message>
    <message>
        <source>If you have chosen to limit block chain storage (pruning), the historical data must still be downloaded and processed, but will be deleted afterward to keep your disk usage low.</source>
        <translation>If you have chosen to limit block chain storage (pruning), the historical data must still be downloaded and processed, but will be deleted afterward to keep your disk usage low.</translation>
    </message>
    <message>
        <source>Use the default data directory</source>
        <translation>ប្រើទីតាំងផ្ទុកទិន្នន័យដែលបានកំណត់រួច</translation>
    </message>
    <message>
        <source>Use a custom data directory:</source>
        <translation>ប្រើទីតាំងផ្ទុកទិន្នន័យ ដែលមានការជ្រើសរើសមួយៈ</translation>
    </message>
    <message>
        <source>Bitcoin</source>
        <translation>ប៊ីតខញ</translation>
    </message>
    <message>
        <source>Discard blocks after verification, except most recent %1 GB (prune)</source>
        <translation>Discard blocks after verification, except most recent %1 GB (prune)</translation>
    </message>
    <message>
        <source>At least %1 GB of data will be stored in this directory, and it will grow over time.</source>
        <translation>At least %1 GB of data will be stored in this directory, and it will grow over time.</translation>
    </message>
    <message>
        <source>Approximately %1 GB of data will be stored in this directory.</source>
        <translation>Approximately %1 GB of data will be stored in this directory.</translation>
    </message>
    <message>
        <source>%1 will download and store a copy of the Bitcoin block chain.</source>
        <translation>%1 will download and store a copy of the Bitcoin block chain.</translation>
    </message>
    <message>
        <source>The wallet will also be stored in this directory.</source>
        <translation>The wallet will also be stored in this directory.</translation>
    </message>
    <message>
        <source>Error: Specified data directory "%1" cannot be created.</source>
        <translation>Error: Specified data directory "%1" cannot be created.</translation>
    </message>
    <message>
        <source>Error</source>
        <translation>បញ្ហា</translation>
    </message>
    <message numerus="yes">
        <source>%n GB of free space available</source>
        <translation><numerusform>%n ជីហ្គាប៊ៃ នៃចន្លោះផ្ទុកដោយមិនគិតកម្រៃ</numerusform></translation>
    </message>
    <message numerus="yes">
        <source>(of %n GB needed)</source>
        <translation><numerusform>(នៃ%n ជីហ្គាប៊ៃ ដែលត្រូវការ)</numerusform></translation>
    </message>
    <message numerus="yes">
        <source>(%n GB needed for full chain)</source>
        <translation><numerusform>(%n GB needed for full chain)</numerusform></translation>
=======
        <source>Bitcoin</source>
        <translation type="unfinished">ប៊ីតខញ</translation>
    </message>
    <message numerus="yes">
        <source>(sufficient to restore backups %n day(s) old)</source>
        <extracomment>Explanatory text on the capability of the current prune target.</extracomment>
        <translation type="unfinished">
            <numerusform />
            <numerusform />
        </translation>
    </message>
    <message>
        <source>Error</source>
        <translation type="unfinished">បញ្ហា</translation>
    </message>
    <message>
        <source>Welcome</source>
        <translation type="unfinished">សូមស្វាគមន៏</translation>
    </message>
    <message>
        <source>Use the default data directory</source>
        <translation type="unfinished">ប្រើទីតាំងផ្ទុកទិន្នន័យដែលបានកំណត់រួច</translation>
    </message>
    <message>
        <source>Use a custom data directory:</source>
        <translation type="unfinished">ប្រើទីតាំងផ្ទុកទិន្នន័យ ដែលមានការជ្រើសរើសមួយៈ</translation>
    </message>
</context>
<context>
    <name>HelpMessageDialog</name>
    <message>
        <source>version</source>
        <translation type="unfinished">ជំនាន់</translation>
    </message>
    </context>
<context>
    <name>ShutdownWindow</name>
    <message>
        <source>Do not shut down the computer until this window disappears.</source>
        <translation type="unfinished">សូមកុំទាន់បិទកុំព្យូទ័រនេះ រហូលទាល់តែវិនដូរនេះលុបបាត់។</translation>
>>>>>>> f6a356d2
    </message>
</context>
<context>
    <name>ModalOverlay</name>
    <message>
        <source>Form</source>
<<<<<<< HEAD
        <translation>ទម្រង់</translation>
    </message>
    <message>
        <source>Recent transactions may not yet be visible, and therefore your wallet's balance might be incorrect. This information will be correct once your wallet has finished synchronizing with the bitcoin network, as detailed below.</source>
        <translation>ប្រត្តិបត្តិការថ្មីៗនេះប្រហែលជាមិនអាចមើលឃើញ ហេតុដូច្នេះសមតុល្យនៅក្នងកាបូបអេឡិចត្រូនិចរបស់អ្នកប្រហែលជាមិនត្រឹមត្រូវ។ ព័ត៌មានត្រឹមត្រូវនៅពេលដែលកាបូបអេឡិចត្រូនិចរបស់អ្នកបានធ្វើសមកាលកម្មជាមួយបណ្តាញប៊ឺតខញ  សូមពិនិត្យព័ត៌មានលំម្អិតខាងក្រោម។</translation>
    </message>
    <message>
        <source>Attempting to spend bitcoins that are affected by not-yet-displayed transactions will not be accepted by the network.</source>
        <translation>ព្យាយាមក្នុងការចំណាយប៊ីតខញដែលទទួលរងឥទ្ឋិពលពីប្រត្តិបត្តិការមិនទាន់ធ្វើការបង្ហាញ នឹងមិនត្រូវទទួលស្គាល់ពីបណ្តាញ។</translation>
    </message>
    <message>
        <source>Number of blocks left</source>
        <translation>ចំនួនប្លុកដែលនៅសល់</translation>
    </message>
    <message>
        <source>Unknown...</source>
        <translation>មិនទទួលស្គាល់...</translation>
    </message>
    <message>
        <source>Last block time</source>
        <translation>ពេវេលាប្លុកជុងក្រោយ</translation>
    </message>
    <message>
        <source>Progress</source>
        <translation>កំពុងដំណើរការ</translation>
    </message>
    <message>
        <source>Progress increase per hour</source>
        <translation>ដំណើរការកើនឡើងក្នុងមួយម៉ោង</translation>
    </message>
    <message>
        <source>calculating...</source>
        <translation>កំពុងគណនា...</translation>
    </message>
    <message>
        <source>Estimated time left until synced</source>
        <translation>ពេលវេលាដែលរំពឹងទុកនៅសល់រហូតដល់បានធ្វើសមកាលកម្ម</translation>
    </message>
    <message>
        <source>Hide</source>
        <translation>Hide</translation>
    </message>
    <message>
        <source>Esc</source>
        <translation>ចាកចេញ</translation>
    </message>
    <message>
        <source>%1 is currently syncing.  It will download headers and blocks from peers and validate them until reaching the tip of the block chain.</source>
        <translation>%1 is currently syncing.  It will download headers and blocks from peers and validate them until reaching the tip of the block chain.</translation>
    </message>
    <message>
        <source>Unknown. Syncing Headers (%1, %2%)...</source>
        <translation>Unknown. Syncing Headers (%1, %2%)...</translation>
    </message>
</context>
=======
        <translation type="unfinished">ទម្រង់</translation>
    </message>
    <message>
        <source>Recent transactions may not yet be visible, and therefore your wallet's balance might be incorrect. This information will be correct once your wallet has finished synchronizing with the bitcoin network, as detailed below.</source>
        <translation type="unfinished">ប្រត្តិបត្តិការថ្មីៗនេះប្រហែលជាមិនអាចមើលឃើញ ហេតុដូច្នេះសមតុល្យនៅក្នងកាបូបអេឡិចត្រូនិចរបស់អ្នកប្រហែលជាមិនត្រឹមត្រូវ។ ព័ត៌មានត្រឹមត្រូវនៅពេលដែលកាបូបអេឡិចត្រូនិចរបស់អ្នកបានធ្វើសមកាលកម្មជាមួយបណ្តាញប៊ឺតខញ  សូមពិនិត្យព័ត៌មានលំម្អិតខាងក្រោម។</translation>
    </message>
    <message>
        <source>Attempting to spend bitcoins that are affected by not-yet-displayed transactions will not be accepted by the network.</source>
        <translation type="unfinished">ព្យាយាមក្នុងការចំណាយប៊ីតខញដែលទទួលរងឥទ្ឋិពលពីប្រត្តិបត្តិការមិនទាន់ធ្វើការបង្ហាញ នឹងមិនត្រូវទទួលស្គាល់ពីបណ្តាញ។</translation>
    </message>
    <message>
        <source>Number of blocks left</source>
        <translation type="unfinished">ចំនួនប្លុកដែលនៅសល់</translation>
    </message>
    <message>
        <source>Last block time</source>
        <translation type="unfinished">ពេវេលាប្លុកជុងក្រោយ</translation>
    </message>
    <message>
        <source>Progress</source>
        <translation type="unfinished">កំពុងដំណើរការ</translation>
    </message>
    <message>
        <source>Progress increase per hour</source>
        <translation type="unfinished">ដំណើរការកើនឡើងក្នុងមួយម៉ោង</translation>
    </message>
    <message>
        <source>Estimated time left until synced</source>
        <translation type="unfinished">ពេលវេលាដែលរំពឹងទុកនៅសល់រហូតដល់បានធ្វើសមកាលកម្ម</translation>
    </message>
    <message>
        <source>Hide</source>
        <translation type="unfinished">លាក់</translation>
    </message>
    <message>
        <source>Esc</source>
        <translation type="unfinished">ចាកចេញ</translation>
    </message>
    </context>
>>>>>>> f6a356d2
<context>
    <name>OpenURIDialog</name>
    <message>
        <source>Open bitcoin URI</source>
<<<<<<< HEAD
        <translation>បើកប៊ីតខញ​URl</translation>
    </message>
    <message>
        <source>URI:</source>
        <translation>URl:</translation>
    </message>
</context>
<context>
    <name>OpenWalletActivity</name>
    <message>
        <source>Open wallet failed</source>
        <translation>បើកកាបូបអេឡិចត្រូនិច មិនជៅគជ័យ</translation>
    </message>
    <message>
        <source>Open wallet warning</source>
        <translation>ក្រើនរំលឹកឲ្យប្រយ័ត្នក្នុងការបើកកាបូបអេឡិចត្រូនិច</translation>
    </message>
    <message>
        <source>default wallet</source>
        <translation>កាបូបអេឡិចត្រូនិច លំនាំដើម</translation>
    </message>
    </context>
=======
        <translation type="unfinished">បើកប៊ីតខញ​URl</translation>
    </message>
    <message>
        <source>URI:</source>
        <translation type="unfinished">URl:</translation>
    </message>
    <message>
        <source>Paste address from clipboard</source>
        <extracomment>Tooltip text for button that allows you to paste an address that is in your clipboard.</extracomment>
        <translation type="unfinished">ថតចម្លងអាសយដ្ឋាណពីក្ដារតម្រៀប</translation>
    </message>
</context>
>>>>>>> f6a356d2
<context>
    <name>OptionsDialog</name>
    <message>
        <source>Options</source>
<<<<<<< HEAD
        <translation>ជម្រើស</translation>
    </message>
    <message>
        <source>&amp;Main</source>
        <translation>&amp;សំខាន់</translation>
    </message>
    <message>
        <source>Size of &amp;database cache</source>
        <translation>Size of &amp;database cache</translation>
    </message>
    <message>
        <source>Number of script &amp;verification threads</source>
        <translation>Number of script &amp;verification threads</translation>
    </message>
    <message>
        <source>IP address of the proxy (e.g. IPv4: 127.0.0.1 / IPv6: ::1)</source>
        <translation>IP address of the proxy (e.g. IPv4: 127.0.0.1 / IPv6: ::1)</translation>
    </message>
    <message>
        <source>Shows if the supplied default SOCKS5 proxy is used to reach peers via this network type.</source>
        <translation>Shows if the supplied default SOCKS5 proxy is used to reach peers via this network type.</translation>
    </message>
    <message>
        <source>Hide the icon from the system tray.</source>
        <translation>Hide the icon from the system tray.</translation>
    </message>
    <message>
        <source>&amp;Hide tray icon</source>
        <translation>&amp;Hide tray icon</translation>
    </message>
    <message>
        <source>Minimize instead of exit the application when the window is closed. When this option is enabled, the application will be closed only after selecting Exit in the menu.</source>
        <translation>Minimize instead of exit the application when the window is closed. When this option is enabled, the application will be closed only after selecting Exit in the menu.</translation>
    </message>
    <message>
        <source>Third party URLs (e.g. a block explorer) that appear in the transactions tab as context menu items. %s in the URL is replaced by transaction hash. Multiple URLs are separated by vertical bar |.</source>
        <translation>Third party URLs (e.g. a block explorer) that appear in the transactions tab as context menu items. %s in the URL is replaced by transaction hash. Multiple URLs are separated by vertical bar |.</translation>
    </message>
    <message>
        <source>Open the %1 configuration file from the working directory.</source>
        <translation>Open the %1 configuration file from the working directory.</translation>
    </message>
    <message>
        <source>Open Configuration File</source>
        <translation>Open Configuration File</translation>
    </message>
    <message>
        <source>Reset all client options to default.</source>
        <translation>Reset all client options to default.</translation>
    </message>
    <message>
        <source>&amp;Reset Options</source>
        <translation>&amp;ជម្រើសការកែសម្រួលឡើងវិញ</translation>
    </message>
    <message>
        <source>&amp;Network</source>
        <translation>&amp;Network</translation>
    </message>
    <message>
        <source>Disables some advanced features but all blocks will still be fully validated. Reverting this setting requires re-downloading the entire blockchain. Actual disk usage may be somewhat higher.</source>
        <translation>Disables some advanced features but all blocks will still be fully validated. Reverting this setting requires re-downloading the entire blockchain. Actual disk usage may be somewhat higher.</translation>
    </message>
    <message>
        <source>Prune &amp;block storage to</source>
        <translation>Prune &amp;block storage to</translation>
    </message>
    <message>
        <source>GB</source>
        <translation>ជីហ្គាប៊ៃ </translation>
    </message>
    <message>
        <source>Reverting this setting requires re-downloading the entire blockchain.</source>
        <translation>Reverting this setting requires re-downloading the entire blockchain.</translation>
    </message>
    <message>
        <source>MiB</source>
        <translation>MiB</translation>
    </message>
    <message>
        <source>(0 = auto, &lt;0 = leave that many cores free)</source>
        <translation>(0 = auto, &lt;0 = leave that many cores free)</translation>
    </message>
    <message>
        <source>W&amp;allet</source>
        <translation>កា&amp;បូបអេឡិចត្រូនិច</translation>
    </message>
    <message>
        <source>Expert</source>
        <translation>អ្នកជំនាញ</translation>
    </message>
    <message>
        <source>Enable coin &amp;control features</source>
        <translation>Enable coin &amp;control features</translation>
    </message>
    <message>
        <source>If you disable the spending of unconfirmed change, the change from a transaction cannot be used until that transaction has at least one confirmation. This also affects how your balance is computed.</source>
        <translation>If you disable the spending of unconfirmed change, the change from a transaction cannot be used until that transaction has at least one confirmation. This also affects how your balance is computed.</translation>
    </message>
    <message>
        <source>&amp;Spend unconfirmed change</source>
        <translation>&amp;Spend unconfirmed change</translation>
    </message>
    <message>
        <source>Automatically open the Bitcoin client port on the router. This only works when your router supports UPnP and it is enabled.</source>
        <translation>Automatically open the Bitcoin client port on the router. This only works when your router supports UPnP and it is enabled.</translation>
    </message>
    <message>
        <source>Map port using &amp;UPnP</source>
        <translation>Map port using &amp;UPnP</translation>
    </message>
    <message>
        <source>Accept connections from outside.</source>
        <translation>ទទួលការតភ្ជាប់ពីខាងក្រៅ។</translation>
    </message>
    <message>
        <source>Allow incomin&amp;g connections</source>
        <translation>អនុញ្ញាតឲ្យមានការតភ្ជាប់ដែលចូលមក</translation>
    </message>
    <message>
        <source>Connect to the Bitcoin network through a SOCKS5 proxy.</source>
        <translation>ភ្ជាប់ទៅកាន់បណ្តាញប៊ឺតខញតាមរយៈ​ SOCKS5 proxy។</translation>
    </message>
    <message>
        <source>&amp;Connect through SOCKS5 proxy (default proxy):</source>
        <translation>&amp;Connect through SOCKS5 proxy (default proxy):</translation>
    </message>
    <message>
        <source>Proxy &amp;IP:</source>
        <translation>Proxy &amp;IP:</translation>
    </message>
    <message>
        <source>&amp;Port:</source>
        <translation>&amp;រុនដោត</translation>
    </message>
    <message>
        <source>Port of the proxy (e.g. 9050)</source>
        <translation>Port of the proxy (e.g. 9050)</translation>
    </message>
    <message>
        <source>Used for reaching peers via:</source>
        <translation>Used for reaching peers via:</translation>
    </message>
    <message>
        <source>IPv4</source>
        <translation>IPv4</translation>
    </message>
    <message>
        <source>IPv6</source>
        <translation>IPv6</translation>
    </message>
    <message>
        <source>Tor</source>
        <translation>Tor</translation>
    </message>
    <message>
        <source>&amp;Window</source>
        <translation>&amp;Window</translation>
    </message>
    <message>
        <source>Show only a tray icon after minimizing the window.</source>
        <translation>Show only a tray icon after minimizing the window.</translation>
    </message>
    <message>
        <source>&amp;Minimize to the tray instead of the taskbar</source>
        <translation>&amp;Minimize to the tray instead of the taskbar</translation>
    </message>
    <message>
        <source>M&amp;inimize on close</source>
        <translation>M&amp;inimize on close</translation>
    </message>
    <message>
        <source>&amp;Display</source>
        <translation>&amp;បង្ហាញ</translation>
    </message>
    <message>
        <source>User Interface &amp;language:</source>
        <translation>User Interface &amp;language:</translation>
    </message>
    <message>
        <source>The user interface language can be set here. This setting will take effect after restarting %1.</source>
        <translation>The user interface language can be set here. This setting will take effect after restarting %1.</translation>
    </message>
    <message>
        <source>&amp;Unit to show amounts in:</source>
        <translation>&amp;Unit to show amounts in:</translation>
    </message>
    <message>
        <source>Choose the default subdivision unit to show in the interface and when sending coins.</source>
        <translation>Choose the default subdivision unit to show in the interface and when sending coins.</translation>
    </message>
    <message>
        <source>Whether to show coin control features or not.</source>
        <translation>Whether to show coin control features or not.</translation>
    </message>
    <message>
        <source>Connect to the Bitcoin network through a separate SOCKS5 proxy for Tor onion services.</source>
        <translation>Connect to the Bitcoin network through a separate SOCKS5 proxy for Tor onion services.</translation>
    </message>
    <message>
        <source>Use separate SOCKS&amp;5 proxy to reach peers via Tor onion services:</source>
        <translation>Use separate SOCKS&amp;5 proxy to reach peers via Tor onion services:</translation>
    </message>
    <message>
        <source>&amp;Third party transaction URLs</source>
        <translation>&amp;Third party transaction URLs</translation>
    </message>
    <message>
        <source>Options set in this dialog are overridden by the command line or in the configuration file:</source>
        <translation>Options set in this dialog are overridden by the command line or in the configuration file:</translation>
    </message>
    <message>
        <source>&amp;OK</source>
        <translation>&amp;OK</translation>
    </message>
    <message>
        <source>&amp;Cancel</source>
        <translation>&amp;Cancel</translation>
    </message>
    <message>
        <source>default</source>
        <translation>default</translation>
    </message>
    <message>
        <source>none</source>
        <translation>none</translation>
    </message>
    <message>
        <source>Confirm options reset</source>
        <translation>បញ្ចាក់ជម្រើសការកែសម្រួលឡើងវិញ</translation>
    </message>
    <message>
        <source>Client restart required to activate changes.</source>
        <translation>Client restart required to activate changes.</translation>
    </message>
    <message>
        <source>Client will be shut down. Do you want to proceed?</source>
        <translation>ផ្ទាំងអតិថិជននិងត្រូវបិទ។ តើអ្នកចង់បន្តទៀតឫទេ?</translation>
    </message>
    <message>
        <source>Configuration options</source>
        <translation>ជម្រើសក្នុងការរៀបចំរចនាសម្ព័ន្ធ</translation>
    </message>
    <message>
        <source>The configuration file is used to specify advanced user options which override GUI settings. Additionally, any command-line options will override this configuration file.</source>
        <translation>ការរៀបចំរចនាសម្ពន្ធ័ឯកសារ ត្រូវបានប្រើសម្រាប់អ្នកដែលមានបទពិសោធន៏ ក្នុងរៀបចំកែប្រែផ្នែកក្រាហ្វិកខាងមុននៃសុសវែ។ បន្ថែ​មលើនេះទៀត  កាសរសេរបន្ថែមកូដ វានឹងធ្វើឲ្យមានការកែប្រែឯការសារនេះ។</translation>
    </message>
    <message>
        <source>Error</source>
        <translation>បញ្ហា</translation>
    </message>
    <message>
        <source>The configuration file could not be opened.</source>
        <translation>The configuration file could not be opened.</translation>
    </message>
    <message>
        <source>This change would require a client restart.</source>
        <translation>ការផ្លាស់ប្តូរនេះនឹងត្រូវការចាប់ផ្តើមម៉ាស៊ីនកុំព្យូទ័រឡើងវិញ។​</translation>
    </message>
    <message>
        <source>The supplied proxy address is invalid.</source>
        <translation>The supplied proxy address is invalid.</translation>
    </message>
</context>
<context>
    <name>OverviewPage</name>
    <message>
        <source>Form</source>
        <translation>ទម្រង់</translation>
    </message>
    <message>
        <source>The displayed information may be out of date. Your wallet automatically synchronizes with the Bitcoin network after a connection is established, but this process has not completed yet.</source>
        <translation>ព័ត៏មានបានបង្ហាញអាចហួសសពុលភាព។ កាបូបអេឡិចត្រូនិចរបស់អ្នកធ្វើសមកាលកម្មជាមួយនឹងបណ្តាញប៊ីតខញដោយស្វ័យប្រវត្ត បន្ទាប់ពីមានការតភ្ជាប់ ប៉ុន្តែដំណើរការនេះមិនទាន់បានបញ្ចប់នៅឡើយ។</translation>
    </message>
    <message>
        <source>Watch-only:</source>
        <translation>សម្រាប់តែមើលៈ</translation>
    </message>
    <message>
        <source>Available:</source>
        <translation>មានៈ</translation>
    </message>
    <message>
        <source>Your current spendable balance</source>
        <translation>សមតុល្យបច្ចុប្បន្នដែលអាចចាយបាន</translation>
    </message>
    <message>
        <source>Pending:</source>
        <translation>រងចាំៈ</translation>
    </message>
    <message>
        <source>Total of transactions that have yet to be confirmed, and do not yet count toward the spendable balance</source>
        <translation>សរុបប្រត្តឹបត្តិការដែលមិនទាន់បានបញ្ចាក់ និង រាប់ចំពោះសមតុល្យដែលមានទឹកប្រាក់សម្រាប់សំណាយ</translation>
    </message>
    <message>
        <source>Immature:</source>
        <translation>មិនទាន់មានលក្ខណៈគ្រប់គ្រាន់ៈ</translation>
    </message>
    <message>
        <source>Mined balance that has not yet matured</source>
        <translation>សមតុល្យរ៉ែដែលបានជីកមិនទាន់មានលក្ខណៈគ្រប់គ្រាន់</translation>
    </message>
    <message>
        <source>Balances</source>
        <translation>សមតុល្យច្រើន</translation>
    </message>
    <message>
        <source>Total:</source>
        <translation>សរុប</translation>
    </message>
    <message>
        <source>Your current total balance</source>
        <translation>សរុបបច្ចុប្បន្នភាពសមតុល្យរបស់អ្នក</translation>
    </message>
    <message>
        <source>Your current balance in watch-only addresses</source>
        <translation>បច្ចុប្បន្នភាពសមតុល្យរបស់អ្នកនៅក្នុងអាសយដ្ឋានសម្រាប់តែមើល</translation>
    </message>
    <message>
        <source>Spendable:</source>
        <translation>អាចចំណាយបានៈ</translation>
    </message>
    <message>
        <source>Recent transactions</source>
        <translation>ព្រឹត្តិបត្តិការថ្មីៗ</translation>
    </message>
    <message>
        <source>Unconfirmed transactions to watch-only addresses</source>
        <translation>ប្រឹត្តិបត្តិការមិនទាន់បញ្ចាក់ច្បាស់ ទៅកាន់ អាសយដ្ឋានសម្រាប់តែមើល</translation>
    </message>
    <message>
        <source>Mined balance in watch-only addresses that has not yet matured</source>
        <translation>Mined balance in watch-only addresses that has not yet matured</translation>
    </message>
    <message>
        <source>Current total balance in watch-only addresses</source>
        <translation>Current total balance in watch-only addresses</translation>
    </message>
    <message>
        <source>Privacy mode activated for the Overview tab. To unmask the values, uncheck Settings-&gt;Mask values.</source>
        <translation>Privacy mode activated for the Overview tab. To unmask the values, uncheck Settings-&gt;Mask values.</translation>
    </message>
</context>
<context>
    <name>PSBTOperationsDialog</name>
    <message>
        <source>Dialog</source>
        <translation>Dialog</translation>
    </message>
    <message>
        <source>Sign Tx</source>
        <translation>Sign Tx</translation>
    </message>
    <message>
        <source>Broadcast Tx</source>
        <translation>Broadcast Tx</translation>
    </message>
    <message>
        <source>Copy to Clipboard</source>
        <translation>ថតចម្លងទៅកាន់ក្ដារតម្រៀប</translation>
    </message>
    <message>
        <source>Save...</source>
        <translation>ថែរក្សាទុក...</translation>
    </message>
    <message>
        <source>Close</source>
        <translation>បិទ</translation>
    </message>
    <message>
        <source>Could not sign any more inputs.</source>
        <translation>Could not sign any more inputs.</translation>
    </message>
    <message>
        <source>Signed %1 inputs, but more signatures are still required.</source>
        <translation>Signed %1 inputs, but more signatures are still required.</translation>
    </message>
    <message>
        <source>Signed transaction successfully. Transaction is ready to broadcast.</source>
        <translation>ប្រត្តិបត្តិការបានចុះហត្ថលេខាដោយជោគជ័យ។​ ប្រត្តិបត្តិការគឺរួចរាល់ក្នុងការផ្សព្វផ្សាយ។</translation>
    </message>
    <message>
        <source>Unknown error processing transaction.</source>
        <translation> ពុំស្គាល់ប្រត្តិបត្តិការកំពុងដំណើរការជួបបញ្ហា។</translation>
    </message>
    <message>
        <source>PSBT copied to clipboard.</source>
        <translation>PSBT ត្រូវបានថតចម្លងទៅកាន់ក្ដារតម្រៀប។</translation>
    </message>
    <message>
        <source>Save Transaction Data</source>
        <translation>Save Transaction Data</translation>
    </message>
    <message>
        <source>Partially Signed Transaction (Binary) (*.psbt)</source>
        <translation>Partially Signed Transaction (Binary) (*.psbt)</translation>
    </message>
    <message>
        <source>PSBT saved to disk.</source>
        <translation>PSBT បានរក្សាទុកក្នុងឌីស។</translation>
    </message>
    <message>
        <source>Unable to calculate transaction fee or total transaction amount.</source>
        <translation>មិនអាចគណនាកម្រៃប្រត្តិបត្តិការ ឬ ចំនួនប្រត្តិបត្តិការសរុប។</translation>
    </message>
    <message>
        <source>Pays transaction fee: </source>
        <translation>បង់កម្រៃប្រត្តិបត្តិការ</translation>
    </message>
    <message>
        <source>Total Amount</source>
        <translation>ចំនួនសរុប</translation>
    </message>
    <message>
        <source>or</source>
        <translation>ឬ</translation>
    </message>
    <message>
        <source>Transaction is missing some information about inputs.</source>
        <translation>ប្រត្តិបត្តិការមានព័ត៍មានពុំគ្រប់គ្រាន់អំពីការបញ្ចូល។</translation>
    </message>
    <message>
        <source>Transaction still needs signature(s).</source>
        <translation>ប្រត្តិបត្តិការត្រូវការហត្ថលេខាមួយ (ឬ​ ច្រើន)។</translation>
    </message>
    <message>
        <source>(But this wallet cannot sign transactions.)</source>
        <translation>(ប៉ុន្តែកាបូបអេឡិចត្រូនិចនេះមិនអាច ចុះហត្ថលេខាលើប្រត្តិបត្តិការ។)</translation>
    </message>
    <message>
        <source>(But this wallet does not have the right keys.)</source>
        <translation>(ប៉ុន្តែកាបូបអេឡិចត្រូនិចនេះមិនមានលេខសម្ងាត់ត្រឹមត្រូវ)</translation>
    </message>
    <message>
        <source>Transaction is fully signed and ready for broadcast.</source>
        <translation>ប្រត្តិបត្តិការ​បានចុះហត្ថលេខាពេញលេញ និង រួចរាល់សម្រាប់ផ្សព្វផ្សាយជាដំណឹង។</translation>
    </message>
    <message>
        <source>Transaction status is unknown.</source>
        <translation>ស្ថានភាពប្រត្តិបត្តិការមិនត្រូវបានស្គាល់។</translation>
    </message>
</context>
<context>
    <name>PaymentServer</name>
    <message>
        <source>Payment request error</source>
        <translation>ការស្នើរសុំទូរទាត់ប្រាក់ជួបបញ្ហា</translation>
    </message>
    <message>
        <source>Cannot start bitcoin: click-to-pay handler</source>
        <translation>Cannot start bitcoin: click-to-pay handler</translation>
    </message>
    <message>
        <source>URI handling</source>
        <translation>URI handling</translation>
    </message>
    <message>
        <source>'bitcoin://' is not a valid URI. Use 'bitcoin:' instead.</source>
        <translation>'bitcoin://' is not a valid URI. Use 'bitcoin:' instead.</translation>
    </message>
    <message>
        <source>Cannot process payment request because BIP70 is not supported.</source>
        <translation>Cannot process payment request because BIP70 is not supported.</translation>
    </message>
    <message>
        <source>Due to widespread security flaws in BIP70 it's strongly recommended that any merchant instructions to switch wallets be ignored.</source>
        <translation>Due to widespread security flaws in BIP70 it's strongly recommended that any merchant instructions to switch wallets be ignored.</translation>
    </message>
    <message>
        <source>If you are receiving this error you should request the merchant provide a BIP21 compatible URI.</source>
        <translation>If you are receiving this error you should request the merchant provide a BIP21 compatible URI.</translation>
    </message>
    <message>
        <source>URI cannot be parsed! This can be caused by an invalid Bitcoin address or malformed URI parameters.</source>
        <translation>URI cannot be parsed! This can be caused by an invalid Bitcoin address or malformed URI parameters.</translation>
    </message>
    <message>
        <source>Payment request file handling</source>
        <translation>Payment request file handling</translation>
    </message>
</context>
<context>
    <name>PeerTableModel</name>
    <message>
        <source>User Agent</source>
        <translation>User Agent</translation>
    </message>
    <message>
        <source>Node/Service</source>
        <translation>Node/Service</translation>
    </message>
    <message>
        <source>NodeId</source>
        <translation>NodeId</translation>
    </message>
    <message>
        <source>Ping</source>
        <translation>Ping</translation>
    </message>
    <message>
        <source>Sent</source>
        <translation>បានបញ្ចូន</translation>
    </message>
    <message>
        <source>Received</source>
        <translation>បានទទួល</translation>
    </message>
</context>
<context>
    <name>QObject</name>
    <message>
        <source>Amount</source>
        <translation>ចំនួន</translation>
    </message>
    <message>
        <source>%1 d</source>
        <translation>%1 d</translation>
    </message>
    <message>
        <source>%1 h</source>
        <translation>%1 h</translation>
    </message>
    <message>
        <source>%1 m</source>
        <translation>%1 m</translation>
    </message>
    <message>
        <source>%1 s</source>
        <translation>%1 s</translation>
    </message>
    <message>
        <source>None</source>
        <translation>មិន</translation>
    </message>
    <message>
        <source>N/A</source>
        <translation>N/A</translation>
    </message>
    <message numerus="yes">
        <source>%n second(s)</source>
        <translation><numerusform>%n វិនាទី</numerusform></translation>
    </message>
    <message numerus="yes">
        <source>%n minute(s)</source>
        <translation><numerusform>%n នាទី</numerusform></translation>
    </message>
    <message numerus="yes">
        <source>%n hour(s)</source>
        <translation><numerusform>&amp;n ម៉ោង</numerusform></translation>
    </message>
    <message numerus="yes">
        <source>%n day(s)</source>
        <translation><numerusform>%n ថ្ងៃ</numerusform></translation>
    </message>
    <message numerus="yes">
        <source>%n week(s)</source>
        <translation><numerusform>%nសប្តាហ៍</numerusform></translation>
    </message>
    <message numerus="yes">
        <source>%n year(s)</source>
        <translation><numerusform>%n ឆ្នាំ</numerusform></translation>
    </message>
    <message>
        <source>Error: Specified data directory "%1" does not exist.</source>
        <translation>Error: Specified data directory "%1" does not exist.</translation>
    </message>
    <message>
        <source>Error: Cannot parse configuration file: %1.</source>
        <translation>Error: Cannot parse configuration file: %1.</translation>
    </message>
    <message>
        <source>Error: %1</source>
        <translation>Error: %1</translation>
    </message>
    <message>
        <source>Error initializing settings: %1</source>
        <translation>Error initializing settings: %1</translation>
    </message>
    <message>
        <source>unknown</source>
        <translation>មិនស្គាល់</translation>
    </message>
</context>
<context>
    <name>QRImageWidget</name>
    <message>
        <source>&amp;Save Image...</source>
        <translation>&amp;រក្សាទុក រូបភាព...</translation>
    </message>
    <message>
        <source>&amp;Copy Image</source>
        <translation>&amp;ថតចម្លង រូបភាព</translation>
    </message>
    <message>
        <source>Resulting URI too long, try to reduce the text for label / message.</source>
        <translation>លទ្ធផល URI វែងពែក សូមព្យាយមកាត់បន្ថយអក្សរសម្រាប់ ស្លាកសញ្ញា ឫ សារ។</translation>
    </message>
    <message>
        <source>Error encoding URI into QR Code.</source>
        <translation>បញ្ហាក្នុងការបំលែង​URl ទៅជា QR កូដ។</translation>
    </message>
    <message>
        <source>QR code support not available.</source>
        <translation>ការគាំទ្រ QR កូដមិនមាន។</translation>
    </message>
    <message>
        <source>Save QR Code</source>
        <translation>រក្សាទុក QR កូដ</translation>
    </message>
    <message>
        <source>PNG Image (*.png)</source>
        <translation>រូបភាព PNG (*.png)</translation>
    </message>
</context>
<context>
    <name>RPCConsole</name>
    <message>
        <source>N/A</source>
        <translation>N/A</translation>
    </message>
    <message>
        <source>Client version</source>
        <translation>Client version</translation>
    </message>
    <message>
        <source>&amp;Information</source>
        <translation>ព័ត៍មាន</translation>
    </message>
    <message>
        <source>General</source>
        <translation>ទូទៅ</translation>
    </message>
    <message>
        <source>Using BerkeleyDB version</source>
        <translation>ការប្រើប្រាស់ជំនាន់ BerkeleyDB</translation>
    </message>
    <message>
        <source>Datadir</source>
        <translation>Datadir</translation>
    </message>
    <message>
        <source>To specify a non-default location of the data directory use the '%1' option.</source>
        <translation>To specify a non-default location of the data directory use the '%1' option.</translation>
    </message>
    <message>
        <source>Blocksdir</source>
        <translation>Blocksdir</translation>
    </message>
    <message>
        <source>To specify a non-default location of the blocks directory use the '%1' option.</source>
        <translation>To specify a non-default location of the blocks directory use the '%1' option.</translation>
    </message>
    <message>
        <source>Startup time</source>
        <translation>ពេលវេលាចាប់ផ្តើម</translation>
    </message>
    <message>
        <source>Network</source>
        <translation>បណ្តាញ</translation>
    </message>
    <message>
        <source>Name</source>
        <translation>ឈ្មោះ</translation>
    </message>
    <message>
        <source>Number of connections</source>
        <translation>ចំនួនតភ្ជាប់</translation>
    </message>
    <message>
        <source>Block chain</source>
        <translation>Block chain</translation>
    </message>
    <message>
        <source>Memory Pool</source>
        <translation>Memory Pool</translation>
    </message>
    <message>
        <source>Current number of transactions</source>
        <translation>បច្ចុប្បន្នភាពចំនួនប្រត្តិបត្តិការ</translation>
    </message>
    <message>
        <source>Memory usage</source>
        <translation>ការប្រើប្រាស់អង្គចងចាំ</translation>
    </message>
    <message>
        <source>Wallet: </source>
        <translation>កាបូបអេឡិចត្រូនិចៈ</translation>
    </message>
    <message>
        <source>(none)</source>
        <translation>(មិនមាន)</translation>
    </message>
    <message>
        <source>&amp;Reset</source>
        <translation>&amp;កែសម្រួលឡើងវិញ</translation>
    </message>
    <message>
        <source>Received</source>
        <translation>បានទទួល</translation>
    </message>
    <message>
        <source>Sent</source>
        <translation>បានបញ្ចូន</translation>
    </message>
    <message>
        <source>&amp;Peers</source>
        <translation>&amp;មិត្តភក្រ្ត័</translation>
    </message>
    <message>
        <source>Banned peers</source>
        <translation>មិត្តភក្រ្ត័ត្រូវបានហាមឃាត់</translation>
    </message>
    <message>
        <source>Select a peer to view detailed information.</source>
        <translation>ជ្រើសរើសមិត្តភក្រ្ត័ម្នាក់ដើម្បីមើលពត័មានលំម្អិត។</translation>
    </message>
    <message>
        <source>Direction</source>
        <translation>ទិសដៅ</translation>
    </message>
    <message>
        <source>Version</source>
        <translation>ជំនាន់</translation>
    </message>
    <message>
        <source>Starting Block</source>
        <translation>កំពុងចាប់ផ្តើមប៊្លុក</translation>
    </message>
    <message>
        <source>Synced Headers</source>
        <translation>Synced Headers</translation>
    </message>
    <message>
        <source>Synced Blocks</source>
        <translation>Synced Blocks</translation>
    </message>
    <message>
        <source>The mapped Autonomous System used for diversifying peer selection.</source>
        <translation>The mapped Autonomous System used for diversifying peer selection.</translation>
    </message>
    <message>
        <source>Mapped AS</source>
        <translation>Mapped AS</translation>
    </message>
    <message>
        <source>User Agent</source>
        <translation>ភ្ងាក់ងារអ្នកប្រើប្រាស់</translation>
    </message>
    <message>
        <source>Node window</source>
        <translation>Node window</translation>
    </message>
    <message>
        <source>Current block height</source>
        <translation>Current block height</translation>
    </message>
    <message>
        <source>Open the %1 debug log file from the current data directory. This can take a few seconds for large log files.</source>
        <translation>Open the %1 debug log file from the current data directory. This can take a few seconds for large log files.</translation>
    </message>
    <message>
        <source>Decrease font size</source>
        <translation>បន្ថយទំហំអក្សរ</translation>
    </message>
    <message>
        <source>Increase font size</source>
        <translation>បង្កើនទំហំអក្សរ</translation>
    </message>
    <message>
        <source>Permissions</source>
        <translation>ការអនុញ្ញាត</translation>
    </message>
    <message>
        <source>Services</source>
        <translation>សេវាកម្ម</translation>
    </message>
    <message>
        <source>Connection Time</source>
        <translation>ពេលវាលាតភ្ជាប់</translation>
    </message>
    <message>
        <source>Last Send</source>
        <translation>បញ្ចូនចុងក្រោយ</translation>
    </message>
    <message>
        <source>Last Receive</source>
        <translation>ទទួលចុងក្រោយ</translation>
    </message>
    <message>
        <source>Ping Time</source>
        <translation>Ping Time</translation>
    </message>
    <message>
        <source>The duration of a currently outstanding ping.</source>
        <translation>The duration of a currently outstanding ping.</translation>
    </message>
    <message>
        <source>Ping Wait</source>
        <translation>Ping Wait</translation>
    </message>
    <message>
        <source>Min Ping</source>
        <translation>Min Ping</translation>
    </message>
    <message>
        <source>Time Offset</source>
        <translation>Time Offset</translation>
    </message>
    <message>
        <source>Last block time</source>
        <translation>Last block time</translation>
    </message>
    <message>
        <source>&amp;Open</source>
        <translation>&amp;Open</translation>
    </message>
    <message>
        <source>&amp;Console</source>
        <translation>&amp;Console</translation>
    </message>
    <message>
        <source>&amp;Network Traffic</source>
        <translation>&amp;ចរាចរណ៍បណ្តាញ</translation>
    </message>
    <message>
        <source>Totals</source>
        <translation>សរុប</translation>
    </message>
    <message>
        <source>In:</source>
        <translation>ចូលៈ</translation>
    </message>
    <message>
        <source>Out:</source>
        <translation>ចេញៈ</translation>
    </message>
    <message>
        <source>Debug log file</source>
        <translation>Debug log file</translation>
    </message>
    <message>
        <source>Clear console</source>
        <translation>Clear console</translation>
    </message>
    <message>
        <source>1 &amp;hour</source>
        <translation>1 &amp;hour</translation>
    </message>
    <message>
        <source>1 &amp;day</source>
        <translation>1 &amp;day</translation>
    </message>
    <message>
        <source>1 &amp;week</source>
        <translation>1 &amp;week</translation>
    </message>
    <message>
        <source>1 &amp;year</source>
        <translation>1 &amp;year</translation>
    </message>
    <message>
        <source>&amp;Disconnect</source>
        <translation>&amp;Disconnect</translation>
    </message>
    <message>
        <source>Ban for</source>
        <translation>Ban for</translation>
    </message>
    <message>
        <source>&amp;Unban</source>
        <translation>&amp;Unban</translation>
    </message>
    <message>
        <source>Welcome to the %1 RPC console.</source>
        <translation>Welcome to the %1 RPC console.</translation>
    </message>
    <message>
        <source>For more information on using this console type %1.</source>
        <translation>For more information on using this console type %1.</translation>
    </message>
    <message>
        <source>WARNING: Scammers have been active, telling users to type commands here, stealing their wallet contents. Do not use this console without fully understanding the ramifications of a command.</source>
        <translation>WARNING: Scammers have been active, telling users to type commands here, stealing their wallet contents. Do not use this console without fully understanding the ramifications of a command.</translation>
    </message>
    <message>
        <source>Network activity disabled</source>
        <translation>សកម្មភាពបណ្តាញ ត្រូវបានដាក់អោយប្រើការលែងបាន។</translation>
    </message>
    <message>
        <source>Executing command without any wallet</source>
        <translation>ប្រត្តិបត្តិបញ្ជារដោយគ្មានកាបូបអេឡិចត្រូនិច។</translation>
    </message>
    <message>
        <source>(node id: %1)</source>
        <translation>(node id: %1)</translation>
    </message>
    <message>
        <source>via %1</source>
        <translation>via %1</translation>
    </message>
    <message>
        <source>never</source>
        <translation>មិនដែល</translation>
    </message>
    <message>
        <source>Inbound</source>
        <translation>Inbound</translation>
    </message>
    <message>
        <source>Outbound</source>
        <translation>Outbound</translation>
    </message>
    <message>
        <source>Unknown</source>
        <translation>Unknown</translation>
    </message>
</context>
<context>
    <name>ReceiveCoinsDialog</name>
    <message>
        <source>&amp;Amount:</source>
        <translation>&amp;ចំនួន</translation>
    </message>
    <message>
        <source>&amp;Label:</source>
        <translation>&amp;ស្លាកសញ្ញា​</translation>
    </message>
    <message>
        <source>&amp;Message:</source>
        <translation>&amp;សារ</translation>
    </message>
    <message>
        <source>An optional message to attach to the payment request, which will be displayed when the request is opened. Note: The message will not be sent with the payment over the Bitcoin network.</source>
        <translation>សារជាជម្រើសមួយក្នុងការភ្ជាប់ទៅនឹងសំណើរទូរទាត់ប្រាក់ ដែលនឹងត្រូវបង្ហាញនៅពេលដែលសំណើរត្រូវបានបើក។ កំណត់ចំណាំៈ សារនេះនឹងមិនត្រូវបានបញ្ចូនជាមួយការទូរទាត់ប្រាក់នៅលើបណ្តាញប៊ីតខញ។</translation>
    </message>
    <message>
        <source>An optional label to associate with the new receiving address.</source>
        <translation>ស្លាកសញ្ញាជាជម្រើសមួយ ទាក់ទងជាមួយនឹងអាសយដ្ឋានទទួលថ្មី។</translation>
    </message>
    <message>
        <source>Use this form to request payments. All fields are &lt;b&gt;optional&lt;/b&gt;.</source>
        <translation>ប្រើប្រាស់ទម្រង់នេះដើម្បីធ្វើការសំណូមពរទូរទាត់ប្រាក់។ រាល់ការបំពេញក្នុងប្រអប់ទាំងអស់​គឺ&lt;b&gt;ជាជម្រើស&lt;/b&gt;។</translation>
    </message>
    <message>
        <source>An optional amount to request. Leave this empty or zero to not request a specific amount.</source>
        <translation>ចំនួនជម្រើសមួយ សម្រាប់សំណើរ។ សូមទុកសូន្យ ឫ ទទេ ទៅដល់មិនសំណើរចំនួនជាក់លាក់ណាមួយ។</translation>
    </message>
    <message>
        <source>An optional label to associate with the new receiving address (used by you to identify an invoice).  It is also attached to the payment request.</source>
        <translation>ស្លាកសញ្ញាជាជម្រើសមួយ ទាក់ទងជាមួយនឹងអាសយដ្ឋានទទួលថ្មី( ដែលអ្នកបានប្រើប្រាស់ ដើម្បីសម្គាល់វិក័យបត្រមួយ)។ វាក៏ត្រូវបានភ្ជាប់ជាមួយនឹងសំណើរទូរទាត់ប្រាក់។</translation>
    </message>
    <message>
        <source>An optional message that is attached to the payment request and may be displayed to the sender.</source>
        <translation>សារជាជម្រើសមួយដែលភ្ជាប់ជាមួយសំណើរទូរទាត់ប្រាក់ និង ប្រហែលជាបង្ហាញទៅកាន់អ្នកបញ្ចូន។</translation>
    </message>
    <message>
        <source>&amp;Create new receiving address</source>
        <translation>&amp;បង្កើតអាសយដ្ឋានទទួលថ្មី</translation>
    </message>
    <message>
        <source>Clear all fields of the form.</source>
        <translation>សម្អាតគ្រប់ប្រអប់ទាំងអស់ក្នុងទម្រង់នេះ។</translation>
    </message>
    <message>
        <source>Clear</source>
        <translation>សម្អាត</translation>
    </message>
    <message>
        <source>Native segwit addresses (aka Bech32 or BIP-173) reduce your transaction fees later on and offer better protection against typos, but old wallets don't support them. When unchecked, an address compatible with older wallets will be created instead.</source>
        <translation>Native segwit addresses (aka Bech32 or BIP-173) reduce your transaction fees later on and offer better protection against typos, but old wallets don't support them. When unchecked, an address compatible with older wallets will be created instead.</translation>
    </message>
    <message>
        <source>Generate native segwit (Bech32) address</source>
        <translation>Generate native segwit (Bech32) address</translation>
    </message>
    <message>
        <source>Requested payments history</source>
        <translation>បានដាក់ស្នើរសុំយកប្រវត្តិការទូរទាត់ប្រាក់</translation>
    </message>
    <message>
        <source>Show the selected request (does the same as double clicking an entry)</source>
        <translation>ធ្វើការបង្ហាញ សំណូមពរដែលត្រូវបានជ្រើសរើស​(ធ្វើដូចគ្នា ដោយចុចពីរដងសម្រាប់ការបញ្ចូលម្តង)</translation>
    </message>
    <message>
        <source>Show</source>
        <translation>បង្ហាញ</translation>
    </message>
    <message>
        <source>Remove the selected entries from the list</source>
        <translation>លុបចេញការបញ្ចូលដែលបានជ្រើសរើស ពីក្នុងបញ្ចីរ</translation>
    </message>
    <message>
        <source>Remove</source>
        <translation>លុបចេញ</translation>
    </message>
    <message>
        <source>Copy URI</source>
        <translation>ថតចម្លងURl</translation>
    </message>
    <message>
        <source>Copy label</source>
        <translation>ថតចម្លងស្លាកសញ្ញា</translation>
    </message>
    <message>
        <source>Copy message</source>
        <translation>ថតចម្លងសារ</translation>
    </message>
    <message>
        <source>Copy amount</source>
        <translation>ថតចម្លងចំនួន</translation>
    </message>
    <message>
        <source>Could not unlock wallet.</source>
        <translation>មិនអាចដោះសោរកាបូបអេឡិចត្រូនិច។</translation>
    </message>
    </context>
<context>
    <name>ReceiveRequestDialog</name>
    <message>
        <source>Request payment to ...</source>
        <translation>សំណើរទូរទាត់ប្រាក់ទៅកាន់...</translation>
    </message>
    <message>
        <source>Address:</source>
        <translation>អាសយដ្ឋានៈ</translation>
    </message>
    <message>
        <source>Amount:</source>
        <translation>Amount:</translation>
    </message>
    <message>
        <source>Label:</source>
        <translation>ស្លាកសញ្ញាៈ</translation>
    </message>
    <message>
        <source>Message:</source>
        <translation>សារៈ</translation>
    </message>
    <message>
        <source>Wallet:</source>
        <translation>កាបូបចល័ត៖</translation>
    </message>
    <message>
        <source>Copy &amp;URI</source>
        <translation>ថតចម្លង &amp;RUl</translation>
    </message>
    <message>
        <source>Copy &amp;Address</source>
        <translation>ថតចម្លង និង អាសយដ្ឋាន</translation>
    </message>
    <message>
        <source>&amp;Save Image...</source>
        <translation>&amp;Save Image...</translation>
    </message>
    <message>
        <source>Payment information</source>
        <translation>ព័ត៏មានទូរទាត់ប្រាក់</translation>
    </message>
</context>
<context>
    <name>RecentRequestsTableModel</name>
    <message>
        <source>Date</source>
        <translation>Date</translation>
    </message>
    <message>
        <source>Label</source>
        <translation>ស្លាក​សញ្ញា</translation>
    </message>
    <message>
        <source>Message</source>
        <translation>សារ</translation>
    </message>
    <message>
        <source>(no label)</source>
        <translation>(គ្មាន​ស្លាក​សញ្ញា)</translation>
    </message>
    <message>
        <source>(no message)</source>
        <translation>(មិនមានសារ)</translation>
    </message>
    <message>
        <source>(no amount requested)</source>
        <translation>(មិនចំនួនបានស្នើរសុំ)</translation>
    </message>
    <message>
        <source>Requested</source>
        <translation>បានស្នើរសុំ</translation>
    </message>
</context>
<context>
    <name>SendCoinsDialog</name>
    <message>
        <source>Send Coins</source>
        <translation>បញ្ចូនកាក់</translation>
    </message>
    <message>
        <source>Coin Control Features</source>
        <translation>លក្ខណៈពិសេសក្នុងត្រួតពិនិត្យកាក់</translation>
    </message>
    <message>
        <source>Inputs...</source>
        <translation>បញ្ចូល...</translation>
    </message>
    <message>
        <source>automatically selected</source>
        <translation>បានជ្រើសរើសដោយស្វ័យប្រវត្តិ</translation>
    </message>
    <message>
        <source>Insufficient funds!</source>
        <translation>ប្រាក់មិនគ្រប់គ្រាន់!</translation>
    </message>
    <message>
        <source>Quantity:</source>
        <translation>Quantity:</translation>
    </message>
    <message>
        <source>Bytes:</source>
        <translation>Bytes:</translation>
    </message>
    <message>
        <source>Amount:</source>
        <translation>Amount:</translation>
    </message>
    <message>
        <source>Fee:</source>
        <translation>Fee:</translation>
    </message>
    <message>
        <source>After Fee:</source>
        <translation>After Fee:</translation>
    </message>
    <message>
        <source>Change:</source>
        <translation>Change:</translation>
    </message>
    <message>
        <source>If this is activated, but the change address is empty or invalid, change will be sent to a newly generated address.</source>
        <translation>If this is activated, but the change address is empty or invalid, change will be sent to a newly generated address.</translation>
    </message>
    <message>
        <source>Custom change address</source>
        <translation>ជ្រើសរើសផ្លាស់ប្តូរអាសយដ្ឋាន</translation>
    </message>
    <message>
        <source>Transaction Fee:</source>
        <translation>កម្រៃប្រត្តិបត្តិការ</translation>
    </message>
    <message>
        <source>Choose...</source>
        <translation>ជ្រើសរើស...</translation>
    </message>
    <message>
        <source>Using the fallbackfee can result in sending a transaction that will take several hours or days (or never) to confirm. Consider choosing your fee manually or wait until you have validated the complete chain.</source>
        <translation>Using the fallbackfee can result in sending a transaction that will take several hours or days (or never) to confirm. Consider choosing your fee manually or wait until you have validated the complete chain.</translation>
    </message>
    <message>
        <source>Warning: Fee estimation is currently not possible.</source>
        <translation>Warning: Fee estimation is currently not possible.</translation>
    </message>
    <message>
        <source>Specify a custom fee per kB (1,000 bytes) of the transaction's virtual size.

Note:  Since the fee is calculated on a per-byte basis, a fee of "100 satoshis per kB" for a transaction size of 500 bytes (half of 1 kB) would ultimately yield a fee of only 50 satoshis.</source>
        <translation>Specify a custom fee per kB (1,000 bytes) of the transaction's virtual size.

Note:  Since the fee is calculated on a per-byte basis, a fee of "100 satoshis per kB" for a transaction size of 500 bytes (half of 1 kB) would ultimately yield a fee of only 50 satoshis.</translation>
    </message>
    <message>
        <source>per kilobyte</source>
        <translation>per kilobyte</translation>
    </message>
    <message>
        <source>Hide</source>
        <translation>លាក់</translation>
    </message>
    <message>
        <source>Recommended:</source>
        <translation>បានណែនាំៈ</translation>
    </message>
    <message>
        <source>Custom:</source>
        <translation>Custom:</translation>
    </message>
    <message>
        <source>(Smart fee not initialized yet. This usually takes a few blocks...)</source>
        <translation>(ថ្លៃសេវាឆ្លាត មិនទាន់ចាប់ផ្តើមទេ។ វាជាទូរទៅវាត្រូវការប្លក់មួយចំនួនតូច...)</translation>
    </message>
    <message>
        <source>Send to multiple recipients at once</source>
        <translation>បញ្ចូនទៅកាន់អ្នកទទួលច្រើនអ្នកក្នុងពេលតែមួយ</translation>
    </message>
    <message>
        <source>Add &amp;Recipient</source>
        <translation>បន្ថែម &amp;អ្នកទទួល</translation>
    </message>
    <message>
        <source>Clear all fields of the form.</source>
        <translation>សម្អាតគ្រប់ប្រអប់ក្នុងទម្រង់នេះៈ</translation>
    </message>
    <message>
        <source>Dust:</source>
        <translation>Dust:</translation>
    </message>
    <message>
        <source>Hide transaction fee settings</source>
        <translation>Hide transaction fee settings</translation>
    </message>
    <message>
        <source>When there is less transaction volume than space in the blocks, miners as well as relaying nodes may enforce a minimum fee. Paying only this minimum fee is just fine, but be aware that this can result in a never confirming transaction once there is more demand for bitcoin transactions than the network can process.</source>
        <translation>When there is less transaction volume than space in the blocks, miners as well as relaying nodes may enforce a minimum fee. Paying only this minimum fee is just fine, but be aware that this can result in a never confirming transaction once there is more demand for bitcoin transactions than the network can process.</translation>
    </message>
    <message>
        <source>A too low fee might result in a never confirming transaction (read the tooltip)</source>
        <translation>កម្រៃទាបពេកមិនអាចធ្វើឲ្យបញ្ចាក់ពីប្រត្តិបត្តិការ​(សូមអាន ប្រអប់សារ)</translation>
    </message>
    <message>
        <source>Confirmation time target:</source>
        <translation>ការបញ្ចាក់ទិសដៅពេលវេលាៈ</translation>
    </message>
    <message>
        <source>Enable Replace-By-Fee</source>
        <translation>Enable Replace-By-Fee</translation>
    </message>
    <message>
        <source>With Replace-By-Fee (BIP-125) you can increase a transaction's fee after it is sent. Without this, a higher fee may be recommended to compensate for increased transaction delay risk.</source>
        <translation>With Replace-By-Fee (BIP-125) you can increase a transaction's fee after it is sent. Without this, a higher fee may be recommended to compensate for increased transaction delay risk.</translation>
    </message>
    <message>
        <source>Clear &amp;All</source>
        <translation>សម្អាត &amp;ទាំងអស់</translation>
    </message>
    <message>
        <source>Balance:</source>
        <translation>សមតុល្យៈ</translation>
    </message>
    <message>
        <source>Confirm the send action</source>
        <translation>បញ្ចាក់សកម្មភាពបញ្ចូន</translation>
    </message>
    <message>
        <source>S&amp;end</source>
        <translation>ប&amp;ញ្ជូន</translation>
    </message>
    <message>
        <source>Copy quantity</source>
        <translation>Copy quantity</translation>
    </message>
    <message>
        <source>Copy amount</source>
        <translation>Copy amount</translation>
    </message>
    <message>
        <source>Copy fee</source>
        <translation>Copy fee</translation>
    </message>
    <message>
        <source>Copy after fee</source>
        <translation>Copy after fee</translation>
    </message>
    <message>
        <source>Copy bytes</source>
        <translation>Copy bytes</translation>
    </message>
    <message>
        <source>Copy dust</source>
        <translation>Copy dust</translation>
    </message>
    <message>
        <source>Copy change</source>
        <translation>Copy change</translation>
    </message>
    <message>
        <source>%1 (%2 blocks)</source>
        <translation>%1 (%2 blocks)</translation>
    </message>
    <message>
        <source>Cr&amp;eate Unsigned</source>
        <translation>Cr&amp;eate Unsigned</translation>
    </message>
    <message>
        <source>Creates a Partially Signed Bitcoin Transaction (PSBT) for use with e.g. an offline %1 wallet, or a PSBT-compatible hardware wallet.</source>
        <translation>Creates a Partially Signed Bitcoin Transaction (PSBT) for use with e.g. an offline %1 wallet, or a PSBT-compatible hardware wallet.</translation>
    </message>
    <message>
        <source> from wallet '%1'</source>
        <translation> from wallet '%1'</translation>
    </message>
    <message>
        <source>%1 to '%2'</source>
        <translation>%1 to '%2'</translation>
    </message>
    <message>
        <source>Do you want to draft this transaction?</source>
        <translation>Do you want to draft this transaction?</translation>
    </message>
    <message>
        <source>Are you sure you want to send?</source>
        <translation>តើអ្នកច្បាស់ថាអ្នកចង់បញ្ចូន?</translation>
    </message>
    <message>
        <source>Create Unsigned</source>
        <translation>Create Unsigned</translation>
    </message>
    <message>
        <source>Save Transaction Data</source>
        <translation>រក្សាទិន្នន័យប្រត្តិបត្តិការ</translation>
    </message>
    <message>
        <source>Partially Signed Transaction (Binary) (*.psbt)</source>
        <translation>Partially Signed Transaction (Binary) (*.psbt)</translation>
    </message>
    <message>
        <source>PSBT saved</source>
        <translation> បានរក្សាទុកPSBT</translation>
    </message>
    <message>
        <source>or</source>
        <translation>ឬ</translation>
    </message>
    <message>
        <source>You can increase the fee later (signals Replace-By-Fee, BIP-125).</source>
        <translation>អ្នកអាចបង្កើនកម្រៃពេលក្រោយ( សញ្ញា ជំនួសដោយកម្រៃ BIP-125)។</translation>
    </message>
    <message>
        <source>Please, review your transaction.</source>
        <translation>សូមពិនិត្យប្រត្តិបត្តិការទឹកប្រាក់របស់អ្នកសារឡើងវិញ។</translation>
    </message>
    <message>
        <source>Transaction fee</source>
        <translation>កម្រៃប្រត្តិបត្តិការ</translation>
    </message>
    <message>
        <source>Not signalling Replace-By-Fee, BIP-125.</source>
        <translation>Not signalling Replace-By-Fee, BIP-125.</translation>
    </message>
    <message>
        <source>Total Amount</source>
        <translation>ចំនួនសរុប</translation>
    </message>
    <message>
        <source>To review recipient list click "Show Details..."</source>
        <translation>ពិនិត្យមើលឡើងវិញនូវបញ្ចីអ្នកទទួល ចុច  ៉បង្ហាញព៍ត័មានលំអិត...៉</translation>
    </message>
    <message>
        <source>Confirm send coins</source>
        <translation>បញ្ចាក់​ ក្នុងការបញ្ចូនកាក់</translation>
    </message>
    <message>
        <source>Confirm transaction proposal</source>
        <translation>បញ្ចាក់សំណើរប្រត្តិបត្តិការ</translation>
    </message>
    <message>
        <source>Send</source>
        <translation>បញ្ចូន</translation>
    </message>
    <message>
        <source>Watch-only balance:</source>
        <translation>សមតុល្យសម្រាប់តែមើលៈ</translation>
    </message>
    <message>
        <source>The recipient address is not valid. Please recheck.</source>
        <translation>អាសយដ្ឋានអ្នកទទួលមិនត្រឹមត្រូវ។ សូមពិនិត្យម្តងទៀត។</translation>
    </message>
    <message>
        <source>The amount to pay must be larger than 0.</source>
        <translation>ចំនួនទឹកប្រាក់ដែលត្រូវបងត្រូវតែធំជាង ០។</translation>
    </message>
    <message>
        <source>The amount exceeds your balance.</source>
        <translation>ចំនួនលើសសមតុល្យរបស់អ្នក។</translation>
    </message>
    <message>
        <source>Duplicate address found: addresses should only be used once each.</source>
        <translation>អាសយដ្ឋានស្ទួនត្រូវបានរកឃើញៈ គ្រប់អាសយដ្ឋានគួរត្រូវបានប្រើតែម្តង</translation>
    </message>
    <message>
        <source>Transaction creation failed!</source>
        <translation>បង្កើតប្រត្តិបត្តិការមិនជោគជ័យ!</translation>
    </message>
    <message>
        <source>Payment request expired.</source>
        <translation>សំណើរទូរទាត់ប្រាក់បានផុតកំណត់។</translation>
    </message>
    <message numerus="yes">
        <source>Estimated to begin confirmation within %n block(s).</source>
        <translation><numerusform>Estimated to begin confirmation within %n blocks.</numerusform></translation>
    </message>
    <message>
        <source>Warning: Invalid Bitcoin address</source>
        <translation>Warning: Invalid Bitcoin address</translation>
    </message>
    <message>
        <source>Warning: Unknown change address</source>
        <translation>Warning: Unknown change address</translation>
    </message>
    <message>
        <source>Confirm custom change address</source>
        <translation>Confirm custom change address</translation>
    </message>
    <message>
        <source>The address you selected for change is not part of this wallet. Any or all funds in your wallet may be sent to this address. Are you sure?</source>
        <translation>The address you selected for change is not part of this wallet. Any or all funds in your wallet may be sent to this address. Are you sure?</translation>
    </message>
    <message>
        <source>(no label)</source>
        <translation>(គ្មាន​ស្លាក​សញ្ញា)</translation>
    </message>
</context>
<context>
    <name>SendCoinsEntry</name>
    <message>
        <source>A&amp;mount:</source>
        <translation>ចំ&amp;នួនៈ</translation>
    </message>
    <message>
        <source>Pay &amp;To:</source>
        <translation>ទូរទាត់ទៅ&amp;កាន់ៈ</translation>
    </message>
    <message>
        <source>&amp;Label:</source>
        <translation>&amp;ស្លាក​សញ្ញា:</translation>
    </message>
    <message>
        <source>Choose previously used address</source>
        <translation>ជ្រើសរើសអាសយដ្ឋានដែលបានប្រើពីមុន</translation>
    </message>
    <message>
        <source>The Bitcoin address to send the payment to</source>
        <translation>អាសយដ្ឋានប៊ីតខញក្នុងការបញ្ចូនការទូរទាត់ប្រាក់ទៅកាន់</translation>
    </message>
    <message>
        <source>Alt+A</source>
        <translation>Alt+A</translation>
    </message>
    <message>
        <source>Paste address from clipboard</source>
        <translation>ថតចម្លងអាសយដ្ឋានពីក្ដារតម្រៀប</translation>
    </message>
    <message>
        <source>Alt+P</source>
        <translation>Alt+P</translation>
    </message>
    <message>
        <source>Remove this entry</source>
        <translation>លុបការបញ្ចូលនេះ</translation>
    </message>
    <message>
        <source>The amount to send in the selected unit</source>
        <translation>The amount to send in the selected unit</translation>
    </message>
    <message>
        <source>The fee will be deducted from the amount being sent. The recipient will receive less bitcoins than you enter in the amount field. If multiple recipients are selected, the fee is split equally.</source>
        <translation>The fee will be deducted from the amount being sent. The recipient will receive less bitcoins than you enter in the amount field. If multiple recipients are selected, the fee is split equally.</translation>
    </message>
    <message>
        <source>S&amp;ubtract fee from amount</source>
        <translation>S&amp;ubtract fee from amount</translation>
    </message>
    <message>
        <source>Use available balance</source>
        <translation>ប្រើប្រាស់សមតុល្យដែលមានសាច់ប្រាក់</translation>
    </message>
    <message>
        <source>Message:</source>
        <translation>សារៈ</translation>
    </message>
    <message>
        <source>This is an unauthenticated payment request.</source>
        <translation>នេះជាសំណើរទូរទាត់ប្រាក់មិនទាន់បានបញ្ចាក់តាមច្បាប់ត្រឹមត្រូវ។</translation>
    </message>
    <message>
        <source>This is an authenticated payment request.</source>
        <translation>នេះជាសំណើរទូរទាត់ប្រាក់ដែលបានបញ្ចាក់តាមច្បាប់ត្រឹមត្រូវ។</translation>
    </message>
    <message>
        <source>Enter a label for this address to add it to the list of used addresses</source>
        <translation>បញ្ចូលស្លាក​សញ្ញាមួយ សម្រាប់អាសយដ្ឋាននេះ ដើម្បីបញ្ចូលវាទៅក្នងបញ្ចីរអាសយដ្ឋានដែលបានប្រើប្រាស់</translation>
    </message>
    <message>
        <source>A message that was attached to the bitcoin: URI which will be stored with the transaction for your reference. Note: This message will not be sent over the Bitcoin network.</source>
        <translation>A message that was attached to the bitcoin: URI which will be stored with the transaction for your reference. Note: This message will not be sent over the Bitcoin network.</translation>
    </message>
    <message>
        <source>Pay To:</source>
        <translation>បង់ទៅកាន់</translation>
    </message>
    <message>
        <source>Memo:</source>
        <translation>អនុស្សរណៈ</translation>
    </message>
</context>
<context>
    <name>ShutdownWindow</name>
    <message>
        <source>Do not shut down the computer until this window disappears.</source>
        <translation>សូមកុំទាន់បិទកុំព្យូទ័រនេះ រហូលទាល់តែវិនដូរនេះលុបបាត់។</translation>
    </message>
</context>
<context>
    <name>SignVerifyMessageDialog</name>
    <message>
        <source>Signatures - Sign / Verify a Message</source>
        <translation>ហត្ថលេខា ចុះហត្ថលេខា ឬ ផ្ទៀងផ្ទាត់សារមួយ</translation>
    </message>
    <message>
        <source>&amp;Sign Message</source>
        <translation>&amp;ចុះហត្ថលេខា សារ</translation>
    </message>
    <message>
        <source>You can sign messages/agreements with your addresses to prove you can receive bitcoins sent to them. Be careful not to sign anything vague or random, as phishing attacks may try to trick you into signing your identity over to them. Only sign fully-detailed statements you agree to.</source>
        <translation>You can sign messages/agreements with your addresses to prove you can receive bitcoins sent to them. Be careful not to sign anything vague or random, as phishing attacks may try to trick you into signing your identity over to them. Only sign fully-detailed statements you agree to.</translation>
    </message>
    <message>
        <source>The Bitcoin address to sign the message with</source>
        <translation>អាសយដ្ឋានប៊ីតខញនេះ ចុះហត្ថលេខានៅលើសារ</translation>
    </message>
    <message>
        <source>Choose previously used address</source>
        <translation>ជ្រើសរើសអាសយដ្ឋានដែលបានប្រើពីមុន</translation>
    </message>
    <message>
        <source>Alt+A</source>
        <translation>Alt+A</translation>
    </message>
    <message>
        <source>Paste address from clipboard</source>
        <translation>ថតចម្លងអាសយដ្ឋាណពីក្ដារតម្រៀប</translation>
    </message>
    <message>
        <source>Alt+P</source>
        <translation>Alt+P</translation>
    </message>
    <message>
        <source>Enter the message you want to sign here</source>
        <translation>សូមបញ្ចូលពាក្យដែលអ្នកចង់បញ្ចូលនៅទីនេះ</translation>
    </message>
    <message>
        <source>Signature</source>
        <translation>ហត្ថលេខា</translation>
    </message>
    <message>
        <source>Copy the current signature to the system clipboard</source>
        <translation>ចម្លងហត្ថលេខដែលមានបច្ចុប្បន្នទៅកាន់ប្រព័ន្ធក្តារតមៀប</translation>
    </message>
    <message>
        <source>Sign the message to prove you own this Bitcoin address</source>
        <translation>ចុះហត្ថលេខាលើសារនេះដើម្បីបង្ហាញថាលោកអ្នកជាម្ចាស់អាសយដ្ឋានប៊ីតខញ</translation>
    </message>
    <message>
        <source>Sign &amp;Message</source>
        <translation>ហត្ថលេខា &amp; សារ</translation>
    </message>
    <message>
        <source>Reset all sign message fields</source>
        <translation>កែសម្រួលឡើងវិញគ្រប់សារហត្ថលេខាទាំងអស់ឡើងវិញ</translation>
    </message>
    <message>
        <source>Clear &amp;All</source>
        <translation>សម្អាត &amp;ទាំងអស់</translation>
    </message>
    <message>
        <source>&amp;Verify Message</source>
        <translation>&amp;ផ្ទៀងផ្ទាត់សារ</translation>
    </message>
    <message>
        <source>Enter the receiver's address, message (ensure you copy line breaks, spaces, tabs, etc. exactly) and signature below to verify the message. Be careful not to read more into the signature than what is in the signed message itself, to avoid being tricked by a man-in-the-middle attack. Note that this only proves the signing party receives with the address, it cannot prove sendership of any transaction!</source>
        <translation>Enter the receiver's address, message (ensure you copy line breaks, spaces, tabs, etc. exactly) and signature below to verify the message. Be careful not to read more into the signature than what is in the signed message itself, to avoid being tricked by a man-in-the-middle attack. Note that this only proves the signing party receives with the address, it cannot prove sendership of any transaction!</translation>
    </message>
    <message>
        <source>The Bitcoin address the message was signed with</source>
        <translation>The Bitcoin address the message was signed with</translation>
    </message>
    <message>
        <source>The signed message to verify</source>
        <translation>សារដែលបានចុះហត្ថលេខា ដើម្បីបញ្ចាក់</translation>
    </message>
    <message>
        <source>The signature given when the message was signed</source>
        <translation>ហត្ថលេខាត្រូវបានផ្តល់នៅពេលដែលសារត្រូវបានចុះហត្ថលេខា</translation>
    </message>
    <message>
        <source>Verify the message to ensure it was signed with the specified Bitcoin address</source>
        <translation>ផ្ទៀងផ្ទាត់សារដើម្បីធានាថាវាត្រូវបានចុះហត្ថលេខាជាមួយនឹងអាសយដ្ឋានប៊ីតខញជាក់លាក់។</translation>
    </message>
    <message>
        <source>Verify &amp;Message</source>
        <translation>ផ្ទៀងផ្ទាត់&amp;សារ</translation>
    </message>
    <message>
        <source>Reset all verify message fields</source>
        <translation>កែសម្រួលឡើងវិញគ្រប់សារផ្ទៀងផ្ទាត់ទាំងអស់</translation>
    </message>
    <message>
        <source>Click "Sign Message" to generate signature</source>
        <translation>ចុច ៉ហត្ថលេខា​ លើសារ​ ​ ៉​ដើម្បីបង្កើតហត្ថលេខា</translation>
    </message>
    <message>
        <source>The entered address is invalid.</source>
        <translation>អាសយដ្ឋានដែលបានបញ្ចូល មិនត្រឹមត្រូវ។</translation>
    </message>
    <message>
        <source>Please check the address and try again.</source>
        <translation>សូមពិនិត្យអាសយដ្ឋាននេះឡើងវិញ រួចហើយព្យាយាមម្តងទៀត។</translation>
    </message>
    <message>
        <source>The entered address does not refer to a key.</source>
        <translation>The entered address does not refer to a key.</translation>
    </message>
    <message>
        <source>Wallet unlock was cancelled.</source>
        <translation>បោះបង់ចោល ការដោះសោរកាបូបអេឡិចត្រូនិច។</translation>
    </message>
    <message>
        <source>No error</source>
        <translation>មិនមានបញ្ហា</translation>
    </message>
    <message>
        <source>Private key for the entered address is not available.</source>
        <translation>Private key for the entered address is not available.</translation>
    </message>
    <message>
        <source>Message signing failed.</source>
        <translation>ការចុះហត្ថលេខាលើសារមិនជោគជ័យ។</translation>
    </message>
    <message>
        <source>Message signed.</source>
        <translation>សារបានចុះហត្ថលេខា។</translation>
    </message>
    <message>
        <source>The signature could not be decoded.</source>
        <translation>ការចុះហត្ថលេខានេះមិនគួរត្រូវបានបម្លែងទៅជាភាសាកុំព្យូទ័រទេ។</translation>
    </message>
    <message>
        <source>Please check the signature and try again.</source>
        <translation>សូមពិនិត្យការចុះហត្ថលេខានេះឡើងវិញ រូចហើយព្យាយាមម្តងទៀត។</translation>
    </message>
    <message>
        <source>The signature did not match the message digest.</source>
        <translation>ហត្ថលេខានេះមិនត្រូវទៅនឹងសារដែលបានបំលែងរួច។</translation>
    </message>
    <message>
        <source>Message verification failed.</source>
        <translation>សារបញ្ចាក់ មិនត្រឹមត្រូវ។</translation>
    </message>
    <message>
        <source>Message verified.</source>
        <translation>សារត្រូវបានផ្ទៀងផ្ទាត់។</translation>
    </message>
</context>
<context>
    <name>TrafficGraphWidget</name>
    <message>
        <source>KB/s</source>
        <translation>KB/s</translation>
    </message>
</context>
<context>
    <name>TransactionDesc</name>
    <message numerus="yes">
        <source>Open for %n more block(s)</source>
        <translation><numerusform>បើក %n  ប្លុកជាច្រើនទៀត</numerusform></translation>
    </message>
    <message>
        <source>conflicted with a transaction with %1 confirmations</source>
        <translation>conflicted with a transaction with %1 confirmations</translation>
    </message>
    <message>
        <source>0/unconfirmed, %1</source>
        <translation>0/unconfirmed, %1</translation>
    </message>
    <message>
        <source>in memory pool</source>
        <translation>in memory pool</translation>
    </message>
    <message>
        <source>not in memory pool</source>
        <translation>not in memory pool</translation>
    </message>
    <message>
        <source>abandoned</source>
        <translation>បានបោះបង់ចោល</translation>
    </message>
    <message>
        <source>Status</source>
        <translation>ស្ថានភាព</translation>
    </message>
    <message>
        <source>Date</source>
        <translation>ថ្ងៃ</translation>
    </message>
    <message>
        <source>Source</source>
        <translation>ប្រភព</translation>
    </message>
    <message>
        <source>Generated</source>
        <translation>បានបង្កើត</translation>
    </message>
    <message>
        <source>From</source>
        <translation>ពី</translation>
    </message>
    <message>
        <source>unknown</source>
        <translation>មិនស្គាល់</translation>
    </message>
    <message>
        <source>To</source>
        <translation>ទៅកាន់</translation>
    </message>
    <message>
        <source>own address</source>
        <translation>អាសយដ្ឋានផ្ទាល់ខ្លួន</translation>
    </message>
    <message>
        <source>watch-only</source>
        <translation>សម្រាប់តែមើល</translation>
    </message>
    <message>
        <source>label</source>
        <translation>ស្លាក​សញ្ញា</translation>
    </message>
    <message>
        <source>Credit</source>
        <translation>Credit</translation>
    </message>
    <message numerus="yes">
        <source>matures in %n more block(s)</source>
        <translation><numerusform>matures in %n more blocks</numerusform></translation>
    </message>
    <message>
        <source>not accepted</source>
        <translation>មិនបានទទួល</translation>
    </message>
    <message>
        <source>Debit</source>
        <translation>Debit</translation>
    </message>
    <message>
        <source>Total debit</source>
        <translation>Total debit</translation>
    </message>
    <message>
        <source>Total credit</source>
        <translation>Total credit</translation>
    </message>
    <message>
        <source>Transaction fee</source>
        <translation>កម្រៃប្រត្តិបត្តិការ</translation>
    </message>
    <message>
        <source>Net amount</source>
        <translation>Net amount</translation>
    </message>
    <message>
        <source>Message</source>
        <translation>Message</translation>
    </message>
    <message>
        <source>Comment</source>
        <translation>យោលបល់</translation>
    </message>
    <message>
        <source>Transaction ID</source>
        <translation>អត្តសញ្ញាណ ប្រត្តិបត្តិការ</translation>
    </message>
    <message>
        <source>Transaction total size</source>
        <translation>ទំហំសរុបប្រត្តិបត្តិការ</translation>
    </message>
    <message>
        <source>Transaction virtual size</source>
        <translation>ទំហំប្រត្តិបត្តិការជាក់ស្តែង</translation>
    </message>
    <message>
        <source>Output index</source>
        <translation>Output index</translation>
    </message>
    <message>
        <source> (Certificate was not verified)</source>
        <translation> (Certificate was not verified)</translation>
    </message>
    <message>
        <source>Merchant</source>
        <translation>Merchant</translation>
    </message>
    <message>
        <source>Generated coins must mature %1 blocks before they can be spent. When you generated this block, it was broadcast to the network to be added to the block chain. If it fails to get into the chain, its state will change to "not accepted" and it won't be spendable. This may occasionally happen if another node generates a block within a few seconds of yours.</source>
        <translation>Generated coins must mature %1 blocks before they can be spent. When you generated this block, it was broadcast to the network to be added to the block chain. If it fails to get into the chain, its state will change to "not accepted" and it won't be spendable. This may occasionally happen if another node generates a block within a few seconds of yours.</translation>
    </message>
    <message>
        <source>Debug information</source>
        <translation>Debug information</translation>
    </message>
    <message>
        <source>Transaction</source>
        <translation>ប្រត្តិបត្តិការ</translation>
    </message>
    <message>
        <source>Inputs</source>
        <translation>បញ្ចូល</translation>
    </message>
    <message>
        <source>Amount</source>
        <translation>ចំនួន</translation>
    </message>
    <message>
        <source>true</source>
        <translation>ត្រូវ</translation>
    </message>
    <message>
        <source>false</source>
        <translation>មិនត្រឹមត្រូវ</translation>
    </message>
</context>
<context>
    <name>TransactionDescDialog</name>
    <message>
        <source>This pane shows a detailed description of the transaction</source>
        <translation>This pane shows a detailed description of the transaction</translation>
    </message>
    </context>
<context>
    <name>TransactionTableModel</name>
    <message>
        <source>Date</source>
        <translation>ថ្ងៃ</translation>
    </message>
    <message>
        <source>Type</source>
        <translation>ប្រភេទ</translation>
    </message>
    <message>
        <source>Label</source>
        <translation>ស្លាក​សញ្ញា</translation>
    </message>
    <message numerus="yes">
        <source>Open for %n more block(s)</source>
        <translation><numerusform>បើក %n ប្លុកជាច្រើនទៀត</numerusform></translation>
    </message>
    <message>
        <source>Unconfirmed</source>
        <translation>មិនទាន់បានបញ្ចាក់ច្បាស់</translation>
    </message>
    <message>
        <source>Abandoned</source>
        <translation>បានបោះបង់</translation>
    </message>
    <message>
        <source>Conflicted</source>
        <translation>បានប្រឆាំងតទល់គ្នា</translation>
    </message>
    <message>
        <source>Immature (%1 confirmations, will be available after %2)</source>
        <translation>Immature (%1 confirmations, will be available after %2)</translation>
    </message>
    <message>
        <source>Generated but not accepted</source>
        <translation>បានបង្កើត ប៉ុន្តែមិនបានទទួល</translation>
    </message>
    <message>
        <source>Received with</source>
        <translation>បានទទួលជាមួយនឹង</translation>
    </message>
    <message>
        <source>Received from</source>
        <translation>បានទទួលពី</translation>
    </message>
    <message>
        <source>Sent to</source>
        <translation>បានបញ្ចូនទៅកាន់</translation>
    </message>
    <message>
        <source>Payment to yourself</source>
        <translation>បង់ប្រាក់ទៅខ្លួនអ្នក</translation>
    </message>
    <message>
        <source>Mined</source>
        <translation>បានរុករករ៉ែ</translation>
    </message>
    <message>
        <source>watch-only</source>
        <translation>សម្រាប់តែមើល</translation>
    </message>
    <message>
        <source>(n/a)</source>
        <translation>(មិនមាន)</translation>
    </message>
    <message>
        <source>(no label)</source>
        <translation>(គ្មាន​ស្លាកសញ្ញា)</translation>
    </message>
    <message>
        <source>Transaction status. Hover over this field to show number of confirmations.</source>
        <translation>ស្ថានភាពប្រត្តិបត្តិការ។ អូសម៉ៅដាក់លើប្រអប់នេះដើម្បីបង្ហាញចំនួននៃការបញ្ចាក់។</translation>
    </message>
    <message>
        <source>Date and time that the transaction was received.</source>
        <translation>ថ្ងៃ និង ពេលវេលាដែលទទួលបានប្រត្តិបត្តិការ។</translation>
    </message>
    <message>
        <source>Type of transaction.</source>
        <translation>ប្រភេទនៃប្រត្តិបត្តិការ</translation>
    </message>
    <message>
        <source>Whether or not a watch-only address is involved in this transaction.</source>
        <translation>Whether or not a watch-only address is involved in this transaction.</translation>
    </message>
    <message>
        <source>User-defined intent/purpose of the transaction.</source>
        <translation>User-defined intent/purpose of the transaction.</translation>
    </message>
    <message>
        <source>Amount removed from or added to balance.</source>
        <translation>ចំនួនទឹកប្រាក់បានដកចេញ ឬដាក់ចូលទៅក្នុងសមតុល្យ។</translation>
    </message>
</context>
<context>
    <name>TransactionView</name>
    <message>
        <source>All</source>
        <translation>ទាំងអស់</translation>
    </message>
    <message>
        <source>Today</source>
        <translation>ថ្ងៃនេះ</translation>
    </message>
    <message>
        <source>This week</source>
        <translation>សប្តាហ៍នេះ</translation>
    </message>
    <message>
        <source>This month</source>
        <translation>ខែនេះ</translation>
    </message>
    <message>
        <source>Last month</source>
        <translation>ខែមុន</translation>
    </message>
    <message>
        <source>This year</source>
        <translation>ឆ្នាំនេះ</translation>
    </message>
    <message>
        <source>Range...</source>
        <translation>Range...</translation>
    </message>
    <message>
        <source>Received with</source>
        <translation>បានទទួលជាមួយនឹង</translation>
    </message>
    <message>
        <source>Sent to</source>
        <translation>បានបញ្ចូនទៅកាន់</translation>
    </message>
    <message>
        <source>To yourself</source>
        <translation>ទៅកាន់ខ្លូនអ្នក</translation>
    </message>
    <message>
        <source>Mined</source>
        <translation>បានរុករករ៉ែ</translation>
    </message>
    <message>
        <source>Other</source>
        <translation>ផ្សេងទៀត</translation>
    </message>
    <message>
        <source>Enter address, transaction id, or label to search</source>
        <translation>បញ្ចូលអាសយដ្ឋាន អត្តសញ្ញាណប្រត្តិបត្តិការ ឫ ស្លាក​សញ្ញា ដើម្បីធ្វើការស្វែងរក</translation>
    </message>
    <message>
        <source>Min amount</source>
        <translation>ចំនួនតិចបំផុត</translation>
    </message>
    <message>
        <source>Abandon transaction</source>
        <translation>បោះបង់ប្រត្តិបត្តិការ</translation>
    </message>
    <message>
        <source>Increase transaction fee</source>
        <translation>តំឡើងកម្រៃប្រត្តិបត្តិការ</translation>
    </message>
    <message>
        <source>Copy address</source>
        <translation>ចម្លងអាសយដ្ឋាន</translation>
    </message>
    <message>
        <source>Copy label</source>
        <translation>ថតចម្លងស្លាកសញ្ញា</translation>
    </message>
    <message>
        <source>Copy amount</source>
        <translation>ថតចម្លងចំនួន</translation>
    </message>
    <message>
        <source>Copy transaction ID</source>
        <translation>ថតចម្លងអត្តសញ្ញាណប្រត្តិបត្តិការ</translation>
    </message>
    <message>
        <source>Copy raw transaction</source>
        <translation>Copy raw transaction</translation>
    </message>
    <message>
        <source>Copy full transaction details</source>
        <translation>ថតចម្លងភាពលំម្អិតនៃប្រត្តិបត្តិការពេញលេញ</translation>
    </message>
    <message>
        <source>Edit label</source>
        <translation>កែប្រែស្លាកសញ្ញា</translation>
    </message>
    <message>
        <source>Show transaction details</source>
        <translation>បង្ហាញភាពលំម្អិតនៃប្រត្តិបត្តិការ</translation>
    </message>
    <message>
        <source>Export Transaction History</source>
        <translation>ប្រវត្តិនៃការនាំចេញប្រត្តិបត្តិការ</translation>
    </message>
    <message>
        <source>Comma separated file (*.csv)</source>
        <translation>ឯកសារបំបែកដោយក្បៀស (*.csv)</translation>
    </message>
    <message>
        <source>Confirmed</source>
        <translation>បានបញ្ចាក់រួចរាល់</translation>
    </message>
    <message>
        <source>Watch-only</source>
        <translation>សម្រាប់តែមើល</translation>
    </message>
    <message>
        <source>Date</source>
        <translation>ថ្ងៃ</translation>
    </message>
    <message>
        <source>Type</source>
        <translation>ប្រភេទ</translation>
    </message>
    <message>
        <source>Label</source>
        <translation>ស្លាកសញ្ញា</translation>
    </message>
    <message>
        <source>Address</source>
        <translation>អាសយដ្ឋាន</translation>
    </message>
    <message>
        <source>ID</source>
        <translation>អត្តសញ្ញាណ</translation>
    </message>
    <message>
        <source>Exporting Failed</source>
        <translation>បរាជ័យការបញ្ជូនចេញ</translation>
    </message>
    <message>
        <source>Exporting Successful</source>
        <translation>កំពុងនាំចេញដោយជោគជ័យ</translation>
    </message>
    <message>
        <source>Range:</source>
        <translation>លំដាប់ពីៈ</translation>
    </message>
    <message>
        <source>to</source>
        <translation>ទៅកាន់</translation>
    </message>
</context>
<context>
    <name>UnitDisplayStatusBarControl</name>
    <message>
        <source>Unit to show amounts in. Click to select another unit.</source>
        <translation>Unit to show amounts in. Click to select another unit.</translation>
    </message>
</context>
<context>
    <name>WalletController</name>
    <message>
        <source>Close wallet</source>
        <translation>បិតកាបូបអេឡិចត្រូនិច</translation>
    </message>
    <message>
        <source>Closing the wallet for too long can result in having to resync the entire chain if pruning is enabled.</source>
        <translation>Closing the wallet for too long can result in having to resync the entire chain if pruning is enabled.</translation>
    </message>
    <message>
        <source>Close all wallets</source>
        <translation>បិទកាបូបអេឡិចត្រូនិចទាំងអស់</translation>
    </message>
    <message>
        <source>Are you sure you wish to close all wallets?</source>
        <translation>តើអ្នកច្បាស់ថាអ្នកចង់បិទកាបូបអេឡិចត្រូនិចទាំងអស់?</translation>
    </message>
</context>
<context>
    <name>WalletFrame</name>
    <message>
        <source>No wallet has been loaded.
Go to File &gt; Open Wallet to load a wallet.
- OR -</source>
        <translation>មិនមានកាបូបអេឡិចត្រូនិចបង្ហាញ។
ចូលឯកសារ‍»បើកកាបូបអេឡិចត្រូនិចដើម្បីបង្ហាញកាបូបមួយ
ឬ</translation>
    </message>
    <message>
        <source>Create a new wallet</source>
        <translation>បង្កើតកាបូបចល័តថ្មីមួយ</translation>
    </message>
</context>
<context>
    <name>WalletModel</name>
    <message>
        <source>Send Coins</source>
        <translation>បញ្ជូនកាក់</translation>
    </message>
    <message>
        <source>Fee bump error</source>
        <translation>Fee bump error</translation>
    </message>
    <message>
        <source>Increasing transaction fee failed</source>
        <translation>តំឡើងកម្រៃប្រត្តិបត្តិការមិនជោគជ័យ</translation>
    </message>
    <message>
        <source>Do you want to increase the fee?</source>
        <translation>តើអ្នកចង់តំឡើងកម្រៃដែរ ឫទេ?</translation>
    </message>
    <message>
        <source>Do you want to draft a transaction with fee increase?</source>
        <translation>Do you want to draft a transaction with fee increase?</translation>
    </message>
    <message>
        <source>Current fee:</source>
        <translation>កម្រៃបច្ចុប្បន្ន</translation>
    </message>
    <message>
        <source>Increase:</source>
        <translation>Increase:</translation>
    </message>
    <message>
        <source>New fee:</source>
        <translation>New fee:</translation>
    </message>
    <message>
        <source>Confirm fee bump</source>
        <translation>Confirm fee bump</translation>
    </message>
    <message>
        <source>Can't draft transaction.</source>
        <translation>Can't draft transaction.</translation>
    </message>
    <message>
        <source>PSBT copied</source>
        <translation>PSBT copied</translation>
    </message>
    <message>
        <source>Can't sign transaction.</source>
        <translation>មិនអាចចុះហត្ថលេខាលើប្រត្តិបត្តិការ។</translation>
    </message>
    <message>
        <source>Could not commit transaction</source>
        <translation>មិនបានធ្វើប្រត្តិបត្តិការ</translation>
    </message>
    <message>
        <source>default wallet</source>
        <translation>default wallet</translation>
    </message>
</context>
<context>
    <name>WalletView</name>
    <message>
        <source>&amp;Export</source>
        <translation>&amp;នាំចេញ</translation>
    </message>
    <message>
        <source>Export the data in the current tab to a file</source>
        <translation>នាំចេញទិន្នន័យនៃថេបបច្ចុប្បន្នទៅជាឯកសារ</translation>
    </message>
    <message>
        <source>Error</source>
        <translation>បញ្ហា</translation>
    </message>
    <message>
        <source>Unable to decode PSBT from clipboard (invalid base64)</source>
        <translation>មិនអាចបកស្រាយអក្សរសម្ងាត់​PSBT ពី​ក្ដារតម្រៀប (មូដ្ឋាន៦៤ មិនត្រឹមត្រូវ)</translation>
    </message>
    <message>
        <source>Load Transaction Data</source>
        <translation>ទាញយកទិន្ន័យប្រត្តិបត្តិការ</translation>
    </message>
    <message>
        <source>Partially Signed Transaction (*.psbt)</source>
        <translation>ប្រត្តិបត្តិការ ដែលបានចុះហត្ថលេខាមិនពេញលេញ (*.psbt)</translation>
    </message>
    <message>
        <source>PSBT file must be smaller than 100 MiB</source>
        <translation>PSBT file must be smaller than 100 MiB</translation>
    </message>
    <message>
        <source>Unable to decode PSBT</source>
        <translation>Unable to decode PSBT</translation>
    </message>
    <message>
        <source>Backup Wallet</source>
        <translation>Backup Wallet</translation>
    </message>
    <message>
        <source>Wallet Data (*.dat)</source>
        <translation>ទិន្នន័យកាបូបអេឡិចត្រូនិច(*.dat)</translation>
    </message>
    <message>
        <source>Backup Failed</source>
        <translation>ថតចម្លងទុកមិនទទួលបានជោគជ័យ</translation>
    </message>
    <message>
        <source>Backup Successful</source>
        <translation>ចំម្លងទុកដោយជោគជ័យ</translation>
    </message>
    <message>
        <source>Cancel</source>
        <translation>ចាកចេញ</translation>
    </message>
</context>
<context>
    <name>bitcoin-core</name>
    <message>
        <source>Distributed under the MIT software license, see the accompanying file %s or %s</source>
        <translation>Distributed under the MIT software license, see the accompanying file %s or %s</translation>
    </message>
    <message>
        <source>Prune configured below the minimum of %d MiB.  Please use a higher number.</source>
        <translation>Prune configured below the minimum of %d MiB.  Please use a higher number.</translation>
    </message>
    <message>
        <source>Prune: last wallet synchronisation goes beyond pruned data. You need to -reindex (download the whole blockchain again in case of pruned node)</source>
        <translation>Prune: last wallet synchronisation goes beyond pruned data. You need to -reindex (download the whole blockchain again in case of pruned node)</translation>
    </message>
    <message>
        <source>Pruning blockstore...</source>
        <translation>Pruning blockstore...</translation>
    </message>
    <message>
        <source>Unable to start HTTP server. See debug log for details.</source>
        <translation>Unable to start HTTP server. See debug log for details.</translation>
    </message>
    <message>
        <source>The %s developers</source>
        <translation>The %s developers</translation>
    </message>
    <message>
        <source>Cannot obtain a lock on data directory %s. %s is probably already running.</source>
        <translation>Cannot obtain a lock on data directory %s. %s is probably already running.</translation>
    </message>
    <message>
        <source>Cannot provide specific connections and have addrman find outgoing connections at the same.</source>
        <translation>Cannot provide specific connections and have addrman find outgoing connections at the same.</translation>
    </message>
    <message>
        <source>Error reading %s! All keys read correctly, but transaction data or address book entries might be missing or incorrect.</source>
        <translation>Error reading %s! All keys read correctly, but transaction data or address book entries might be missing or incorrect.</translation>
    </message>
    <message>
        <source>More than one onion bind address is provided. Using %s for the automatically created Tor onion service.</source>
        <translation>More than one onion bind address is provided. Using %s for the automatically created Tor onion service.</translation>
    </message>
    <message>
        <source>Please check that your computer's date and time are correct! If your clock is wrong, %s will not work properly.</source>
        <translation>Please check that your computer's date and time are correct! If your clock is wrong, %s will not work properly.</translation>
    </message>
    <message>
        <source>Please contribute if you find %s useful. Visit %s for further information about the software.</source>
        <translation>Please contribute if you find %s useful. Visit %s for further information about the software.</translation>
    </message>
    <message>
        <source>SQLiteDatabase: Failed to prepare the statement to fetch sqlite wallet schema version: %s</source>
        <translation>SQLiteDatabase: Failed to prepare the statement to fetch sqlite wallet schema version: %s</translation>
    </message>
    <message>
        <source>SQLiteDatabase: Failed to prepare the statement to fetch the application id: %s</source>
        <translation>SQLiteDatabase: Failed to prepare the statement to fetch the application id: %s</translation>
    </message>
    <message>
        <source>SQLiteDatabase: Unknown sqlite wallet schema version %d. Only version %d is supported</source>
        <translation>SQLiteDatabase: Unknown sqlite wallet schema version %d. Only version %d is supported</translation>
    </message>
    <message>
        <source>The block database contains a block which appears to be from the future. This may be due to your computer's date and time being set incorrectly. Only rebuild the block database if you are sure that your computer's date and time are correct</source>
        <translation>The block database contains a block which appears to be from the future. This may be due to your computer's date and time being set incorrectly. Only rebuild the block database if you are sure that your computer's date and time are correct</translation>
    </message>
    <message>
        <source>This is a pre-release test build - use at your own risk - do not use for mining or merchant applications</source>
        <translation>This is a pre-release test build - use at your own risk - do not use for mining or merchant applications</translation>
    </message>
    <message>
        <source>This is the transaction fee you may discard if change is smaller than dust at this level</source>
        <translation>This is the transaction fee you may discard if change is smaller than dust at this level</translation>
    </message>
    <message>
        <source>Unable to replay blocks. You will need to rebuild the database using -reindex-chainstate.</source>
        <translation>Unable to replay blocks. You will need to rebuild the database using -reindex-chainstate.</translation>
    </message>
    <message>
        <source>Unable to rewind the database to a pre-fork state. You will need to redownload the blockchain</source>
        <translation>Unable to rewind the database to a pre-fork state. You will need to redownload the blockchain</translation>
    </message>
    <message>
        <source>Warning: The network does not appear to fully agree! Some miners appear to be experiencing issues.</source>
        <translation>Warning: The network does not appear to fully agree! Some miners appear to be experiencing issues.</translation>
    </message>
    <message>
        <source>Warning: We do not appear to fully agree with our peers! You may need to upgrade, or other nodes may need to upgrade.</source>
        <translation>Warning: We do not appear to fully agree with our peers! You may need to upgrade, or other nodes may need to upgrade.</translation>
    </message>
    <message>
        <source>-maxmempool must be at least %d MB</source>
        <translation>-maxmempool must be at least %d MB</translation>
    </message>
    <message>
        <source>Cannot resolve -%s address: '%s'</source>
        <translation>Cannot resolve -%s address: '%s'</translation>
    </message>
    <message>
        <source>Change index out of range</source>
        <translation>Change index out of range</translation>
    </message>
    <message>
        <source>Config setting for %s only applied on %s network when in [%s] section.</source>
        <translation>Config setting for %s only applied on %s network when in [%s] section.</translation>
    </message>
    <message>
        <source>Copyright (C) %i-%i</source>
        <translation>Copyright (C) %i-%i</translation>
    </message>
    <message>
        <source>Corrupted block database detected</source>
        <translation>Corrupted block database detected</translation>
    </message>
    <message>
        <source>Could not find asmap file %s</source>
        <translation>Could not find asmap file %s</translation>
    </message>
    <message>
        <source>Could not parse asmap file %s</source>
        <translation>Could not parse asmap file %s</translation>
    </message>
    <message>
        <source>Do you want to rebuild the block database now?</source>
        <translation>Do you want to rebuild the block database now?</translation>
    </message>
    <message>
        <source>Error initializing block database</source>
        <translation>Error initializing block database</translation>
    </message>
    <message>
        <source>Error initializing wallet database environment %s!</source>
        <translation>Error initializing wallet database environment %s!</translation>
    </message>
    <message>
        <source>Error loading %s</source>
        <translation>Error loading %s</translation>
    </message>
    <message>
        <source>Error loading %s: Private keys can only be disabled during creation</source>
        <translation>Error loading %s: Private keys can only be disabled during creation</translation>
    </message>
    <message>
        <source>Error loading %s: Wallet corrupted</source>
        <translation>Error loading %s: Wallet corrupted</translation>
    </message>
    <message>
        <source>Error loading %s: Wallet requires newer version of %s</source>
        <translation>Error loading %s: Wallet requires newer version of %s</translation>
    </message>
    <message>
        <source>Error loading block database</source>
        <translation>Error loading block database</translation>
    </message>
    <message>
        <source>Error opening block database</source>
        <translation>Error opening block database</translation>
    </message>
    <message>
        <source>Failed to listen on any port. Use -listen=0 if you want this.</source>
        <translation>Failed to listen on any port. Use -listen=0 if you want this.</translation>
    </message>
    <message>
        <source>Failed to rescan the wallet during initialization</source>
        <translation>Failed to rescan the wallet during initialization</translation>
    </message>
    <message>
        <source>Failed to verify database</source>
        <translation>មិនបានជោគជ័យក្នុងការបញ្ចាក់ មូលដ្ឋានទិន្នន័យ</translation>
    </message>
    <message>
        <source>Ignoring duplicate -wallet %s.</source>
        <translation>Ignoring duplicate -wallet %s.</translation>
    </message>
    <message>
        <source>Importing...</source>
        <translation>កំពុងតែនាំចូល...</translation>
    </message>
    <message>
        <source>Incorrect or no genesis block found. Wrong datadir for network?</source>
        <translation>Incorrect or no genesis block found. Wrong datadir for network?</translation>
    </message>
    <message>
        <source>Initialization sanity check failed. %s is shutting down.</source>
        <translation>Initialization sanity check failed. %s is shutting down.</translation>
    </message>
    <message>
        <source>Invalid P2P permission: '%s'</source>
        <translation>ការអនុញ្ញាត P2P មិនត្រឹមត្រូវៈ​ '%s'</translation>
    </message>
    <message>
        <source>Invalid amount for -%s=&lt;amount&gt;: '%s'</source>
        <translation>ចំនួនមិនត្រឹមត្រូវសម្រាប់  -%s=&lt;amount&gt;: '%s'</translation>
    </message>
    <message>
        <source>Invalid amount for -discardfee=&lt;amount&gt;: '%s'</source>
        <translation>ចំនួនមិនត្រឹមត្រូវសម្រាប់ -discardfee=&lt;amount&gt;: '%s'</translation>
    </message>
    <message>
        <source>Invalid amount for -fallbackfee=&lt;amount&gt;: '%s'</source>
        <translation>ចំនួនមិនត្រឹមត្រូវសម្រាប់ -fallbackfee=&lt;amount&gt; : '%s'</translation>
    </message>
    <message>
        <source>SQLiteDatabase: Failed to execute statement to verify database: %s</source>
        <translation>SQLiteDatabase: Failed to execute statement to verify database: %s</translation>
    </message>
    <message>
        <source>SQLiteDatabase: Failed to fetch sqlite wallet schema version: %s</source>
        <translation>SQLiteDatabase: Failed to fetch sqlite wallet schema version: %s</translation>
    </message>
    <message>
        <source>SQLiteDatabase: Failed to fetch the application id: %s</source>
        <translation>SQLiteDatabase: Failed to fetch the application id: %s</translation>
    </message>
    <message>
        <source>SQLiteDatabase: Failed to prepare statement to verify database: %s</source>
        <translation>SQLiteDatabase: Failed to prepare statement to verify database: %s</translation>
    </message>
    <message>
        <source>SQLiteDatabase: Failed to read database verification error: %s</source>
        <translation>SQLiteDatabase: Failed to read database verification error: %s</translation>
    </message>
    <message>
        <source>SQLiteDatabase: Unexpected application id. Expected %u, got %u</source>
        <translation>SQLiteDatabase: Unexpected application id. Expected %u, got %u</translation>
    </message>
    <message>
        <source>Specified blocks directory "%s" does not exist.</source>
        <translation>Specified blocks directory "%s" does not exist.</translation>
    </message>
    <message>
        <source>Unknown address type '%s'</source>
        <translation>Unknown address type '%s'</translation>
    </message>
    <message>
        <source>Unknown change type '%s'</source>
        <translation>Unknown change type '%s'</translation>
    </message>
    <message>
        <source>Upgrading txindex database</source>
        <translation>កំពុងធ្វើឲ្យប្រសើរឡើងមូលដ្ឋានទិន្នន័យ txindex</translation>
    </message>
    <message>
        <source>Loading P2P addresses...</source>
        <translation>កំពុងបង្ហាញអាសយដ្ឋាន​ P2P...</translation>
    </message>
    <message>
        <source>Loading banlist...</source>
        <translation>កំពុងបង្ហាញ banlist...</translation>
    </message>
    <message>
        <source>Not enough file descriptors available.</source>
        <translation>Not enough file descriptors available.</translation>
    </message>
    <message>
        <source>Prune cannot be configured with a negative value.</source>
        <translation>Prune cannot be configured with a negative value.</translation>
    </message>
    <message>
        <source>Prune mode is incompatible with -txindex.</source>
        <translation>Prune mode is incompatible with -txindex.</translation>
    </message>
    <message>
        <source>Replaying blocks...</source>
        <translation>Replaying blocks...</translation>
    </message>
    <message>
        <source>Rewinding blocks...</source>
        <translation>Rewinding blocks...</translation>
    </message>
    <message>
        <source>The source code is available from %s.</source>
        <translation>The source code is available from %s.</translation>
    </message>
    <message>
        <source>Transaction fee and change calculation failed</source>
        <translation>ការគណនា ការផ្លាស់ប្តូរ និង កម្រៃប្រត្តិបត្តការ មិនជោគជ័យ</translation>
    </message>
    <message>
        <source>Unable to bind to %s on this computer. %s is probably already running.</source>
        <translation>Unable to bind to %s on this computer. %s is probably already running.</translation>
    </message>
    <message>
        <source>Unable to generate keys</source>
        <translation>Unable to generate keys</translation>
    </message>
    <message>
        <source>Unsupported logging category %s=%s.</source>
        <translation>Unsupported logging category %s=%s.</translation>
    </message>
    <message>
        <source>Upgrading UTXO database</source>
        <translation>Upgrading UTXO database</translation>
    </message>
    <message>
        <source>User Agent comment (%s) contains unsafe characters.</source>
        <translation>User Agent comment (%s) contains unsafe characters.</translation>
    </message>
    <message>
        <source>Verifying blocks...</source>
        <translation>Verifying blocks...</translation>
    </message>
    <message>
        <source>Wallet needed to be rewritten: restart %s to complete</source>
        <translation>Wallet needed to be rewritten: restart %s to complete</translation>
    </message>
    <message>
        <source>Error: Listening for incoming connections failed (listen returned error %s)</source>
        <translation>Error: Listening for incoming connections failed (listen returned error %s)</translation>
    </message>
    <message>
        <source>%s corrupt. Try using the wallet tool bitcoin-wallet to salvage or restoring a backup.</source>
        <translation>%s corrupt. Try using the wallet tool bitcoin-wallet to salvage or restoring a backup.</translation>
    </message>
    <message>
        <source>Cannot upgrade a non HD split wallet without upgrading to support pre split keypool. Please use version 169900 or no version specified.</source>
        <translation>Cannot upgrade a non HD split wallet without upgrading to support pre split keypool. Please use version 169900 or no version specified.</translation>
    </message>
    <message>
        <source>The transaction amount is too small to send after the fee has been deducted</source>
        <translation>ចំនួនប្រត្តិបត្តិការមានទឹកប្រាក់ទំហំតិចតួច ក្នុងការផ្ញើរចេញទៅ  បន្ទាប់ពីកំរៃត្រូវបានកាត់រួចរាល់</translation>
    </message>
    <message>
        <source>This error could occur if this wallet was not shutdown cleanly and was last loaded using a build with a newer version of Berkeley DB. If so, please use the software that last loaded this wallet</source>
        <translation>This error could occur if this wallet was not shutdown cleanly and was last loaded using a build with a newer version of Berkeley DB. If so, please use the software that last loaded this wallet</translation>
    </message>
    <message>
        <source>This is the maximum transaction fee you pay (in addition to the normal fee) to prioritize partial spend avoidance over regular coin selection.</source>
        <translation>នេះជាកម្រៃប្រត្តិបត្តិការតូចបំផុត ដែលអ្នកទូរទាត់ (បន្ថែមទៅលើកម្រៃធម្មតា)​​  ដើម្បីផ្តល់អាទិភាពលើការជៀសវៀងការចំណាយដោយផ្នែក សម្រាប់ការជ្រើសរើសកាក់ដោយទៀងទាត់។</translation>
    </message>
    <message>
        <source>Transaction needs a change address, but we can't generate it. Please call keypoolrefill first.</source>
        <translation>ប្រត្តិបត្តការនេះ ត្រូវការផ្លាស់ប្តូរអាសយដ្ឋាន​​ ប៉ុន្តែយើងមិនអាចបង្កើតវាបាន។ ដូច្នេះសូមហៅទៅកាន់ Keypoolrefill។</translation>
    </message>
    <message>
        <source>You need to rebuild the database using -reindex to go back to unpruned mode.  This will redownload the entire blockchain</source>
        <translation>You need to rebuild the database using -reindex to go back to unpruned mode.  This will redownload the entire blockchain</translation>
    </message>
    <message>
        <source>A fatal internal error occurred, see debug.log for details</source>
        <translation>A fatal internal error occurred, see debug.log for details</translation>
    </message>
    <message>
        <source>Cannot set -peerblockfilters without -blockfilterindex.</source>
        <translation>Cannot set -peerblockfilters without -blockfilterindex.</translation>
    </message>
    <message>
        <source>Disk space is too low!</source>
        <translation>ទំហំឌីស មានកំរិតទាប</translation>
    </message>
    <message>
        <source>Error reading from database, shutting down.</source>
        <translation>បញ្ហា​ក្នុងការទទួលបានទិន្ន័យ​ ពីមូលដ្ឋានទិន្ន័យ ដូច្នេះកំពុងតែបិទ។</translation>
    </message>
    <message>
        <source>Error upgrading chainstate database</source>
        <translation>Error upgrading chainstate database</translation>
    </message>
    <message>
        <source>Error: Disk space is low for %s</source>
        <translation>Error: Disk space is low for %s</translation>
    </message>
    <message>
        <source>Error: Keypool ran out, please call keypoolrefill first</source>
        <translation>Error: Keypool ran out, please call keypoolrefill first</translation>
    </message>
    <message>
        <source>Fee rate (%s) is lower than the minimum fee rate setting (%s)</source>
        <translation>Fee rate (%s) is lower than the minimum fee rate setting (%s)</translation>
    </message>
    <message>
        <source>Invalid -onion address or hostname: '%s'</source>
        <translation>Invalid -onion address or hostname: '%s'</translation>
    </message>
    <message>
        <source>Invalid -proxy address or hostname: '%s'</source>
        <translation>Invalid -proxy address or hostname: '%s'</translation>
    </message>
    <message>
        <source>Invalid amount for -paytxfee=&lt;amount&gt;: '%s' (must be at least %s)</source>
        <translation>Invalid amount for -paytxfee=&lt;amount&gt;: '%s' (must be at least %s)</translation>
    </message>
    <message>
        <source>Invalid netmask specified in -whitelist: '%s'</source>
        <translation>Invalid netmask specified in -whitelist: '%s'</translation>
    </message>
    <message>
        <source>Need to specify a port with -whitebind: '%s'</source>
        <translation>Need to specify a port with -whitebind: '%s'</translation>
    </message>
    <message>
        <source>No proxy server specified. Use -proxy=&lt;ip&gt; or -proxy=&lt;ip:port&gt;.</source>
        <translation>No proxy server specified. Use -proxy=&lt;ip&gt; or -proxy=&lt;ip:port&gt;.</translation>
    </message>
    <message>
        <source>Prune mode is incompatible with -blockfilterindex.</source>
        <translation>Prune mode is incompatible with -blockfilterindex.</translation>
    </message>
    <message>
        <source>Reducing -maxconnections from %d to %d, because of system limitations.</source>
        <translation>Reducing -maxconnections from %d to %d, because of system limitations.</translation>
    </message>
    <message>
        <source>Section [%s] is not recognized.</source>
        <translation>Section [%s] is not recognized.</translation>
    </message>
    <message>
        <source>Signing transaction failed</source>
        <translation>ប្រត្តិបត្តការចូល មិនជោគជ័យ</translation>
    </message>
    <message>
        <source>Specified -walletdir "%s" does not exist</source>
        <translation>Specified -walletdir "%s" does not exist</translation>
    </message>
    <message>
        <source>Specified -walletdir "%s" is a relative path</source>
        <translation>Specified -walletdir "%s" is a relative path</translation>
    </message>
    <message>
        <source>Specified -walletdir "%s" is not a directory</source>
        <translation>Specified -walletdir "%s" is not a directory</translation>
    </message>
    <message>
        <source>The specified config file %s does not exist
</source>
        <translation>The specified config file %s does not exist
</translation>
    </message>
    <message>
        <source>The transaction amount is too small to pay the fee</source>
        <translation>ចំនួនប្រត្តិបត្តិការមានទឹកប្រាក់ទំហំតូចពេក សម្រាប់បង់ប្រាក់</translation>
    </message>
    <message>
        <source>This is experimental software.</source>
        <translation>This is experimental software.</translation>
    </message>
    <message>
        <source>Transaction amount too small</source>
        <translation>ចំនួនប្រត្តិបត្តិការមានទឹកប្រាក់ទំហំតូច</translation>
    </message>
    <message>
        <source>Transaction too large</source>
        <translation>ប្រត្តិបត្តការទឹកប្រាក់ មានទំហំធំ</translation>
    </message>
    <message>
        <source>Unable to bind to %s on this computer (bind returned error %s)</source>
        <translation>Unable to bind to %s on this computer (bind returned error %s)</translation>
    </message>
    <message>
        <source>Unable to create the PID file '%s': %s</source>
        <translation>Unable to create the PID file '%s': %s</translation>
    </message>
    <message>
        <source>Unable to generate initial keys</source>
        <translation>Unable to generate initial keys</translation>
    </message>
    <message>
        <source>Unknown -blockfilterindex value %s.</source>
        <translation>Unknown -blockfilterindex value %s.</translation>
    </message>
    <message>
        <source>Verifying wallet(s)...</source>
        <translation>កំពុងផ្ទៀងផ្ទាត់ កាបូបអេឡិចត្រូនិច...</translation>
    </message>
    <message>
        <source>Warning: unknown new rules activated (versionbit %i)</source>
        <translation>សេចក្តីប្រកាសអាសន្នៈ ច្បាប់ថ្មីដែលមិនត្រូវបានទទួលស្គាល់ ត្រូវបានដាក់ឲ្យប្រើ​ (versionbit %i)</translation>
    </message>
    <message>
        <source>-maxtxfee is set very high! Fees this large could be paid on a single transaction.</source>
        <translation>-maxtxfee មានតំម្លៃខ្ពស់ពេក។​ តំម្លៃនេះ អាចគួរត្រូវបានបង់សម្រាប់មួយប្រត្តិបត្តិការ។</translation>
    </message>
    <message>
        <source>This is the transaction fee you may pay when fee estimates are not available.</source>
        <translation> អ្នកនឹងទូរទាត់ កម្រៃប្រត្តិបត្តិការនេះ នៅពេលណាដែល ទឹកប្រាក់នៃការប៉ាន់ស្មាន មិនទាន់មាន។</translation>
    </message>
    <message>
        <source>Total length of network version string (%i) exceeds maximum length (%i). Reduce the number or size of uacomments.</source>
        <translation>ប្រវែងខ្សែបណ្តាញសរុប(%i) លើសប្រវែងខ្សែដែលវែងបំផុត (%i)។ កាត់បន្ថយចំនួន ​ឬទំហំនៃ uacomments ។</translation>
    </message>
    <message>
        <source>%s is set very high!</source>
        <translation>%s ត្រូវបានកំណត់យ៉ាងខ្ពស់</translation>
    </message>
    <message>
        <source>Starting network threads...</source>
        <translation>កំពុងចាប់ផ្តើមបណ្តាញដែលប្រើប្រាស់ថាមពលតិច...</translation>
    </message>
    <message>
        <source>The wallet will avoid paying less than the minimum relay fee.</source>
        <translation>ប្រត្តិបត្តិការមានខ្សែចង្វាក់រងចាំដើម្បីធ្វើការផ្ទៀងផ្ទាត់វែង</translation>
    </message>
    <message>
        <source>This is the minimum transaction fee you pay on every transaction.</source>
        <translation>នេះជាកម្រៃប្រត្តិបត្តិការតិចបំផុត អ្នកបង់រាល់ពេលធ្វើប្រត្តិបត្តិការម្តងៗ។</translation>
    </message>
    <message>
        <source>This is the transaction fee you will pay if you send a transaction.</source>
        <translation>នេះជាកម្រៃប្រត្តិបត្តិការ អ្នកនឹងបង់ប្រសិនបើអ្នកធ្វើប្រត្តិបត្តិការម្តង។</translation>
    </message>
    <message>
        <source>Transaction amounts must not be negative</source>
        <translation>ចំនួនប្រត្តិបត្តិការ មិនអាចអវិជ្ជមានបានទេ</translation>
    </message>
    <message>
        <source>Transaction has too long of a mempool chain</source>
        <translation>ប្រត្តិបត្តិការមានខ្សែចង្វាក់រងចាំដើម្បីធ្វើការផ្ទៀងផ្ទាត់វែង</translation>
    </message>
    <message>
        <source>Transaction must have at least one recipient</source>
        <translation>ប្រត្តិបត្តិការត្រូវមានអ្នកទទួលម្នាក់យ៉ាងតិចបំផុត</translation>
    </message>
    <message>
        <source>Unknown network specified in -onlynet: '%s'</source>
        <translation>Unknown network specified in -onlynet: '%s'</translation>
    </message>
    <message>
        <source>Insufficient funds</source>
        <translation>មូលនិធិមិនគ្រប់គ្រាន់</translation>
    </message>
    <message>
        <source>Fee estimation failed. Fallbackfee is disabled. Wait a few blocks or enable -fallbackfee.</source>
        <translation>ការវាយតម្លៃកំម្រៃមិនជោគជ័យ។  Fallbackfee ត្រូវបានដាក់ឲ្យប្រើលែងកើត។ រងចាំប្លុក ឬក៏ ដាក់ឲ្យប្រើឡើងវិញនូវ  Fallbackfee។</translation>
    </message>
    <message>
        <source>Warning: Private keys detected in wallet {%s} with disabled private keys</source>
        <translation>សេចក្តីប្រកាសអាសន្នៈ​ លេខសំម្ងាត់ត្រូវបានស្វែងរកឃើញនៅក្នុងកាបូបអេឡិចត្រូនិច​ {%s} ជាមួយនិងលេខសំម្ងាត់ត្រូវបានដាក់ឲ្យលែងប្រើលែងកើត</translation>
    </message>
    <message>
        <source>Cannot write to data directory '%s'; check permissions.</source>
        <translation>មិនអាចសរសេរទៅកាន់ កន្លែងផ្ទុកទិន្នន័យ​ '%s'; ពិនិត្យមើលការអនុញ្ញាត។</translation>
    </message>
    <message>
        <source>Loading block index...</source>
        <translation>កំពុងបង្ហាញ សន្ទស្សន៍ប្លុក</translation>
    </message>
    <message>
        <source>Loading wallet...</source>
        <translation>កំពុងបង្ហាញកាបូបអេឡិចត្រូនិច...</translation>
    </message>
    <message>
        <source>Cannot downgrade wallet</source>
        <translation>មិនអាចបន្ទាបកាបូបអេឡិត្រូនិច</translation>
    </message>
    <message>
        <source>Rescanning...</source>
        <translation>ការត្រួតពិនិត្យម្តងទៀត...</translation>
    </message>
    <message>
        <source>Done loading</source>
        <translation>បានធ្វើរួចរាល់ហើយ កំពុងបង្ហាញ</translation>
=======
        <translation type="unfinished">ជម្រើស</translation>
    </message>
    <message>
        <source>&amp;Main</source>
        <translation type="unfinished">&amp;សំខាន់</translation>
    </message>
    <message>
        <source>&amp;Reset Options</source>
        <translation type="unfinished">&amp;ជម្រើសការកែសម្រួលឡើងវិញ</translation>
    </message>
    <message>
        <source>GB</source>
        <translation type="unfinished">ជីហ្គាប៊ៃ </translation>
    </message>
    <message>
        <source>W&amp;allet</source>
        <translation type="unfinished">កា&amp;បូបអេឡិចត្រូនិច</translation>
    </message>
    <message>
        <source>Expert</source>
        <translation type="unfinished">អ្នកជំនាញ</translation>
    </message>
    <message>
        <source>Accept connections from outside.</source>
        <translation type="unfinished">ទទួលការតភ្ជាប់ពីខាងក្រៅ។</translation>
    </message>
    <message>
        <source>Allow incomin&amp;g connections</source>
        <translation type="unfinished">អនុញ្ញាតឲ្យមានការតភ្ជាប់ដែលចូលមក</translation>
    </message>
    <message>
        <source>Connect to the Bitcoin network through a SOCKS5 proxy.</source>
        <translation type="unfinished">ភ្ជាប់ទៅកាន់បណ្តាញប៊ឺតខញតាមរយៈ​ SOCKS5 proxy។</translation>
    </message>
    <message>
        <source>&amp;Port:</source>
        <translation type="unfinished">&amp;រុនដោត</translation>
    </message>
    <message>
        <source>&amp;Window</source>
        <translation type="unfinished">&amp;វិនដូ</translation>
    </message>
    <message>
        <source>&amp;Display</source>
        <translation type="unfinished">&amp;បង្ហាញ</translation>
    </message>
    <message>
        <source>Confirm options reset</source>
        <translation type="unfinished">បញ្ចាក់ជម្រើសការកែសម្រួលឡើងវិញ</translation>
    </message>
    <message>
        <source>Client will be shut down. Do you want to proceed?</source>
        <translation type="unfinished">ផ្ទាំងអតិថិជននិងត្រូវបិទ។ តើអ្នកចង់បន្តទៀតឫទេ?</translation>
    </message>
    <message>
        <source>Configuration options</source>
        <extracomment>Window title text of pop-up box that allows opening up of configuration file.</extracomment>
        <translation type="unfinished">ជម្រើសក្នុងការរៀបចំរចនាសម្ព័ន្ធ</translation>
    </message>
    <message>
        <source>The configuration file is used to specify advanced user options which override GUI settings. Additionally, any command-line options will override this configuration file.</source>
        <extracomment>Explanatory text about the priority order of instructions considered by client. The order from high to low being: command-line, configuration file, GUI settings.</extracomment>
        <translation type="unfinished">ការរៀបចំរចនាសម្ពន្ធ័ឯកសារ ត្រូវបានប្រើសម្រាប់អ្នកដែលមានបទពិសោធន៏ ក្នុងរៀបចំកែប្រែផ្នែកក្រាហ្វិកខាងមុននៃសុសវែ។ បន្ថែ​មលើនេះទៀត  កាសរសេរបន្ថែមកូដ វានឹងធ្វើឲ្យមានការកែប្រែឯការសារនេះ។</translation>
    </message>
    <message>
        <source>Cancel</source>
        <translation type="unfinished">ចាកចេញ</translation>
    </message>
    <message>
        <source>Error</source>
        <translation type="unfinished">បញ្ហា</translation>
    </message>
    <message>
        <source>This change would require a client restart.</source>
        <translation type="unfinished">ការផ្លាស់ប្តូរនេះនឹងត្រូវការចាប់ផ្តើមម៉ាស៊ីនកុំព្យូទ័រឡើងវិញ។​</translation>
    </message>
    </context>
<context>
    <name>OverviewPage</name>
    <message>
        <source>Form</source>
        <translation type="unfinished">ទម្រង់</translation>
    </message>
    <message>
        <source>The displayed information may be out of date. Your wallet automatically synchronizes with the Bitcoin network after a connection is established, but this process has not completed yet.</source>
        <translation type="unfinished">ព័ត៏មានបានបង្ហាញអាចហួសសពុលភាព។ កាបូបអេឡិចត្រូនិចរបស់អ្នកធ្វើសមកាលកម្មជាមួយនឹងបណ្តាញប៊ីតខញដោយស្វ័យប្រវត្ត បន្ទាប់ពីមានការតភ្ជាប់ ប៉ុន្តែដំណើរការនេះមិនទាន់បានបញ្ចប់នៅឡើយ។</translation>
    </message>
    <message>
        <source>Watch-only:</source>
        <translation type="unfinished">សម្រាប់តែមើលៈ</translation>
    </message>
    <message>
        <source>Available:</source>
        <translation type="unfinished">មានៈ</translation>
    </message>
    <message>
        <source>Your current spendable balance</source>
        <translation type="unfinished">សមតុល្យបច្ចុប្បន្នដែលអាចចាយបាន</translation>
    </message>
    <message>
        <source>Pending:</source>
        <translation type="unfinished">រងចាំៈ</translation>
    </message>
    <message>
        <source>Total of transactions that have yet to be confirmed, and do not yet count toward the spendable balance</source>
        <translation type="unfinished">សរុបប្រត្តឹបត្តិការដែលមិនទាន់បានបញ្ចាក់ និង រាប់ចំពោះសមតុល្យដែលមានទឹកប្រាក់សម្រាប់សំណាយ</translation>
    </message>
    <message>
        <source>Immature:</source>
        <translation type="unfinished">មិនទាន់មានលក្ខណៈគ្រប់គ្រាន់ៈ</translation>
    </message>
    <message>
        <source>Mined balance that has not yet matured</source>
        <translation type="unfinished">សមតុល្យរ៉ែដែលបានជីកមិនទាន់មានលក្ខណៈគ្រប់គ្រាន់</translation>
    </message>
    <message>
        <source>Balances</source>
        <translation type="unfinished">សមតុល្យច្រើន</translation>
    </message>
    <message>
        <source>Total:</source>
        <translation type="unfinished">សរុប</translation>
    </message>
    <message>
        <source>Your current total balance</source>
        <translation type="unfinished">សរុបបច្ចុប្បន្នភាពសមតុល្យរបស់អ្នក</translation>
    </message>
    <message>
        <source>Your current balance in watch-only addresses</source>
        <translation type="unfinished">បច្ចុប្បន្នភាពសមតុល្យរបស់អ្នកនៅក្នុងអាសយដ្ឋានសម្រាប់តែមើល</translation>
    </message>
    <message>
        <source>Spendable:</source>
        <translation type="unfinished">អាចចំណាយបានៈ</translation>
    </message>
    <message>
        <source>Recent transactions</source>
        <translation type="unfinished">ព្រឹត្តិបត្តិការថ្មីៗ</translation>
    </message>
    <message>
        <source>Unconfirmed transactions to watch-only addresses</source>
        <translation type="unfinished">ប្រឹត្តិបត្តិការមិនទាន់បញ្ចាក់ច្បាស់ ទៅកាន់ អាសយដ្ឋានសម្រាប់តែមើល</translation>
    </message>
    </context>
<context>
    <name>PSBTOperationsDialog</name>
    <message>
        <source>Copy to Clipboard</source>
        <translation type="unfinished">ថតចម្លងទៅកាន់ក្ដារតម្រៀប</translation>
    </message>
    <message>
        <source>Close</source>
        <translation type="unfinished">បិទ</translation>
    </message>
    <message>
        <source>Signed transaction successfully. Transaction is ready to broadcast.</source>
        <translation type="unfinished">ប្រត្តិបត្តិការបានចុះហត្ថលេខាដោយជោគជ័យ។​ ប្រត្តិបត្តិការគឺរួចរាល់ក្នុងការផ្សព្វផ្សាយ។</translation>
    </message>
    <message>
        <source>Unknown error processing transaction.</source>
        <translation type="unfinished"> ពុំស្គាល់ប្រត្តិបត្តិការកំពុងដំណើរការជួបបញ្ហា។</translation>
    </message>
    <message>
        <source>PSBT copied to clipboard.</source>
        <translation type="unfinished">PSBT ត្រូវបានថតចម្លងទៅកាន់ក្ដារតម្រៀប។</translation>
    </message>
    <message>
        <source>Save Transaction Data</source>
        <translation type="unfinished">រក្សាទិន្នន័យប្រត្តិបត្តិការ</translation>
    </message>
    <message>
        <source>PSBT saved to disk.</source>
        <translation type="unfinished">PSBT បានរក្សាទុកក្នុងឌីស។</translation>
    </message>
    <message>
        <source>Unable to calculate transaction fee or total transaction amount.</source>
        <translation type="unfinished">មិនអាចគណនាកម្រៃប្រត្តិបត្តិការ ឬ ចំនួនប្រត្តិបត្តិការសរុប។</translation>
    </message>
    <message>
        <source>Pays transaction fee: </source>
        <translation type="unfinished">បង់កម្រៃប្រត្តិបត្តិការ</translation>
    </message>
    <message>
        <source>Total Amount</source>
        <translation type="unfinished">ចំនួនសរុប</translation>
    </message>
    <message>
        <source>or</source>
        <translation type="unfinished">ឬ</translation>
    </message>
    <message>
        <source>Transaction is missing some information about inputs.</source>
        <translation type="unfinished">ប្រត្តិបត្តិការមានព័ត៍មានពុំគ្រប់គ្រាន់អំពីការបញ្ចូល។</translation>
    </message>
    <message>
        <source>Transaction still needs signature(s).</source>
        <translation type="unfinished">ប្រត្តិបត្តិការត្រូវការហត្ថលេខាមួយ (ឬ​ ច្រើន)។</translation>
    </message>
    <message>
        <source>(But this wallet cannot sign transactions.)</source>
        <translation type="unfinished">(ប៉ុន្តែកាបូបអេឡិចត្រូនិចនេះមិនអាច ចុះហត្ថលេខាលើប្រត្តិបត្តិការ។)</translation>
    </message>
    <message>
        <source>(But this wallet does not have the right keys.)</source>
        <translation type="unfinished">(ប៉ុន្តែកាបូបអេឡិចត្រូនិចនេះមិនមានលេខសម្ងាត់ត្រឹមត្រូវ)</translation>
    </message>
    <message>
        <source>Transaction is fully signed and ready for broadcast.</source>
        <translation type="unfinished">ប្រត្តិបត្តិការ​បានចុះហត្ថលេខាពេញលេញ និង រួចរាល់សម្រាប់ផ្សព្វផ្សាយជាដំណឹង។</translation>
    </message>
    <message>
        <source>Transaction status is unknown.</source>
        <translation type="unfinished">ស្ថានភាពប្រត្តិបត្តិការមិនត្រូវបានស្គាល់។</translation>
    </message>
</context>
<context>
    <name>PaymentServer</name>
    <message>
        <source>Payment request error</source>
        <translation type="unfinished">ការស្នើរសុំទូរទាត់ប្រាក់ជួបបញ្ហា</translation>
    </message>
    </context>
<context>
    <name>PeerTableModel</name>
    <message>
        <source>Direction</source>
        <extracomment>Title of Peers Table column which indicates the direction the peer connection was initiated from.</extracomment>
        <translation type="unfinished">ទិសដៅ</translation>
    </message>
    <message>
        <source>Sent</source>
        <extracomment>Title of Peers Table column which indicates the total amount of network information we have sent to the peer.</extracomment>
        <translation type="unfinished">បានបញ្ចូន</translation>
    </message>
    <message>
        <source>Received</source>
        <extracomment>Title of Peers Table column which indicates the total amount of network information we have received from the peer.</extracomment>
        <translation type="unfinished">បានទទួល</translation>
    </message>
    <message>
        <source>Address</source>
        <extracomment>Title of Peers Table column which contains the IP/Onion/I2P address of the connected peer.</extracomment>
        <translation type="unfinished">អាសយដ្ឋាន</translation>
    </message>
    <message>
        <source>Type</source>
        <extracomment>Title of Peers Table column which describes the type of peer connection. The "type" describes why the connection exists.</extracomment>
        <translation type="unfinished">ប្រភេទ</translation>
    </message>
    <message>
        <source>Network</source>
        <extracomment>Title of Peers Table column which states the network the peer connected through.</extracomment>
        <translation type="unfinished">បណ្តាញ</translation>
    </message>
    </context>
<context>
    <name>QRImageWidget</name>
    <message>
        <source>&amp;Copy Image</source>
        <translation type="unfinished">&amp;ថតចម្លង រូបភាព</translation>
    </message>
    <message>
        <source>Resulting URI too long, try to reduce the text for label / message.</source>
        <translation type="unfinished">លទ្ធផល URI វែងពែក សូមព្យាយមកាត់បន្ថយអក្សរសម្រាប់ ស្លាកសញ្ញា ឫ សារ។</translation>
    </message>
    <message>
        <source>Error encoding URI into QR Code.</source>
        <translation type="unfinished">បញ្ហាក្នុងការបំលែង​URl ទៅជា QR កូដ។</translation>
    </message>
    <message>
        <source>QR code support not available.</source>
        <translation type="unfinished">ការគាំទ្រ QR កូដមិនមាន។</translation>
    </message>
    <message>
        <source>Save QR Code</source>
        <translation type="unfinished">រក្សាទុក QR កូដ</translation>
    </message>
    </context>
<context>
    <name>RPCConsole</name>
    <message>
        <source>&amp;Information</source>
        <translation type="unfinished">ព័ត៍មាន</translation>
    </message>
    <message>
        <source>General</source>
        <translation type="unfinished">ទូទៅ</translation>
    </message>
    <message>
        <source>Startup time</source>
        <translation type="unfinished">ពេលវេលាចាប់ផ្តើម</translation>
    </message>
    <message>
        <source>Network</source>
        <translation type="unfinished">បណ្តាញ</translation>
    </message>
    <message>
        <source>Name</source>
        <translation type="unfinished">ឈ្មោះ</translation>
    </message>
    <message>
        <source>Number of connections</source>
        <translation type="unfinished">ចំនួនតភ្ជាប់</translation>
    </message>
    <message>
        <source>Current number of transactions</source>
        <translation type="unfinished">បច្ចុប្បន្នភាពចំនួនប្រត្តិបត្តិការ</translation>
    </message>
    <message>
        <source>Memory usage</source>
        <translation type="unfinished">ការប្រើប្រាស់អង្គចងចាំ</translation>
    </message>
    <message>
        <source>Wallet: </source>
        <translation type="unfinished">កាបូបអេឡិចត្រូនិចៈ</translation>
    </message>
    <message>
        <source>(none)</source>
        <translation type="unfinished">(មិនមាន)</translation>
    </message>
    <message>
        <source>&amp;Reset</source>
        <translation type="unfinished">&amp;កែសម្រួលឡើងវិញ</translation>
    </message>
    <message>
        <source>Received</source>
        <translation type="unfinished">បានទទួល</translation>
    </message>
    <message>
        <source>Sent</source>
        <translation type="unfinished">បានបញ្ចូន</translation>
    </message>
    <message>
        <source>&amp;Peers</source>
        <translation type="unfinished">&amp;មិត្តភក្រ្ត័</translation>
    </message>
    <message>
        <source>Banned peers</source>
        <translation type="unfinished">មិត្តភក្រ្ត័ត្រូវបានហាមឃាត់</translation>
    </message>
    <message>
        <source>Select a peer to view detailed information.</source>
        <translation type="unfinished">ជ្រើសរើសមិត្តភក្រ្ត័ម្នាក់ដើម្បីមើលពត័មានលំម្អិត។</translation>
    </message>
    <message>
        <source>Version</source>
        <translation type="unfinished">ជំនាន់</translation>
    </message>
    <message>
        <source>Starting Block</source>
        <translation type="unfinished">កំពុងចាប់ផ្តើមប៊្លុក</translation>
    </message>
    <message>
        <source>Decrease font size</source>
        <translation type="unfinished">បន្ថយទំហំអក្សរ</translation>
    </message>
    <message>
        <source>Increase font size</source>
        <translation type="unfinished">បង្កើនទំហំអក្សរ</translation>
    </message>
    <message>
        <source>Permissions</source>
        <translation type="unfinished">ការអនុញ្ញាត</translation>
    </message>
    <message>
        <source>Services</source>
        <translation type="unfinished">សេវាកម្ម</translation>
    </message>
    <message>
        <source>Connection Time</source>
        <translation type="unfinished">ពេលវាលាតភ្ជាប់</translation>
    </message>
    <message>
        <source>Last Send</source>
        <translation type="unfinished">បញ្ចូនចុងក្រោយ</translation>
    </message>
    <message>
        <source>Last Receive</source>
        <translation type="unfinished">ទទួលចុងក្រោយ</translation>
    </message>
    <message>
        <source>Last block time</source>
        <translation type="unfinished">ពេវេលាប្លុកជុងក្រោយ</translation>
    </message>
    <message>
        <source>&amp;Network Traffic</source>
        <translation type="unfinished">&amp;ចរាចរណ៍បណ្តាញ</translation>
    </message>
    <message>
        <source>Totals</source>
        <translation type="unfinished">សរុប</translation>
    </message>
    <message>
        <source>In:</source>
        <translation type="unfinished">ចូលៈ</translation>
    </message>
    <message>
        <source>Out:</source>
        <translation type="unfinished">ចេញៈ</translation>
    </message>
    <message>
        <source>Network activity disabled</source>
        <translation type="unfinished">សកម្មភាពបណ្តាញ ត្រូវបានដាក់អោយប្រើការលែងបាន។</translation>
    </message>
    <message>
        <source>Executing command without any wallet</source>
        <translation type="unfinished">ប្រត្តិបត្តិបញ្ជារដោយគ្មានកាបូបអេឡិចត្រូនិច។</translation>
    </message>
    <message>
        <source>To</source>
        <translation type="unfinished">ទៅកាន់</translation>
    </message>
    <message>
        <source>From</source>
        <translation type="unfinished">ពី</translation>
    </message>
    </context>
<context>
    <name>ReceiveCoinsDialog</name>
    <message>
        <source>&amp;Amount:</source>
        <translation type="unfinished">&amp;ចំនួន</translation>
    </message>
    <message>
        <source>&amp;Label:</source>
        <translation type="unfinished">&amp;ស្លាក​សញ្ញា:</translation>
    </message>
    <message>
        <source>&amp;Message:</source>
        <translation type="unfinished">&amp;សារ</translation>
    </message>
    <message>
        <source>An optional message to attach to the payment request, which will be displayed when the request is opened. Note: The message will not be sent with the payment over the Bitcoin network.</source>
        <translation type="unfinished">សារជាជម្រើសមួយក្នុងការភ្ជាប់ទៅនឹងសំណើរទូរទាត់ប្រាក់ ដែលនឹងត្រូវបង្ហាញនៅពេលដែលសំណើរត្រូវបានបើក។ កំណត់ចំណាំៈ សារនេះនឹងមិនត្រូវបានបញ្ចូនជាមួយការទូរទាត់ប្រាក់នៅលើបណ្តាញប៊ីតខញ។</translation>
    </message>
    <message>
        <source>An optional label to associate with the new receiving address.</source>
        <translation type="unfinished">ស្លាកសញ្ញាជាជម្រើសមួយ ទាក់ទងជាមួយនឹងអាសយដ្ឋានទទួលថ្មី។</translation>
    </message>
    <message>
        <source>Use this form to request payments. All fields are &lt;b&gt;optional&lt;/b&gt;.</source>
        <translation type="unfinished">ប្រើប្រាស់ទម្រង់នេះដើម្បីធ្វើការសំណូមពរទូរទាត់ប្រាក់។ រាល់ការបំពេញក្នុងប្រអប់ទាំងអស់​គឺ&lt;b&gt;ជាជម្រើស&lt;/b&gt;។</translation>
    </message>
    <message>
        <source>An optional amount to request. Leave this empty or zero to not request a specific amount.</source>
        <translation type="unfinished">ចំនួនជម្រើសមួយ សម្រាប់សំណើរ។ សូមទុកសូន្យ ឫ ទទេ ទៅដល់មិនសំណើរចំនួនជាក់លាក់ណាមួយ។</translation>
    </message>
    <message>
        <source>An optional label to associate with the new receiving address (used by you to identify an invoice).  It is also attached to the payment request.</source>
        <translation type="unfinished">ស្លាកសញ្ញាជាជម្រើសមួយ ទាក់ទងជាមួយនឹងអាសយដ្ឋានទទួលថ្មី( ដែលអ្នកបានប្រើប្រាស់ ដើម្បីសម្គាល់វិក័យបត្រមួយ)។ វាក៏ត្រូវបានភ្ជាប់ជាមួយនឹងសំណើរទូរទាត់ប្រាក់។</translation>
    </message>
    <message>
        <source>An optional message that is attached to the payment request and may be displayed to the sender.</source>
        <translation type="unfinished">សារជាជម្រើសមួយដែលភ្ជាប់ជាមួយសំណើរទូរទាត់ប្រាក់ និង ប្រហែលជាបង្ហាញទៅកាន់អ្នកបញ្ចូន។</translation>
    </message>
    <message>
        <source>&amp;Create new receiving address</source>
        <translation type="unfinished">&amp;បង្កើតអាសយដ្ឋានទទួលថ្មី</translation>
    </message>
    <message>
        <source>Clear all fields of the form.</source>
        <translation type="unfinished">សម្អាតគ្រប់ប្រអប់ទាំងអស់ក្នុងទម្រង់នេះ។</translation>
    </message>
    <message>
        <source>Clear</source>
        <translation type="unfinished">សម្អាត</translation>
    </message>
    <message>
        <source>Requested payments history</source>
        <translation type="unfinished">បានដាក់ស្នើរសុំយកប្រវត្តិការទូរទាត់ប្រាក់</translation>
    </message>
    <message>
        <source>Show the selected request (does the same as double clicking an entry)</source>
        <translation type="unfinished">ធ្វើការបង្ហាញ សំណូមពរដែលត្រូវបានជ្រើសរើស​(ធ្វើដូចគ្នា ដោយចុចពីរដងសម្រាប់ការបញ្ចូលម្តង)</translation>
    </message>
    <message>
        <source>Show</source>
        <translation type="unfinished">បង្ហាញ</translation>
    </message>
    <message>
        <source>Remove the selected entries from the list</source>
        <translation type="unfinished">លុបចេញការបញ្ចូលដែលបានជ្រើសរើស ពីក្នុងបញ្ចីរ</translation>
    </message>
    <message>
        <source>Remove</source>
        <translation type="unfinished">លុបចេញ</translation>
    </message>
    <message>
        <source>Copy &amp;URI</source>
        <translation type="unfinished">ថតចម្លង &amp;RUl</translation>
    </message>
    <message>
        <source>Could not unlock wallet.</source>
        <translation type="unfinished">មិនអាចបើកសោរ កាបូបអេឡិចត្រូនិចបាន។</translation>
    </message>
    </context>
<context>
    <name>ReceiveRequestDialog</name>
    <message>
        <source>Address:</source>
        <translation type="unfinished">អាសយដ្ឋានៈ</translation>
    </message>
    <message>
        <source>Label:</source>
        <translation type="unfinished">ស្លាកសញ្ញាៈ</translation>
    </message>
    <message>
        <source>Message:</source>
        <translation type="unfinished">សារៈ</translation>
    </message>
    <message>
        <source>Wallet:</source>
        <translation type="unfinished">កាបូបចល័ត៖</translation>
    </message>
    <message>
        <source>Copy &amp;URI</source>
        <translation type="unfinished">ថតចម្លង &amp;RUl</translation>
    </message>
    <message>
        <source>Copy &amp;Address</source>
        <translation type="unfinished">ថតចម្លង និង អាសយដ្ឋាន</translation>
    </message>
    <message>
        <source>Payment information</source>
        <translation type="unfinished">ព័ត៏មានទូរទាត់ប្រាក់</translation>
    </message>
    </context>
<context>
    <name>RecentRequestsTableModel</name>
    <message>
        <source>Date</source>
        <translation type="unfinished">ថ្ងៃ</translation>
    </message>
    <message>
        <source>Label</source>
        <translation type="unfinished">ស្លាក​សញ្ញា</translation>
    </message>
    <message>
        <source>(no label)</source>
        <translation type="unfinished">(គ្មាន​ស្លាក​សញ្ញា)</translation>
    </message>
    <message>
        <source>(no message)</source>
        <translation type="unfinished">(មិនមានសារ)</translation>
    </message>
    <message>
        <source>(no amount requested)</source>
        <translation type="unfinished">(មិនចំនួនបានស្នើរសុំ)</translation>
    </message>
    <message>
        <source>Requested</source>
        <translation type="unfinished">បានស្នើរសុំ</translation>
    </message>
</context>
<context>
    <name>SendCoinsDialog</name>
    <message>
        <source>Send Coins</source>
        <translation type="unfinished">បញ្ចូនកាក់</translation>
    </message>
    <message>
        <source>Coin Control Features</source>
        <translation type="unfinished">លក្ខណៈពិសេសក្នុងត្រួតពិនិត្យកាក់</translation>
    </message>
    <message>
        <source>automatically selected</source>
        <translation type="unfinished">បានជ្រើសរើសដោយស្វ័យប្រវត្តិ</translation>
    </message>
    <message>
        <source>Insufficient funds!</source>
        <translation type="unfinished">ប្រាក់មិនគ្រប់គ្រាន់!</translation>
    </message>
    <message>
        <source>Custom change address</source>
        <translation type="unfinished">ជ្រើសរើសផ្លាស់ប្តូរអាសយដ្ឋាន</translation>
    </message>
    <message>
        <source>Transaction Fee:</source>
        <translation type="unfinished">កម្រៃប្រត្តិបត្តិការ</translation>
    </message>
    <message>
        <source>Hide</source>
        <translation type="unfinished">លាក់</translation>
    </message>
    <message>
        <source>Recommended:</source>
        <translation type="unfinished">បានណែនាំៈ</translation>
    </message>
    <message>
        <source>Send to multiple recipients at once</source>
        <translation type="unfinished">បញ្ចូនទៅកាន់អ្នកទទួលច្រើនអ្នកក្នុងពេលតែមួយ</translation>
    </message>
    <message>
        <source>Add &amp;Recipient</source>
        <translation type="unfinished">បន្ថែម &amp;អ្នកទទួល</translation>
    </message>
    <message>
        <source>Clear all fields of the form.</source>
        <translation type="unfinished">សម្អាតគ្រប់ប្រអប់ទាំងអស់ក្នុងទម្រង់នេះ។</translation>
    </message>
    <message>
        <source>A too low fee might result in a never confirming transaction (read the tooltip)</source>
        <translation type="unfinished">កម្រៃទាបពេកមិនអាចធ្វើឲ្យបញ្ចាក់ពីប្រត្តិបត្តិការ​(សូមអាន ប្រអប់សារ)</translation>
    </message>
    <message>
        <source>Confirmation time target:</source>
        <translation type="unfinished">ការបញ្ចាក់ទិសដៅពេលវេលាៈ</translation>
    </message>
    <message>
        <source>Clear &amp;All</source>
        <translation type="unfinished">សម្អាត &amp;ទាំងអស់</translation>
    </message>
    <message>
        <source>Balance:</source>
        <translation type="unfinished">សមតុល្យៈ</translation>
    </message>
    <message>
        <source>Confirm the send action</source>
        <translation type="unfinished">បញ្ចាក់សកម្មភាពបញ្ចូន</translation>
    </message>
    <message>
        <source>S&amp;end</source>
        <translation type="unfinished">ប&amp;ញ្ជូន</translation>
    </message>
    <message>
        <source>Save Transaction Data</source>
        <translation type="unfinished">រក្សាទិន្នន័យប្រត្តិបត្តិការ</translation>
    </message>
    <message>
        <source>PSBT saved</source>
        <translation type="unfinished"> បានរក្សាទុកPSBT</translation>
    </message>
    <message>
        <source>or</source>
        <translation type="unfinished">ឬ</translation>
    </message>
    <message>
        <source>You can increase the fee later (signals Replace-By-Fee, BIP-125).</source>
        <translation type="unfinished">អ្នកអាចបង្កើនកម្រៃពេលក្រោយ( សញ្ញា ជំនួសដោយកម្រៃ BIP-125)។</translation>
    </message>
    <message>
        <source>Please, review your transaction.</source>
        <extracomment>Text to prompt a user to review the details of the transaction they are attempting to send.</extracomment>
        <translation type="unfinished">សូមពិនិត្យប្រត្តិបត្តិការទឹកប្រាក់របស់អ្នកសារឡើងវិញ។</translation>
    </message>
    <message>
        <source>Transaction fee</source>
        <translation type="unfinished">កម្រៃប្រត្តិបត្តិការ</translation>
    </message>
    <message>
        <source>Total Amount</source>
        <translation type="unfinished">ចំនួនសរុប</translation>
    </message>
    <message>
        <source>Confirm send coins</source>
        <translation type="unfinished">បញ្ចាក់​ ក្នុងការបញ្ចូនកាក់</translation>
    </message>
    <message>
        <source>Watch-only balance:</source>
        <translation type="unfinished">សមតុល្យសម្រាប់តែមើលៈ</translation>
    </message>
    <message>
        <source>The recipient address is not valid. Please recheck.</source>
        <translation type="unfinished">អាសយដ្ឋានអ្នកទទួលមិនត្រឹមត្រូវ។ សូមពិនិត្យម្តងទៀត។</translation>
    </message>
    <message>
        <source>The amount to pay must be larger than 0.</source>
        <translation type="unfinished">ចំនួនទឹកប្រាក់ដែលត្រូវបងត្រូវតែធំជាង ០។</translation>
    </message>
    <message>
        <source>The amount exceeds your balance.</source>
        <translation type="unfinished">ចំនួនលើសសមតុល្យរបស់អ្នក។</translation>
    </message>
    <message>
        <source>Duplicate address found: addresses should only be used once each.</source>
        <translation type="unfinished">អាសយដ្ឋានស្ទួនត្រូវបានរកឃើញៈ គ្រប់អាសយដ្ឋានគួរត្រូវបានប្រើតែម្តង</translation>
    </message>
    <message>
        <source>Transaction creation failed!</source>
        <translation type="unfinished">បង្កើតប្រត្តិបត្តិការមិនជោគជ័យ!</translation>
    </message>
    <message>
        <source>Payment request expired.</source>
        <translation type="unfinished">សំណើរទូរទាត់ប្រាក់បានផុតកំណត់។</translation>
    </message>
    <message numerus="yes">
        <source>Estimated to begin confirmation within %n block(s).</source>
        <translation type="unfinished">
            <numerusform />
            <numerusform />
        </translation>
    </message>
    <message>
        <source>(no label)</source>
        <translation type="unfinished">(គ្មាន​ស្លាក​សញ្ញា)</translation>
    </message>
</context>
<context>
    <name>SendCoinsEntry</name>
    <message>
        <source>A&amp;mount:</source>
        <translation type="unfinished">ចំ&amp;នួនៈ</translation>
    </message>
    <message>
        <source>Pay &amp;To:</source>
        <translation type="unfinished">ទូរទាត់ទៅ&amp;កាន់ៈ</translation>
    </message>
    <message>
        <source>&amp;Label:</source>
        <translation type="unfinished">&amp;ស្លាក​សញ្ញា:</translation>
    </message>
    <message>
        <source>Choose previously used address</source>
        <translation type="unfinished">ជ្រើសរើសអាសយដ្ឋានដែលបានប្រើពីមុន</translation>
    </message>
    <message>
        <source>The Bitcoin address to send the payment to</source>
        <translation type="unfinished">អាសយដ្ឋានប៊ីតខញក្នុងការបញ្ចូនការទូរទាត់ប្រាក់ទៅកាន់</translation>
    </message>
    <message>
        <source>Paste address from clipboard</source>
        <translation type="unfinished">ថតចម្លងអាសយដ្ឋាណពីក្ដារតម្រៀប</translation>
    </message>
    <message>
        <source>Remove this entry</source>
        <translation type="unfinished">លុបការបញ្ចូលនេះ</translation>
    </message>
    <message>
        <source>Use available balance</source>
        <translation type="unfinished">ប្រើប្រាស់សមតុល្យដែលមានសាច់ប្រាក់</translation>
    </message>
    <message>
        <source>Message:</source>
        <translation type="unfinished">សារៈ</translation>
    </message>
    <message>
        <source>This is an unauthenticated payment request.</source>
        <translation type="unfinished">នេះជាសំណើរទូរទាត់ប្រាក់មិនទាន់បានបញ្ចាក់តាមច្បាប់ត្រឹមត្រូវ។</translation>
    </message>
    <message>
        <source>This is an authenticated payment request.</source>
        <translation type="unfinished">នេះជាសំណើរទូរទាត់ប្រាក់ដែលបានបញ្ចាក់តាមច្បាប់ត្រឹមត្រូវ។</translation>
    </message>
    <message>
        <source>Enter a label for this address to add it to the list of used addresses</source>
        <translation type="unfinished">បញ្ចូលស្លាក​សញ្ញាមួយ សម្រាប់អាសយដ្ឋាននេះ ដើម្បីបញ្ចូលវាទៅក្នងបញ្ចីរអាសយដ្ឋានដែលបានប្រើប្រាស់</translation>
    </message>
    <message>
        <source>Pay To:</source>
        <translation type="unfinished">បង់ទៅកាន់</translation>
    </message>
    <message>
        <source>Memo:</source>
        <translation type="unfinished">អនុស្សរណៈ</translation>
    </message>
</context>
<context>
    <name>SendConfirmationDialog</name>
    <message>
        <source>Send</source>
        <translation type="unfinished">បញ្ចូន</translation>
    </message>
    </context>
<context>
    <name>SignVerifyMessageDialog</name>
    <message>
        <source>Signatures - Sign / Verify a Message</source>
        <translation type="unfinished">ហត្ថលេខា ចុះហត្ថលេខា ឬ ផ្ទៀងផ្ទាត់សារមួយ</translation>
    </message>
    <message>
        <source>&amp;Sign Message</source>
        <translation type="unfinished">&amp;ចុះហត្ថលេខា សារ</translation>
    </message>
    <message>
        <source>The Bitcoin address to sign the message with</source>
        <translation type="unfinished">អាសយដ្ឋានប៊ីតខញនេះ ចុះហត្ថលេខានៅលើសារ</translation>
    </message>
    <message>
        <source>Choose previously used address</source>
        <translation type="unfinished">ជ្រើសរើសអាសយដ្ឋានដែលបានប្រើពីមុន</translation>
    </message>
    <message>
        <source>Paste address from clipboard</source>
        <translation type="unfinished">ថតចម្លងអាសយដ្ឋាណពីក្ដារតម្រៀប</translation>
    </message>
    <message>
        <source>Enter the message you want to sign here</source>
        <translation type="unfinished">សូមបញ្ចូលពាក្យដែលអ្នកចង់បញ្ចូលនៅទីនេះ</translation>
    </message>
    <message>
        <source>Signature</source>
        <translation type="unfinished">ហត្ថលេខា</translation>
    </message>
    <message>
        <source>Copy the current signature to the system clipboard</source>
        <translation type="unfinished">ចម្លងហត្ថលេខដែលមានបច្ចុប្បន្នទៅកាន់ប្រព័ន្ធក្តារតមៀប</translation>
    </message>
    <message>
        <source>Sign the message to prove you own this Bitcoin address</source>
        <translation type="unfinished">ចុះហត្ថលេខាលើសារនេះដើម្បីបង្ហាញថាលោកអ្នកជាម្ចាស់អាសយដ្ឋានប៊ីតខញ</translation>
    </message>
    <message>
        <source>Sign &amp;Message</source>
        <translation type="unfinished">ហត្ថលេខា &amp; សារ</translation>
    </message>
    <message>
        <source>Reset all sign message fields</source>
        <translation type="unfinished">កែសម្រួលឡើងវិញគ្រប់សារហត្ថលេខាទាំងអស់ឡើងវិញ</translation>
    </message>
    <message>
        <source>Clear &amp;All</source>
        <translation type="unfinished">សម្អាត &amp;ទាំងអស់</translation>
    </message>
    <message>
        <source>&amp;Verify Message</source>
        <translation type="unfinished">&amp;ផ្ទៀងផ្ទាត់សារ</translation>
    </message>
    <message>
        <source>The signed message to verify</source>
        <translation type="unfinished">សារដែលបានចុះហត្ថលេខា ដើម្បីបញ្ចាក់</translation>
    </message>
    <message>
        <source>The signature given when the message was signed</source>
        <translation type="unfinished">ហត្ថលេខាត្រូវបានផ្តល់នៅពេលដែលសារត្រូវបានចុះហត្ថលេខា</translation>
    </message>
    <message>
        <source>Verify the message to ensure it was signed with the specified Bitcoin address</source>
        <translation type="unfinished">ផ្ទៀងផ្ទាត់សារដើម្បីធានាថាវាត្រូវបានចុះហត្ថលេខាជាមួយនឹងអាសយដ្ឋានប៊ីតខញជាក់លាក់។</translation>
    </message>
    <message>
        <source>Verify &amp;Message</source>
        <translation type="unfinished">ផ្ទៀងផ្ទាត់&amp;សារ</translation>
    </message>
    <message>
        <source>Reset all verify message fields</source>
        <translation type="unfinished">កែសម្រួលឡើងវិញគ្រប់សារផ្ទៀងផ្ទាត់ទាំងអស់</translation>
    </message>
    <message>
        <source>Click "Sign Message" to generate signature</source>
        <translation type="unfinished">ចុច ៉ហត្ថលេខា​ លើសារ​ ​ ៉​ដើម្បីបង្កើតហត្ថលេខា</translation>
    </message>
    <message>
        <source>The entered address is invalid.</source>
        <translation type="unfinished">អាសយដ្ឋានដែលបានបញ្ចូល មិនត្រឹមត្រូវ។</translation>
    </message>
    <message>
        <source>Please check the address and try again.</source>
        <translation type="unfinished">សូមពិនិត្យអាសយដ្ឋាននេះឡើងវិញ រួចហើយព្យាយាមម្តងទៀត។</translation>
    </message>
    <message>
        <source>Wallet unlock was cancelled.</source>
        <translation type="unfinished">បោះបង់ចោល ការដោះសោរកាបូបអេឡិចត្រូនិច។</translation>
    </message>
    <message>
        <source>No error</source>
        <translation type="unfinished">មិនមានបញ្ហា</translation>
    </message>
    <message>
        <source>Message signing failed.</source>
        <translation type="unfinished">ការចុះហត្ថលេខាលើសារមិនជោគជ័យ។</translation>
    </message>
    <message>
        <source>Message signed.</source>
        <translation type="unfinished">សារបានចុះហត្ថលេខា។</translation>
    </message>
    <message>
        <source>The signature could not be decoded.</source>
        <translation type="unfinished">ការចុះហត្ថលេខានេះមិនគួរត្រូវបានបម្លែងទៅជាភាសាកុំព្យូទ័រទេ។</translation>
    </message>
    <message>
        <source>Please check the signature and try again.</source>
        <translation type="unfinished">សូមពិនិត្យការចុះហត្ថលេខានេះឡើងវិញ រូចហើយព្យាយាមម្តងទៀត។</translation>
    </message>
    <message>
        <source>The signature did not match the message digest.</source>
        <translation type="unfinished">ហត្ថលេខានេះមិនត្រូវទៅនឹងសារដែលបានបំលែងរួច។</translation>
    </message>
    <message>
        <source>Message verification failed.</source>
        <translation type="unfinished">សារបញ្ចាក់ មិនត្រឹមត្រូវ។</translation>
    </message>
    <message>
        <source>Message verified.</source>
        <translation type="unfinished">សារត្រូវបានផ្ទៀងផ្ទាត់។</translation>
    </message>
</context>
<context>
    <name>TransactionDesc</name>
    <message>
        <source>abandoned</source>
        <translation type="unfinished">បានបោះបង់ចោល</translation>
    </message>
    <message>
        <source>Status</source>
        <translation type="unfinished">ស្ថានភាព</translation>
    </message>
    <message>
        <source>Date</source>
        <translation type="unfinished">ថ្ងៃ</translation>
    </message>
    <message>
        <source>Source</source>
        <translation type="unfinished">ប្រភព</translation>
    </message>
    <message>
        <source>Generated</source>
        <translation type="unfinished">បានបង្កើត</translation>
    </message>
    <message>
        <source>From</source>
        <translation type="unfinished">ពី</translation>
    </message>
    <message>
        <source>unknown</source>
        <translation type="unfinished">មិនស្គាល់</translation>
    </message>
    <message>
        <source>To</source>
        <translation type="unfinished">ទៅកាន់</translation>
    </message>
    <message>
        <source>own address</source>
        <translation type="unfinished">អាសយដ្ឋានផ្ទាល់ខ្លួន</translation>
    </message>
    <message>
        <source>watch-only</source>
        <translation type="unfinished">សម្រាប់តែមើល</translation>
    </message>
    <message>
        <source>label</source>
        <translation type="unfinished">ស្លាក​សញ្ញា</translation>
    </message>
    <message numerus="yes">
        <source>matures in %n more block(s)</source>
        <translation type="unfinished">
            <numerusform />
            <numerusform />
        </translation>
    </message>
    <message>
        <source>not accepted</source>
        <translation type="unfinished">មិនបានទទួល</translation>
    </message>
    <message>
        <source>Transaction fee</source>
        <translation type="unfinished">កម្រៃប្រត្តិបត្តិការ</translation>
    </message>
    <message>
        <source>Comment</source>
        <translation type="unfinished">យោលបល់</translation>
    </message>
    <message>
        <source>Transaction ID</source>
        <translation type="unfinished">អត្តសញ្ញាណ ប្រត្តិបត្តិការ</translation>
    </message>
    <message>
        <source>Transaction total size</source>
        <translation type="unfinished">ទំហំសរុបប្រត្តិបត្តិការ</translation>
    </message>
    <message>
        <source>Transaction virtual size</source>
        <translation type="unfinished">ទំហំប្រត្តិបត្តិការជាក់ស្តែង</translation>
    </message>
    <message>
        <source>Transaction</source>
        <translation type="unfinished">ប្រត្តិបត្តិការ</translation>
    </message>
    <message>
        <source>Inputs</source>
        <translation type="unfinished">បញ្ចូល</translation>
    </message>
    <message>
        <source>Amount</source>
        <translation type="unfinished">ចំនួន</translation>
    </message>
    <message>
        <source>true</source>
        <translation type="unfinished">ត្រូវ</translation>
    </message>
    <message>
        <source>false</source>
        <translation type="unfinished">មិនត្រឹមត្រូវ</translation>
    </message>
</context>
<context>
    <name>TransactionTableModel</name>
    <message>
        <source>Date</source>
        <translation type="unfinished">ថ្ងៃ</translation>
    </message>
    <message>
        <source>Type</source>
        <translation type="unfinished">ប្រភេទ</translation>
    </message>
    <message>
        <source>Label</source>
        <translation type="unfinished">ស្លាក​សញ្ញា</translation>
    </message>
    <message>
        <source>Unconfirmed</source>
        <translation type="unfinished">មិនទាន់បានបញ្ចាក់ច្បាស់</translation>
    </message>
    <message>
        <source>Abandoned</source>
        <translation type="unfinished">បានបោះបង់</translation>
    </message>
    <message>
        <source>Conflicted</source>
        <translation type="unfinished">បានប្រឆាំងតទល់គ្នា</translation>
    </message>
    <message>
        <source>Generated but not accepted</source>
        <translation type="unfinished">បានបង្កើត ប៉ុន្តែមិនបានទទួល</translation>
    </message>
    <message>
        <source>Received with</source>
        <translation type="unfinished">បានទទួលជាមួយនឹង</translation>
    </message>
    <message>
        <source>Received from</source>
        <translation type="unfinished">បានទទួលពី</translation>
    </message>
    <message>
        <source>Sent to</source>
        <translation type="unfinished">បានបញ្ចូនទៅកាន់</translation>
    </message>
    <message>
        <source>Payment to yourself</source>
        <translation type="unfinished">បង់ប្រាក់ទៅខ្លួនអ្នក</translation>
    </message>
    <message>
        <source>Mined</source>
        <translation type="unfinished">បានរុករករ៉ែ</translation>
    </message>
    <message>
        <source>watch-only</source>
        <translation type="unfinished">សម្រាប់តែមើល</translation>
    </message>
    <message>
        <source>(n/a)</source>
        <translation type="unfinished">(មិនមាន)</translation>
    </message>
    <message>
        <source>(no label)</source>
        <translation type="unfinished">(គ្មាន​ស្លាក​សញ្ញា)</translation>
    </message>
    <message>
        <source>Transaction status. Hover over this field to show number of confirmations.</source>
        <translation type="unfinished">ស្ថានភាពប្រត្តិបត្តិការ។ អូសម៉ៅដាក់លើប្រអប់នេះដើម្បីបង្ហាញចំនួននៃការបញ្ចាក់។</translation>
    </message>
    <message>
        <source>Date and time that the transaction was received.</source>
        <translation type="unfinished">ថ្ងៃ និង ពេលវេលាដែលទទួលបានប្រត្តិបត្តិការ។</translation>
    </message>
    <message>
        <source>Type of transaction.</source>
        <translation type="unfinished">ប្រភេទនៃប្រត្តិបត្តិការ</translation>
    </message>
    <message>
        <source>Amount removed from or added to balance.</source>
        <translation type="unfinished">ចំនួនទឹកប្រាក់បានដកចេញ ឬដាក់ចូលទៅក្នុងសមតុល្យ។</translation>
    </message>
</context>
<context>
    <name>TransactionView</name>
    <message>
        <source>All</source>
        <translation type="unfinished">ទាំងអស់</translation>
    </message>
    <message>
        <source>Today</source>
        <translation type="unfinished">ថ្ងៃនេះ</translation>
    </message>
    <message>
        <source>This week</source>
        <translation type="unfinished">សប្តាហ៍នេះ</translation>
    </message>
    <message>
        <source>This month</source>
        <translation type="unfinished">ខែនេះ</translation>
    </message>
    <message>
        <source>Last month</source>
        <translation type="unfinished">ខែមុន</translation>
    </message>
    <message>
        <source>This year</source>
        <translation type="unfinished">ឆ្នាំនេះ</translation>
    </message>
    <message>
        <source>Received with</source>
        <translation type="unfinished">បានទទួលជាមួយនឹង</translation>
    </message>
    <message>
        <source>Sent to</source>
        <translation type="unfinished">បានបញ្ចូនទៅកាន់</translation>
    </message>
    <message>
        <source>To yourself</source>
        <translation type="unfinished">ទៅកាន់ខ្លូនអ្នក</translation>
    </message>
    <message>
        <source>Mined</source>
        <translation type="unfinished">បានរុករករ៉ែ</translation>
    </message>
    <message>
        <source>Other</source>
        <translation type="unfinished">ផ្សេងទៀត</translation>
    </message>
    <message>
        <source>Enter address, transaction id, or label to search</source>
        <translation type="unfinished">បញ្ចូលអាសយដ្ឋាន អត្តសញ្ញាណប្រត្តិបត្តិការ ឫ ស្លាក​សញ្ញា ដើម្បីធ្វើការស្វែងរក</translation>
    </message>
    <message>
        <source>Min amount</source>
        <translation type="unfinished">ចំនួនតិចបំផុត</translation>
    </message>
    <message>
        <source>Export Transaction History</source>
        <translation type="unfinished">ប្រវត្តិនៃការនាំចេញប្រត្តិបត្តិការ</translation>
    </message>
    <message>
        <source>Confirmed</source>
        <translation type="unfinished">បានបញ្ចាក់រួចរាល់</translation>
    </message>
    <message>
        <source>Watch-only</source>
        <translation type="unfinished">សម្រាប់តែមើល</translation>
    </message>
    <message>
        <source>Date</source>
        <translation type="unfinished">ថ្ងៃ</translation>
    </message>
    <message>
        <source>Type</source>
        <translation type="unfinished">ប្រភេទ</translation>
    </message>
    <message>
        <source>Label</source>
        <translation type="unfinished">ស្លាក​សញ្ញា</translation>
    </message>
    <message>
        <source>Address</source>
        <translation type="unfinished">អាសយដ្ឋាន</translation>
    </message>
    <message>
        <source>ID</source>
        <translation type="unfinished">អត្តសញ្ញាណ</translation>
    </message>
    <message>
        <source>Exporting Failed</source>
        <translation type="unfinished">ការនាំចេញបានបរាជ័យ</translation>
    </message>
    <message>
        <source>Exporting Successful</source>
        <translation type="unfinished">កំពុងនាំចេញដោយជោគជ័យ</translation>
    </message>
    <message>
        <source>Range:</source>
        <translation type="unfinished">លំដាប់ពីៈ</translation>
    </message>
    <message>
        <source>to</source>
        <translation type="unfinished">ទៅកាន់</translation>
    </message>
</context>
<context>
    <name>WalletFrame</name>
    <message>
        <source>No wallet has been loaded.
Go to File &gt; Open Wallet to load a wallet.
- OR -</source>
        <translation type="unfinished">មិនមានកាបូបអេឡិចត្រូនិចបង្ហាញ។
ចូលឯកសារ‍»បើកកាបូបអេឡិចត្រូនិចដើម្បីបង្ហាញកាបូបមួយ
ឬ</translation>
    </message>
    <message>
        <source>Create a new wallet</source>
        <translation type="unfinished">បង្កើតកាបូបចល័តថ្មីមួយ</translation>
    </message>
    <message>
        <source>Error</source>
        <translation type="unfinished">បញ្ហា</translation>
    </message>
    <message>
        <source>Unable to decode PSBT from clipboard (invalid base64)</source>
        <translation type="unfinished">មិនអាចបកស្រាយអក្សរសម្ងាត់​PSBT ពី​ក្ដារតម្រៀប (មូដ្ឋាន៦៤ មិនត្រឹមត្រូវ)</translation>
    </message>
    <message>
        <source>Load Transaction Data</source>
        <translation type="unfinished">ទាញយកទិន្ន័យប្រត្តិបត្តិការ</translation>
    </message>
    <message>
        <source>Partially Signed Transaction (*.psbt)</source>
        <translation type="unfinished">ប្រត្តិបត្តិការ ដែលបានចុះហត្ថលេខាដោយផ្នែក (*.psbt)</translation>
    </message>
    </context>
<context>
    <name>WalletModel</name>
    <message>
        <source>Send Coins</source>
        <translation type="unfinished">បញ្ចូនកាក់</translation>
    </message>
    <message>
        <source>Increasing transaction fee failed</source>
        <translation type="unfinished">តំឡើងកម្រៃប្រត្តិបត្តិការមិនជោគជ័យ</translation>
    </message>
    <message>
        <source>Do you want to increase the fee?</source>
        <extracomment>Asks a user if they would like to manually increase the fee of a transaction that has already been created.</extracomment>
        <translation type="unfinished">តើអ្នកចង់តំឡើងកម្រៃដែរ ឫទេ?</translation>
    </message>
    <message>
        <source>Current fee:</source>
        <translation type="unfinished">កម្រៃបច្ចុប្បន្ន</translation>
    </message>
    <message>
        <source>Can't sign transaction.</source>
        <translation type="unfinished">មិនអាចចុះហត្ថលេខាលើប្រត្តិបត្តិការ។</translation>
    </message>
    <message>
        <source>Could not commit transaction</source>
        <translation type="unfinished">មិនបានធ្វើប្រត្តិបត្តិការ</translation>
    </message>
    </context>
<context>
    <name>WalletView</name>
    <message>
        <source>&amp;Export</source>
        <translation type="unfinished">&amp;នាំចេញ</translation>
    </message>
    <message>
        <source>Export the data in the current tab to a file</source>
        <translation type="unfinished">នាំចេញទិន្នន័យនៃផ្ទាំងបច្ចុប្បន្នទៅជាឯកសារ</translation>
    </message>
    <message>
        <source>Backup Failed</source>
        <translation type="unfinished">ថតចម្លងទុកមិនទទួលបានជោគជ័យ</translation>
    </message>
    <message>
        <source>Backup Successful</source>
        <translation type="unfinished">ចំម្លងទុកដោយជោគជ័យ</translation>
    </message>
    <message>
        <source>Cancel</source>
        <translation type="unfinished">ចាកចេញ</translation>
>>>>>>> f6a356d2
    </message>
</context>
</TS><|MERGE_RESOLUTION|>--- conflicted
+++ resolved
@@ -3,11 +3,7 @@
     <name>AddressBookPage</name>
     <message>
         <source>Right-click to edit address or label</source>
-<<<<<<< HEAD
-        <translation>ចុចម៉ៅស្តាំ ដើម្បីកែសម្រួលអាសយដ្ឋាន រឺស្លាកសញ្ញា </translation>
-=======
         <translation type="unfinished">បិទស្លាកចុចម៉ៅស្តាំ ដើម្បីកែសម្រួលអាសយដ្ឋាន រឺស្លាកសញ្ញា</translation>
->>>>>>> f6a356d2
     </message>
     <message>
         <source>Create a new address</source>
@@ -15,21 +11,6 @@
     </message>
     <message>
         <source>&amp;New</source>
-<<<<<<< HEAD
-        <translation>ថ្មី(&amp;N)</translation>
-    </message>
-    <message>
-        <source>Copy the currently selected address to the system clipboard</source>
-        <translation>ចម្លងអាសយដ្ឋានបច្ចុប្បន្នដែលបានជ្រើសទៅក្ដារប្រព័ន្ធក្តារម្រៀប</translation>
-    </message>
-    <message>
-        <source>&amp;Copy</source>
-        <translation>ចម្លង(&amp;C)</translation>
-    </message>
-    <message>
-        <source>C&amp;lose</source>
-        <translation>បិទ(&amp;l)</translation>
-=======
         <translation type="unfinished">&amp;Nថ្មី</translation>
     </message>
     <message>
@@ -43,7 +24,6 @@
     <message>
         <source>C&amp;lose</source>
         <translation type="unfinished">បិទ(&amp;l)</translation>
->>>>>>> f6a356d2
     </message>
     <message>
         <source>Delete the currently selected address from the list</source>
@@ -51,11 +31,7 @@
     </message>
     <message>
         <source>Enter address or label to search</source>
-<<<<<<< HEAD
-        <translation>បញ្ចូលអាសយដ្ឋាន រឺ ស្លាក​សញ្ញា ដើម្បីស្វែងរក</translation>
-=======
         <translation type="unfinished">បញ្ចូលអាសយដ្ឋាន រឺ ស្លាក​សញ្ញា ដើម្បីស្វែងរក</translation>
->>>>>>> f6a356d2
     </message>
     <message>
         <source>Export the data in the current tab to a file</source>
@@ -63,19 +39,11 @@
     </message>
     <message>
         <source>&amp;Export</source>
-<<<<<<< HEAD
-        <translation>នាំចេញ(&amp;E)</translation>
-    </message>
-    <message>
-        <source>&amp;Delete</source>
-        <translation>លុប(&amp;D)</translation>
-=======
         <translation type="unfinished">&amp;នាំចេញ</translation>
     </message>
     <message>
         <source>&amp;Delete</source>
         <translation type="unfinished">លុប(&amp;D)</translation>
->>>>>>> f6a356d2
     </message>
     <message>
         <source>Choose the address to send coins to</source>
@@ -87,17 +55,6 @@
     </message>
     <message>
         <source>C&amp;hoose</source>
-<<<<<<< HEAD
-        <translation>ជ្រើសរើស(&amp;h)</translation>
-    </message>
-    <message>
-        <source>Sending addresses</source>
-        <translation>អាសយដ្ឋានសម្រាប់ផ្ញើ</translation>
-    </message>
-    <message>
-        <source>Receiving addresses</source>
-        <translation>អាសយដ្ឋានសម្រាប់ទទួល</translation>
-=======
         <translation type="unfinished">ជ្រើសរើស(&amp;h)</translation>
     </message>
     <message>
@@ -107,31 +64,13 @@
     <message>
         <source>Receiving addresses</source>
         <translation type="unfinished">អាសយដ្ឋានសម្រាប់ទទួល</translation>
->>>>>>> f6a356d2
     </message>
     <message>
         <source>These are your Bitcoin addresses for sending payments. Always check the amount and the receiving address before sending coins.</source>
         <translation type="unfinished">ទាំងនេះ​គឺជាអាសយដ្ឋាន Bitcoin របស់អ្នកសម្រាប់ធ្វើការផ្ញើការបង់ប្រាក់។ តែងតែពិនិត្យមើលចំនួនប្រាក់ និងអាសយដ្ឋានដែលទទួល មុនពេលផ្ញើប្រាក់។</translation>
     </message>
     <message>
-        <source>These are your Bitcoin addresses for receiving payments. Use the 'Create new receiving address' button in the receive tab to create new addresses.
-Signing is only possible with addresses of the type 'legacy'.</source>
-        <translation>These are your Bitcoin addresses for receiving payments. Use the 'Create new receiving address' button in the receive tab to create new addresses.
-Signing is only possible with addresses of the type 'legacy'.</translation>
-    </message>
-    <message>
         <source>&amp;Copy Address</source>
-<<<<<<< HEAD
-        <translation>ចម្លងអាសយដ្ឋាន(&amp;C)</translation>
-    </message>
-    <message>
-        <source>Copy &amp;Label</source>
-        <translation>ចម្លង ស្លាក​សញ្ញា(&amp;L)</translation>
-    </message>
-    <message>
-        <source>&amp;Edit</source>
-        <translation>កែសម្រួល(&amp;E)</translation>
-=======
         <translation type="unfinished">ចម្លងអាសយដ្ឋាន(&amp;C)</translation>
     </message>
     <message>
@@ -141,7 +80,6 @@
     <message>
         <source>&amp;Edit</source>
         <translation type="unfinished">កែសម្រួល(&amp;E)</translation>
->>>>>>> f6a356d2
     </message>
     <message>
         <source>Export Address List</source>
@@ -149,24 +87,14 @@
     </message>
     <message>
         <source>Exporting Failed</source>
-<<<<<<< HEAD
-        <translation>ការនាំចេញបានបរាជ័យ</translation>
-    </message>
-    </context>
-=======
         <translation type="unfinished">ការនាំចេញបានបរាជ័យ</translation>
     </message>
 </context>
->>>>>>> f6a356d2
 <context>
     <name>AddressTableModel</name>
     <message>
         <source>Label</source>
-<<<<<<< HEAD
-        <translation>ស្លាកសញ្ញា</translation>
-=======
         <translation type="unfinished">ស្លាក​សញ្ញា</translation>
->>>>>>> f6a356d2
     </message>
     <message>
         <source>Address</source>
@@ -174,11 +102,7 @@
     </message>
     <message>
         <source>(no label)</source>
-<<<<<<< HEAD
-        <translation>(គ្មាន​ស្លាក​សញ្ញា)</translation>
-=======
         <translation type="unfinished">(គ្មាន​ស្លាក​សញ្ញា)</translation>
->>>>>>> f6a356d2
     </message>
 </context>
 <context>
@@ -244,10 +168,6 @@
         <translation type="unfinished">វាយបញ្ចូលឃ្លាសម្ងាត់ចាស់ និងឃ្លាសសម្លាត់ថ្មី សម្រាប់កាបូបចល័តរបស់អ្នក។</translation>
     </message>
     <message>
-        <source>Remember that encrypting your wallet cannot fully protect your bitcoins from being stolen by malware infecting your computer.</source>
-        <translation>Remember that encrypting your wallet cannot fully protect your bitcoins from being stolen by malware infecting your computer.</translation>
-    </message>
-    <message>
         <source>Wallet to be encrypted</source>
         <translation type="unfinished">កាបូបចល័ត ដែលត្រូវបានអ៊ិនគ្រីប</translation>
     </message>
@@ -258,10 +178,6 @@
     <message>
         <source>Your wallet is now encrypted. </source>
         <translation type="unfinished">កាបូបចល័តរបស់អ្នក ឥឡូវត្រូវបានអ៊ិនគ្រីប។</translation>
-    </message>
-    <message>
-        <source>IMPORTANT: Any previous backups you have made of your wallet file should be replaced with the newly generated, encrypted wallet file. For security reasons, previous backups of the unencrypted wallet file will become useless as soon as you start using the new, encrypted wallet.</source>
-        <translation>IMPORTANT: Any previous backups you have made of your wallet file should be replaced with the newly generated, encrypted wallet file. For security reasons, previous backups of the unencrypted wallet file will become useless as soon as you start using the new, encrypted wallet.</translation>
     </message>
     <message>
         <source>Wallet encryption failed</source>
@@ -391,14 +307,6 @@
         <translation type="unfinished">%s ត្រូវបានកំណត់យ៉ាងខ្ពស់</translation>
     </message>
     <message>
-<<<<<<< HEAD
-        <source>About &amp;Qt</source>
-        <translation>អំពី &amp;Qt</translation>
-    </message>
-    <message>
-        <source>Show information about Qt</source>
-        <translation>បង្ហាញព័ត៍មានអំពី Qt</translation>
-=======
         <source>Cannot write to data directory '%s'; check permissions.</source>
         <translation type="unfinished">មិនអាចសរសេរទៅកាន់ កន្លែងផ្ទុកទិន្នន័យ​ '%s'; ពិនិត្យមើលការអនុញ្ញាត។</translation>
     </message>
@@ -413,7 +321,6 @@
     <message>
         <source>Error reading from database, shutting down.</source>
         <translation type="unfinished">បញ្ហា​ក្នុងការទទួលបានទិន្ន័យ​ ពីមូលដ្ឋានទិន្ន័យ ដូច្នេះកំពុងតែបិទ។</translation>
->>>>>>> f6a356d2
     </message>
     <message>
         <source>Failed to verify database</source>
@@ -545,25 +452,6 @@
     </message>
     <message>
         <source>Change the passphrase used for wallet encryption</source>
-<<<<<<< HEAD
-        <translation>ផ្លាស់ប្ដូរឃ្លាសម្ងាត់ ដែលបានប្រើសម្រាប់ការអ៊ិនគ្រីបកាបូបចល័ត</translation>
-    </message>
-    <message>
-        <source>&amp;Verify message...</source>
-        <translation>&amp;ផ្ទៀងផ្ទាត់សារ...</translation>
-    </message>
-    <message>
-        <source>&amp;Send</source>
-        <translation>&amp;ផ្ងើរ</translation>
-    </message>
-    <message>
-        <source>&amp;Receive</source>
-        <translation>&amp;ទទួល</translation>
-    </message>
-    <message>
-        <source>&amp;Show / Hide</source>
-        <translation>&amp;បង្ហាញ/លាក់បាំង</translation>
-=======
         <translation type="unfinished">ផ្លាស់ប្ដូរឃ្លាសម្ងាត់ ដែលបានប្រើសម្រាប់ការអ៊ិនគ្រីបកាបូបចល័ត</translation>
     </message>
     <message>
@@ -577,7 +465,6 @@
     <message>
         <source>Encrypt the private keys that belong to your wallet</source>
         <translation type="unfinished">បំលែងលេខសំម្ងាត់សម្រាប់កាបូបអេឡិចត្រូនិច របស់អ្នកឲ្យទៅជាភាសាកុំព្យូទ័រ </translation>
->>>>>>> f6a356d2
     </message>
     <message>
         <source>Sign messages with your Bitcoin addresses to prove you own them</source>
@@ -588,18 +475,6 @@
         <translation type="unfinished">ធ្វើការបញ្ចាក់សារ ដើម្បីធានាថាសារទាំំងនោះបានចុះហត្ថលេខា ជាមួយអាសយដ្ខានប៊ីតខញ</translation>
     </message>
     <message>
-        <source>Encrypt the private keys that belong to your wallet</source>
-        <translation>បំលែងលេខសំម្ងាត់សម្រាប់កាបូបអេឡិចត្រូនិច របស់អ្នកឲ្យទៅជាភាសាកុំព្យូទ័រ </translation>
-    </message>
-    <message>
-        <source>Sign messages with your Bitcoin addresses to prove you own them</source>
-        <translation>ចុះហត្ថលេខាលើសារ អាសយដ្ឋានប៊ីតខញរបស់អ្នក ដើម្បីបញ្ចាក់ថាអ្នកជាម្ចាស់</translation>
-    </message>
-    <message>
-        <source>Verify messages to ensure they were signed with specified Bitcoin addresses</source>
-        <translation>ធ្វើការបញ្ចាក់សារ ដើម្បីធានាថាសារទាំំងនោះបានចុះហត្ថលេខា ជាមួយអាសយដ្ខានប៊ីតខញ</translation>
-    </message>
-    <message>
         <source>&amp;File</source>
         <translation type="unfinished">ឯកសារ</translation>
     </message>
@@ -609,49 +484,6 @@
     </message>
     <message>
         <source>&amp;Help</source>
-<<<<<<< HEAD
-        <translation>&amp;ជំនួយ</translation>
-    </message>
-    <message>
-        <source>Tabs toolbar</source>
-        <translation>ធូបារថេប</translation>
-    </message>
-    <message>
-        <source>Request payments (generates QR codes and bitcoin: URIs)</source>
-        <translation>សំណើរទូរទាត់​(បង្កើតកូដ QR និង ប៊ីតខញ: URLs)</translation>
-    </message>
-    <message>
-        <source>Show the list of used sending addresses and labels</source>
-        <translation>បង្ហាញបញ្ចីរអាសយដ្ឋាន និង ស្លាកសញ្ញាបញ្ចូនបានប្រើប្រាស់</translation>
-    </message>
-    <message>
-        <source>Show the list of used receiving addresses and labels</source>
-        <translation>បង្ហាញបញ្ចីរអាសយដ្ឋាន និង ស្លាកសញ្ញាទទួល បានប្រើប្រាស់</translation>
-    </message>
-    <message>
-        <source>&amp;Command-line options</source>
-        <translation>ជំរើសខំមែនឡាញ(&amp;C)</translation>
-    </message>
-    <message numerus="yes">
-        <source>%n active connection(s) to Bitcoin network</source>
-        <translation><numerusform>%n active connections to Bitcoin network</numerusform></translation>
-    </message>
-    <message>
-        <source>Indexing blocks on disk...</source>
-        <translation>Indexing blocks on disk...</translation>
-    </message>
-    <message>
-        <source>Processing blocks on disk...</source>
-        <translation>ប្ល៊ុកកំពុងដំណើរការនៅលើថាសឌឺស...</translation>
-    </message>
-    <message numerus="yes">
-        <source>Processed %n block(s) of transaction history.</source>
-        <translation><numerusform>បានដំណើរការ %n ប្លុ៊កនៃប្រវត្តិប្រត្តិបត្តិការ។</numerusform></translation>
-    </message>
-    <message>
-        <source>Transactions after this will not yet be visible.</source>
-        <translation>ប្រត្តិបត្តិការបន្ទាប់ពីនេះ នឹងមិនអាចទាន់មើលឃើញនៅឡើយទេ។</translation>
-=======
         <translation type="unfinished">&amp;ជំនួយ</translation>
     </message>
     <message>
@@ -684,7 +516,6 @@
     <message>
         <source>Transactions after this will not yet be visible.</source>
         <translation type="unfinished">ប្រត្តិបត្តិការបន្ទាប់ពីនេះ នឹងមិនអាចទាន់មើលឃើញនៅឡើយទេ។</translation>
->>>>>>> f6a356d2
     </message>
     <message>
         <source>Error</source>
@@ -692,311 +523,6 @@
     </message>
     <message>
         <source>Warning</source>
-<<<<<<< HEAD
-        <translation>ក្រើនរំលឹកឲ្យប្រុងប្រយ័ត្ន</translation>
-    </message>
-    <message>
-        <source>Information</source>
-        <translation>ព័ត៍មាន</translation>
-    </message>
-    <message>
-        <source>Up to date</source>
-        <translation>ទាន់ពេល និង ទាន់សម័យ</translation>
-    </message>
-    <message>
-        <source>&amp;Load PSBT from file...</source>
-        <translation>&amp;ទាញយកPSBTពីឯកសារ...</translation>
-    </message>
-    <message>
-        <source>Load Partially Signed Bitcoin Transaction</source>
-        <translation>បង្ហាញប្រត្តិបត្តិការប៊ីតខញដែលបានចុះហត្ថលេខាដោយផ្នែក</translation>
-    </message>
-    <message>
-        <source>Load PSBT from clipboard...</source>
-        <translation>បង្ហាញ​PSBT ពី​ក្ដារតម្រៀប... </translation>
-    </message>
-    <message>
-        <source>Load Partially Signed Bitcoin Transaction from clipboard</source>
-        <translation>បង្ហាញប្រត្តិបត្តិការប៊ីតខញដែលបានចុះហត្ថលេខាដោយផ្នែកពីក្ដារតម្រៀប</translation>
-    </message>
-    <message>
-        <source>Node window</source>
-        <translation>Node window</translation>
-    </message>
-    <message>
-        <source>Open node debugging and diagnostic console</source>
-        <translation>Open node debugging and diagnostic console</translation>
-    </message>
-    <message>
-        <source>&amp;Sending addresses</source>
-        <translation>&amp;Sending addresses</translation>
-    </message>
-    <message>
-        <source>&amp;Receiving addresses</source>
-        <translation>&amp;អាសយដ្ឋានទទួល</translation>
-    </message>
-    <message>
-        <source>Open a bitcoin: URI</source>
-        <translation>បើកប៊ីតខញមួយៈ URl</translation>
-    </message>
-    <message>
-        <source>Open Wallet</source>
-        <translation>បើកកាបូបអេឡិចត្រូនិច</translation>
-    </message>
-    <message>
-        <source>Open a wallet</source>
-        <translation>បើកកាបូបអេឡិចត្រូនិចមួយ</translation>
-    </message>
-    <message>
-        <source>Close Wallet...</source>
-        <translation>បិទកាបូបអេឡិចត្រូនិច...</translation>
-    </message>
-    <message>
-        <source>Close wallet</source>
-        <translation>បិទកាបូបអេឡិចត្រូនិច</translation>
-    </message>
-    <message>
-        <source>Close All Wallets...</source>
-        <translation>បិទកាបូបអេឡិចត្រូនិចទាំងអស់...</translation>
-    </message>
-    <message>
-        <source>Close all wallets</source>
-        <translation>បិទកាបូបអេឡិចត្រូនិចទាំងអស់</translation>
-    </message>
-    <message>
-        <source>Show the %1 help message to get a list with possible Bitcoin command-line options</source>
-        <translation>Show the %1 help message to get a list with possible Bitcoin command-line options</translation>
-    </message>
-    <message>
-        <source>&amp;Mask values</source>
-        <translation>&amp;Mask values</translation>
-    </message>
-    <message>
-        <source>Mask the values in the Overview tab</source>
-        <translation>Mask the values in the Overview tab</translation>
-    </message>
-    <message>
-        <source>default wallet</source>
-        <translation>default wallet</translation>
-    </message>
-    <message>
-        <source>No wallets available</source>
-        <translation>មិនមានកាបូបអេឡិចត្រូនិច</translation>
-    </message>
-    <message>
-        <source>&amp;Window</source>
-        <translation>&amp;វិនដូ</translation>
-    </message>
-    <message>
-        <source>Minimize</source>
-        <translation>តូច</translation>
-    </message>
-    <message>
-        <source>Zoom</source>
-        <translation>Zoom</translation>
-    </message>
-    <message>
-        <source>Main Window</source>
-        <translation>Main Window</translation>
-    </message>
-    <message>
-        <source>Connecting to peers...</source>
-        <translation>កំពុងភ្ចាប់ជាមួយនឹងមិត្តភក្តិ...</translation>
-    </message>
-    <message>
-        <source>Catching up...</source>
-        <translation>កំពុងតែចាប់យក...</translation>
-    </message>
-    <message>
-        <source>Sent transaction</source>
-        <translation>បានបញ្ចូនប្រត្តិបត្តិការ</translation>
-    </message>
-    <message>
-        <source>Incoming transaction</source>
-        <translation>ប្រត្តិបត្តិការកំពុងមកដល់</translation>
-    </message>
-    <message>
-        <source>HD key generation is &lt;b&gt;enabled&lt;/b&gt;</source>
-        <translation>លេខសម្ងាត់ HD គឺ&lt;b&gt;ត្រូវបាន​បើក&lt;/b&gt;</translation>
-    </message>
-    <message>
-        <source>HD key generation is &lt;b&gt;disabled&lt;/b&gt;</source>
-        <translation>លេខសម្ងាត់ HD គឺ&lt;b&gt;ត្រូវបានបិទ&lt;/b&gt;</translation>
-    </message>
-    <message>
-        <source>Private key &lt;b&gt;disabled&lt;/b&gt;</source>
-        <translation>លេខសម្ងាត់ &lt;b&gt;ត្រូវបានបិទ&lt;/b&gt;</translation>
-    </message>
-    <message>
-        <source>Wallet is &lt;b&gt;encrypted&lt;/b&gt; and currently &lt;b&gt;unlocked&lt;/b&gt;</source>
-        <translation>កាបូបអេឡិចត្រូនិចគឺ&lt;b&gt;ត្រូវបានបំលែងជាកូដ&lt;/b&gt;និងបច្ចុប្បន្ន&lt;b&gt;ត្រូវបានចាក់សោរ&lt;/b&gt;</translation>
-    </message>
-    <message>
-        <source>Wallet is &lt;b&gt;encrypted&lt;/b&gt; and currently &lt;b&gt;locked&lt;/b&gt;</source>
-        <translation>កាបូបអេឡិចត្រនិច&lt;b&gt;ត្រូវបានបំលែងជាកូដ&lt;/b&gt;និងបច្ចុប្បន្ន&lt;b&gt;ត្រូវបានចាក់សោរ&lt;/b&gt;</translation>
-    </message>
-    <message>
-        <source>Original message:</source>
-        <translation>សារដើម</translation>
-    </message>
-    <message>
-        <source>A fatal error occurred. %1 can no longer continue safely and will quit.</source>
-        <translation>A fatal error occurred. %1 can no longer continue safely and will quit.</translation>
-    </message>
-</context>
-<context>
-    <name>CoinControlDialog</name>
-    <message>
-        <source>Coin Selection</source>
-        <translation>ជ្រើរើសកាក់</translation>
-    </message>
-    <message>
-        <source>Quantity:</source>
-        <translation>បរិមាណ</translation>
-    </message>
-    <message>
-        <source>Bytes:</source>
-        <translation>Bytes:</translation>
-    </message>
-    <message>
-        <source>Amount:</source>
-        <translation>ចំនួន</translation>
-    </message>
-    <message>
-        <source>Fee:</source>
-        <translation>កម្រៃ​</translation>
-    </message>
-    <message>
-        <source>Dust:</source>
-        <translation>Dust:</translation>
-    </message>
-    <message>
-        <source>After Fee:</source>
-        <translation>After Fee:</translation>
-    </message>
-    <message>
-        <source>Change:</source>
-        <translation>Change:</translation>
-    </message>
-    <message>
-        <source>(un)select all</source>
-        <translation>(កុំ)ជ្រើសរើសទាំងអស់</translation>
-    </message>
-    <message>
-        <source>Tree mode</source>
-        <translation>Tree mode</translation>
-    </message>
-    <message>
-        <source>List mode</source>
-        <translation>List mode</translation>
-    </message>
-    <message>
-        <source>Amount</source>
-        <translation>ចំនួន</translation>
-    </message>
-    <message>
-        <source>Received with label</source>
-        <translation>បានទទួលជាមួយនឹងស្លាកសញ្ញា</translation>
-    </message>
-    <message>
-        <source>Received with address</source>
-        <translation>បានទទួលជាមួយនឹងអាសយដ្ឋាន</translation>
-    </message>
-    <message>
-        <source>Date</source>
-        <translation>ថ្ងៃ</translation>
-    </message>
-    <message>
-        <source>Confirmations</source>
-        <translation>ការបញ្ចាក់</translation>
-    </message>
-    <message>
-        <source>Confirmed</source>
-        <translation>បានបញ្ចាក់</translation>
-    </message>
-    <message>
-        <source>Copy address</source>
-        <translation>ចម្លងអាសយដ្ឋាន</translation>
-    </message>
-    <message>
-        <source>Copy label</source>
-        <translation>ចម្លងស្លាក</translation>
-    </message>
-    <message>
-        <source>Copy amount</source>
-        <translation>ថតចម្លងចំនួន</translation>
-    </message>
-    <message>
-        <source>Copy transaction ID</source>
-        <translation>ថតចម្លងអត្តសញ្ញាណ​ប្រត្តិបត្តិការ</translation>
-    </message>
-    <message>
-        <source>Lock unspent</source>
-        <translation>បិទសោរ ប្រាក់មិនបានចំណាយ</translation>
-    </message>
-    <message>
-        <source>Unlock unspent</source>
-        <translation>បើកសោរ ប្រាក់មិនបានចំណាយ</translation>
-    </message>
-    <message>
-        <source>Copy quantity</source>
-        <translation>ថតចម្លងបរិមាណ</translation>
-    </message>
-    <message>
-        <source>Copy fee</source>
-        <translation>Copy fee</translation>
-    </message>
-    <message>
-        <source>Copy after fee</source>
-        <translation>Copy after fee</translation>
-    </message>
-    <message>
-        <source>Copy bytes</source>
-        <translation>Copy bytes</translation>
-    </message>
-    <message>
-        <source>Copy dust</source>
-        <translation>Copy dust</translation>
-    </message>
-    <message>
-        <source>Copy change</source>
-        <translation>Copy change</translation>
-    </message>
-    <message>
-        <source>yes</source>
-        <translation>បាទ ឬ ចាស</translation>
-    </message>
-    <message>
-        <source>no</source>
-        <translation>ទេ</translation>
-    </message>
-    <message>
-        <source>This label turns red if any recipient receives an amount smaller than the current dust threshold.</source>
-        <translation>ស្លាកសញ្ញានេះបង្ហាញពណ៌ក្រហម ប្រសិនបើអ្នកទទួល ទទួលបានចំនួនមួយតិចជាងចំនួនចាប់ផ្តើមបច្ចុប្បន្ន។</translation>
-    </message>
-    <message>
-        <source>Can vary +/- %1 satoshi(s) per input.</source>
-        <translation>Can vary +/- %1 satoshi(s) per input.</translation>
-    </message>
-    <message>
-        <source>(no label)</source>
-        <translation>(គ្មាន​ស្លាកសញ្ញា)</translation>
-    </message>
-    <message>
-        <source>(change)</source>
-        <translation>(ផ្លាស់ប្តូរ)</translation>
-    </message>
-</context>
-<context>
-    <name>CreateWalletActivity</name>
-    <message>
-        <source>Create wallet failed</source>
-        <translation>បង្កើតកាបូបអេឡិចត្រូនិច មិនជោគជ័យ</translation>
-    </message>
-    <message>
-        <source>Create wallet warning</source>
-        <translation>Create wallet warning</translation>
-=======
         <translation type="unfinished">ក្រើនរំលឹកឲ្យប្រុងប្រយ័ត្ន</translation>
     </message>
     <message>
@@ -1184,70 +710,12 @@
     <message>
         <source>Are you sure you wish to close all wallets?</source>
         <translation type="unfinished">តើអ្នកច្បាស់ថាអ្នកចង់បិទកាបូបអេឡិចត្រូនិចទាំងអស់?</translation>
->>>>>>> f6a356d2
     </message>
 </context>
 <context>
     <name>CreateWalletDialog</name>
     <message>
         <source>Create Wallet</source>
-<<<<<<< HEAD
-        <translation>បង្កើតកាបូប</translation>
-    </message>
-    <message>
-        <source>Wallet</source>
-        <translation>កាបូប</translation>
-    </message>
-    <message>
-        <source>Wallet Name</source>
-        <translation>ឈ្មោះកាបូប</translation>
-    </message>
-    <message>
-        <source>Encrypt the wallet. The wallet will be encrypted with a passphrase of your choice.</source>
-        <translation>បំលែងកាបូបអេឡិចត្រូនិចជាកូដ។ កាបំលែងនេះ រួមជាមួយនឹងឃ្លាសម្ងាត់ដែលអ្នកអាចជ្រើសរើសបាន។</translation>
-    </message>
-    <message>
-        <source>Encrypt Wallet</source>
-        <translation>បំលែងកាបូបអេឡិចត្រនិចទៅជាកូដ</translation>
-    </message>
-    <message>
-        <source>Advanced Options</source>
-        <translation>ជម្រើសមានមុខងារច្រើន</translation>
-    </message>
-    <message>
-        <source>Disable private keys for this wallet. Wallets with private keys disabled will have no private keys and cannot have an HD seed or imported private keys. This is ideal for watch-only wallets.</source>
-        <translation>Disable private keys for this wallet. Wallets with private keys disabled will have no private keys and cannot have an HD seed or imported private keys. This is ideal for watch-only wallets.</translation>
-    </message>
-    <message>
-        <source>Disable Private Keys</source>
-        <translation>Disable Private Keys</translation>
-    </message>
-    <message>
-        <source>Make a blank wallet. Blank wallets do not initially have private keys or scripts. Private keys and addresses can be imported, or an HD seed can be set, at a later time.</source>
-        <translation>Make a blank wallet. Blank wallets do not initially have private keys or scripts. Private keys and addresses can be imported, or an HD seed can be set, at a later time.</translation>
-    </message>
-    <message>
-        <source>Make Blank Wallet</source>
-        <translation>ធ្វើឲ្យកាបូបអេឡិចត្រូនិចទទេ</translation>
-    </message>
-    <message>
-        <source>Use descriptors for scriptPubKey management</source>
-        <translation>Use descriptors for scriptPubKey management</translation>
-    </message>
-    <message>
-        <source>Descriptor Wallet</source>
-        <translation>Descriptor Wallet</translation>
-    </message>
-    <message>
-        <source>Create</source>
-        <translation>បង្កើត</translation>
-    </message>
-    <message>
-        <source>Compiled without sqlite support (required for descriptor wallets)</source>
-        <translation>Compiled without sqlite support (required for descriptor wallets)</translation>
-    </message>
-</context>
-=======
         <translation type="unfinished">បង្កើតកាបូប</translation>
     </message>
     <message>
@@ -1279,50 +747,10 @@
         <translation type="unfinished">បង្កើត</translation>
     </message>
     </context>
->>>>>>> f6a356d2
 <context>
     <name>EditAddressDialog</name>
     <message>
         <source>Edit Address</source>
-<<<<<<< HEAD
-        <translation>កែសម្រួលអាសយដ្ឋាន</translation>
-    </message>
-    <message>
-        <source>&amp;Label</source>
-        <translation>&amp;ស្លាកសញ្ញា</translation>
-    </message>
-    <message>
-        <source>The label associated with this address list entry</source>
-        <translation>ស្លាកសញ្ញានេះជាប់ទាក់ទងទៅនឹងការបញ្ចូលបញ្ចីរអាសយដ្ឋាន</translation>
-    </message>
-    <message>
-        <source>The address associated with this address list entry. This can only be modified for sending addresses.</source>
-        <translation>The address associated with this address list entry. This can only be modified for sending addresses.</translation>
-    </message>
-    <message>
-        <source>&amp;Address</source>
-        <translation>&amp;អាសយដ្ឋានបញ្ចូនថ្មី</translation>
-    </message>
-    <message>
-        <source>New sending address</source>
-        <translation>អាសយដ្ឋានបញ្ចូនថ្មី</translation>
-    </message>
-    <message>
-        <source>Edit receiving address</source>
-        <translation>កែប្រែអាសយដ្ឋានទទួល</translation>
-    </message>
-    <message>
-        <source>Edit sending address</source>
-        <translation>កែប្រែអាសយដ្ឋានបញ្ចូន</translation>
-    </message>
-    <message>
-        <source>Could not unlock wallet.</source>
-        <translation>មិនអាចបើកសោរ កាបូបអេឡិចត្រូនិចបាន។</translation>
-    </message>
-    <message>
-        <source>New key generation failed.</source>
-        <translation>បង្កើតលេខសំម្ងាត់ថ្មីមិនជោគជ័យ។</translation>
-=======
         <translation type="unfinished">កែសម្រួលអាសយដ្ឋាន</translation>
     </message>
     <message>
@@ -1356,39 +784,12 @@
     <message>
         <source>New key generation failed.</source>
         <translation type="unfinished">បង្កើតលេខសំម្ងាត់ថ្មីមិនជោគជ័យ។</translation>
->>>>>>> f6a356d2
     </message>
 </context>
 <context>
     <name>FreespaceChecker</name>
     <message>
         <source>A new data directory will be created.</source>
-<<<<<<< HEAD
-        <translation>ទីតាំងផ្ទុកទិន្នន័យថ្មីមួយនឹងត្រូវបានបង្កើត។</translation>
-    </message>
-    <message>
-        <source>name</source>
-        <translation>ឈ្មោះ</translation>
-    </message>
-    <message>
-        <source>Path already exists, and is not a directory.</source>
-        <translation>ផ្លូវទៅកាន់ទិន្នន័យមានរួចរាល់​ និង​ មិនមែនជាទីតាំង។</translation>
-    </message>
-    <message>
-        <source>Cannot create data directory here.</source>
-        <translation>មិនអាចបង្កើតទីតាំងផ្ទុកទិន្នន័យនៅទីនេះ។</translation>
-    </message>
-</context>
-<context>
-    <name>HelpMessageDialog</name>
-    <message>
-        <source>version</source>
-        <translation>ជំនាន់</translation>
-    </message>
-    <message>
-        <source>Command-line options</source>
-        <translation>Command-line options</translation>
-=======
         <translation type="unfinished">ទីតាំងផ្ទុកទិន្នន័យថ្មីមួយនឹងត្រូវបានបង្កើត។</translation>
     </message>
     <message>
@@ -1402,84 +803,11 @@
     <message>
         <source>Cannot create data directory here.</source>
         <translation type="unfinished">មិនអាចបង្កើតទីតាំងផ្ទុកទិន្នន័យនៅទីនេះ។</translation>
->>>>>>> f6a356d2
     </message>
 </context>
 <context>
     <name>Intro</name>
     <message>
-<<<<<<< HEAD
-        <source>Welcome</source>
-        <translation>សូមស្វាគមន៏</translation>
-    </message>
-    <message>
-        <source>When you click OK, %1 will begin to download and process the full %4 block chain (%2GB) starting with the earliest transactions in %3 when %4 initially launched.</source>
-        <translation>When you click OK, %1 will begin to download and process the full %4 block chain (%2GB) starting with the earliest transactions in %3 when %4 initially launched.</translation>
-    </message>
-    <message>
-        <source>Reverting this setting requires re-downloading the entire blockchain. It is faster to download the full chain first and prune it later. Disables some advanced features.</source>
-        <translation>Reverting this setting requires re-downloading the entire blockchain. It is faster to download the full chain first and prune it later. Disables some advanced features.</translation>
-    </message>
-    <message>
-        <source>This initial synchronisation is very demanding, and may expose hardware problems with your computer that had previously gone unnoticed. Each time you run %1, it will continue downloading where it left off.</source>
-        <translation>This initial synchronisation is very demanding, and may expose hardware problems with your computer that had previously gone unnoticed. Each time you run %1, it will continue downloading where it left off.</translation>
-    </message>
-    <message>
-        <source>If you have chosen to limit block chain storage (pruning), the historical data must still be downloaded and processed, but will be deleted afterward to keep your disk usage low.</source>
-        <translation>If you have chosen to limit block chain storage (pruning), the historical data must still be downloaded and processed, but will be deleted afterward to keep your disk usage low.</translation>
-    </message>
-    <message>
-        <source>Use the default data directory</source>
-        <translation>ប្រើទីតាំងផ្ទុកទិន្នន័យដែលបានកំណត់រួច</translation>
-    </message>
-    <message>
-        <source>Use a custom data directory:</source>
-        <translation>ប្រើទីតាំងផ្ទុកទិន្នន័យ ដែលមានការជ្រើសរើសមួយៈ</translation>
-    </message>
-    <message>
-        <source>Bitcoin</source>
-        <translation>ប៊ីតខញ</translation>
-    </message>
-    <message>
-        <source>Discard blocks after verification, except most recent %1 GB (prune)</source>
-        <translation>Discard blocks after verification, except most recent %1 GB (prune)</translation>
-    </message>
-    <message>
-        <source>At least %1 GB of data will be stored in this directory, and it will grow over time.</source>
-        <translation>At least %1 GB of data will be stored in this directory, and it will grow over time.</translation>
-    </message>
-    <message>
-        <source>Approximately %1 GB of data will be stored in this directory.</source>
-        <translation>Approximately %1 GB of data will be stored in this directory.</translation>
-    </message>
-    <message>
-        <source>%1 will download and store a copy of the Bitcoin block chain.</source>
-        <translation>%1 will download and store a copy of the Bitcoin block chain.</translation>
-    </message>
-    <message>
-        <source>The wallet will also be stored in this directory.</source>
-        <translation>The wallet will also be stored in this directory.</translation>
-    </message>
-    <message>
-        <source>Error: Specified data directory "%1" cannot be created.</source>
-        <translation>Error: Specified data directory "%1" cannot be created.</translation>
-    </message>
-    <message>
-        <source>Error</source>
-        <translation>បញ្ហា</translation>
-    </message>
-    <message numerus="yes">
-        <source>%n GB of free space available</source>
-        <translation><numerusform>%n ជីហ្គាប៊ៃ នៃចន្លោះផ្ទុកដោយមិនគិតកម្រៃ</numerusform></translation>
-    </message>
-    <message numerus="yes">
-        <source>(of %n GB needed)</source>
-        <translation><numerusform>(នៃ%n ជីហ្គាប៊ៃ ដែលត្រូវការ)</numerusform></translation>
-    </message>
-    <message numerus="yes">
-        <source>(%n GB needed for full chain)</source>
-        <translation><numerusform>(%n GB needed for full chain)</numerusform></translation>
-=======
         <source>Bitcoin</source>
         <translation type="unfinished">ប៊ីតខញ</translation>
     </message>
@@ -1520,70 +848,12 @@
     <message>
         <source>Do not shut down the computer until this window disappears.</source>
         <translation type="unfinished">សូមកុំទាន់បិទកុំព្យូទ័រនេះ រហូលទាល់តែវិនដូរនេះលុបបាត់។</translation>
->>>>>>> f6a356d2
     </message>
 </context>
 <context>
     <name>ModalOverlay</name>
     <message>
         <source>Form</source>
-<<<<<<< HEAD
-        <translation>ទម្រង់</translation>
-    </message>
-    <message>
-        <source>Recent transactions may not yet be visible, and therefore your wallet's balance might be incorrect. This information will be correct once your wallet has finished synchronizing with the bitcoin network, as detailed below.</source>
-        <translation>ប្រត្តិបត្តិការថ្មីៗនេះប្រហែលជាមិនអាចមើលឃើញ ហេតុដូច្នេះសមតុល្យនៅក្នងកាបូបអេឡិចត្រូនិចរបស់អ្នកប្រហែលជាមិនត្រឹមត្រូវ។ ព័ត៌មានត្រឹមត្រូវនៅពេលដែលកាបូបអេឡិចត្រូនិចរបស់អ្នកបានធ្វើសមកាលកម្មជាមួយបណ្តាញប៊ឺតខញ  សូមពិនិត្យព័ត៌មានលំម្អិតខាងក្រោម។</translation>
-    </message>
-    <message>
-        <source>Attempting to spend bitcoins that are affected by not-yet-displayed transactions will not be accepted by the network.</source>
-        <translation>ព្យាយាមក្នុងការចំណាយប៊ីតខញដែលទទួលរងឥទ្ឋិពលពីប្រត្តិបត្តិការមិនទាន់ធ្វើការបង្ហាញ នឹងមិនត្រូវទទួលស្គាល់ពីបណ្តាញ។</translation>
-    </message>
-    <message>
-        <source>Number of blocks left</source>
-        <translation>ចំនួនប្លុកដែលនៅសល់</translation>
-    </message>
-    <message>
-        <source>Unknown...</source>
-        <translation>មិនទទួលស្គាល់...</translation>
-    </message>
-    <message>
-        <source>Last block time</source>
-        <translation>ពេវេលាប្លុកជុងក្រោយ</translation>
-    </message>
-    <message>
-        <source>Progress</source>
-        <translation>កំពុងដំណើរការ</translation>
-    </message>
-    <message>
-        <source>Progress increase per hour</source>
-        <translation>ដំណើរការកើនឡើងក្នុងមួយម៉ោង</translation>
-    </message>
-    <message>
-        <source>calculating...</source>
-        <translation>កំពុងគណនា...</translation>
-    </message>
-    <message>
-        <source>Estimated time left until synced</source>
-        <translation>ពេលវេលាដែលរំពឹងទុកនៅសល់រហូតដល់បានធ្វើសមកាលកម្ម</translation>
-    </message>
-    <message>
-        <source>Hide</source>
-        <translation>Hide</translation>
-    </message>
-    <message>
-        <source>Esc</source>
-        <translation>ចាកចេញ</translation>
-    </message>
-    <message>
-        <source>%1 is currently syncing.  It will download headers and blocks from peers and validate them until reaching the tip of the block chain.</source>
-        <translation>%1 is currently syncing.  It will download headers and blocks from peers and validate them until reaching the tip of the block chain.</translation>
-    </message>
-    <message>
-        <source>Unknown. Syncing Headers (%1, %2%)...</source>
-        <translation>Unknown. Syncing Headers (%1, %2%)...</translation>
-    </message>
-</context>
-=======
         <translation type="unfinished">ទម្រង់</translation>
     </message>
     <message>
@@ -1623,35 +893,10 @@
         <translation type="unfinished">ចាកចេញ</translation>
     </message>
     </context>
->>>>>>> f6a356d2
 <context>
     <name>OpenURIDialog</name>
     <message>
         <source>Open bitcoin URI</source>
-<<<<<<< HEAD
-        <translation>បើកប៊ីតខញ​URl</translation>
-    </message>
-    <message>
-        <source>URI:</source>
-        <translation>URl:</translation>
-    </message>
-</context>
-<context>
-    <name>OpenWalletActivity</name>
-    <message>
-        <source>Open wallet failed</source>
-        <translation>បើកកាបូបអេឡិចត្រូនិច មិនជៅគជ័យ</translation>
-    </message>
-    <message>
-        <source>Open wallet warning</source>
-        <translation>ក្រើនរំលឹកឲ្យប្រយ័ត្នក្នុងការបើកកាបូបអេឡិចត្រូនិច</translation>
-    </message>
-    <message>
-        <source>default wallet</source>
-        <translation>កាបូបអេឡិចត្រូនិច លំនាំដើម</translation>
-    </message>
-    </context>
-=======
         <translation type="unfinished">បើកប៊ីតខញ​URl</translation>
     </message>
     <message>
@@ -1664,2787 +909,10 @@
         <translation type="unfinished">ថតចម្លងអាសយដ្ឋាណពីក្ដារតម្រៀប</translation>
     </message>
 </context>
->>>>>>> f6a356d2
 <context>
     <name>OptionsDialog</name>
     <message>
         <source>Options</source>
-<<<<<<< HEAD
-        <translation>ជម្រើស</translation>
-    </message>
-    <message>
-        <source>&amp;Main</source>
-        <translation>&amp;សំខាន់</translation>
-    </message>
-    <message>
-        <source>Size of &amp;database cache</source>
-        <translation>Size of &amp;database cache</translation>
-    </message>
-    <message>
-        <source>Number of script &amp;verification threads</source>
-        <translation>Number of script &amp;verification threads</translation>
-    </message>
-    <message>
-        <source>IP address of the proxy (e.g. IPv4: 127.0.0.1 / IPv6: ::1)</source>
-        <translation>IP address of the proxy (e.g. IPv4: 127.0.0.1 / IPv6: ::1)</translation>
-    </message>
-    <message>
-        <source>Shows if the supplied default SOCKS5 proxy is used to reach peers via this network type.</source>
-        <translation>Shows if the supplied default SOCKS5 proxy is used to reach peers via this network type.</translation>
-    </message>
-    <message>
-        <source>Hide the icon from the system tray.</source>
-        <translation>Hide the icon from the system tray.</translation>
-    </message>
-    <message>
-        <source>&amp;Hide tray icon</source>
-        <translation>&amp;Hide tray icon</translation>
-    </message>
-    <message>
-        <source>Minimize instead of exit the application when the window is closed. When this option is enabled, the application will be closed only after selecting Exit in the menu.</source>
-        <translation>Minimize instead of exit the application when the window is closed. When this option is enabled, the application will be closed only after selecting Exit in the menu.</translation>
-    </message>
-    <message>
-        <source>Third party URLs (e.g. a block explorer) that appear in the transactions tab as context menu items. %s in the URL is replaced by transaction hash. Multiple URLs are separated by vertical bar |.</source>
-        <translation>Third party URLs (e.g. a block explorer) that appear in the transactions tab as context menu items. %s in the URL is replaced by transaction hash. Multiple URLs are separated by vertical bar |.</translation>
-    </message>
-    <message>
-        <source>Open the %1 configuration file from the working directory.</source>
-        <translation>Open the %1 configuration file from the working directory.</translation>
-    </message>
-    <message>
-        <source>Open Configuration File</source>
-        <translation>Open Configuration File</translation>
-    </message>
-    <message>
-        <source>Reset all client options to default.</source>
-        <translation>Reset all client options to default.</translation>
-    </message>
-    <message>
-        <source>&amp;Reset Options</source>
-        <translation>&amp;ជម្រើសការកែសម្រួលឡើងវិញ</translation>
-    </message>
-    <message>
-        <source>&amp;Network</source>
-        <translation>&amp;Network</translation>
-    </message>
-    <message>
-        <source>Disables some advanced features but all blocks will still be fully validated. Reverting this setting requires re-downloading the entire blockchain. Actual disk usage may be somewhat higher.</source>
-        <translation>Disables some advanced features but all blocks will still be fully validated. Reverting this setting requires re-downloading the entire blockchain. Actual disk usage may be somewhat higher.</translation>
-    </message>
-    <message>
-        <source>Prune &amp;block storage to</source>
-        <translation>Prune &amp;block storage to</translation>
-    </message>
-    <message>
-        <source>GB</source>
-        <translation>ជីហ្គាប៊ៃ </translation>
-    </message>
-    <message>
-        <source>Reverting this setting requires re-downloading the entire blockchain.</source>
-        <translation>Reverting this setting requires re-downloading the entire blockchain.</translation>
-    </message>
-    <message>
-        <source>MiB</source>
-        <translation>MiB</translation>
-    </message>
-    <message>
-        <source>(0 = auto, &lt;0 = leave that many cores free)</source>
-        <translation>(0 = auto, &lt;0 = leave that many cores free)</translation>
-    </message>
-    <message>
-        <source>W&amp;allet</source>
-        <translation>កា&amp;បូបអេឡិចត្រូនិច</translation>
-    </message>
-    <message>
-        <source>Expert</source>
-        <translation>អ្នកជំនាញ</translation>
-    </message>
-    <message>
-        <source>Enable coin &amp;control features</source>
-        <translation>Enable coin &amp;control features</translation>
-    </message>
-    <message>
-        <source>If you disable the spending of unconfirmed change, the change from a transaction cannot be used until that transaction has at least one confirmation. This also affects how your balance is computed.</source>
-        <translation>If you disable the spending of unconfirmed change, the change from a transaction cannot be used until that transaction has at least one confirmation. This also affects how your balance is computed.</translation>
-    </message>
-    <message>
-        <source>&amp;Spend unconfirmed change</source>
-        <translation>&amp;Spend unconfirmed change</translation>
-    </message>
-    <message>
-        <source>Automatically open the Bitcoin client port on the router. This only works when your router supports UPnP and it is enabled.</source>
-        <translation>Automatically open the Bitcoin client port on the router. This only works when your router supports UPnP and it is enabled.</translation>
-    </message>
-    <message>
-        <source>Map port using &amp;UPnP</source>
-        <translation>Map port using &amp;UPnP</translation>
-    </message>
-    <message>
-        <source>Accept connections from outside.</source>
-        <translation>ទទួលការតភ្ជាប់ពីខាងក្រៅ។</translation>
-    </message>
-    <message>
-        <source>Allow incomin&amp;g connections</source>
-        <translation>អនុញ្ញាតឲ្យមានការតភ្ជាប់ដែលចូលមក</translation>
-    </message>
-    <message>
-        <source>Connect to the Bitcoin network through a SOCKS5 proxy.</source>
-        <translation>ភ្ជាប់ទៅកាន់បណ្តាញប៊ឺតខញតាមរយៈ​ SOCKS5 proxy។</translation>
-    </message>
-    <message>
-        <source>&amp;Connect through SOCKS5 proxy (default proxy):</source>
-        <translation>&amp;Connect through SOCKS5 proxy (default proxy):</translation>
-    </message>
-    <message>
-        <source>Proxy &amp;IP:</source>
-        <translation>Proxy &amp;IP:</translation>
-    </message>
-    <message>
-        <source>&amp;Port:</source>
-        <translation>&amp;រុនដោត</translation>
-    </message>
-    <message>
-        <source>Port of the proxy (e.g. 9050)</source>
-        <translation>Port of the proxy (e.g. 9050)</translation>
-    </message>
-    <message>
-        <source>Used for reaching peers via:</source>
-        <translation>Used for reaching peers via:</translation>
-    </message>
-    <message>
-        <source>IPv4</source>
-        <translation>IPv4</translation>
-    </message>
-    <message>
-        <source>IPv6</source>
-        <translation>IPv6</translation>
-    </message>
-    <message>
-        <source>Tor</source>
-        <translation>Tor</translation>
-    </message>
-    <message>
-        <source>&amp;Window</source>
-        <translation>&amp;Window</translation>
-    </message>
-    <message>
-        <source>Show only a tray icon after minimizing the window.</source>
-        <translation>Show only a tray icon after minimizing the window.</translation>
-    </message>
-    <message>
-        <source>&amp;Minimize to the tray instead of the taskbar</source>
-        <translation>&amp;Minimize to the tray instead of the taskbar</translation>
-    </message>
-    <message>
-        <source>M&amp;inimize on close</source>
-        <translation>M&amp;inimize on close</translation>
-    </message>
-    <message>
-        <source>&amp;Display</source>
-        <translation>&amp;បង្ហាញ</translation>
-    </message>
-    <message>
-        <source>User Interface &amp;language:</source>
-        <translation>User Interface &amp;language:</translation>
-    </message>
-    <message>
-        <source>The user interface language can be set here. This setting will take effect after restarting %1.</source>
-        <translation>The user interface language can be set here. This setting will take effect after restarting %1.</translation>
-    </message>
-    <message>
-        <source>&amp;Unit to show amounts in:</source>
-        <translation>&amp;Unit to show amounts in:</translation>
-    </message>
-    <message>
-        <source>Choose the default subdivision unit to show in the interface and when sending coins.</source>
-        <translation>Choose the default subdivision unit to show in the interface and when sending coins.</translation>
-    </message>
-    <message>
-        <source>Whether to show coin control features or not.</source>
-        <translation>Whether to show coin control features or not.</translation>
-    </message>
-    <message>
-        <source>Connect to the Bitcoin network through a separate SOCKS5 proxy for Tor onion services.</source>
-        <translation>Connect to the Bitcoin network through a separate SOCKS5 proxy for Tor onion services.</translation>
-    </message>
-    <message>
-        <source>Use separate SOCKS&amp;5 proxy to reach peers via Tor onion services:</source>
-        <translation>Use separate SOCKS&amp;5 proxy to reach peers via Tor onion services:</translation>
-    </message>
-    <message>
-        <source>&amp;Third party transaction URLs</source>
-        <translation>&amp;Third party transaction URLs</translation>
-    </message>
-    <message>
-        <source>Options set in this dialog are overridden by the command line or in the configuration file:</source>
-        <translation>Options set in this dialog are overridden by the command line or in the configuration file:</translation>
-    </message>
-    <message>
-        <source>&amp;OK</source>
-        <translation>&amp;OK</translation>
-    </message>
-    <message>
-        <source>&amp;Cancel</source>
-        <translation>&amp;Cancel</translation>
-    </message>
-    <message>
-        <source>default</source>
-        <translation>default</translation>
-    </message>
-    <message>
-        <source>none</source>
-        <translation>none</translation>
-    </message>
-    <message>
-        <source>Confirm options reset</source>
-        <translation>បញ្ចាក់ជម្រើសការកែសម្រួលឡើងវិញ</translation>
-    </message>
-    <message>
-        <source>Client restart required to activate changes.</source>
-        <translation>Client restart required to activate changes.</translation>
-    </message>
-    <message>
-        <source>Client will be shut down. Do you want to proceed?</source>
-        <translation>ផ្ទាំងអតិថិជននិងត្រូវបិទ។ តើអ្នកចង់បន្តទៀតឫទេ?</translation>
-    </message>
-    <message>
-        <source>Configuration options</source>
-        <translation>ជម្រើសក្នុងការរៀបចំរចនាសម្ព័ន្ធ</translation>
-    </message>
-    <message>
-        <source>The configuration file is used to specify advanced user options which override GUI settings. Additionally, any command-line options will override this configuration file.</source>
-        <translation>ការរៀបចំរចនាសម្ពន្ធ័ឯកសារ ត្រូវបានប្រើសម្រាប់អ្នកដែលមានបទពិសោធន៏ ក្នុងរៀបចំកែប្រែផ្នែកក្រាហ្វិកខាងមុននៃសុសវែ។ បន្ថែ​មលើនេះទៀត  កាសរសេរបន្ថែមកូដ វានឹងធ្វើឲ្យមានការកែប្រែឯការសារនេះ។</translation>
-    </message>
-    <message>
-        <source>Error</source>
-        <translation>បញ្ហា</translation>
-    </message>
-    <message>
-        <source>The configuration file could not be opened.</source>
-        <translation>The configuration file could not be opened.</translation>
-    </message>
-    <message>
-        <source>This change would require a client restart.</source>
-        <translation>ការផ្លាស់ប្តូរនេះនឹងត្រូវការចាប់ផ្តើមម៉ាស៊ីនកុំព្យូទ័រឡើងវិញ។​</translation>
-    </message>
-    <message>
-        <source>The supplied proxy address is invalid.</source>
-        <translation>The supplied proxy address is invalid.</translation>
-    </message>
-</context>
-<context>
-    <name>OverviewPage</name>
-    <message>
-        <source>Form</source>
-        <translation>ទម្រង់</translation>
-    </message>
-    <message>
-        <source>The displayed information may be out of date. Your wallet automatically synchronizes with the Bitcoin network after a connection is established, but this process has not completed yet.</source>
-        <translation>ព័ត៏មានបានបង្ហាញអាចហួសសពុលភាព។ កាបូបអេឡិចត្រូនិចរបស់អ្នកធ្វើសមកាលកម្មជាមួយនឹងបណ្តាញប៊ីតខញដោយស្វ័យប្រវត្ត បន្ទាប់ពីមានការតភ្ជាប់ ប៉ុន្តែដំណើរការនេះមិនទាន់បានបញ្ចប់នៅឡើយ។</translation>
-    </message>
-    <message>
-        <source>Watch-only:</source>
-        <translation>សម្រាប់តែមើលៈ</translation>
-    </message>
-    <message>
-        <source>Available:</source>
-        <translation>មានៈ</translation>
-    </message>
-    <message>
-        <source>Your current spendable balance</source>
-        <translation>សមតុល្យបច្ចុប្បន្នដែលអាចចាយបាន</translation>
-    </message>
-    <message>
-        <source>Pending:</source>
-        <translation>រងចាំៈ</translation>
-    </message>
-    <message>
-        <source>Total of transactions that have yet to be confirmed, and do not yet count toward the spendable balance</source>
-        <translation>សរុបប្រត្តឹបត្តិការដែលមិនទាន់បានបញ្ចាក់ និង រាប់ចំពោះសមតុល្យដែលមានទឹកប្រាក់សម្រាប់សំណាយ</translation>
-    </message>
-    <message>
-        <source>Immature:</source>
-        <translation>មិនទាន់មានលក្ខណៈគ្រប់គ្រាន់ៈ</translation>
-    </message>
-    <message>
-        <source>Mined balance that has not yet matured</source>
-        <translation>សមតុល្យរ៉ែដែលបានជីកមិនទាន់មានលក្ខណៈគ្រប់គ្រាន់</translation>
-    </message>
-    <message>
-        <source>Balances</source>
-        <translation>សមតុល្យច្រើន</translation>
-    </message>
-    <message>
-        <source>Total:</source>
-        <translation>សរុប</translation>
-    </message>
-    <message>
-        <source>Your current total balance</source>
-        <translation>សរុបបច្ចុប្បន្នភាពសមតុល្យរបស់អ្នក</translation>
-    </message>
-    <message>
-        <source>Your current balance in watch-only addresses</source>
-        <translation>បច្ចុប្បន្នភាពសមតុល្យរបស់អ្នកនៅក្នុងអាសយដ្ឋានសម្រាប់តែមើល</translation>
-    </message>
-    <message>
-        <source>Spendable:</source>
-        <translation>អាចចំណាយបានៈ</translation>
-    </message>
-    <message>
-        <source>Recent transactions</source>
-        <translation>ព្រឹត្តិបត្តិការថ្មីៗ</translation>
-    </message>
-    <message>
-        <source>Unconfirmed transactions to watch-only addresses</source>
-        <translation>ប្រឹត្តិបត្តិការមិនទាន់បញ្ចាក់ច្បាស់ ទៅកាន់ អាសយដ្ឋានសម្រាប់តែមើល</translation>
-    </message>
-    <message>
-        <source>Mined balance in watch-only addresses that has not yet matured</source>
-        <translation>Mined balance in watch-only addresses that has not yet matured</translation>
-    </message>
-    <message>
-        <source>Current total balance in watch-only addresses</source>
-        <translation>Current total balance in watch-only addresses</translation>
-    </message>
-    <message>
-        <source>Privacy mode activated for the Overview tab. To unmask the values, uncheck Settings-&gt;Mask values.</source>
-        <translation>Privacy mode activated for the Overview tab. To unmask the values, uncheck Settings-&gt;Mask values.</translation>
-    </message>
-</context>
-<context>
-    <name>PSBTOperationsDialog</name>
-    <message>
-        <source>Dialog</source>
-        <translation>Dialog</translation>
-    </message>
-    <message>
-        <source>Sign Tx</source>
-        <translation>Sign Tx</translation>
-    </message>
-    <message>
-        <source>Broadcast Tx</source>
-        <translation>Broadcast Tx</translation>
-    </message>
-    <message>
-        <source>Copy to Clipboard</source>
-        <translation>ថតចម្លងទៅកាន់ក្ដារតម្រៀប</translation>
-    </message>
-    <message>
-        <source>Save...</source>
-        <translation>ថែរក្សាទុក...</translation>
-    </message>
-    <message>
-        <source>Close</source>
-        <translation>បិទ</translation>
-    </message>
-    <message>
-        <source>Could not sign any more inputs.</source>
-        <translation>Could not sign any more inputs.</translation>
-    </message>
-    <message>
-        <source>Signed %1 inputs, but more signatures are still required.</source>
-        <translation>Signed %1 inputs, but more signatures are still required.</translation>
-    </message>
-    <message>
-        <source>Signed transaction successfully. Transaction is ready to broadcast.</source>
-        <translation>ប្រត្តិបត្តិការបានចុះហត្ថលេខាដោយជោគជ័យ។​ ប្រត្តិបត្តិការគឺរួចរាល់ក្នុងការផ្សព្វផ្សាយ។</translation>
-    </message>
-    <message>
-        <source>Unknown error processing transaction.</source>
-        <translation> ពុំស្គាល់ប្រត្តិបត្តិការកំពុងដំណើរការជួបបញ្ហា។</translation>
-    </message>
-    <message>
-        <source>PSBT copied to clipboard.</source>
-        <translation>PSBT ត្រូវបានថតចម្លងទៅកាន់ក្ដារតម្រៀប។</translation>
-    </message>
-    <message>
-        <source>Save Transaction Data</source>
-        <translation>Save Transaction Data</translation>
-    </message>
-    <message>
-        <source>Partially Signed Transaction (Binary) (*.psbt)</source>
-        <translation>Partially Signed Transaction (Binary) (*.psbt)</translation>
-    </message>
-    <message>
-        <source>PSBT saved to disk.</source>
-        <translation>PSBT បានរក្សាទុកក្នុងឌីស។</translation>
-    </message>
-    <message>
-        <source>Unable to calculate transaction fee or total transaction amount.</source>
-        <translation>មិនអាចគណនាកម្រៃប្រត្តិបត្តិការ ឬ ចំនួនប្រត្តិបត្តិការសរុប។</translation>
-    </message>
-    <message>
-        <source>Pays transaction fee: </source>
-        <translation>បង់កម្រៃប្រត្តិបត្តិការ</translation>
-    </message>
-    <message>
-        <source>Total Amount</source>
-        <translation>ចំនួនសរុប</translation>
-    </message>
-    <message>
-        <source>or</source>
-        <translation>ឬ</translation>
-    </message>
-    <message>
-        <source>Transaction is missing some information about inputs.</source>
-        <translation>ប្រត្តិបត្តិការមានព័ត៍មានពុំគ្រប់គ្រាន់អំពីការបញ្ចូល។</translation>
-    </message>
-    <message>
-        <source>Transaction still needs signature(s).</source>
-        <translation>ប្រត្តិបត្តិការត្រូវការហត្ថលេខាមួយ (ឬ​ ច្រើន)។</translation>
-    </message>
-    <message>
-        <source>(But this wallet cannot sign transactions.)</source>
-        <translation>(ប៉ុន្តែកាបូបអេឡិចត្រូនិចនេះមិនអាច ចុះហត្ថលេខាលើប្រត្តិបត្តិការ។)</translation>
-    </message>
-    <message>
-        <source>(But this wallet does not have the right keys.)</source>
-        <translation>(ប៉ុន្តែកាបូបអេឡិចត្រូនិចនេះមិនមានលេខសម្ងាត់ត្រឹមត្រូវ)</translation>
-    </message>
-    <message>
-        <source>Transaction is fully signed and ready for broadcast.</source>
-        <translation>ប្រត្តិបត្តិការ​បានចុះហត្ថលេខាពេញលេញ និង រួចរាល់សម្រាប់ផ្សព្វផ្សាយជាដំណឹង។</translation>
-    </message>
-    <message>
-        <source>Transaction status is unknown.</source>
-        <translation>ស្ថានភាពប្រត្តិបត្តិការមិនត្រូវបានស្គាល់។</translation>
-    </message>
-</context>
-<context>
-    <name>PaymentServer</name>
-    <message>
-        <source>Payment request error</source>
-        <translation>ការស្នើរសុំទូរទាត់ប្រាក់ជួបបញ្ហា</translation>
-    </message>
-    <message>
-        <source>Cannot start bitcoin: click-to-pay handler</source>
-        <translation>Cannot start bitcoin: click-to-pay handler</translation>
-    </message>
-    <message>
-        <source>URI handling</source>
-        <translation>URI handling</translation>
-    </message>
-    <message>
-        <source>'bitcoin://' is not a valid URI. Use 'bitcoin:' instead.</source>
-        <translation>'bitcoin://' is not a valid URI. Use 'bitcoin:' instead.</translation>
-    </message>
-    <message>
-        <source>Cannot process payment request because BIP70 is not supported.</source>
-        <translation>Cannot process payment request because BIP70 is not supported.</translation>
-    </message>
-    <message>
-        <source>Due to widespread security flaws in BIP70 it's strongly recommended that any merchant instructions to switch wallets be ignored.</source>
-        <translation>Due to widespread security flaws in BIP70 it's strongly recommended that any merchant instructions to switch wallets be ignored.</translation>
-    </message>
-    <message>
-        <source>If you are receiving this error you should request the merchant provide a BIP21 compatible URI.</source>
-        <translation>If you are receiving this error you should request the merchant provide a BIP21 compatible URI.</translation>
-    </message>
-    <message>
-        <source>URI cannot be parsed! This can be caused by an invalid Bitcoin address or malformed URI parameters.</source>
-        <translation>URI cannot be parsed! This can be caused by an invalid Bitcoin address or malformed URI parameters.</translation>
-    </message>
-    <message>
-        <source>Payment request file handling</source>
-        <translation>Payment request file handling</translation>
-    </message>
-</context>
-<context>
-    <name>PeerTableModel</name>
-    <message>
-        <source>User Agent</source>
-        <translation>User Agent</translation>
-    </message>
-    <message>
-        <source>Node/Service</source>
-        <translation>Node/Service</translation>
-    </message>
-    <message>
-        <source>NodeId</source>
-        <translation>NodeId</translation>
-    </message>
-    <message>
-        <source>Ping</source>
-        <translation>Ping</translation>
-    </message>
-    <message>
-        <source>Sent</source>
-        <translation>បានបញ្ចូន</translation>
-    </message>
-    <message>
-        <source>Received</source>
-        <translation>បានទទួល</translation>
-    </message>
-</context>
-<context>
-    <name>QObject</name>
-    <message>
-        <source>Amount</source>
-        <translation>ចំនួន</translation>
-    </message>
-    <message>
-        <source>%1 d</source>
-        <translation>%1 d</translation>
-    </message>
-    <message>
-        <source>%1 h</source>
-        <translation>%1 h</translation>
-    </message>
-    <message>
-        <source>%1 m</source>
-        <translation>%1 m</translation>
-    </message>
-    <message>
-        <source>%1 s</source>
-        <translation>%1 s</translation>
-    </message>
-    <message>
-        <source>None</source>
-        <translation>មិន</translation>
-    </message>
-    <message>
-        <source>N/A</source>
-        <translation>N/A</translation>
-    </message>
-    <message numerus="yes">
-        <source>%n second(s)</source>
-        <translation><numerusform>%n វិនាទី</numerusform></translation>
-    </message>
-    <message numerus="yes">
-        <source>%n minute(s)</source>
-        <translation><numerusform>%n នាទី</numerusform></translation>
-    </message>
-    <message numerus="yes">
-        <source>%n hour(s)</source>
-        <translation><numerusform>&amp;n ម៉ោង</numerusform></translation>
-    </message>
-    <message numerus="yes">
-        <source>%n day(s)</source>
-        <translation><numerusform>%n ថ្ងៃ</numerusform></translation>
-    </message>
-    <message numerus="yes">
-        <source>%n week(s)</source>
-        <translation><numerusform>%nសប្តាហ៍</numerusform></translation>
-    </message>
-    <message numerus="yes">
-        <source>%n year(s)</source>
-        <translation><numerusform>%n ឆ្នាំ</numerusform></translation>
-    </message>
-    <message>
-        <source>Error: Specified data directory "%1" does not exist.</source>
-        <translation>Error: Specified data directory "%1" does not exist.</translation>
-    </message>
-    <message>
-        <source>Error: Cannot parse configuration file: %1.</source>
-        <translation>Error: Cannot parse configuration file: %1.</translation>
-    </message>
-    <message>
-        <source>Error: %1</source>
-        <translation>Error: %1</translation>
-    </message>
-    <message>
-        <source>Error initializing settings: %1</source>
-        <translation>Error initializing settings: %1</translation>
-    </message>
-    <message>
-        <source>unknown</source>
-        <translation>មិនស្គាល់</translation>
-    </message>
-</context>
-<context>
-    <name>QRImageWidget</name>
-    <message>
-        <source>&amp;Save Image...</source>
-        <translation>&amp;រក្សាទុក រូបភាព...</translation>
-    </message>
-    <message>
-        <source>&amp;Copy Image</source>
-        <translation>&amp;ថតចម្លង រូបភាព</translation>
-    </message>
-    <message>
-        <source>Resulting URI too long, try to reduce the text for label / message.</source>
-        <translation>លទ្ធផល URI វែងពែក សូមព្យាយមកាត់បន្ថយអក្សរសម្រាប់ ស្លាកសញ្ញា ឫ សារ។</translation>
-    </message>
-    <message>
-        <source>Error encoding URI into QR Code.</source>
-        <translation>បញ្ហាក្នុងការបំលែង​URl ទៅជា QR កូដ។</translation>
-    </message>
-    <message>
-        <source>QR code support not available.</source>
-        <translation>ការគាំទ្រ QR កូដមិនមាន។</translation>
-    </message>
-    <message>
-        <source>Save QR Code</source>
-        <translation>រក្សាទុក QR កូដ</translation>
-    </message>
-    <message>
-        <source>PNG Image (*.png)</source>
-        <translation>រូបភាព PNG (*.png)</translation>
-    </message>
-</context>
-<context>
-    <name>RPCConsole</name>
-    <message>
-        <source>N/A</source>
-        <translation>N/A</translation>
-    </message>
-    <message>
-        <source>Client version</source>
-        <translation>Client version</translation>
-    </message>
-    <message>
-        <source>&amp;Information</source>
-        <translation>ព័ត៍មាន</translation>
-    </message>
-    <message>
-        <source>General</source>
-        <translation>ទូទៅ</translation>
-    </message>
-    <message>
-        <source>Using BerkeleyDB version</source>
-        <translation>ការប្រើប្រាស់ជំនាន់ BerkeleyDB</translation>
-    </message>
-    <message>
-        <source>Datadir</source>
-        <translation>Datadir</translation>
-    </message>
-    <message>
-        <source>To specify a non-default location of the data directory use the '%1' option.</source>
-        <translation>To specify a non-default location of the data directory use the '%1' option.</translation>
-    </message>
-    <message>
-        <source>Blocksdir</source>
-        <translation>Blocksdir</translation>
-    </message>
-    <message>
-        <source>To specify a non-default location of the blocks directory use the '%1' option.</source>
-        <translation>To specify a non-default location of the blocks directory use the '%1' option.</translation>
-    </message>
-    <message>
-        <source>Startup time</source>
-        <translation>ពេលវេលាចាប់ផ្តើម</translation>
-    </message>
-    <message>
-        <source>Network</source>
-        <translation>បណ្តាញ</translation>
-    </message>
-    <message>
-        <source>Name</source>
-        <translation>ឈ្មោះ</translation>
-    </message>
-    <message>
-        <source>Number of connections</source>
-        <translation>ចំនួនតភ្ជាប់</translation>
-    </message>
-    <message>
-        <source>Block chain</source>
-        <translation>Block chain</translation>
-    </message>
-    <message>
-        <source>Memory Pool</source>
-        <translation>Memory Pool</translation>
-    </message>
-    <message>
-        <source>Current number of transactions</source>
-        <translation>បច្ចុប្បន្នភាពចំនួនប្រត្តិបត្តិការ</translation>
-    </message>
-    <message>
-        <source>Memory usage</source>
-        <translation>ការប្រើប្រាស់អង្គចងចាំ</translation>
-    </message>
-    <message>
-        <source>Wallet: </source>
-        <translation>កាបូបអេឡិចត្រូនិចៈ</translation>
-    </message>
-    <message>
-        <source>(none)</source>
-        <translation>(មិនមាន)</translation>
-    </message>
-    <message>
-        <source>&amp;Reset</source>
-        <translation>&amp;កែសម្រួលឡើងវិញ</translation>
-    </message>
-    <message>
-        <source>Received</source>
-        <translation>បានទទួល</translation>
-    </message>
-    <message>
-        <source>Sent</source>
-        <translation>បានបញ្ចូន</translation>
-    </message>
-    <message>
-        <source>&amp;Peers</source>
-        <translation>&amp;មិត្តភក្រ្ត័</translation>
-    </message>
-    <message>
-        <source>Banned peers</source>
-        <translation>មិត្តភក្រ្ត័ត្រូវបានហាមឃាត់</translation>
-    </message>
-    <message>
-        <source>Select a peer to view detailed information.</source>
-        <translation>ជ្រើសរើសមិត្តភក្រ្ត័ម្នាក់ដើម្បីមើលពត័មានលំម្អិត។</translation>
-    </message>
-    <message>
-        <source>Direction</source>
-        <translation>ទិសដៅ</translation>
-    </message>
-    <message>
-        <source>Version</source>
-        <translation>ជំនាន់</translation>
-    </message>
-    <message>
-        <source>Starting Block</source>
-        <translation>កំពុងចាប់ផ្តើមប៊្លុក</translation>
-    </message>
-    <message>
-        <source>Synced Headers</source>
-        <translation>Synced Headers</translation>
-    </message>
-    <message>
-        <source>Synced Blocks</source>
-        <translation>Synced Blocks</translation>
-    </message>
-    <message>
-        <source>The mapped Autonomous System used for diversifying peer selection.</source>
-        <translation>The mapped Autonomous System used for diversifying peer selection.</translation>
-    </message>
-    <message>
-        <source>Mapped AS</source>
-        <translation>Mapped AS</translation>
-    </message>
-    <message>
-        <source>User Agent</source>
-        <translation>ភ្ងាក់ងារអ្នកប្រើប្រាស់</translation>
-    </message>
-    <message>
-        <source>Node window</source>
-        <translation>Node window</translation>
-    </message>
-    <message>
-        <source>Current block height</source>
-        <translation>Current block height</translation>
-    </message>
-    <message>
-        <source>Open the %1 debug log file from the current data directory. This can take a few seconds for large log files.</source>
-        <translation>Open the %1 debug log file from the current data directory. This can take a few seconds for large log files.</translation>
-    </message>
-    <message>
-        <source>Decrease font size</source>
-        <translation>បន្ថយទំហំអក្សរ</translation>
-    </message>
-    <message>
-        <source>Increase font size</source>
-        <translation>បង្កើនទំហំអក្សរ</translation>
-    </message>
-    <message>
-        <source>Permissions</source>
-        <translation>ការអនុញ្ញាត</translation>
-    </message>
-    <message>
-        <source>Services</source>
-        <translation>សេវាកម្ម</translation>
-    </message>
-    <message>
-        <source>Connection Time</source>
-        <translation>ពេលវាលាតភ្ជាប់</translation>
-    </message>
-    <message>
-        <source>Last Send</source>
-        <translation>បញ្ចូនចុងក្រោយ</translation>
-    </message>
-    <message>
-        <source>Last Receive</source>
-        <translation>ទទួលចុងក្រោយ</translation>
-    </message>
-    <message>
-        <source>Ping Time</source>
-        <translation>Ping Time</translation>
-    </message>
-    <message>
-        <source>The duration of a currently outstanding ping.</source>
-        <translation>The duration of a currently outstanding ping.</translation>
-    </message>
-    <message>
-        <source>Ping Wait</source>
-        <translation>Ping Wait</translation>
-    </message>
-    <message>
-        <source>Min Ping</source>
-        <translation>Min Ping</translation>
-    </message>
-    <message>
-        <source>Time Offset</source>
-        <translation>Time Offset</translation>
-    </message>
-    <message>
-        <source>Last block time</source>
-        <translation>Last block time</translation>
-    </message>
-    <message>
-        <source>&amp;Open</source>
-        <translation>&amp;Open</translation>
-    </message>
-    <message>
-        <source>&amp;Console</source>
-        <translation>&amp;Console</translation>
-    </message>
-    <message>
-        <source>&amp;Network Traffic</source>
-        <translation>&amp;ចរាចរណ៍បណ្តាញ</translation>
-    </message>
-    <message>
-        <source>Totals</source>
-        <translation>សរុប</translation>
-    </message>
-    <message>
-        <source>In:</source>
-        <translation>ចូលៈ</translation>
-    </message>
-    <message>
-        <source>Out:</source>
-        <translation>ចេញៈ</translation>
-    </message>
-    <message>
-        <source>Debug log file</source>
-        <translation>Debug log file</translation>
-    </message>
-    <message>
-        <source>Clear console</source>
-        <translation>Clear console</translation>
-    </message>
-    <message>
-        <source>1 &amp;hour</source>
-        <translation>1 &amp;hour</translation>
-    </message>
-    <message>
-        <source>1 &amp;day</source>
-        <translation>1 &amp;day</translation>
-    </message>
-    <message>
-        <source>1 &amp;week</source>
-        <translation>1 &amp;week</translation>
-    </message>
-    <message>
-        <source>1 &amp;year</source>
-        <translation>1 &amp;year</translation>
-    </message>
-    <message>
-        <source>&amp;Disconnect</source>
-        <translation>&amp;Disconnect</translation>
-    </message>
-    <message>
-        <source>Ban for</source>
-        <translation>Ban for</translation>
-    </message>
-    <message>
-        <source>&amp;Unban</source>
-        <translation>&amp;Unban</translation>
-    </message>
-    <message>
-        <source>Welcome to the %1 RPC console.</source>
-        <translation>Welcome to the %1 RPC console.</translation>
-    </message>
-    <message>
-        <source>For more information on using this console type %1.</source>
-        <translation>For more information on using this console type %1.</translation>
-    </message>
-    <message>
-        <source>WARNING: Scammers have been active, telling users to type commands here, stealing their wallet contents. Do not use this console without fully understanding the ramifications of a command.</source>
-        <translation>WARNING: Scammers have been active, telling users to type commands here, stealing their wallet contents. Do not use this console without fully understanding the ramifications of a command.</translation>
-    </message>
-    <message>
-        <source>Network activity disabled</source>
-        <translation>សកម្មភាពបណ្តាញ ត្រូវបានដាក់អោយប្រើការលែងបាន។</translation>
-    </message>
-    <message>
-        <source>Executing command without any wallet</source>
-        <translation>ប្រត្តិបត្តិបញ្ជារដោយគ្មានកាបូបអេឡិចត្រូនិច។</translation>
-    </message>
-    <message>
-        <source>(node id: %1)</source>
-        <translation>(node id: %1)</translation>
-    </message>
-    <message>
-        <source>via %1</source>
-        <translation>via %1</translation>
-    </message>
-    <message>
-        <source>never</source>
-        <translation>មិនដែល</translation>
-    </message>
-    <message>
-        <source>Inbound</source>
-        <translation>Inbound</translation>
-    </message>
-    <message>
-        <source>Outbound</source>
-        <translation>Outbound</translation>
-    </message>
-    <message>
-        <source>Unknown</source>
-        <translation>Unknown</translation>
-    </message>
-</context>
-<context>
-    <name>ReceiveCoinsDialog</name>
-    <message>
-        <source>&amp;Amount:</source>
-        <translation>&amp;ចំនួន</translation>
-    </message>
-    <message>
-        <source>&amp;Label:</source>
-        <translation>&amp;ស្លាកសញ្ញា​</translation>
-    </message>
-    <message>
-        <source>&amp;Message:</source>
-        <translation>&amp;សារ</translation>
-    </message>
-    <message>
-        <source>An optional message to attach to the payment request, which will be displayed when the request is opened. Note: The message will not be sent with the payment over the Bitcoin network.</source>
-        <translation>សារជាជម្រើសមួយក្នុងការភ្ជាប់ទៅនឹងសំណើរទូរទាត់ប្រាក់ ដែលនឹងត្រូវបង្ហាញនៅពេលដែលសំណើរត្រូវបានបើក។ កំណត់ចំណាំៈ សារនេះនឹងមិនត្រូវបានបញ្ចូនជាមួយការទូរទាត់ប្រាក់នៅលើបណ្តាញប៊ីតខញ។</translation>
-    </message>
-    <message>
-        <source>An optional label to associate with the new receiving address.</source>
-        <translation>ស្លាកសញ្ញាជាជម្រើសមួយ ទាក់ទងជាមួយនឹងអាសយដ្ឋានទទួលថ្មី។</translation>
-    </message>
-    <message>
-        <source>Use this form to request payments. All fields are &lt;b&gt;optional&lt;/b&gt;.</source>
-        <translation>ប្រើប្រាស់ទម្រង់នេះដើម្បីធ្វើការសំណូមពរទូរទាត់ប្រាក់។ រាល់ការបំពេញក្នុងប្រអប់ទាំងអស់​គឺ&lt;b&gt;ជាជម្រើស&lt;/b&gt;។</translation>
-    </message>
-    <message>
-        <source>An optional amount to request. Leave this empty or zero to not request a specific amount.</source>
-        <translation>ចំនួនជម្រើសមួយ សម្រាប់សំណើរ។ សូមទុកសូន្យ ឫ ទទេ ទៅដល់មិនសំណើរចំនួនជាក់លាក់ណាមួយ។</translation>
-    </message>
-    <message>
-        <source>An optional label to associate with the new receiving address (used by you to identify an invoice).  It is also attached to the payment request.</source>
-        <translation>ស្លាកសញ្ញាជាជម្រើសមួយ ទាក់ទងជាមួយនឹងអាសយដ្ឋានទទួលថ្មី( ដែលអ្នកបានប្រើប្រាស់ ដើម្បីសម្គាល់វិក័យបត្រមួយ)។ វាក៏ត្រូវបានភ្ជាប់ជាមួយនឹងសំណើរទូរទាត់ប្រាក់។</translation>
-    </message>
-    <message>
-        <source>An optional message that is attached to the payment request and may be displayed to the sender.</source>
-        <translation>សារជាជម្រើសមួយដែលភ្ជាប់ជាមួយសំណើរទូរទាត់ប្រាក់ និង ប្រហែលជាបង្ហាញទៅកាន់អ្នកបញ្ចូន។</translation>
-    </message>
-    <message>
-        <source>&amp;Create new receiving address</source>
-        <translation>&amp;បង្កើតអាសយដ្ឋានទទួលថ្មី</translation>
-    </message>
-    <message>
-        <source>Clear all fields of the form.</source>
-        <translation>សម្អាតគ្រប់ប្រអប់ទាំងអស់ក្នុងទម្រង់នេះ។</translation>
-    </message>
-    <message>
-        <source>Clear</source>
-        <translation>សម្អាត</translation>
-    </message>
-    <message>
-        <source>Native segwit addresses (aka Bech32 or BIP-173) reduce your transaction fees later on and offer better protection against typos, but old wallets don't support them. When unchecked, an address compatible with older wallets will be created instead.</source>
-        <translation>Native segwit addresses (aka Bech32 or BIP-173) reduce your transaction fees later on and offer better protection against typos, but old wallets don't support them. When unchecked, an address compatible with older wallets will be created instead.</translation>
-    </message>
-    <message>
-        <source>Generate native segwit (Bech32) address</source>
-        <translation>Generate native segwit (Bech32) address</translation>
-    </message>
-    <message>
-        <source>Requested payments history</source>
-        <translation>បានដាក់ស្នើរសុំយកប្រវត្តិការទូរទាត់ប្រាក់</translation>
-    </message>
-    <message>
-        <source>Show the selected request (does the same as double clicking an entry)</source>
-        <translation>ធ្វើការបង្ហាញ សំណូមពរដែលត្រូវបានជ្រើសរើស​(ធ្វើដូចគ្នា ដោយចុចពីរដងសម្រាប់ការបញ្ចូលម្តង)</translation>
-    </message>
-    <message>
-        <source>Show</source>
-        <translation>បង្ហាញ</translation>
-    </message>
-    <message>
-        <source>Remove the selected entries from the list</source>
-        <translation>លុបចេញការបញ្ចូលដែលបានជ្រើសរើស ពីក្នុងបញ្ចីរ</translation>
-    </message>
-    <message>
-        <source>Remove</source>
-        <translation>លុបចេញ</translation>
-    </message>
-    <message>
-        <source>Copy URI</source>
-        <translation>ថតចម្លងURl</translation>
-    </message>
-    <message>
-        <source>Copy label</source>
-        <translation>ថតចម្លងស្លាកសញ្ញា</translation>
-    </message>
-    <message>
-        <source>Copy message</source>
-        <translation>ថតចម្លងសារ</translation>
-    </message>
-    <message>
-        <source>Copy amount</source>
-        <translation>ថតចម្លងចំនួន</translation>
-    </message>
-    <message>
-        <source>Could not unlock wallet.</source>
-        <translation>មិនអាចដោះសោរកាបូបអេឡិចត្រូនិច។</translation>
-    </message>
-    </context>
-<context>
-    <name>ReceiveRequestDialog</name>
-    <message>
-        <source>Request payment to ...</source>
-        <translation>សំណើរទូរទាត់ប្រាក់ទៅកាន់...</translation>
-    </message>
-    <message>
-        <source>Address:</source>
-        <translation>អាសយដ្ឋានៈ</translation>
-    </message>
-    <message>
-        <source>Amount:</source>
-        <translation>Amount:</translation>
-    </message>
-    <message>
-        <source>Label:</source>
-        <translation>ស្លាកសញ្ញាៈ</translation>
-    </message>
-    <message>
-        <source>Message:</source>
-        <translation>សារៈ</translation>
-    </message>
-    <message>
-        <source>Wallet:</source>
-        <translation>កាបូបចល័ត៖</translation>
-    </message>
-    <message>
-        <source>Copy &amp;URI</source>
-        <translation>ថតចម្លង &amp;RUl</translation>
-    </message>
-    <message>
-        <source>Copy &amp;Address</source>
-        <translation>ថតចម្លង និង អាសយដ្ឋាន</translation>
-    </message>
-    <message>
-        <source>&amp;Save Image...</source>
-        <translation>&amp;Save Image...</translation>
-    </message>
-    <message>
-        <source>Payment information</source>
-        <translation>ព័ត៏មានទូរទាត់ប្រាក់</translation>
-    </message>
-</context>
-<context>
-    <name>RecentRequestsTableModel</name>
-    <message>
-        <source>Date</source>
-        <translation>Date</translation>
-    </message>
-    <message>
-        <source>Label</source>
-        <translation>ស្លាក​សញ្ញា</translation>
-    </message>
-    <message>
-        <source>Message</source>
-        <translation>សារ</translation>
-    </message>
-    <message>
-        <source>(no label)</source>
-        <translation>(គ្មាន​ស្លាក​សញ្ញា)</translation>
-    </message>
-    <message>
-        <source>(no message)</source>
-        <translation>(មិនមានសារ)</translation>
-    </message>
-    <message>
-        <source>(no amount requested)</source>
-        <translation>(មិនចំនួនបានស្នើរសុំ)</translation>
-    </message>
-    <message>
-        <source>Requested</source>
-        <translation>បានស្នើរសុំ</translation>
-    </message>
-</context>
-<context>
-    <name>SendCoinsDialog</name>
-    <message>
-        <source>Send Coins</source>
-        <translation>បញ្ចូនកាក់</translation>
-    </message>
-    <message>
-        <source>Coin Control Features</source>
-        <translation>លក្ខណៈពិសេសក្នុងត្រួតពិនិត្យកាក់</translation>
-    </message>
-    <message>
-        <source>Inputs...</source>
-        <translation>បញ្ចូល...</translation>
-    </message>
-    <message>
-        <source>automatically selected</source>
-        <translation>បានជ្រើសរើសដោយស្វ័យប្រវត្តិ</translation>
-    </message>
-    <message>
-        <source>Insufficient funds!</source>
-        <translation>ប្រាក់មិនគ្រប់គ្រាន់!</translation>
-    </message>
-    <message>
-        <source>Quantity:</source>
-        <translation>Quantity:</translation>
-    </message>
-    <message>
-        <source>Bytes:</source>
-        <translation>Bytes:</translation>
-    </message>
-    <message>
-        <source>Amount:</source>
-        <translation>Amount:</translation>
-    </message>
-    <message>
-        <source>Fee:</source>
-        <translation>Fee:</translation>
-    </message>
-    <message>
-        <source>After Fee:</source>
-        <translation>After Fee:</translation>
-    </message>
-    <message>
-        <source>Change:</source>
-        <translation>Change:</translation>
-    </message>
-    <message>
-        <source>If this is activated, but the change address is empty or invalid, change will be sent to a newly generated address.</source>
-        <translation>If this is activated, but the change address is empty or invalid, change will be sent to a newly generated address.</translation>
-    </message>
-    <message>
-        <source>Custom change address</source>
-        <translation>ជ្រើសរើសផ្លាស់ប្តូរអាសយដ្ឋាន</translation>
-    </message>
-    <message>
-        <source>Transaction Fee:</source>
-        <translation>កម្រៃប្រត្តិបត្តិការ</translation>
-    </message>
-    <message>
-        <source>Choose...</source>
-        <translation>ជ្រើសរើស...</translation>
-    </message>
-    <message>
-        <source>Using the fallbackfee can result in sending a transaction that will take several hours or days (or never) to confirm. Consider choosing your fee manually or wait until you have validated the complete chain.</source>
-        <translation>Using the fallbackfee can result in sending a transaction that will take several hours or days (or never) to confirm. Consider choosing your fee manually or wait until you have validated the complete chain.</translation>
-    </message>
-    <message>
-        <source>Warning: Fee estimation is currently not possible.</source>
-        <translation>Warning: Fee estimation is currently not possible.</translation>
-    </message>
-    <message>
-        <source>Specify a custom fee per kB (1,000 bytes) of the transaction's virtual size.
-
-Note:  Since the fee is calculated on a per-byte basis, a fee of "100 satoshis per kB" for a transaction size of 500 bytes (half of 1 kB) would ultimately yield a fee of only 50 satoshis.</source>
-        <translation>Specify a custom fee per kB (1,000 bytes) of the transaction's virtual size.
-
-Note:  Since the fee is calculated on a per-byte basis, a fee of "100 satoshis per kB" for a transaction size of 500 bytes (half of 1 kB) would ultimately yield a fee of only 50 satoshis.</translation>
-    </message>
-    <message>
-        <source>per kilobyte</source>
-        <translation>per kilobyte</translation>
-    </message>
-    <message>
-        <source>Hide</source>
-        <translation>លាក់</translation>
-    </message>
-    <message>
-        <source>Recommended:</source>
-        <translation>បានណែនាំៈ</translation>
-    </message>
-    <message>
-        <source>Custom:</source>
-        <translation>Custom:</translation>
-    </message>
-    <message>
-        <source>(Smart fee not initialized yet. This usually takes a few blocks...)</source>
-        <translation>(ថ្លៃសេវាឆ្លាត មិនទាន់ចាប់ផ្តើមទេ។ វាជាទូរទៅវាត្រូវការប្លក់មួយចំនួនតូច...)</translation>
-    </message>
-    <message>
-        <source>Send to multiple recipients at once</source>
-        <translation>បញ្ចូនទៅកាន់អ្នកទទួលច្រើនអ្នកក្នុងពេលតែមួយ</translation>
-    </message>
-    <message>
-        <source>Add &amp;Recipient</source>
-        <translation>បន្ថែម &amp;អ្នកទទួល</translation>
-    </message>
-    <message>
-        <source>Clear all fields of the form.</source>
-        <translation>សម្អាតគ្រប់ប្រអប់ក្នុងទម្រង់នេះៈ</translation>
-    </message>
-    <message>
-        <source>Dust:</source>
-        <translation>Dust:</translation>
-    </message>
-    <message>
-        <source>Hide transaction fee settings</source>
-        <translation>Hide transaction fee settings</translation>
-    </message>
-    <message>
-        <source>When there is less transaction volume than space in the blocks, miners as well as relaying nodes may enforce a minimum fee. Paying only this minimum fee is just fine, but be aware that this can result in a never confirming transaction once there is more demand for bitcoin transactions than the network can process.</source>
-        <translation>When there is less transaction volume than space in the blocks, miners as well as relaying nodes may enforce a minimum fee. Paying only this minimum fee is just fine, but be aware that this can result in a never confirming transaction once there is more demand for bitcoin transactions than the network can process.</translation>
-    </message>
-    <message>
-        <source>A too low fee might result in a never confirming transaction (read the tooltip)</source>
-        <translation>កម្រៃទាបពេកមិនអាចធ្វើឲ្យបញ្ចាក់ពីប្រត្តិបត្តិការ​(សូមអាន ប្រអប់សារ)</translation>
-    </message>
-    <message>
-        <source>Confirmation time target:</source>
-        <translation>ការបញ្ចាក់ទិសដៅពេលវេលាៈ</translation>
-    </message>
-    <message>
-        <source>Enable Replace-By-Fee</source>
-        <translation>Enable Replace-By-Fee</translation>
-    </message>
-    <message>
-        <source>With Replace-By-Fee (BIP-125) you can increase a transaction's fee after it is sent. Without this, a higher fee may be recommended to compensate for increased transaction delay risk.</source>
-        <translation>With Replace-By-Fee (BIP-125) you can increase a transaction's fee after it is sent. Without this, a higher fee may be recommended to compensate for increased transaction delay risk.</translation>
-    </message>
-    <message>
-        <source>Clear &amp;All</source>
-        <translation>សម្អាត &amp;ទាំងអស់</translation>
-    </message>
-    <message>
-        <source>Balance:</source>
-        <translation>សមតុល្យៈ</translation>
-    </message>
-    <message>
-        <source>Confirm the send action</source>
-        <translation>បញ្ចាក់សកម្មភាពបញ្ចូន</translation>
-    </message>
-    <message>
-        <source>S&amp;end</source>
-        <translation>ប&amp;ញ្ជូន</translation>
-    </message>
-    <message>
-        <source>Copy quantity</source>
-        <translation>Copy quantity</translation>
-    </message>
-    <message>
-        <source>Copy amount</source>
-        <translation>Copy amount</translation>
-    </message>
-    <message>
-        <source>Copy fee</source>
-        <translation>Copy fee</translation>
-    </message>
-    <message>
-        <source>Copy after fee</source>
-        <translation>Copy after fee</translation>
-    </message>
-    <message>
-        <source>Copy bytes</source>
-        <translation>Copy bytes</translation>
-    </message>
-    <message>
-        <source>Copy dust</source>
-        <translation>Copy dust</translation>
-    </message>
-    <message>
-        <source>Copy change</source>
-        <translation>Copy change</translation>
-    </message>
-    <message>
-        <source>%1 (%2 blocks)</source>
-        <translation>%1 (%2 blocks)</translation>
-    </message>
-    <message>
-        <source>Cr&amp;eate Unsigned</source>
-        <translation>Cr&amp;eate Unsigned</translation>
-    </message>
-    <message>
-        <source>Creates a Partially Signed Bitcoin Transaction (PSBT) for use with e.g. an offline %1 wallet, or a PSBT-compatible hardware wallet.</source>
-        <translation>Creates a Partially Signed Bitcoin Transaction (PSBT) for use with e.g. an offline %1 wallet, or a PSBT-compatible hardware wallet.</translation>
-    </message>
-    <message>
-        <source> from wallet '%1'</source>
-        <translation> from wallet '%1'</translation>
-    </message>
-    <message>
-        <source>%1 to '%2'</source>
-        <translation>%1 to '%2'</translation>
-    </message>
-    <message>
-        <source>Do you want to draft this transaction?</source>
-        <translation>Do you want to draft this transaction?</translation>
-    </message>
-    <message>
-        <source>Are you sure you want to send?</source>
-        <translation>តើអ្នកច្បាស់ថាអ្នកចង់បញ្ចូន?</translation>
-    </message>
-    <message>
-        <source>Create Unsigned</source>
-        <translation>Create Unsigned</translation>
-    </message>
-    <message>
-        <source>Save Transaction Data</source>
-        <translation>រក្សាទិន្នន័យប្រត្តិបត្តិការ</translation>
-    </message>
-    <message>
-        <source>Partially Signed Transaction (Binary) (*.psbt)</source>
-        <translation>Partially Signed Transaction (Binary) (*.psbt)</translation>
-    </message>
-    <message>
-        <source>PSBT saved</source>
-        <translation> បានរក្សាទុកPSBT</translation>
-    </message>
-    <message>
-        <source>or</source>
-        <translation>ឬ</translation>
-    </message>
-    <message>
-        <source>You can increase the fee later (signals Replace-By-Fee, BIP-125).</source>
-        <translation>អ្នកអាចបង្កើនកម្រៃពេលក្រោយ( សញ្ញា ជំនួសដោយកម្រៃ BIP-125)។</translation>
-    </message>
-    <message>
-        <source>Please, review your transaction.</source>
-        <translation>សូមពិនិត្យប្រត្តិបត្តិការទឹកប្រាក់របស់អ្នកសារឡើងវិញ។</translation>
-    </message>
-    <message>
-        <source>Transaction fee</source>
-        <translation>កម្រៃប្រត្តិបត្តិការ</translation>
-    </message>
-    <message>
-        <source>Not signalling Replace-By-Fee, BIP-125.</source>
-        <translation>Not signalling Replace-By-Fee, BIP-125.</translation>
-    </message>
-    <message>
-        <source>Total Amount</source>
-        <translation>ចំនួនសរុប</translation>
-    </message>
-    <message>
-        <source>To review recipient list click "Show Details..."</source>
-        <translation>ពិនិត្យមើលឡើងវិញនូវបញ្ចីអ្នកទទួល ចុច  ៉បង្ហាញព៍ត័មានលំអិត...៉</translation>
-    </message>
-    <message>
-        <source>Confirm send coins</source>
-        <translation>បញ្ចាក់​ ក្នុងការបញ្ចូនកាក់</translation>
-    </message>
-    <message>
-        <source>Confirm transaction proposal</source>
-        <translation>បញ្ចាក់សំណើរប្រត្តិបត្តិការ</translation>
-    </message>
-    <message>
-        <source>Send</source>
-        <translation>បញ្ចូន</translation>
-    </message>
-    <message>
-        <source>Watch-only balance:</source>
-        <translation>សមតុល្យសម្រាប់តែមើលៈ</translation>
-    </message>
-    <message>
-        <source>The recipient address is not valid. Please recheck.</source>
-        <translation>អាសយដ្ឋានអ្នកទទួលមិនត្រឹមត្រូវ។ សូមពិនិត្យម្តងទៀត។</translation>
-    </message>
-    <message>
-        <source>The amount to pay must be larger than 0.</source>
-        <translation>ចំនួនទឹកប្រាក់ដែលត្រូវបងត្រូវតែធំជាង ០។</translation>
-    </message>
-    <message>
-        <source>The amount exceeds your balance.</source>
-        <translation>ចំនួនលើសសមតុល្យរបស់អ្នក។</translation>
-    </message>
-    <message>
-        <source>Duplicate address found: addresses should only be used once each.</source>
-        <translation>អាសយដ្ឋានស្ទួនត្រូវបានរកឃើញៈ គ្រប់អាសយដ្ឋានគួរត្រូវបានប្រើតែម្តង</translation>
-    </message>
-    <message>
-        <source>Transaction creation failed!</source>
-        <translation>បង្កើតប្រត្តិបត្តិការមិនជោគជ័យ!</translation>
-    </message>
-    <message>
-        <source>Payment request expired.</source>
-        <translation>សំណើរទូរទាត់ប្រាក់បានផុតកំណត់។</translation>
-    </message>
-    <message numerus="yes">
-        <source>Estimated to begin confirmation within %n block(s).</source>
-        <translation><numerusform>Estimated to begin confirmation within %n blocks.</numerusform></translation>
-    </message>
-    <message>
-        <source>Warning: Invalid Bitcoin address</source>
-        <translation>Warning: Invalid Bitcoin address</translation>
-    </message>
-    <message>
-        <source>Warning: Unknown change address</source>
-        <translation>Warning: Unknown change address</translation>
-    </message>
-    <message>
-        <source>Confirm custom change address</source>
-        <translation>Confirm custom change address</translation>
-    </message>
-    <message>
-        <source>The address you selected for change is not part of this wallet. Any or all funds in your wallet may be sent to this address. Are you sure?</source>
-        <translation>The address you selected for change is not part of this wallet. Any or all funds in your wallet may be sent to this address. Are you sure?</translation>
-    </message>
-    <message>
-        <source>(no label)</source>
-        <translation>(គ្មាន​ស្លាក​សញ្ញា)</translation>
-    </message>
-</context>
-<context>
-    <name>SendCoinsEntry</name>
-    <message>
-        <source>A&amp;mount:</source>
-        <translation>ចំ&amp;នួនៈ</translation>
-    </message>
-    <message>
-        <source>Pay &amp;To:</source>
-        <translation>ទូរទាត់ទៅ&amp;កាន់ៈ</translation>
-    </message>
-    <message>
-        <source>&amp;Label:</source>
-        <translation>&amp;ស្លាក​សញ្ញា:</translation>
-    </message>
-    <message>
-        <source>Choose previously used address</source>
-        <translation>ជ្រើសរើសអាសយដ្ឋានដែលបានប្រើពីមុន</translation>
-    </message>
-    <message>
-        <source>The Bitcoin address to send the payment to</source>
-        <translation>អាសយដ្ឋានប៊ីតខញក្នុងការបញ្ចូនការទូរទាត់ប្រាក់ទៅកាន់</translation>
-    </message>
-    <message>
-        <source>Alt+A</source>
-        <translation>Alt+A</translation>
-    </message>
-    <message>
-        <source>Paste address from clipboard</source>
-        <translation>ថតចម្លងអាសយដ្ឋានពីក្ដារតម្រៀប</translation>
-    </message>
-    <message>
-        <source>Alt+P</source>
-        <translation>Alt+P</translation>
-    </message>
-    <message>
-        <source>Remove this entry</source>
-        <translation>លុបការបញ្ចូលនេះ</translation>
-    </message>
-    <message>
-        <source>The amount to send in the selected unit</source>
-        <translation>The amount to send in the selected unit</translation>
-    </message>
-    <message>
-        <source>The fee will be deducted from the amount being sent. The recipient will receive less bitcoins than you enter in the amount field. If multiple recipients are selected, the fee is split equally.</source>
-        <translation>The fee will be deducted from the amount being sent. The recipient will receive less bitcoins than you enter in the amount field. If multiple recipients are selected, the fee is split equally.</translation>
-    </message>
-    <message>
-        <source>S&amp;ubtract fee from amount</source>
-        <translation>S&amp;ubtract fee from amount</translation>
-    </message>
-    <message>
-        <source>Use available balance</source>
-        <translation>ប្រើប្រាស់សមតុល្យដែលមានសាច់ប្រាក់</translation>
-    </message>
-    <message>
-        <source>Message:</source>
-        <translation>សារៈ</translation>
-    </message>
-    <message>
-        <source>This is an unauthenticated payment request.</source>
-        <translation>នេះជាសំណើរទូរទាត់ប្រាក់មិនទាន់បានបញ្ចាក់តាមច្បាប់ត្រឹមត្រូវ។</translation>
-    </message>
-    <message>
-        <source>This is an authenticated payment request.</source>
-        <translation>នេះជាសំណើរទូរទាត់ប្រាក់ដែលបានបញ្ចាក់តាមច្បាប់ត្រឹមត្រូវ។</translation>
-    </message>
-    <message>
-        <source>Enter a label for this address to add it to the list of used addresses</source>
-        <translation>បញ្ចូលស្លាក​សញ្ញាមួយ សម្រាប់អាសយដ្ឋាននេះ ដើម្បីបញ្ចូលវាទៅក្នងបញ្ចីរអាសយដ្ឋានដែលបានប្រើប្រាស់</translation>
-    </message>
-    <message>
-        <source>A message that was attached to the bitcoin: URI which will be stored with the transaction for your reference. Note: This message will not be sent over the Bitcoin network.</source>
-        <translation>A message that was attached to the bitcoin: URI which will be stored with the transaction for your reference. Note: This message will not be sent over the Bitcoin network.</translation>
-    </message>
-    <message>
-        <source>Pay To:</source>
-        <translation>បង់ទៅកាន់</translation>
-    </message>
-    <message>
-        <source>Memo:</source>
-        <translation>អនុស្សរណៈ</translation>
-    </message>
-</context>
-<context>
-    <name>ShutdownWindow</name>
-    <message>
-        <source>Do not shut down the computer until this window disappears.</source>
-        <translation>សូមកុំទាន់បិទកុំព្យូទ័រនេះ រហូលទាល់តែវិនដូរនេះលុបបាត់។</translation>
-    </message>
-</context>
-<context>
-    <name>SignVerifyMessageDialog</name>
-    <message>
-        <source>Signatures - Sign / Verify a Message</source>
-        <translation>ហត្ថលេខា ចុះហត្ថលេខា ឬ ផ្ទៀងផ្ទាត់សារមួយ</translation>
-    </message>
-    <message>
-        <source>&amp;Sign Message</source>
-        <translation>&amp;ចុះហត្ថលេខា សារ</translation>
-    </message>
-    <message>
-        <source>You can sign messages/agreements with your addresses to prove you can receive bitcoins sent to them. Be careful not to sign anything vague or random, as phishing attacks may try to trick you into signing your identity over to them. Only sign fully-detailed statements you agree to.</source>
-        <translation>You can sign messages/agreements with your addresses to prove you can receive bitcoins sent to them. Be careful not to sign anything vague or random, as phishing attacks may try to trick you into signing your identity over to them. Only sign fully-detailed statements you agree to.</translation>
-    </message>
-    <message>
-        <source>The Bitcoin address to sign the message with</source>
-        <translation>អាសយដ្ឋានប៊ីតខញនេះ ចុះហត្ថលេខានៅលើសារ</translation>
-    </message>
-    <message>
-        <source>Choose previously used address</source>
-        <translation>ជ្រើសរើសអាសយដ្ឋានដែលបានប្រើពីមុន</translation>
-    </message>
-    <message>
-        <source>Alt+A</source>
-        <translation>Alt+A</translation>
-    </message>
-    <message>
-        <source>Paste address from clipboard</source>
-        <translation>ថតចម្លងអាសយដ្ឋាណពីក្ដារតម្រៀប</translation>
-    </message>
-    <message>
-        <source>Alt+P</source>
-        <translation>Alt+P</translation>
-    </message>
-    <message>
-        <source>Enter the message you want to sign here</source>
-        <translation>សូមបញ្ចូលពាក្យដែលអ្នកចង់បញ្ចូលនៅទីនេះ</translation>
-    </message>
-    <message>
-        <source>Signature</source>
-        <translation>ហត្ថលេខា</translation>
-    </message>
-    <message>
-        <source>Copy the current signature to the system clipboard</source>
-        <translation>ចម្លងហត្ថលេខដែលមានបច្ចុប្បន្នទៅកាន់ប្រព័ន្ធក្តារតមៀប</translation>
-    </message>
-    <message>
-        <source>Sign the message to prove you own this Bitcoin address</source>
-        <translation>ចុះហត្ថលេខាលើសារនេះដើម្បីបង្ហាញថាលោកអ្នកជាម្ចាស់អាសយដ្ឋានប៊ីតខញ</translation>
-    </message>
-    <message>
-        <source>Sign &amp;Message</source>
-        <translation>ហត្ថលេខា &amp; សារ</translation>
-    </message>
-    <message>
-        <source>Reset all sign message fields</source>
-        <translation>កែសម្រួលឡើងវិញគ្រប់សារហត្ថលេខាទាំងអស់ឡើងវិញ</translation>
-    </message>
-    <message>
-        <source>Clear &amp;All</source>
-        <translation>សម្អាត &amp;ទាំងអស់</translation>
-    </message>
-    <message>
-        <source>&amp;Verify Message</source>
-        <translation>&amp;ផ្ទៀងផ្ទាត់សារ</translation>
-    </message>
-    <message>
-        <source>Enter the receiver's address, message (ensure you copy line breaks, spaces, tabs, etc. exactly) and signature below to verify the message. Be careful not to read more into the signature than what is in the signed message itself, to avoid being tricked by a man-in-the-middle attack. Note that this only proves the signing party receives with the address, it cannot prove sendership of any transaction!</source>
-        <translation>Enter the receiver's address, message (ensure you copy line breaks, spaces, tabs, etc. exactly) and signature below to verify the message. Be careful not to read more into the signature than what is in the signed message itself, to avoid being tricked by a man-in-the-middle attack. Note that this only proves the signing party receives with the address, it cannot prove sendership of any transaction!</translation>
-    </message>
-    <message>
-        <source>The Bitcoin address the message was signed with</source>
-        <translation>The Bitcoin address the message was signed with</translation>
-    </message>
-    <message>
-        <source>The signed message to verify</source>
-        <translation>សារដែលបានចុះហត្ថលេខា ដើម្បីបញ្ចាក់</translation>
-    </message>
-    <message>
-        <source>The signature given when the message was signed</source>
-        <translation>ហត្ថលេខាត្រូវបានផ្តល់នៅពេលដែលសារត្រូវបានចុះហត្ថលេខា</translation>
-    </message>
-    <message>
-        <source>Verify the message to ensure it was signed with the specified Bitcoin address</source>
-        <translation>ផ្ទៀងផ្ទាត់សារដើម្បីធានាថាវាត្រូវបានចុះហត្ថលេខាជាមួយនឹងអាសយដ្ឋានប៊ីតខញជាក់លាក់។</translation>
-    </message>
-    <message>
-        <source>Verify &amp;Message</source>
-        <translation>ផ្ទៀងផ្ទាត់&amp;សារ</translation>
-    </message>
-    <message>
-        <source>Reset all verify message fields</source>
-        <translation>កែសម្រួលឡើងវិញគ្រប់សារផ្ទៀងផ្ទាត់ទាំងអស់</translation>
-    </message>
-    <message>
-        <source>Click "Sign Message" to generate signature</source>
-        <translation>ចុច ៉ហត្ថលេខា​ លើសារ​ ​ ៉​ដើម្បីបង្កើតហត្ថលេខា</translation>
-    </message>
-    <message>
-        <source>The entered address is invalid.</source>
-        <translation>អាសយដ្ឋានដែលបានបញ្ចូល មិនត្រឹមត្រូវ។</translation>
-    </message>
-    <message>
-        <source>Please check the address and try again.</source>
-        <translation>សូមពិនិត្យអាសយដ្ឋាននេះឡើងវិញ រួចហើយព្យាយាមម្តងទៀត។</translation>
-    </message>
-    <message>
-        <source>The entered address does not refer to a key.</source>
-        <translation>The entered address does not refer to a key.</translation>
-    </message>
-    <message>
-        <source>Wallet unlock was cancelled.</source>
-        <translation>បោះបង់ចោល ការដោះសោរកាបូបអេឡិចត្រូនិច។</translation>
-    </message>
-    <message>
-        <source>No error</source>
-        <translation>មិនមានបញ្ហា</translation>
-    </message>
-    <message>
-        <source>Private key for the entered address is not available.</source>
-        <translation>Private key for the entered address is not available.</translation>
-    </message>
-    <message>
-        <source>Message signing failed.</source>
-        <translation>ការចុះហត្ថលេខាលើសារមិនជោគជ័យ។</translation>
-    </message>
-    <message>
-        <source>Message signed.</source>
-        <translation>សារបានចុះហត្ថលេខា។</translation>
-    </message>
-    <message>
-        <source>The signature could not be decoded.</source>
-        <translation>ការចុះហត្ថលេខានេះមិនគួរត្រូវបានបម្លែងទៅជាភាសាកុំព្យូទ័រទេ។</translation>
-    </message>
-    <message>
-        <source>Please check the signature and try again.</source>
-        <translation>សូមពិនិត្យការចុះហត្ថលេខានេះឡើងវិញ រូចហើយព្យាយាមម្តងទៀត។</translation>
-    </message>
-    <message>
-        <source>The signature did not match the message digest.</source>
-        <translation>ហត្ថលេខានេះមិនត្រូវទៅនឹងសារដែលបានបំលែងរួច។</translation>
-    </message>
-    <message>
-        <source>Message verification failed.</source>
-        <translation>សារបញ្ចាក់ មិនត្រឹមត្រូវ។</translation>
-    </message>
-    <message>
-        <source>Message verified.</source>
-        <translation>សារត្រូវបានផ្ទៀងផ្ទាត់។</translation>
-    </message>
-</context>
-<context>
-    <name>TrafficGraphWidget</name>
-    <message>
-        <source>KB/s</source>
-        <translation>KB/s</translation>
-    </message>
-</context>
-<context>
-    <name>TransactionDesc</name>
-    <message numerus="yes">
-        <source>Open for %n more block(s)</source>
-        <translation><numerusform>បើក %n  ប្លុកជាច្រើនទៀត</numerusform></translation>
-    </message>
-    <message>
-        <source>conflicted with a transaction with %1 confirmations</source>
-        <translation>conflicted with a transaction with %1 confirmations</translation>
-    </message>
-    <message>
-        <source>0/unconfirmed, %1</source>
-        <translation>0/unconfirmed, %1</translation>
-    </message>
-    <message>
-        <source>in memory pool</source>
-        <translation>in memory pool</translation>
-    </message>
-    <message>
-        <source>not in memory pool</source>
-        <translation>not in memory pool</translation>
-    </message>
-    <message>
-        <source>abandoned</source>
-        <translation>បានបោះបង់ចោល</translation>
-    </message>
-    <message>
-        <source>Status</source>
-        <translation>ស្ថានភាព</translation>
-    </message>
-    <message>
-        <source>Date</source>
-        <translation>ថ្ងៃ</translation>
-    </message>
-    <message>
-        <source>Source</source>
-        <translation>ប្រភព</translation>
-    </message>
-    <message>
-        <source>Generated</source>
-        <translation>បានបង្កើត</translation>
-    </message>
-    <message>
-        <source>From</source>
-        <translation>ពី</translation>
-    </message>
-    <message>
-        <source>unknown</source>
-        <translation>មិនស្គាល់</translation>
-    </message>
-    <message>
-        <source>To</source>
-        <translation>ទៅកាន់</translation>
-    </message>
-    <message>
-        <source>own address</source>
-        <translation>អាសយដ្ឋានផ្ទាល់ខ្លួន</translation>
-    </message>
-    <message>
-        <source>watch-only</source>
-        <translation>សម្រាប់តែមើល</translation>
-    </message>
-    <message>
-        <source>label</source>
-        <translation>ស្លាក​សញ្ញា</translation>
-    </message>
-    <message>
-        <source>Credit</source>
-        <translation>Credit</translation>
-    </message>
-    <message numerus="yes">
-        <source>matures in %n more block(s)</source>
-        <translation><numerusform>matures in %n more blocks</numerusform></translation>
-    </message>
-    <message>
-        <source>not accepted</source>
-        <translation>មិនបានទទួល</translation>
-    </message>
-    <message>
-        <source>Debit</source>
-        <translation>Debit</translation>
-    </message>
-    <message>
-        <source>Total debit</source>
-        <translation>Total debit</translation>
-    </message>
-    <message>
-        <source>Total credit</source>
-        <translation>Total credit</translation>
-    </message>
-    <message>
-        <source>Transaction fee</source>
-        <translation>កម្រៃប្រត្តិបត្តិការ</translation>
-    </message>
-    <message>
-        <source>Net amount</source>
-        <translation>Net amount</translation>
-    </message>
-    <message>
-        <source>Message</source>
-        <translation>Message</translation>
-    </message>
-    <message>
-        <source>Comment</source>
-        <translation>យោលបល់</translation>
-    </message>
-    <message>
-        <source>Transaction ID</source>
-        <translation>អត្តសញ្ញាណ ប្រត្តិបត្តិការ</translation>
-    </message>
-    <message>
-        <source>Transaction total size</source>
-        <translation>ទំហំសរុបប្រត្តិបត្តិការ</translation>
-    </message>
-    <message>
-        <source>Transaction virtual size</source>
-        <translation>ទំហំប្រត្តិបត្តិការជាក់ស្តែង</translation>
-    </message>
-    <message>
-        <source>Output index</source>
-        <translation>Output index</translation>
-    </message>
-    <message>
-        <source> (Certificate was not verified)</source>
-        <translation> (Certificate was not verified)</translation>
-    </message>
-    <message>
-        <source>Merchant</source>
-        <translation>Merchant</translation>
-    </message>
-    <message>
-        <source>Generated coins must mature %1 blocks before they can be spent. When you generated this block, it was broadcast to the network to be added to the block chain. If it fails to get into the chain, its state will change to "not accepted" and it won't be spendable. This may occasionally happen if another node generates a block within a few seconds of yours.</source>
-        <translation>Generated coins must mature %1 blocks before they can be spent. When you generated this block, it was broadcast to the network to be added to the block chain. If it fails to get into the chain, its state will change to "not accepted" and it won't be spendable. This may occasionally happen if another node generates a block within a few seconds of yours.</translation>
-    </message>
-    <message>
-        <source>Debug information</source>
-        <translation>Debug information</translation>
-    </message>
-    <message>
-        <source>Transaction</source>
-        <translation>ប្រត្តិបត្តិការ</translation>
-    </message>
-    <message>
-        <source>Inputs</source>
-        <translation>បញ្ចូល</translation>
-    </message>
-    <message>
-        <source>Amount</source>
-        <translation>ចំនួន</translation>
-    </message>
-    <message>
-        <source>true</source>
-        <translation>ត្រូវ</translation>
-    </message>
-    <message>
-        <source>false</source>
-        <translation>មិនត្រឹមត្រូវ</translation>
-    </message>
-</context>
-<context>
-    <name>TransactionDescDialog</name>
-    <message>
-        <source>This pane shows a detailed description of the transaction</source>
-        <translation>This pane shows a detailed description of the transaction</translation>
-    </message>
-    </context>
-<context>
-    <name>TransactionTableModel</name>
-    <message>
-        <source>Date</source>
-        <translation>ថ្ងៃ</translation>
-    </message>
-    <message>
-        <source>Type</source>
-        <translation>ប្រភេទ</translation>
-    </message>
-    <message>
-        <source>Label</source>
-        <translation>ស្លាក​សញ្ញា</translation>
-    </message>
-    <message numerus="yes">
-        <source>Open for %n more block(s)</source>
-        <translation><numerusform>បើក %n ប្លុកជាច្រើនទៀត</numerusform></translation>
-    </message>
-    <message>
-        <source>Unconfirmed</source>
-        <translation>មិនទាន់បានបញ្ចាក់ច្បាស់</translation>
-    </message>
-    <message>
-        <source>Abandoned</source>
-        <translation>បានបោះបង់</translation>
-    </message>
-    <message>
-        <source>Conflicted</source>
-        <translation>បានប្រឆាំងតទល់គ្នា</translation>
-    </message>
-    <message>
-        <source>Immature (%1 confirmations, will be available after %2)</source>
-        <translation>Immature (%1 confirmations, will be available after %2)</translation>
-    </message>
-    <message>
-        <source>Generated but not accepted</source>
-        <translation>បានបង្កើត ប៉ុន្តែមិនបានទទួល</translation>
-    </message>
-    <message>
-        <source>Received with</source>
-        <translation>បានទទួលជាមួយនឹង</translation>
-    </message>
-    <message>
-        <source>Received from</source>
-        <translation>បានទទួលពី</translation>
-    </message>
-    <message>
-        <source>Sent to</source>
-        <translation>បានបញ្ចូនទៅកាន់</translation>
-    </message>
-    <message>
-        <source>Payment to yourself</source>
-        <translation>បង់ប្រាក់ទៅខ្លួនអ្នក</translation>
-    </message>
-    <message>
-        <source>Mined</source>
-        <translation>បានរុករករ៉ែ</translation>
-    </message>
-    <message>
-        <source>watch-only</source>
-        <translation>សម្រាប់តែមើល</translation>
-    </message>
-    <message>
-        <source>(n/a)</source>
-        <translation>(មិនមាន)</translation>
-    </message>
-    <message>
-        <source>(no label)</source>
-        <translation>(គ្មាន​ស្លាកសញ្ញា)</translation>
-    </message>
-    <message>
-        <source>Transaction status. Hover over this field to show number of confirmations.</source>
-        <translation>ស្ថានភាពប្រត្តិបត្តិការ។ អូសម៉ៅដាក់លើប្រអប់នេះដើម្បីបង្ហាញចំនួននៃការបញ្ចាក់។</translation>
-    </message>
-    <message>
-        <source>Date and time that the transaction was received.</source>
-        <translation>ថ្ងៃ និង ពេលវេលាដែលទទួលបានប្រត្តិបត្តិការ។</translation>
-    </message>
-    <message>
-        <source>Type of transaction.</source>
-        <translation>ប្រភេទនៃប្រត្តិបត្តិការ</translation>
-    </message>
-    <message>
-        <source>Whether or not a watch-only address is involved in this transaction.</source>
-        <translation>Whether or not a watch-only address is involved in this transaction.</translation>
-    </message>
-    <message>
-        <source>User-defined intent/purpose of the transaction.</source>
-        <translation>User-defined intent/purpose of the transaction.</translation>
-    </message>
-    <message>
-        <source>Amount removed from or added to balance.</source>
-        <translation>ចំនួនទឹកប្រាក់បានដកចេញ ឬដាក់ចូលទៅក្នុងសមតុល្យ។</translation>
-    </message>
-</context>
-<context>
-    <name>TransactionView</name>
-    <message>
-        <source>All</source>
-        <translation>ទាំងអស់</translation>
-    </message>
-    <message>
-        <source>Today</source>
-        <translation>ថ្ងៃនេះ</translation>
-    </message>
-    <message>
-        <source>This week</source>
-        <translation>សប្តាហ៍នេះ</translation>
-    </message>
-    <message>
-        <source>This month</source>
-        <translation>ខែនេះ</translation>
-    </message>
-    <message>
-        <source>Last month</source>
-        <translation>ខែមុន</translation>
-    </message>
-    <message>
-        <source>This year</source>
-        <translation>ឆ្នាំនេះ</translation>
-    </message>
-    <message>
-        <source>Range...</source>
-        <translation>Range...</translation>
-    </message>
-    <message>
-        <source>Received with</source>
-        <translation>បានទទួលជាមួយនឹង</translation>
-    </message>
-    <message>
-        <source>Sent to</source>
-        <translation>បានបញ្ចូនទៅកាន់</translation>
-    </message>
-    <message>
-        <source>To yourself</source>
-        <translation>ទៅកាន់ខ្លូនអ្នក</translation>
-    </message>
-    <message>
-        <source>Mined</source>
-        <translation>បានរុករករ៉ែ</translation>
-    </message>
-    <message>
-        <source>Other</source>
-        <translation>ផ្សេងទៀត</translation>
-    </message>
-    <message>
-        <source>Enter address, transaction id, or label to search</source>
-        <translation>បញ្ចូលអាសយដ្ឋាន អត្តសញ្ញាណប្រត្តិបត្តិការ ឫ ស្លាក​សញ្ញា ដើម្បីធ្វើការស្វែងរក</translation>
-    </message>
-    <message>
-        <source>Min amount</source>
-        <translation>ចំនួនតិចបំផុត</translation>
-    </message>
-    <message>
-        <source>Abandon transaction</source>
-        <translation>បោះបង់ប្រត្តិបត្តិការ</translation>
-    </message>
-    <message>
-        <source>Increase transaction fee</source>
-        <translation>តំឡើងកម្រៃប្រត្តិបត្តិការ</translation>
-    </message>
-    <message>
-        <source>Copy address</source>
-        <translation>ចម្លងអាសយដ្ឋាន</translation>
-    </message>
-    <message>
-        <source>Copy label</source>
-        <translation>ថតចម្លងស្លាកសញ្ញា</translation>
-    </message>
-    <message>
-        <source>Copy amount</source>
-        <translation>ថតចម្លងចំនួន</translation>
-    </message>
-    <message>
-        <source>Copy transaction ID</source>
-        <translation>ថតចម្លងអត្តសញ្ញាណប្រត្តិបត្តិការ</translation>
-    </message>
-    <message>
-        <source>Copy raw transaction</source>
-        <translation>Copy raw transaction</translation>
-    </message>
-    <message>
-        <source>Copy full transaction details</source>
-        <translation>ថតចម្លងភាពលំម្អិតនៃប្រត្តិបត្តិការពេញលេញ</translation>
-    </message>
-    <message>
-        <source>Edit label</source>
-        <translation>កែប្រែស្លាកសញ្ញា</translation>
-    </message>
-    <message>
-        <source>Show transaction details</source>
-        <translation>បង្ហាញភាពលំម្អិតនៃប្រត្តិបត្តិការ</translation>
-    </message>
-    <message>
-        <source>Export Transaction History</source>
-        <translation>ប្រវត្តិនៃការនាំចេញប្រត្តិបត្តិការ</translation>
-    </message>
-    <message>
-        <source>Comma separated file (*.csv)</source>
-        <translation>ឯកសារបំបែកដោយក្បៀស (*.csv)</translation>
-    </message>
-    <message>
-        <source>Confirmed</source>
-        <translation>បានបញ្ចាក់រួចរាល់</translation>
-    </message>
-    <message>
-        <source>Watch-only</source>
-        <translation>សម្រាប់តែមើល</translation>
-    </message>
-    <message>
-        <source>Date</source>
-        <translation>ថ្ងៃ</translation>
-    </message>
-    <message>
-        <source>Type</source>
-        <translation>ប្រភេទ</translation>
-    </message>
-    <message>
-        <source>Label</source>
-        <translation>ស្លាកសញ្ញា</translation>
-    </message>
-    <message>
-        <source>Address</source>
-        <translation>អាសយដ្ឋាន</translation>
-    </message>
-    <message>
-        <source>ID</source>
-        <translation>អត្តសញ្ញាណ</translation>
-    </message>
-    <message>
-        <source>Exporting Failed</source>
-        <translation>បរាជ័យការបញ្ជូនចេញ</translation>
-    </message>
-    <message>
-        <source>Exporting Successful</source>
-        <translation>កំពុងនាំចេញដោយជោគជ័យ</translation>
-    </message>
-    <message>
-        <source>Range:</source>
-        <translation>លំដាប់ពីៈ</translation>
-    </message>
-    <message>
-        <source>to</source>
-        <translation>ទៅកាន់</translation>
-    </message>
-</context>
-<context>
-    <name>UnitDisplayStatusBarControl</name>
-    <message>
-        <source>Unit to show amounts in. Click to select another unit.</source>
-        <translation>Unit to show amounts in. Click to select another unit.</translation>
-    </message>
-</context>
-<context>
-    <name>WalletController</name>
-    <message>
-        <source>Close wallet</source>
-        <translation>បិតកាបូបអេឡិចត្រូនិច</translation>
-    </message>
-    <message>
-        <source>Closing the wallet for too long can result in having to resync the entire chain if pruning is enabled.</source>
-        <translation>Closing the wallet for too long can result in having to resync the entire chain if pruning is enabled.</translation>
-    </message>
-    <message>
-        <source>Close all wallets</source>
-        <translation>បិទកាបូបអេឡិចត្រូនិចទាំងអស់</translation>
-    </message>
-    <message>
-        <source>Are you sure you wish to close all wallets?</source>
-        <translation>តើអ្នកច្បាស់ថាអ្នកចង់បិទកាបូបអេឡិចត្រូនិចទាំងអស់?</translation>
-    </message>
-</context>
-<context>
-    <name>WalletFrame</name>
-    <message>
-        <source>No wallet has been loaded.
-Go to File &gt; Open Wallet to load a wallet.
-- OR -</source>
-        <translation>មិនមានកាបូបអេឡិចត្រូនិចបង្ហាញ។
-ចូលឯកសារ‍»បើកកាបូបអេឡិចត្រូនិចដើម្បីបង្ហាញកាបូបមួយ
-ឬ</translation>
-    </message>
-    <message>
-        <source>Create a new wallet</source>
-        <translation>បង្កើតកាបូបចល័តថ្មីមួយ</translation>
-    </message>
-</context>
-<context>
-    <name>WalletModel</name>
-    <message>
-        <source>Send Coins</source>
-        <translation>បញ្ជូនកាក់</translation>
-    </message>
-    <message>
-        <source>Fee bump error</source>
-        <translation>Fee bump error</translation>
-    </message>
-    <message>
-        <source>Increasing transaction fee failed</source>
-        <translation>តំឡើងកម្រៃប្រត្តិបត្តិការមិនជោគជ័យ</translation>
-    </message>
-    <message>
-        <source>Do you want to increase the fee?</source>
-        <translation>តើអ្នកចង់តំឡើងកម្រៃដែរ ឫទេ?</translation>
-    </message>
-    <message>
-        <source>Do you want to draft a transaction with fee increase?</source>
-        <translation>Do you want to draft a transaction with fee increase?</translation>
-    </message>
-    <message>
-        <source>Current fee:</source>
-        <translation>កម្រៃបច្ចុប្បន្ន</translation>
-    </message>
-    <message>
-        <source>Increase:</source>
-        <translation>Increase:</translation>
-    </message>
-    <message>
-        <source>New fee:</source>
-        <translation>New fee:</translation>
-    </message>
-    <message>
-        <source>Confirm fee bump</source>
-        <translation>Confirm fee bump</translation>
-    </message>
-    <message>
-        <source>Can't draft transaction.</source>
-        <translation>Can't draft transaction.</translation>
-    </message>
-    <message>
-        <source>PSBT copied</source>
-        <translation>PSBT copied</translation>
-    </message>
-    <message>
-        <source>Can't sign transaction.</source>
-        <translation>មិនអាចចុះហត្ថលេខាលើប្រត្តិបត្តិការ។</translation>
-    </message>
-    <message>
-        <source>Could not commit transaction</source>
-        <translation>មិនបានធ្វើប្រត្តិបត្តិការ</translation>
-    </message>
-    <message>
-        <source>default wallet</source>
-        <translation>default wallet</translation>
-    </message>
-</context>
-<context>
-    <name>WalletView</name>
-    <message>
-        <source>&amp;Export</source>
-        <translation>&amp;នាំចេញ</translation>
-    </message>
-    <message>
-        <source>Export the data in the current tab to a file</source>
-        <translation>នាំចេញទិន្នន័យនៃថេបបច្ចុប្បន្នទៅជាឯកសារ</translation>
-    </message>
-    <message>
-        <source>Error</source>
-        <translation>បញ្ហា</translation>
-    </message>
-    <message>
-        <source>Unable to decode PSBT from clipboard (invalid base64)</source>
-        <translation>មិនអាចបកស្រាយអក្សរសម្ងាត់​PSBT ពី​ក្ដារតម្រៀប (មូដ្ឋាន៦៤ មិនត្រឹមត្រូវ)</translation>
-    </message>
-    <message>
-        <source>Load Transaction Data</source>
-        <translation>ទាញយកទិន្ន័យប្រត្តិបត្តិការ</translation>
-    </message>
-    <message>
-        <source>Partially Signed Transaction (*.psbt)</source>
-        <translation>ប្រត្តិបត្តិការ ដែលបានចុះហត្ថលេខាមិនពេញលេញ (*.psbt)</translation>
-    </message>
-    <message>
-        <source>PSBT file must be smaller than 100 MiB</source>
-        <translation>PSBT file must be smaller than 100 MiB</translation>
-    </message>
-    <message>
-        <source>Unable to decode PSBT</source>
-        <translation>Unable to decode PSBT</translation>
-    </message>
-    <message>
-        <source>Backup Wallet</source>
-        <translation>Backup Wallet</translation>
-    </message>
-    <message>
-        <source>Wallet Data (*.dat)</source>
-        <translation>ទិន្នន័យកាបូបអេឡិចត្រូនិច(*.dat)</translation>
-    </message>
-    <message>
-        <source>Backup Failed</source>
-        <translation>ថតចម្លងទុកមិនទទួលបានជោគជ័យ</translation>
-    </message>
-    <message>
-        <source>Backup Successful</source>
-        <translation>ចំម្លងទុកដោយជោគជ័យ</translation>
-    </message>
-    <message>
-        <source>Cancel</source>
-        <translation>ចាកចេញ</translation>
-    </message>
-</context>
-<context>
-    <name>bitcoin-core</name>
-    <message>
-        <source>Distributed under the MIT software license, see the accompanying file %s or %s</source>
-        <translation>Distributed under the MIT software license, see the accompanying file %s or %s</translation>
-    </message>
-    <message>
-        <source>Prune configured below the minimum of %d MiB.  Please use a higher number.</source>
-        <translation>Prune configured below the minimum of %d MiB.  Please use a higher number.</translation>
-    </message>
-    <message>
-        <source>Prune: last wallet synchronisation goes beyond pruned data. You need to -reindex (download the whole blockchain again in case of pruned node)</source>
-        <translation>Prune: last wallet synchronisation goes beyond pruned data. You need to -reindex (download the whole blockchain again in case of pruned node)</translation>
-    </message>
-    <message>
-        <source>Pruning blockstore...</source>
-        <translation>Pruning blockstore...</translation>
-    </message>
-    <message>
-        <source>Unable to start HTTP server. See debug log for details.</source>
-        <translation>Unable to start HTTP server. See debug log for details.</translation>
-    </message>
-    <message>
-        <source>The %s developers</source>
-        <translation>The %s developers</translation>
-    </message>
-    <message>
-        <source>Cannot obtain a lock on data directory %s. %s is probably already running.</source>
-        <translation>Cannot obtain a lock on data directory %s. %s is probably already running.</translation>
-    </message>
-    <message>
-        <source>Cannot provide specific connections and have addrman find outgoing connections at the same.</source>
-        <translation>Cannot provide specific connections and have addrman find outgoing connections at the same.</translation>
-    </message>
-    <message>
-        <source>Error reading %s! All keys read correctly, but transaction data or address book entries might be missing or incorrect.</source>
-        <translation>Error reading %s! All keys read correctly, but transaction data or address book entries might be missing or incorrect.</translation>
-    </message>
-    <message>
-        <source>More than one onion bind address is provided. Using %s for the automatically created Tor onion service.</source>
-        <translation>More than one onion bind address is provided. Using %s for the automatically created Tor onion service.</translation>
-    </message>
-    <message>
-        <source>Please check that your computer's date and time are correct! If your clock is wrong, %s will not work properly.</source>
-        <translation>Please check that your computer's date and time are correct! If your clock is wrong, %s will not work properly.</translation>
-    </message>
-    <message>
-        <source>Please contribute if you find %s useful. Visit %s for further information about the software.</source>
-        <translation>Please contribute if you find %s useful. Visit %s for further information about the software.</translation>
-    </message>
-    <message>
-        <source>SQLiteDatabase: Failed to prepare the statement to fetch sqlite wallet schema version: %s</source>
-        <translation>SQLiteDatabase: Failed to prepare the statement to fetch sqlite wallet schema version: %s</translation>
-    </message>
-    <message>
-        <source>SQLiteDatabase: Failed to prepare the statement to fetch the application id: %s</source>
-        <translation>SQLiteDatabase: Failed to prepare the statement to fetch the application id: %s</translation>
-    </message>
-    <message>
-        <source>SQLiteDatabase: Unknown sqlite wallet schema version %d. Only version %d is supported</source>
-        <translation>SQLiteDatabase: Unknown sqlite wallet schema version %d. Only version %d is supported</translation>
-    </message>
-    <message>
-        <source>The block database contains a block which appears to be from the future. This may be due to your computer's date and time being set incorrectly. Only rebuild the block database if you are sure that your computer's date and time are correct</source>
-        <translation>The block database contains a block which appears to be from the future. This may be due to your computer's date and time being set incorrectly. Only rebuild the block database if you are sure that your computer's date and time are correct</translation>
-    </message>
-    <message>
-        <source>This is a pre-release test build - use at your own risk - do not use for mining or merchant applications</source>
-        <translation>This is a pre-release test build - use at your own risk - do not use for mining or merchant applications</translation>
-    </message>
-    <message>
-        <source>This is the transaction fee you may discard if change is smaller than dust at this level</source>
-        <translation>This is the transaction fee you may discard if change is smaller than dust at this level</translation>
-    </message>
-    <message>
-        <source>Unable to replay blocks. You will need to rebuild the database using -reindex-chainstate.</source>
-        <translation>Unable to replay blocks. You will need to rebuild the database using -reindex-chainstate.</translation>
-    </message>
-    <message>
-        <source>Unable to rewind the database to a pre-fork state. You will need to redownload the blockchain</source>
-        <translation>Unable to rewind the database to a pre-fork state. You will need to redownload the blockchain</translation>
-    </message>
-    <message>
-        <source>Warning: The network does not appear to fully agree! Some miners appear to be experiencing issues.</source>
-        <translation>Warning: The network does not appear to fully agree! Some miners appear to be experiencing issues.</translation>
-    </message>
-    <message>
-        <source>Warning: We do not appear to fully agree with our peers! You may need to upgrade, or other nodes may need to upgrade.</source>
-        <translation>Warning: We do not appear to fully agree with our peers! You may need to upgrade, or other nodes may need to upgrade.</translation>
-    </message>
-    <message>
-        <source>-maxmempool must be at least %d MB</source>
-        <translation>-maxmempool must be at least %d MB</translation>
-    </message>
-    <message>
-        <source>Cannot resolve -%s address: '%s'</source>
-        <translation>Cannot resolve -%s address: '%s'</translation>
-    </message>
-    <message>
-        <source>Change index out of range</source>
-        <translation>Change index out of range</translation>
-    </message>
-    <message>
-        <source>Config setting for %s only applied on %s network when in [%s] section.</source>
-        <translation>Config setting for %s only applied on %s network when in [%s] section.</translation>
-    </message>
-    <message>
-        <source>Copyright (C) %i-%i</source>
-        <translation>Copyright (C) %i-%i</translation>
-    </message>
-    <message>
-        <source>Corrupted block database detected</source>
-        <translation>Corrupted block database detected</translation>
-    </message>
-    <message>
-        <source>Could not find asmap file %s</source>
-        <translation>Could not find asmap file %s</translation>
-    </message>
-    <message>
-        <source>Could not parse asmap file %s</source>
-        <translation>Could not parse asmap file %s</translation>
-    </message>
-    <message>
-        <source>Do you want to rebuild the block database now?</source>
-        <translation>Do you want to rebuild the block database now?</translation>
-    </message>
-    <message>
-        <source>Error initializing block database</source>
-        <translation>Error initializing block database</translation>
-    </message>
-    <message>
-        <source>Error initializing wallet database environment %s!</source>
-        <translation>Error initializing wallet database environment %s!</translation>
-    </message>
-    <message>
-        <source>Error loading %s</source>
-        <translation>Error loading %s</translation>
-    </message>
-    <message>
-        <source>Error loading %s: Private keys can only be disabled during creation</source>
-        <translation>Error loading %s: Private keys can only be disabled during creation</translation>
-    </message>
-    <message>
-        <source>Error loading %s: Wallet corrupted</source>
-        <translation>Error loading %s: Wallet corrupted</translation>
-    </message>
-    <message>
-        <source>Error loading %s: Wallet requires newer version of %s</source>
-        <translation>Error loading %s: Wallet requires newer version of %s</translation>
-    </message>
-    <message>
-        <source>Error loading block database</source>
-        <translation>Error loading block database</translation>
-    </message>
-    <message>
-        <source>Error opening block database</source>
-        <translation>Error opening block database</translation>
-    </message>
-    <message>
-        <source>Failed to listen on any port. Use -listen=0 if you want this.</source>
-        <translation>Failed to listen on any port. Use -listen=0 if you want this.</translation>
-    </message>
-    <message>
-        <source>Failed to rescan the wallet during initialization</source>
-        <translation>Failed to rescan the wallet during initialization</translation>
-    </message>
-    <message>
-        <source>Failed to verify database</source>
-        <translation>មិនបានជោគជ័យក្នុងការបញ្ចាក់ មូលដ្ឋានទិន្នន័យ</translation>
-    </message>
-    <message>
-        <source>Ignoring duplicate -wallet %s.</source>
-        <translation>Ignoring duplicate -wallet %s.</translation>
-    </message>
-    <message>
-        <source>Importing...</source>
-        <translation>កំពុងតែនាំចូល...</translation>
-    </message>
-    <message>
-        <source>Incorrect or no genesis block found. Wrong datadir for network?</source>
-        <translation>Incorrect or no genesis block found. Wrong datadir for network?</translation>
-    </message>
-    <message>
-        <source>Initialization sanity check failed. %s is shutting down.</source>
-        <translation>Initialization sanity check failed. %s is shutting down.</translation>
-    </message>
-    <message>
-        <source>Invalid P2P permission: '%s'</source>
-        <translation>ការអនុញ្ញាត P2P មិនត្រឹមត្រូវៈ​ '%s'</translation>
-    </message>
-    <message>
-        <source>Invalid amount for -%s=&lt;amount&gt;: '%s'</source>
-        <translation>ចំនួនមិនត្រឹមត្រូវសម្រាប់  -%s=&lt;amount&gt;: '%s'</translation>
-    </message>
-    <message>
-        <source>Invalid amount for -discardfee=&lt;amount&gt;: '%s'</source>
-        <translation>ចំនួនមិនត្រឹមត្រូវសម្រាប់ -discardfee=&lt;amount&gt;: '%s'</translation>
-    </message>
-    <message>
-        <source>Invalid amount for -fallbackfee=&lt;amount&gt;: '%s'</source>
-        <translation>ចំនួនមិនត្រឹមត្រូវសម្រាប់ -fallbackfee=&lt;amount&gt; : '%s'</translation>
-    </message>
-    <message>
-        <source>SQLiteDatabase: Failed to execute statement to verify database: %s</source>
-        <translation>SQLiteDatabase: Failed to execute statement to verify database: %s</translation>
-    </message>
-    <message>
-        <source>SQLiteDatabase: Failed to fetch sqlite wallet schema version: %s</source>
-        <translation>SQLiteDatabase: Failed to fetch sqlite wallet schema version: %s</translation>
-    </message>
-    <message>
-        <source>SQLiteDatabase: Failed to fetch the application id: %s</source>
-        <translation>SQLiteDatabase: Failed to fetch the application id: %s</translation>
-    </message>
-    <message>
-        <source>SQLiteDatabase: Failed to prepare statement to verify database: %s</source>
-        <translation>SQLiteDatabase: Failed to prepare statement to verify database: %s</translation>
-    </message>
-    <message>
-        <source>SQLiteDatabase: Failed to read database verification error: %s</source>
-        <translation>SQLiteDatabase: Failed to read database verification error: %s</translation>
-    </message>
-    <message>
-        <source>SQLiteDatabase: Unexpected application id. Expected %u, got %u</source>
-        <translation>SQLiteDatabase: Unexpected application id. Expected %u, got %u</translation>
-    </message>
-    <message>
-        <source>Specified blocks directory "%s" does not exist.</source>
-        <translation>Specified blocks directory "%s" does not exist.</translation>
-    </message>
-    <message>
-        <source>Unknown address type '%s'</source>
-        <translation>Unknown address type '%s'</translation>
-    </message>
-    <message>
-        <source>Unknown change type '%s'</source>
-        <translation>Unknown change type '%s'</translation>
-    </message>
-    <message>
-        <source>Upgrading txindex database</source>
-        <translation>កំពុងធ្វើឲ្យប្រសើរឡើងមូលដ្ឋានទិន្នន័យ txindex</translation>
-    </message>
-    <message>
-        <source>Loading P2P addresses...</source>
-        <translation>កំពុងបង្ហាញអាសយដ្ឋាន​ P2P...</translation>
-    </message>
-    <message>
-        <source>Loading banlist...</source>
-        <translation>កំពុងបង្ហាញ banlist...</translation>
-    </message>
-    <message>
-        <source>Not enough file descriptors available.</source>
-        <translation>Not enough file descriptors available.</translation>
-    </message>
-    <message>
-        <source>Prune cannot be configured with a negative value.</source>
-        <translation>Prune cannot be configured with a negative value.</translation>
-    </message>
-    <message>
-        <source>Prune mode is incompatible with -txindex.</source>
-        <translation>Prune mode is incompatible with -txindex.</translation>
-    </message>
-    <message>
-        <source>Replaying blocks...</source>
-        <translation>Replaying blocks...</translation>
-    </message>
-    <message>
-        <source>Rewinding blocks...</source>
-        <translation>Rewinding blocks...</translation>
-    </message>
-    <message>
-        <source>The source code is available from %s.</source>
-        <translation>The source code is available from %s.</translation>
-    </message>
-    <message>
-        <source>Transaction fee and change calculation failed</source>
-        <translation>ការគណនា ការផ្លាស់ប្តូរ និង កម្រៃប្រត្តិបត្តការ មិនជោគជ័យ</translation>
-    </message>
-    <message>
-        <source>Unable to bind to %s on this computer. %s is probably already running.</source>
-        <translation>Unable to bind to %s on this computer. %s is probably already running.</translation>
-    </message>
-    <message>
-        <source>Unable to generate keys</source>
-        <translation>Unable to generate keys</translation>
-    </message>
-    <message>
-        <source>Unsupported logging category %s=%s.</source>
-        <translation>Unsupported logging category %s=%s.</translation>
-    </message>
-    <message>
-        <source>Upgrading UTXO database</source>
-        <translation>Upgrading UTXO database</translation>
-    </message>
-    <message>
-        <source>User Agent comment (%s) contains unsafe characters.</source>
-        <translation>User Agent comment (%s) contains unsafe characters.</translation>
-    </message>
-    <message>
-        <source>Verifying blocks...</source>
-        <translation>Verifying blocks...</translation>
-    </message>
-    <message>
-        <source>Wallet needed to be rewritten: restart %s to complete</source>
-        <translation>Wallet needed to be rewritten: restart %s to complete</translation>
-    </message>
-    <message>
-        <source>Error: Listening for incoming connections failed (listen returned error %s)</source>
-        <translation>Error: Listening for incoming connections failed (listen returned error %s)</translation>
-    </message>
-    <message>
-        <source>%s corrupt. Try using the wallet tool bitcoin-wallet to salvage or restoring a backup.</source>
-        <translation>%s corrupt. Try using the wallet tool bitcoin-wallet to salvage or restoring a backup.</translation>
-    </message>
-    <message>
-        <source>Cannot upgrade a non HD split wallet without upgrading to support pre split keypool. Please use version 169900 or no version specified.</source>
-        <translation>Cannot upgrade a non HD split wallet without upgrading to support pre split keypool. Please use version 169900 or no version specified.</translation>
-    </message>
-    <message>
-        <source>The transaction amount is too small to send after the fee has been deducted</source>
-        <translation>ចំនួនប្រត្តិបត្តិការមានទឹកប្រាក់ទំហំតិចតួច ក្នុងការផ្ញើរចេញទៅ  បន្ទាប់ពីកំរៃត្រូវបានកាត់រួចរាល់</translation>
-    </message>
-    <message>
-        <source>This error could occur if this wallet was not shutdown cleanly and was last loaded using a build with a newer version of Berkeley DB. If so, please use the software that last loaded this wallet</source>
-        <translation>This error could occur if this wallet was not shutdown cleanly and was last loaded using a build with a newer version of Berkeley DB. If so, please use the software that last loaded this wallet</translation>
-    </message>
-    <message>
-        <source>This is the maximum transaction fee you pay (in addition to the normal fee) to prioritize partial spend avoidance over regular coin selection.</source>
-        <translation>នេះជាកម្រៃប្រត្តិបត្តិការតូចបំផុត ដែលអ្នកទូរទាត់ (បន្ថែមទៅលើកម្រៃធម្មតា)​​  ដើម្បីផ្តល់អាទិភាពលើការជៀសវៀងការចំណាយដោយផ្នែក សម្រាប់ការជ្រើសរើសកាក់ដោយទៀងទាត់។</translation>
-    </message>
-    <message>
-        <source>Transaction needs a change address, but we can't generate it. Please call keypoolrefill first.</source>
-        <translation>ប្រត្តិបត្តការនេះ ត្រូវការផ្លាស់ប្តូរអាសយដ្ឋាន​​ ប៉ុន្តែយើងមិនអាចបង្កើតវាបាន។ ដូច្នេះសូមហៅទៅកាន់ Keypoolrefill។</translation>
-    </message>
-    <message>
-        <source>You need to rebuild the database using -reindex to go back to unpruned mode.  This will redownload the entire blockchain</source>
-        <translation>You need to rebuild the database using -reindex to go back to unpruned mode.  This will redownload the entire blockchain</translation>
-    </message>
-    <message>
-        <source>A fatal internal error occurred, see debug.log for details</source>
-        <translation>A fatal internal error occurred, see debug.log for details</translation>
-    </message>
-    <message>
-        <source>Cannot set -peerblockfilters without -blockfilterindex.</source>
-        <translation>Cannot set -peerblockfilters without -blockfilterindex.</translation>
-    </message>
-    <message>
-        <source>Disk space is too low!</source>
-        <translation>ទំហំឌីស មានកំរិតទាប</translation>
-    </message>
-    <message>
-        <source>Error reading from database, shutting down.</source>
-        <translation>បញ្ហា​ក្នុងការទទួលបានទិន្ន័យ​ ពីមូលដ្ឋានទិន្ន័យ ដូច្នេះកំពុងតែបិទ។</translation>
-    </message>
-    <message>
-        <source>Error upgrading chainstate database</source>
-        <translation>Error upgrading chainstate database</translation>
-    </message>
-    <message>
-        <source>Error: Disk space is low for %s</source>
-        <translation>Error: Disk space is low for %s</translation>
-    </message>
-    <message>
-        <source>Error: Keypool ran out, please call keypoolrefill first</source>
-        <translation>Error: Keypool ran out, please call keypoolrefill first</translation>
-    </message>
-    <message>
-        <source>Fee rate (%s) is lower than the minimum fee rate setting (%s)</source>
-        <translation>Fee rate (%s) is lower than the minimum fee rate setting (%s)</translation>
-    </message>
-    <message>
-        <source>Invalid -onion address or hostname: '%s'</source>
-        <translation>Invalid -onion address or hostname: '%s'</translation>
-    </message>
-    <message>
-        <source>Invalid -proxy address or hostname: '%s'</source>
-        <translation>Invalid -proxy address or hostname: '%s'</translation>
-    </message>
-    <message>
-        <source>Invalid amount for -paytxfee=&lt;amount&gt;: '%s' (must be at least %s)</source>
-        <translation>Invalid amount for -paytxfee=&lt;amount&gt;: '%s' (must be at least %s)</translation>
-    </message>
-    <message>
-        <source>Invalid netmask specified in -whitelist: '%s'</source>
-        <translation>Invalid netmask specified in -whitelist: '%s'</translation>
-    </message>
-    <message>
-        <source>Need to specify a port with -whitebind: '%s'</source>
-        <translation>Need to specify a port with -whitebind: '%s'</translation>
-    </message>
-    <message>
-        <source>No proxy server specified. Use -proxy=&lt;ip&gt; or -proxy=&lt;ip:port&gt;.</source>
-        <translation>No proxy server specified. Use -proxy=&lt;ip&gt; or -proxy=&lt;ip:port&gt;.</translation>
-    </message>
-    <message>
-        <source>Prune mode is incompatible with -blockfilterindex.</source>
-        <translation>Prune mode is incompatible with -blockfilterindex.</translation>
-    </message>
-    <message>
-        <source>Reducing -maxconnections from %d to %d, because of system limitations.</source>
-        <translation>Reducing -maxconnections from %d to %d, because of system limitations.</translation>
-    </message>
-    <message>
-        <source>Section [%s] is not recognized.</source>
-        <translation>Section [%s] is not recognized.</translation>
-    </message>
-    <message>
-        <source>Signing transaction failed</source>
-        <translation>ប្រត្តិបត្តការចូល មិនជោគជ័យ</translation>
-    </message>
-    <message>
-        <source>Specified -walletdir "%s" does not exist</source>
-        <translation>Specified -walletdir "%s" does not exist</translation>
-    </message>
-    <message>
-        <source>Specified -walletdir "%s" is a relative path</source>
-        <translation>Specified -walletdir "%s" is a relative path</translation>
-    </message>
-    <message>
-        <source>Specified -walletdir "%s" is not a directory</source>
-        <translation>Specified -walletdir "%s" is not a directory</translation>
-    </message>
-    <message>
-        <source>The specified config file %s does not exist
-</source>
-        <translation>The specified config file %s does not exist
-</translation>
-    </message>
-    <message>
-        <source>The transaction amount is too small to pay the fee</source>
-        <translation>ចំនួនប្រត្តិបត្តិការមានទឹកប្រាក់ទំហំតូចពេក សម្រាប់បង់ប្រាក់</translation>
-    </message>
-    <message>
-        <source>This is experimental software.</source>
-        <translation>This is experimental software.</translation>
-    </message>
-    <message>
-        <source>Transaction amount too small</source>
-        <translation>ចំនួនប្រត្តិបត្តិការមានទឹកប្រាក់ទំហំតូច</translation>
-    </message>
-    <message>
-        <source>Transaction too large</source>
-        <translation>ប្រត្តិបត្តការទឹកប្រាក់ មានទំហំធំ</translation>
-    </message>
-    <message>
-        <source>Unable to bind to %s on this computer (bind returned error %s)</source>
-        <translation>Unable to bind to %s on this computer (bind returned error %s)</translation>
-    </message>
-    <message>
-        <source>Unable to create the PID file '%s': %s</source>
-        <translation>Unable to create the PID file '%s': %s</translation>
-    </message>
-    <message>
-        <source>Unable to generate initial keys</source>
-        <translation>Unable to generate initial keys</translation>
-    </message>
-    <message>
-        <source>Unknown -blockfilterindex value %s.</source>
-        <translation>Unknown -blockfilterindex value %s.</translation>
-    </message>
-    <message>
-        <source>Verifying wallet(s)...</source>
-        <translation>កំពុងផ្ទៀងផ្ទាត់ កាបូបអេឡិចត្រូនិច...</translation>
-    </message>
-    <message>
-        <source>Warning: unknown new rules activated (versionbit %i)</source>
-        <translation>សេចក្តីប្រកាសអាសន្នៈ ច្បាប់ថ្មីដែលមិនត្រូវបានទទួលស្គាល់ ត្រូវបានដាក់ឲ្យប្រើ​ (versionbit %i)</translation>
-    </message>
-    <message>
-        <source>-maxtxfee is set very high! Fees this large could be paid on a single transaction.</source>
-        <translation>-maxtxfee មានតំម្លៃខ្ពស់ពេក។​ តំម្លៃនេះ អាចគួរត្រូវបានបង់សម្រាប់មួយប្រត្តិបត្តិការ។</translation>
-    </message>
-    <message>
-        <source>This is the transaction fee you may pay when fee estimates are not available.</source>
-        <translation> អ្នកនឹងទូរទាត់ កម្រៃប្រត្តិបត្តិការនេះ នៅពេលណាដែល ទឹកប្រាក់នៃការប៉ាន់ស្មាន មិនទាន់មាន។</translation>
-    </message>
-    <message>
-        <source>Total length of network version string (%i) exceeds maximum length (%i). Reduce the number or size of uacomments.</source>
-        <translation>ប្រវែងខ្សែបណ្តាញសរុប(%i) លើសប្រវែងខ្សែដែលវែងបំផុត (%i)។ កាត់បន្ថយចំនួន ​ឬទំហំនៃ uacomments ។</translation>
-    </message>
-    <message>
-        <source>%s is set very high!</source>
-        <translation>%s ត្រូវបានកំណត់យ៉ាងខ្ពស់</translation>
-    </message>
-    <message>
-        <source>Starting network threads...</source>
-        <translation>កំពុងចាប់ផ្តើមបណ្តាញដែលប្រើប្រាស់ថាមពលតិច...</translation>
-    </message>
-    <message>
-        <source>The wallet will avoid paying less than the minimum relay fee.</source>
-        <translation>ប្រត្តិបត្តិការមានខ្សែចង្វាក់រងចាំដើម្បីធ្វើការផ្ទៀងផ្ទាត់វែង</translation>
-    </message>
-    <message>
-        <source>This is the minimum transaction fee you pay on every transaction.</source>
-        <translation>នេះជាកម្រៃប្រត្តិបត្តិការតិចបំផុត អ្នកបង់រាល់ពេលធ្វើប្រត្តិបត្តិការម្តងៗ។</translation>
-    </message>
-    <message>
-        <source>This is the transaction fee you will pay if you send a transaction.</source>
-        <translation>នេះជាកម្រៃប្រត្តិបត្តិការ អ្នកនឹងបង់ប្រសិនបើអ្នកធ្វើប្រត្តិបត្តិការម្តង។</translation>
-    </message>
-    <message>
-        <source>Transaction amounts must not be negative</source>
-        <translation>ចំនួនប្រត្តិបត្តិការ មិនអាចអវិជ្ជមានបានទេ</translation>
-    </message>
-    <message>
-        <source>Transaction has too long of a mempool chain</source>
-        <translation>ប្រត្តិបត្តិការមានខ្សែចង្វាក់រងចាំដើម្បីធ្វើការផ្ទៀងផ្ទាត់វែង</translation>
-    </message>
-    <message>
-        <source>Transaction must have at least one recipient</source>
-        <translation>ប្រត្តិបត្តិការត្រូវមានអ្នកទទួលម្នាក់យ៉ាងតិចបំផុត</translation>
-    </message>
-    <message>
-        <source>Unknown network specified in -onlynet: '%s'</source>
-        <translation>Unknown network specified in -onlynet: '%s'</translation>
-    </message>
-    <message>
-        <source>Insufficient funds</source>
-        <translation>មូលនិធិមិនគ្រប់គ្រាន់</translation>
-    </message>
-    <message>
-        <source>Fee estimation failed. Fallbackfee is disabled. Wait a few blocks or enable -fallbackfee.</source>
-        <translation>ការវាយតម្លៃកំម្រៃមិនជោគជ័យ។  Fallbackfee ត្រូវបានដាក់ឲ្យប្រើលែងកើត។ រងចាំប្លុក ឬក៏ ដាក់ឲ្យប្រើឡើងវិញនូវ  Fallbackfee។</translation>
-    </message>
-    <message>
-        <source>Warning: Private keys detected in wallet {%s} with disabled private keys</source>
-        <translation>សេចក្តីប្រកាសអាសន្នៈ​ លេខសំម្ងាត់ត្រូវបានស្វែងរកឃើញនៅក្នុងកាបូបអេឡិចត្រូនិច​ {%s} ជាមួយនិងលេខសំម្ងាត់ត្រូវបានដាក់ឲ្យលែងប្រើលែងកើត</translation>
-    </message>
-    <message>
-        <source>Cannot write to data directory '%s'; check permissions.</source>
-        <translation>មិនអាចសរសេរទៅកាន់ កន្លែងផ្ទុកទិន្នន័យ​ '%s'; ពិនិត្យមើលការអនុញ្ញាត។</translation>
-    </message>
-    <message>
-        <source>Loading block index...</source>
-        <translation>កំពុងបង្ហាញ សន្ទស្សន៍ប្លុក</translation>
-    </message>
-    <message>
-        <source>Loading wallet...</source>
-        <translation>កំពុងបង្ហាញកាបូបអេឡិចត្រូនិច...</translation>
-    </message>
-    <message>
-        <source>Cannot downgrade wallet</source>
-        <translation>មិនអាចបន្ទាបកាបូបអេឡិត្រូនិច</translation>
-    </message>
-    <message>
-        <source>Rescanning...</source>
-        <translation>ការត្រួតពិនិត្យម្តងទៀត...</translation>
-    </message>
-    <message>
-        <source>Done loading</source>
-        <translation>បានធ្វើរួចរាល់ហើយ កំពុងបង្ហាញ</translation>
-=======
         <translation type="unfinished">ជម្រើស</translation>
     </message>
     <message>
@@ -5691,7 +2159,6 @@
     <message>
         <source>Cancel</source>
         <translation type="unfinished">ចាកចេញ</translation>
->>>>>>> f6a356d2
     </message>
 </context>
 </TS>