<TS language="es_ES" version="2.1">
<context>
    <name>AddressBookPage</name>
    <message>
        <source>Right-click to edit address or label</source>
        <translation>Haz clic derecho para editar la dirección o etiqueta</translation>
    </message>
    <message>
        <source>Create a new address</source>
        <translation>Crear una nueva dirección</translation>
    </message>
    <message>
        <source>&amp;New</source>
        <translation>&amp;Nuevo</translation>
    </message>
    <message>
        <source>Copy the currently selected address to the system clipboard</source>
        <translation>Copiar la dirección seleccionada al portapapeles del sistema</translation>
    </message>
    <message>
        <source>&amp;Copy</source>
        <translation>&amp;Copiar</translation>
    </message>
    <message>
        <source>C&amp;lose</source>
        <translation>C&amp;errar</translation>
    </message>
    <message>
        <source>Delete the currently selected address from the list</source>
        <translation>Eliminar la dirección seleccionada de la lista</translation>
    </message>
    <message>
        <source>Export the data in the current tab to a file</source>
        <translation>Exportar los datos en la ficha actual a un archivo</translation>
    </message>
    <message>
        <source>&amp;Export</source>
        <translation>&amp;Exportar</translation>
    </message>
    <message>
        <source>&amp;Delete</source>
        <translation>&amp;Eliminar</translation>
    </message>
    <message>
        <source>Choose the address to send coins to</source>
        <translation>Seleccione la dirección a la que enviar monedas</translation>
    </message>
    <message>
        <source>Choose the address to receive coins with</source>
        <translation>Seleccione la dirección de la que recibir monedas</translation>
    </message>
    <message>
        <source>C&amp;hoose</source>
        <translation>E&amp;scoger</translation>
    </message>
    <message>
        <source>Sending addresses</source>
        <translation>Enviando direcciones</translation>
    </message>
    <message>
        <source>Receiving addresses</source>
        <translation>Recibiendo direcciones</translation>
    </message>
    <message>
<<<<<<< HEAD
        <source>These are your Zetacoin addresses for sending payments. Always check the amount and the receiving address before sending coins.</source>
        <translation>Estas son tus direcciones de Zetacoin para enviar pagos. Comprueba siempre la cantidad y la dirección receptora antes de enviar monedas.</translation>
    </message>
    <message>
        <source>These are your Zetacoin addresses for receiving payments. It is recommended to use a new receiving address for each transaction.</source>
        <translation>Estas son tus direcciones de Zetacoin para recibir pagos. Se recomienda usar una nueva dirección receptora para cada transacción</translation>
=======
        <source>These are your Bitcoin addresses for sending payments. Always check the amount and the receiving address before sending coins.</source>
        <translation>Estas son sus direcciones Bitcoin para enviar pagos. Verifique siempre la cantidad y la dirección de recibimiento antes de enviar monedas.</translation>
    </message>
    <message>
        <source>These are your Bitcoin addresses for receiving payments. It is recommended to use a new receiving address for each transaction.</source>
        <translation>Estas son sus direcciones Bitcoin para recibir pagos. Se recomienda utilizar una nueva dirección de recibimiento para cada transacción</translation>
    </message>
    <message>
        <source>&amp;Copy Address</source>
        <translation>&amp;Copiar Dirección</translation>
>>>>>>> 0d719145
    </message>
    <message>
        <source>Copy &amp;Label</source>
        <translation>Copiar &amp;Etiqueta</translation>
    </message>
    <message>
        <source>&amp;Edit</source>
        <translation>&amp;Editar</translation>
    </message>
    <message>
        <source>Export Address List</source>
        <translation>Exportar lista de direcciones</translation>
    </message>
    <message>
        <source>Comma separated file (*.csv)</source>
        <translation>Archivo separado de coma (*.csv)</translation>
    </message>
    <message>
        <source>Exporting Failed</source>
        <translation>Falló la exportación</translation>
    </message>
    <message>
        <source>There was an error trying to save the address list to %1. Please try again.</source>
        <translation>Había un error intentando guardar la lista de direcciones en %1. Por favor inténtelo de nuevo.</translation>
    </message>
</context>
<context>
    <name>AddressTableModel</name>
    <message>
        <source>Label</source>
        <translation>Etiqueta</translation>
    </message>
    <message>
        <source>Address</source>
        <translation>Dirección</translation>
    </message>
    <message>
        <source>(no label)</source>
        <translation>(sin etiqueta)</translation>
    </message>
</context>
<context>
    <name>AskPassphraseDialog</name>
    <message>
        <source>Passphrase Dialog</source>
        <translation>Diálogo de contraseña</translation>
    </message>
    <message>
        <source>Enter passphrase</source>
        <translation>Introducir contraseña</translation>
    </message>
    <message>
        <source>New passphrase</source>
        <translation>Nueva contraseña</translation>
    </message>
    <message>
        <source>Repeat new passphrase</source>
        <translation>Repita la nueva contraseña</translation>
    </message>
    <message>
        <source>Enter the new passphrase to the wallet.&lt;br/&gt;Please use a passphrase of &lt;b&gt;ten or more random characters&lt;/b&gt;, or &lt;b&gt;eight or more words&lt;/b&gt;.</source>
        <translation>Introduzca la nueva frase clave del monedero. &lt;br/&gt;Por favor utilice una frase clave de &lt;b&gt;diez o más carácteres aleatorios&lt;/b&gt;, o &lt;b&gt;ocho o más palabras&lt;/b&gt;.</translation>
    </message>
    <message>
        <source>Encrypt wallet</source>
        <translation>Monedero encriptado</translation>
    </message>
    <message>
        <source>This operation needs your wallet passphrase to unlock the wallet.</source>
        <translation>Esta operación necesita su frase clave de monedero para desbloquear el monedero.</translation>
    </message>
    <message>
        <source>Unlock wallet</source>
        <translation>Desbloquear monedero</translation>
    </message>
    <message>
        <source>This operation needs your wallet passphrase to decrypt the wallet.</source>
        <translation>Esta operación necesita su frase clave de cartera para desencriptar el monedero.</translation>
    </message>
    <message>
        <source>Decrypt wallet</source>
        <translation>Desencriptar monedero</translation>
    </message>
    <message>
        <source>Change passphrase</source>
        <translation>Cambiar frase clave</translation>
    </message>
    <message>
        <source>Enter the old passphrase and new passphrase to the wallet.</source>
        <translation>Introduzca la vieja frase clave y la nueva flase clave para el monedero.</translation>
    </message>
    <message>
        <source>Confirm wallet encryption</source>
        <translation>Confirmar encriptación del monedero</translation>
    </message>
    <message>
<<<<<<< HEAD
        <source>Warning: If you encrypt your wallet and lose your passphrase, you will &lt;b&gt;LOSE ALL OF YOUR ZETACOINS&lt;/b&gt;!</source>
        <translation>Advertencia: Si encriptas tu cartera y pierdes tu contraseña, &lt;b&gt;PERDERÁS TODOS TUS ZETACOINS&lt;/B&gt;</translation>
    </message>
    <message>
        <source>Are you sure you wish to encrypt your wallet?</source>
        <translation>Estás seguro ue deseas encriptar tu cartera?</translation>
    </message>
    <message>
        <source>Zetacoin Core will close now to finish the encryption process. Remember that encrypting your wallet cannot fully protect your zetacoins from being stolen by malware infecting your computer.</source>
        <translation>Zetacoin Core se cerrará ahora para finalizar el proceso de encriptación. Recuerda que encriptar tu cartera no protege completamente tus zetacoins de ser robados por malware infectando tu ordenador.</translation>
    </message>
    <message>
        <source>IMPORTANT: Any previous backups you have made of your wallet file should be replaced with the newly generated, encrypted wallet file. For security reasons, previous backups of the unencrypted wallet file will become useless as soon as you start using the new, encrypted wallet.</source>
        <translation>IMPORTANTE: Cualquier copia de seguridad anterior del archivo de tu cartera debería ser remplazado con el nuevo archivo encriptado. Por motivos de seguridad, las copias de seguridad anteriores de la cartera desencriptada quedaran inusables tan pronto como empieces a usar la nueva cartera encriptada.</translation>
    </message>
    <message>
        <source>Warning: The Caps Lock key is on!</source>
        <translation>Advertencia: La Tecla de Bloqueo de Mayusculas esta activada!</translation>
=======
        <source>Warning: If you encrypt your wallet and lose your passphrase, you will &lt;b&gt;LOSE ALL OF YOUR BITCOINS&lt;/b&gt;!</source>
        <translation>Advertencia: Si encripta su monedero y pierde su frase clave &lt;b&gt;PERDERÁ TODOS SUS BITCOINS&lt;/b&gt;!</translation>
    </message>
    <message>
        <source>Are you sure you wish to encrypt your wallet?</source>
        <translation>¿Seguro que desea encriptar su monedero?</translation>
>>>>>>> 0d719145
    </message>
    <message>
        <source>Wallet encrypted</source>
        <translation>Monedero encriptado</translation>
    </message>
    <message>
        <source>%1 will close now to finish the encryption process. Remember that encrypting your wallet cannot fully protect your bitcoins from being stolen by malware infecting your computer.</source>
        <translation>%1 se cerrará ahora para terminar el proceso de encriptación. Recuerde que encriptar su monedero no puede proteger completamente su monedero de ser robado por malware que infecte su ordenador.</translation>
    </message>
    <message>
        <source>IMPORTANT: Any previous backups you have made of your wallet file should be replaced with the newly generated, encrypted wallet file. For security reasons, previous backups of the unencrypted wallet file will become useless as soon as you start using the new, encrypted wallet.</source>
        <translation>IMPORTANTE: Cualquier copia de seguridad anterior que haya hecho en su archivo de monedero debería ser reemplazada con el archivo de monedero encriptado generado recientemente. Por razones de seguridad, las copias de seguridad anteriores del archivo de monedero desencriptado serán inútiles en cuanto empiece a utilizar el nuevo monedero encriptado.</translation>
    </message>
    <message>
        <source>Wallet encryption failed</source>
        <translation>Fracasó la encriptación de monedero</translation>
    </message>
    <message>
        <source>Wallet encryption failed due to an internal error. Your wallet was not encrypted.</source>
        <translation>Falló la encriptación del monedero debido a un error interno. Su monedero no fue encriptado.</translation>
    </message>
    <message>
        <source>The supplied passphrases do not match.</source>
        <translation>La frase clave introducida no coincide.</translation>
    </message>
    <message>
        <source>Wallet unlock failed</source>
        <translation>Fracasó el desbloqueo del monedero</translation>
    </message>
    <message>
        <source>The passphrase entered for the wallet decryption was incorrect.</source>
        <translation>La frase clave introducida para la encriptación del monedero es incorrecta.</translation>
    </message>
    <message>
        <source>Wallet decryption failed</source>
        <translation>Fracasó la encriptación del monedero</translation>
    </message>
    <message>
        <source>Wallet passphrase was successfully changed.</source>
        <translation>La frase clave del monedero se ha cambiado con éxito.</translation>
    </message>
    <message>
        <source>Warning: The Caps Lock key is on!</source>
        <translation>Alerta: ¡La clave de bloqueo Caps está activa!</translation>
    </message>
</context>
<context>
    <name>BanTableModel</name>
    <message>
        <source>IP/Netmask</source>
        <translation>IP/Máscara</translation>
    </message>
    <message>
        <source>Banned Until</source>
        <translation>Bloqueado Hasta</translation>
    </message>
</context>
<context>
    <name>BitcoinGUI</name>
    <message>
        <source>Sign &amp;message...</source>
        <translation>Firmar &amp;mensaje...</translation>
    </message>
    <message>
        <source>Synchronizing with network...</source>
        <translation>Sincronizando con la red…</translation>
    </message>
    <message>
        <source>&amp;Overview</source>
        <translation>&amp;Vista general</translation>
    </message>
    <message>
        <source>Node</source>
        <translation>Nodo</translation>
    </message>
    <message>
        <source>Show general overview of wallet</source>
        <translation>Mostrar vista general del monedero</translation>
    </message>
    <message>
        <source>&amp;Transactions</source>
        <translation>&amp;Transacciones</translation>
    </message>
    <message>
        <source>Browse transaction history</source>
        <translation>Examinar el historial de transacciones</translation>
    </message>
    <message>
        <source>E&amp;xit</source>
        <translation>S&amp;alir</translation>
    </message>
    <message>
        <source>Quit application</source>
        <translation>Salir de la aplicación</translation>
    </message>
    <message>
        <source>&amp;About %1</source>
        <translation>&amp;Acerca de %1</translation>
    </message>
    <message>
        <source>Show information about %1</source>
        <translation>Mostrar información acerca de %1</translation>
    </message>
    <message>
        <source>About &amp;Qt</source>
        <translation>Acerca de &amp;Qt</translation>
    </message>
    <message>
        <source>Show information about Qt</source>
        <translation>Mostrar información acerca de Qt</translation>
    </message>
    <message>
        <source>&amp;Options...</source>
        <translation>&amp;Opciones...</translation>
    </message>
    <message>
        <source>Modify configuration options for %1</source>
        <translation>Modificar las opciones de configuración para %1</translation>
    </message>
    <message>
        <source>&amp;Encrypt Wallet...</source>
        <translation>&amp;Cifrar monedero…</translation>
    </message>
    <message>
        <source>&amp;Backup Wallet...</source>
        <translation>&amp;Guardar copia del monedero...</translation>
    </message>
    <message>
        <source>&amp;Change Passphrase...</source>
        <translation>&amp;Cambiar la contraseña…</translation>
    </message>
    <message>
        <source>&amp;Sending addresses...</source>
        <translation>Direcciones de &amp;envío...</translation>
    </message>
    <message>
        <source>&amp;Receiving addresses...</source>
        <translation>Direcciones de &amp;recepción...</translation>
    </message>
    <message>
        <source>Open &amp;URI...</source>
        <translation>Abrir &amp;URI...</translation>
    </message>
    <message>
<<<<<<< HEAD
        <source>Zetacoin Core client</source>
        <translation>Cliente Zetacoin Core</translation>
=======
        <source>Reindexing blocks on disk...</source>
        <translation>Reindexando bloques en disco...</translation>
>>>>>>> 0d719145
    </message>
    <message>
        <source>Send coins to a Bitcoin address</source>
        <translation>Enviar bitcoins a una dirección Bitcoin</translation>
    </message>
    <message>
        <source>Backup wallet to another location</source>
        <translation>Copia de seguridad del monedero en otra ubicación</translation>
    </message>
    <message>
<<<<<<< HEAD
        <source>Send coins to a Zetacoin address</source>
        <translation>Envia monedas a una dirección Zetacoin</translation>
=======
        <source>Change the passphrase used for wallet encryption</source>
        <translation>Cambiar la contraseña utilizada para el cifrado del monedero</translation>
>>>>>>> 0d719145
    </message>
    <message>
        <source>&amp;Debug window</source>
        <translation>&amp;Ventana de depuración</translation>
    </message>
    <message>
        <source>Open debugging and diagnostic console</source>
        <translation>Abrir la consola de depuración y diagnóstico</translation>
    </message>
    <message>
        <source>&amp;Verify message...</source>
        <translation>&amp;Verificar mensaje...</translation>
    </message>
    <message>
        <source>Bitcoin</source>
        <translation>Bitcoin</translation>
    </message>
    <message>
        <source>Wallet</source>
        <translation>Monedero</translation>
    </message>
    <message>
        <source>&amp;Send</source>
        <translation>&amp;Enviar</translation>
    </message>
    <message>
        <source>&amp;Receive</source>
        <translation>&amp;Recibir</translation>
    </message>
    <message>
        <source>&amp;Show / Hide</source>
        <translation>&amp;Mostrar / Ocultar</translation>
    </message>
    <message>
        <source>Show or hide the main Window</source>
        <translation>Mostrar u ocultar la ventana principal</translation>
    </message>
    <message>
        <source>Encrypt the private keys that belong to your wallet</source>
        <translation>Cifrar las claves privadas de su monedero</translation>
    </message>
    <message>
        <source>Sign messages with your Bitcoin addresses to prove you own them</source>
        <translation>Firmar mensajes con sus direcciones Bitcoin para demostrar la propiedad</translation>
    </message>
    <message>
        <source>Verify messages to ensure they were signed with specified Bitcoin addresses</source>
        <translation>Verificar mensajes comprobando que están firmados con direcciones Bitcoin concretas</translation>
    </message>
    <message>
        <source>&amp;File</source>
        <translation>&amp;Archivo</translation>
    </message>
    <message>
        <source>&amp;Settings</source>
        <translation>&amp;Configuración</translation>
    </message>
    <message>
        <source>&amp;Help</source>
        <translation>&amp;Ayuda</translation>
    </message>
    <message>
        <source>Tabs toolbar</source>
        <translation>Barra de pestañas</translation>
    </message>
    <message>
        <source>Request payments (generates QR codes and bitcoin: URIs)</source>
        <translation>Solicitar pagos (generando códigos QR e identificadores URI "bitcoin:")</translation>
    </message>
    <message>
        <source>Show the list of used sending addresses and labels</source>
        <translation>Mostrar la lista de direcciones de envío y etiquetas</translation>
    </message>
    <message>
        <source>Show the list of used receiving addresses and labels</source>
        <translation>Muestra la lista de direcciones de recepción y etiquetas</translation>
    </message>
    <message>
        <source>Open a bitcoin: URI or payment request</source>
        <translation>Abrir un identificador URI "bitcoin:" o una petición de pago</translation>
    </message>
    <message>
        <source>&amp;Command-line options</source>
        <translation>&amp;Opciones de consola de comandos</translation>
    </message>
    <message numerus="yes">
        <source>%n active connection(s) to Bitcoin network</source>
        <translation><numerusform>%n conexión activa hacia la red Bitcoin</numerusform><numerusform>%n conexiones activas hacia la red Bitcoin</numerusform></translation>
    </message>
    <message>
        <source>Indexing blocks on disk...</source>
        <translation>Indexando bloques en disco...</translation>
    </message>
    <message>
        <source>Processing blocks on disk...</source>
        <translation>Procesando bloques en disco...</translation>
    </message>
    <message>
        <source>No block source available...</source>
        <translation>Ninguna fuente de bloques disponible ...</translation>
    </message>
    <message numerus="yes">
        <source>Processed %n block(s) of transaction history.</source>
        <translation><numerusform>%n bloque procesado del historial de transacciones.</numerusform><numerusform>%n bloques procesados del historial de transacciones.</numerusform></translation>
    </message>
    <message numerus="yes">
        <source>%n hour(s)</source>
        <translation><numerusform>%n hora</numerusform><numerusform>%n horas</numerusform></translation>
    </message>
    <message numerus="yes">
        <source>%n day(s)</source>
        <translation><numerusform>%n día</numerusform><numerusform>%n días</numerusform></translation>
    </message>
    <message numerus="yes">
        <source>%n week(s)</source>
        <translation><numerusform>%n semana</numerusform><numerusform>%n semanas</numerusform></translation>
    </message>
    <message>
        <source>%1 and %2</source>
        <translation>%1 y %2</translation>
    </message>
    <message numerus="yes">
        <source>%n year(s)</source>
        <translation><numerusform>%n año</numerusform><numerusform>%n años</numerusform></translation>
    </message>
    <message>
        <source>%1 behind</source>
        <translation>%1 atrás</translation>
    </message>
    <message>
        <source>Last received block was generated %1 ago.</source>
        <translation>El último bloque recibido fue generado hace %1.</translation>
    </message>
    <message>
        <source>Transactions after this will not yet be visible.</source>
        <translation>Las transacciones posteriores aún no están visibles.</translation>
    </message>
    <message>
        <source>Error</source>
        <translation>Error</translation>
    </message>
    <message>
        <source>Warning</source>
        <translation>Aviso</translation>
    </message>
    <message>
        <source>Information</source>
        <translation>Información</translation>
    </message>
    <message>
        <source>Up to date</source>
        <translation>Actualizado</translation>
    </message>
    <message>
        <source>Show the %1 help message to get a list with possible Bitcoin command-line options</source>
        <translation>Mostrar el mensaje de ayuda %1 para obtener una lista de los posibles comandos de linea de comandos de Bitcoin</translation>
    </message>
    <message>
        <source>%1 client</source>
        <translation>%1 cliente</translation>
    </message>
    <message>
        <source>Catching up...</source>
        <translation>Actualizando...</translation>
    </message>
    <message>
        <source>Date: %1
</source>
        <translation>Fecha: %1
</translation>
    </message>
    <message>
        <source>Amount: %1
</source>
        <translation>Amount: %1
</translation>
    </message>
    <message>
        <source>Type: %1
</source>
        <translation>Tipo: %1
</translation>
    </message>
    <message>
        <source>Label: %1
</source>
        <translation>Etiqueta: %1
</translation>
    </message>
    <message>
        <source>Address: %1
</source>
        <translation>Dirección: %1
</translation>
    </message>
    <message>
        <source>Sent transaction</source>
        <translation>Transacción enviada</translation>
    </message>
    <message>
        <source>Incoming transaction</source>
        <translation>Transacción entrante</translation>
    </message>
    <message>
        <source>Wallet is &lt;b&gt;encrypted&lt;/b&gt; and currently &lt;b&gt;unlocked&lt;/b&gt;</source>
        <translation>El monedero está &lt;b&gt;cifrado&lt;/b&gt; y actualmente &lt;b&gt;desbloqueado&lt;/b&gt;</translation>
    </message>
    <message>
        <source>Wallet is &lt;b&gt;encrypted&lt;/b&gt; and currently &lt;b&gt;locked&lt;/b&gt;</source>
        <translation>El monedero está &lt;b&gt;cifrado&lt;/b&gt; y actualmente &lt;b&gt;bloqueado&lt;/b&gt;</translation>
    </message>
</context>
<context>
    <name>CoinControlDialog</name>
    <message>
        <source>Coin Selection</source>
        <translation>Selección de la moneda</translation>
    </message>
<<<<<<< HEAD
    </context>
<context>
    <name>EditAddressDialog</name>
    <message>
        <source>&amp;Label</source>
        <translation>Etiqueta</translation>
    </message>
    <message>
        <source>&amp;Address</source>
        <translation>Dirección</translation>
    </message>
    </context>
<context>
    <name>FreespaceChecker</name>
    </context>
<context>
    <name>HelpMessageDialog</name>
    </context>
<context>
    <name>Intro</name>
    </context>
<context>
    <name>OpenURIDialog</name>
    </context>
<context>
    <name>OptionsDialog</name>
    </context>
<context>
    <name>OverviewPage</name>
    </context>
<context>
    <name>PaymentServer</name>
    </context>
<context>
    <name>PeerTableModel</name>
    </context>
<context>
    <name>QObject</name>
    </context>
<context>
    <name>QRImageWidget</name>
    </context>
<context>
    <name>RPCConsole</name>
    </context>
<context>
    <name>ReceiveCoinsDialog</name>
    </context>
<context>
    <name>ReceiveRequestDialog</name>
    <message>
        <source>Copy &amp;Address</source>
        <translation>&amp;Copiar Direccón</translation>
    </message>
    <message>
        <source>Address</source>
        <translation>Dirección</translation>
=======
    <message>
        <source>Quantity:</source>
        <translation>Cantidad:</translation>
>>>>>>> 0d719145
    </message>
    <message>
        <source>Bytes:</source>
        <translation>Bytes:</translation>
    </message>
    <message>
        <source>Amount:</source>
        <translation>Cuantía:</translation>
    </message>
    <message>
        <source>Priority:</source>
        <translation>Prioridad:</translation>
    </message>
    <message>
        <source>Fee:</source>
        <translation>Tasa:</translation>
    </message>
    <message>
        <source>Dust:</source>
        <translation>Polvo:</translation>
    </message>
    <message>
        <source>After Fee:</source>
        <translation>Después de aplicar la comisión:</translation>
    </message>
    <message>
        <source>Change:</source>
        <translation>Cambio:</translation>
    </message>
    <message>
        <source>(un)select all</source>
        <translation>(des)marcar todos</translation>
    </message>
    <message>
        <source>Tree mode</source>
        <translation>Modo árbol</translation>
    </message>
    <message>
        <source>List mode</source>
        <translation>Modo lista</translation>
    </message>
    <message>
        <source>Amount</source>
        <translation>Cantidad</translation>
    </message>
    <message>
        <source>Received with label</source>
        <translation>Recibido con etiqueta</translation>
    </message>
    <message>
        <source>Received with address</source>
        <translation>Recibido con dirección</translation>
    </message>
    <message>
        <source>Date</source>
        <translation>Fecha</translation>
    </message>
    <message>
        <source>Confirmations</source>
        <translation>Confirmaciones</translation>
    </message>
    <message>
        <source>Confirmed</source>
        <translation>Confirmado</translation>
    </message>
    <message>
        <source>Priority</source>
        <translation>Prioridad</translation>
    </message>
    <message>
        <source>Copy address</source>
        <translation>Copiar ubicación</translation>
    </message>
    <message>
        <source>Copy label</source>
        <translation>Copiar etiqueta</translation>
    </message>
    <message>
        <source>Copy amount</source>
        <translation>Copiar cantidad</translation>
    </message>
    <message>
        <source>Copy transaction ID</source>
        <translation>Copiar ID de transacción</translation>
    </message>
    <message>
        <source>Lock unspent</source>
        <translation>Bloquear lo no gastado</translation>
    </message>
    <message>
        <source>Unlock unspent</source>
        <translation>Desbloquear lo no gastado</translation>
    </message>
    <message>
        <source>Copy quantity</source>
        <translation>Copiar cantidad</translation>
    </message>
    <message>
        <source>Copy fee</source>
        <translation>Copiar cuota</translation>
    </message>
    <message>
        <source>Copy after fee</source>
        <translation>Copiar después de couta</translation>
    </message>
    <message>
        <source>Copy bytes</source>
        <translation>Copiar bytes</translation>
    </message>
    <message>
        <source>Copy priority</source>
        <translation>Copiar prioridad</translation>
    </message>
    <message>
        <source>Copy dust</source>
        <translation>Copiar polvo</translation>
    </message>
    <message>
        <source>Copy change</source>
        <translation>Copiar cambio</translation>
    </message>
    <message>
        <source>highest</source>
        <translation>el más alto</translation>
    </message>
    <message>
        <source>higher</source>
        <translation>más alto</translation>
    </message>
    <message>
        <source>high</source>
        <translation>alto</translation>
    </message>
    <message>
        <source>medium-high</source>
        <translation>media altura</translation>
    </message>
    <message>
        <source>medium</source>
        <translation>medio</translation>
    </message>
    <message>
        <source>low-medium</source>
        <translation>medio bajo</translation>
    </message>
    <message>
        <source>low</source>
        <translation>bajo</translation>
    </message>
    <message>
        <source>lower</source>
        <translation>más bajo</translation>
    </message>
    <message>
        <source>lowest</source>
        <translation>el más bajo</translation>
    </message>
    <message>
        <source>(%1 locked)</source>
        <translation>(%1 bloqueado)</translation>
    </message>
    <message>
        <source>none</source>
        <translation>ninguno</translation>
    </message>
    <message>
        <source>yes</source>
        <translation>sí</translation>
    </message>
    <message>
        <source>no</source>
        <translation>no</translation>
    </message>
    <message>
        <source>This label turns red if the transaction size is greater than 1000 bytes.</source>
        <translation>Esta etiqueta se vuelve roja sí el tamaño de transacción es mayor de 1000 bytes.</translation>
    </message>
    <message>
        <source>This means a fee of at least %1 per kB is required.</source>
        <translation>Esto significa que se requiere una couta de al menos %1 por kB.</translation>
    </message>
    <message>
        <source>Can vary +/- 1 byte per input.</source>
        <translation>Puede variar +/- 1 byte por entrada.</translation>
    </message>
    <message>
        <source>Transactions with higher priority are more likely to get included into a block.</source>
        <translation>Las transacciones con mayor prioridad son más probablemente incluídas en un bloque.</translation>
    </message>
    <message>
        <source>This label turns red if the priority is smaller than "medium".</source>
        <translation>Esta etiqueta se vuelve roja si la priodidad es inferior a "medio".</translation>
    </message>
    <message>
        <source>This label turns red if any recipient receives an amount smaller than the current dust threshold.</source>
        <translation>Esta etiqueta se vuelve roja si algún destinatario recibe una cantidad inferior a la actual puerta polvorienta.</translation>
    </message>
    <message>
        <source>Can vary +/- %1 satoshi(s) per input.</source>
        <translation>Puede variar +/- %1 satoshi(s) por entrada.</translation>
    </message>
    <message>
        <source>(no label)</source>
        <translation>(sin etiqueta)</translation>
    </message>
    <message>
        <source>change from %1 (%2)</source>
        <translation>cambia desde %1 (%2)</translation>
    </message>
    <message>
        <source>(change)</source>
        <translation>(cambio)</translation>
    </message>
</context>
<context>
    <name>EditAddressDialog</name>
    <message>
        <source>Edit Address</source>
        <translation>Editar Dirección</translation>
    </message>
    <message>
        <source>&amp;Label</source>
        <translation>&amp;Etiqueta</translation>
    </message>
    <message>
        <source>The label associated with this address list entry</source>
        <translation>La etiqueta asociada con esta entrada de la lista de direcciones</translation>
    </message>
    <message>
        <source>The address associated with this address list entry. This can only be modified for sending addresses.</source>
        <translation>La dirección asociada con esta entrada de la lista de direcciones. Solo puede ser modificada para direcciones de envío.</translation>
    </message>
    <message>
        <source>&amp;Address</source>
        <translation>&amp;Dirección</translation>
    </message>
    <message>
        <source>New receiving address</source>
        <translation>Nueva dirección de recivimiento</translation>
    </message>
    <message>
        <source>New sending address</source>
        <translation>Nueva dirección de envío</translation>
    </message>
    <message>
        <source>Edit receiving address</source>
        <translation>Editar dirección de recivimiento</translation>
    </message>
    <message>
        <source>Edit sending address</source>
        <translation>Editar dirección de envío</translation>
    </message>
    <message>
        <source>The entered address "%1" is not a valid Bitcoin address.</source>
        <translation>La dirección introducida "%1" no es una dirección Bitcoin válida.</translation>
    </message>
    <message>
        <source>The entered address "%1" is already in the address book.</source>
        <translation>La dirección introducida "%1" está ya en la agenda.</translation>
    </message>
    <message>
        <source>Could not unlock wallet.</source>
        <translation>Podría no desbloquear el monedero.</translation>
    </message>
    <message>
        <source>New key generation failed.</source>
        <translation>Falló la generación de la nueva clave.</translation>
    </message>
</context>
<context>
    <name>FreespaceChecker</name>
    <message>
        <source>A new data directory will be created.</source>
        <translation>Se creará un nuevo directorio de datos.</translation>
    </message>
    <message>
        <source>name</source>
        <translation>nombre</translation>
    </message>
    <message>
        <source>Directory already exists. Add %1 if you intend to create a new directory here.</source>
        <translation>El directorio ya existe. Añada %1 si pretende crear aquí un directorio nuevo.</translation>
    </message>
    <message>
        <source>Path already exists, and is not a directory.</source>
        <translation>La ruta ya existe y no es un directorio.</translation>
    </message>
    <message>
        <source>Cannot create data directory here.</source>
        <translation>No se puede crear un directorio de datos aquí.</translation>
    </message>
</context>
<context>
    <name>HelpMessageDialog</name>
    <message>
        <source>version</source>
        <translation>versión</translation>
    </message>
    <message>
        <source>(%1-bit)</source>
        <translation>(%1-bit)</translation>
    </message>
    <message>
        <source>About %1</source>
        <translation>Acerda de %1</translation>
    </message>
    <message>
        <source>Command-line options</source>
        <translation>Opciones de la línea de órdenes</translation>
    </message>
    <message>
        <source>Usage:</source>
        <translation>Uso:</translation>
    </message>
    <message>
        <source>command-line options</source>
        <translation>opciones de la consola de comandos</translation>
    </message>
    <message>
        <source>UI Options:</source>
        <translation>Opciones de interfaz de usuario:</translation>
    </message>
    <message>
        <source>Choose data directory on startup (default: %u)</source>
        <translation>Elegir directorio de datos al iniciar (predeterminado: %u)</translation>
    </message>
    <message>
        <source>Set language, for example "de_DE" (default: system locale)</source>
        <translation>Establecer el idioma, por ejemplo, "es_ES" (predeterminado: configuración regional del sistema)</translation>
    </message>
    <message>
        <source>Start minimized</source>
        <translation>Arrancar minimizado</translation>
    </message>
    <message>
        <source>Set SSL root certificates for payment request (default: -system-)</source>
        <translation>Establecer los certificados raíz SSL para solicitudes de pago (predeterminado: -system-)</translation>
    </message>
    <message>
        <source>Reset all settings changed in the GUI</source>
        <translation>Reiniciar todos los ajustes modificados en el GUI</translation>
    </message>
</context>
<context>
    <name>Intro</name>
    <message>
        <source>Welcome</source>
        <translation>Bienvenido</translation>
    </message>
    <message>
        <source>Welcome to %1.</source>
        <translation>Bienvenido a %1</translation>
    </message>
    <message>
        <source>As this is the first time the program is launched, you can choose where %1 will store its data.</source>
        <translation>Al ser la primera vez que se ejecuta el programa, puede elegir donde %1 almacenara sus datos</translation>
    </message>
    <message>
        <source>%1 will download and store a copy of the Bitcoin block chain. At least %2GB of data will be stored in this directory, and it will grow over time. The wallet will also be stored in this directory.</source>
        <translation>%1 va a descargar y almacenar una copia de la cadena de bloques de Bitcoin. Al menos %2GB de datos seran almacenados en este directorio, que ira creciendo con el tiempo. El monedero se guardara tambien en ese directorio. </translation>
    </message>
    <message>
        <source>Use the default data directory</source>
        <translation>Utilizar el directorio de datos predeterminado</translation>
    </message>
    <message>
        <source>Use a custom data directory:</source>
        <translation>Utilizar un directorio de datos personalizado:</translation>
    </message>
    <message>
        <source>Error: Specified data directory "%1" cannot be created.</source>
        <translation>Error: no ha podido crearse el directorio de datos especificado "%1".</translation>
    </message>
    <message>
        <source>Error</source>
        <translation>Error</translation>
    </message>
    <message numerus="yes">
        <source>%n GB of free space available</source>
        <translation><numerusform>%n GB de espacio libre</numerusform><numerusform>%n GB de espacio disponible</numerusform></translation>
    </message>
    <message numerus="yes">
        <source>(of %n GB needed)</source>
        <translation><numerusform>(de %n GB necesitados)</numerusform><numerusform>(de %n GB requeridos)</numerusform></translation>
    </message>
</context>
<context>
    <name>OpenURIDialog</name>
    <message>
        <source>Open URI</source>
        <translation>Abrir URI...</translation>
    </message>
    <message>
        <source>Open payment request from URI or file</source>
        <translation>Abrir solicitud de pago a partir de un identificador URI o de un archivo</translation>
    </message>
    <message>
        <source>URI:</source>
        <translation>URI:</translation>
    </message>
    <message>
        <source>Select payment request file</source>
        <translation>Seleccionar archivo de sulicitud de pago</translation>
    </message>
    <message>
        <source>Select payment request file to open</source>
        <translation>Seleccionar el archivo de solicitud de pago para abrir</translation>
    </message>
</context>
<context>
    <name>OptionsDialog</name>
    <message>
        <source>Options</source>
        <translation>Opciones</translation>
    </message>
    <message>
        <source>&amp;Main</source>
        <translation>&amp;Principal</translation>
    </message>
    <message>
        <source>Automatically start %1 after logging in to the system.</source>
        <translation>Iniciar automaticamente  %1 al encender el sistema.</translation>
    </message>
    <message>
        <source>&amp;Start %1 on system login</source>
        <translation>&amp;Iniciar %1 al iniciar el sistema</translation>
    </message>
    <message>
        <source>Size of &amp;database cache</source>
        <translation>Tamaño de cache de la &amp;base de datos</translation>
    </message>
    <message>
        <source>MB</source>
        <translation>MB</translation>
    </message>
    <message>
        <source>Number of script &amp;verification threads</source>
        <translation>Número de hilos de &amp;verificación de scripts</translation>
    </message>
    <message>
        <source>Accept connections from outside</source>
        <translation>Aceptar conexiones desde el exterior</translation>
    </message>
    <message>
        <source>Allow incoming connections</source>
        <translation>Aceptar conexiones entrantes</translation>
    </message>
    <message>
        <source>IP address of the proxy (e.g. IPv4: 127.0.0.1 / IPv6: ::1)</source>
        <translation>Dirección IP del proxy (p. ej. IPv4: 127.0.0.1 / IPv6: ::1)</translation>
    </message>
    <message>
        <source>Minimize instead of exit the application when the window is closed. When this option is enabled, the application will be closed only after selecting Exit in the menu.</source>
        <translation>Minimizar en lugar de salir de la aplicación cuando la ventana está cerrada. Cuando se activa esta opción, la aplicación sólo se cerrará después de seleccionar Salir en el menú.</translation>
    </message>
    <message>
        <source>Third party URLs (e.g. a block explorer) that appear in the transactions tab as context menu items. %s in the URL is replaced by transaction hash. Multiple URLs are separated by vertical bar |.</source>
        <translation>Identificadores URL de terceros (por ejemplo, un explorador de bloques) que aparecen en la pestaña de transacciones como elementos del menú contextual. El %s en la URL es reemplazado por el valor hash de la transacción. Se pueden separar URL múltiples por una barra vertical |.</translation>
    </message>
    <message>
        <source>Third party transaction URLs</source>
        <translation>Identificadores URL de transacciones de terceros</translation>
    </message>
    <message>
        <source>Active command-line options that override above options:</source>
        <translation>Opciones activas de consola de comandos que tienen preferencia sobre las opciones anteriores:</translation>
    </message>
    <message>
        <source>Reset all client options to default.</source>
        <translation>Restablecer todas las opciones predeterminadas del cliente.</translation>
    </message>
    <message>
        <source>&amp;Reset Options</source>
        <translation>&amp;Restablecer opciones</translation>
    </message>
    <message>
        <source>&amp;Network</source>
        <translation>&amp;Red</translation>
    </message>
    <message>
        <source>(0 = auto, &lt;0 = leave that many cores free)</source>
        <translation>(0 = automático, &lt;0 = dejar libres ese número de núcleos)</translation>
    </message>
    <message>
        <source>W&amp;allet</source>
        <translation>&amp;Monedero</translation>
    </message>
    <message>
        <source>Expert</source>
        <translation>Experto</translation>
    </message>
    <message>
        <source>Enable coin &amp;control features</source>
        <translation>Habilitar funcionalidad de &amp;coin control</translation>
    </message>
    <message>
        <source>If you disable the spending of unconfirmed change, the change from a transaction cannot be used until that transaction has at least one confirmation. This also affects how your balance is computed.</source>
        <translation>Si desactiva el gasto del cambio no confirmado, no se podrá usar el cambio de una transacción hasta que se alcance al menos una confirmación. Esto afecta también a cómo se calcula su saldo.</translation>
    </message>
    <message>
        <source>&amp;Spend unconfirmed change</source>
        <translation>&amp;Gastar cambio no confirmado</translation>
    </message>
    <message>
        <source>Automatically open the Bitcoin client port on the router. This only works when your router supports UPnP and it is enabled.</source>
        <translation>Abrir automáticamente el puerto del cliente Bitcoin en el router. Esta opción solo funciona si el router admite UPnP y está activado.</translation>
    </message>
    <message>
        <source>Map port using &amp;UPnP</source>
        <translation>Mapear el puerto mediante &amp;UPnP</translation>
    </message>
    <message>
        <source>Connect to the Bitcoin network through a SOCKS5 proxy.</source>
        <translation>Conectarse a la red Bitcoin a través de un proxy SOCKS5.</translation>
    </message>
    <message>
        <source>&amp;Connect through SOCKS5 proxy (default proxy):</source>
        <translation>&amp;Conectarse a través de proxy SOCKS5 (proxy predeterminado):</translation>
    </message>
    <message>
        <source>Proxy &amp;IP:</source>
        <translation>Dirección &amp;IP del proxy:</translation>
    </message>
    <message>
        <source>&amp;Port:</source>
        <translation>&amp;Puerto:</translation>
    </message>
    <message>
        <source>Port of the proxy (e.g. 9050)</source>
        <translation>Puerto del servidor proxy (ej. 9050)</translation>
    </message>
    <message>
        <source>Used for reaching peers via:</source>
        <translation>Usado para alcanzar compañeros via:</translation>
    </message>
    <message>
        <source>Shows, if the supplied default SOCKS5 proxy is used to reach peers via this network type.</source>
        <translation>Muestra si el proxy SOCKS5 predeterminado es utilizado para llegar a los pares a traves de este tipo de red.</translation>
    </message>
    <message>
        <source>IPv4</source>
        <translation>IPv4</translation>
    </message>
    <message>
        <source>IPv6</source>
        <translation>IPv6</translation>
    </message>
    <message>
        <source>Tor</source>
        <translation>Tor</translation>
    </message>
    <message>
        <source>Connect to the Bitcoin network through a separate SOCKS5 proxy for Tor hidden services.</source>
        <translation>Conectar a la red Bitcoin mediante un proxy SOCKS5 por separado para los servicios ocultos de Tor.</translation>
    </message>
    <message>
        <source>Use separate SOCKS5 proxy to reach peers via Tor hidden services:</source>
        <translation>Usar distintos proxys SOCKS5 para comunicarse vía Tor de forma anónima:</translation>
    </message>
    <message>
        <source>&amp;Window</source>
        <translation>&amp;Ventana</translation>
    </message>
    <message>
        <source>&amp;Hide the icon from the system tray.</source>
        <translation>&amp;Ocultar el icono de la barra de tareas</translation>
    </message>
    <message>
        <source>Hide tray icon</source>
        <translation>Ocultar barra de tareas</translation>
    </message>
    <message>
        <source>Show only a tray icon after minimizing the window.</source>
        <translation>Minimizar la ventana a la bandeja de iconos del sistema.</translation>
    </message>
    <message>
        <source>&amp;Minimize to the tray instead of the taskbar</source>
        <translation>&amp;Minimizar a la bandeja en vez de a la barra de tareas</translation>
    </message>
    <message>
        <source>M&amp;inimize on close</source>
        <translation>M&amp;inimizar al cerrar</translation>
    </message>
    <message>
        <source>&amp;Display</source>
        <translation>&amp;Interfaz</translation>
    </message>
    <message>
        <source>User Interface &amp;language:</source>
        <translation>I&amp;dioma de la interfaz de usuario</translation>
    </message>
    <message>
        <source>The user interface language can be set here. This setting will take effect after restarting %1.</source>
        <translation>El idioma de la interfaz de usuario puede establecerse aquí. Esta configuración tendrá efecto tras reiniciar %1.</translation>
    </message>
    <message>
        <source>&amp;Unit to show amounts in:</source>
        <translation>Mostrar las cantidades en la &amp;unidad:</translation>
    </message>
    <message>
        <source>Choose the default subdivision unit to show in the interface and when sending coins.</source>
        <translation>Elegir la subdivisión predeterminada para mostrar cantidades en la interfaz y cuando se envían bitcoins.</translation>
    </message>
    <message>
        <source>Whether to show coin control features or not.</source>
        <translation>Mostrar o no funcionalidad de Coin Control</translation>
    </message>
    <message>
        <source>&amp;OK</source>
        <translation>&amp;Aceptar</translation>
    </message>
    <message>
        <source>&amp;Cancel</source>
        <translation>&amp;Cancelar</translation>
    </message>
    <message>
        <source>default</source>
        <translation>predeterminado</translation>
    </message>
    <message>
        <source>none</source>
        <translation>ninguna</translation>
    </message>
    <message>
        <source>Confirm options reset</source>
        <translation>Confirme el restablecimiento de las opciones</translation>
    </message>
    <message>
        <source>Client restart required to activate changes.</source>
        <translation>Se necesita reiniciar el cliente para activar los cambios.</translation>
    </message>
    <message>
        <source>Client will be shut down. Do you want to proceed?</source>
        <translation>El cliente se cerrará. ¿Desea continuar?</translation>
    </message>
    <message>
        <source>This change would require a client restart.</source>
        <translation>Este cambio exige el reinicio del cliente.</translation>
    </message>
    <message>
        <source>The supplied proxy address is invalid.</source>
        <translation>La dirección proxy indicada es inválida.</translation>
    </message>
</context>
<context>
    <name>OverviewPage</name>
    <message>
        <source>Form</source>
        <translation>Formulario</translation>
    </message>
    <message>
        <source>The displayed information may be out of date. Your wallet automatically synchronizes with the Bitcoin network after a connection is established, but this process has not completed yet.</source>
        <translation>La información mostrada puede estar desactualizada. Su monedero se sincroniza automáticamente con la red Bitcoin después de que se haya establecido una conexión, pero este proceso aún no se ha completado.</translation>
    </message>
    <message>
        <source>Watch-only:</source>
        <translation>De observación:</translation>
    </message>
    <message>
        <source>Available:</source>
        <translation>Disponible:</translation>
    </message>
    <message>
        <source>Your current spendable balance</source>
        <translation>Su saldo disponible actual</translation>
    </message>
    <message>
        <source>Pending:</source>
        <translation>Pendiente:</translation>
    </message>
    <message>
        <source>Total of transactions that have yet to be confirmed, and do not yet count toward the spendable balance</source>
        <translation>Total de transacciones pendientes de confirmar y que aún no contribuye al saldo disponible</translation>
    </message>
    <message>
        <source>Immature:</source>
        <translation>No madurado:</translation>
    </message>
    <message>
        <source>Mined balance that has not yet matured</source>
        <translation>Saldo recién minado que aún no ha madurado.</translation>
    </message>
    <message>
        <source>Balances</source>
        <translation>Saldos</translation>
    </message>
    <message>
        <source>Total:</source>
        <translation>Total:</translation>
    </message>
    <message>
        <source>Your current total balance</source>
        <translation>Su saldo actual total</translation>
    </message>
    <message>
        <source>Your current balance in watch-only addresses</source>
        <translation>Su saldo actual en direcciones watch-only</translation>
    </message>
    <message>
        <source>Spendable:</source>
        <translation>Gastable:</translation>
    </message>
    <message>
        <source>Recent transactions</source>
        <translation>Transacciones recientes</translation>
    </message>
    <message>
        <source>Unconfirmed transactions to watch-only addresses</source>
        <translation>Transacciones sin confirmar en direcciones watch-only</translation>
    </message>
    <message>
        <source>Mined balance in watch-only addresses that has not yet matured</source>
        <translation>Saldo minado en direcciones watch-only que aún no ha madurado</translation>
    </message>
    <message>
        <source>Current total balance in watch-only addresses</source>
        <translation>Saldo total en las direcciones watch-only</translation>
    </message>
</context>
<context>
    <name>PaymentServer</name>
    <message>
        <source>Payment request error</source>
        <translation>Fallo en la solicitud de pago</translation>
    </message>
    <message>
        <source>Cannot start bitcoin: click-to-pay handler</source>
        <translation>No se puede iniciar bitcoin: encargado click-para-pagar</translation>
    </message>
    <message>
        <source>URI handling</source>
        <translation>Manejo de URI</translation>
    </message>
    <message>
        <source>Payment request fetch URL is invalid: %1</source>
        <translation>La búsqueda de solicitud de pago URL es válida: %1</translation>
    </message>
    <message>
        <source>Invalid payment address %1</source>
        <translation>Dirección de pago inválida %1</translation>
    </message>
    <message>
        <source>URI cannot be parsed! This can be caused by an invalid Bitcoin address or malformed URI parameters.</source>
        <translation>URI no puede ser analizado! Esto puede ser causado por una dirección Bitcoin inválida o parametros URI mal formados.</translation>
    </message>
    <message>
        <source>Payment request file handling</source>
        <translation>Manejo del archivo de solicitud de pago</translation>
    </message>
    <message>
        <source>Payment request file cannot be read! This can be caused by an invalid payment request file.</source>
        <translation>¡El archivo de solicitud de pago no puede ser leído! Esto puede ser causado por un archivo de solicitud de pago inválido.</translation>
    </message>
    <message>
        <source>Payment request rejected</source>
        <translation>Solicitud de pago rechazada</translation>
    </message>
    <message>
        <source>Payment request network doesn't match client network.</source>
        <translation>La red de solicitud de pago no cimbina la red cliente.</translation>
    </message>
    <message>
        <source>Payment request expired.</source>
        <translation>Solicitud de pago caducada.</translation>
    </message>
    <message>
        <source>Payment request is not initialized.</source>
        <translation>La solicitud de pago no se ha iniciado.</translation>
    </message>
    <message>
        <source>Unverified payment requests to custom payment scripts are unsupported.</source>
        <translation>Solicitudes de pago sin verificar a scripts de pago habitual no se soportan.</translation>
    </message>
    <message>
        <source>Invalid payment request.</source>
        <translation>Solicitud de pago inválida.</translation>
    </message>
    <message>
        <source>Requested payment amount of %1 is too small (considered dust).</source>
        <translation>Cantidad de pago solicitada de %1 es demasiado pequeña (considerado polvo).</translation>
    </message>
    <message>
        <source>Refund from %1</source>
        <translation>Reembolsar desde %1</translation>
    </message>
    <message>
        <source>Payment request %1 is too large (%2 bytes, allowed %3 bytes).</source>
        <translation>Solicitud de pago de %1 es demasiado grande (%2 bytes, permitidos %3 bytes).</translation>
    </message>
    <message>
        <source>Error communicating with %1: %2</source>
        <translation>Fallo al comunicar con %1: %2</translation>
    </message>
    <message>
        <source>Payment request cannot be parsed!</source>
        <translation>¡La solicitud de pago no puede ser analizada!</translation>
    </message>
    <message>
        <source>Bad response from server %1</source>
        <translation>Mala respuesta desde el servidor %1</translation>
    </message>
    <message>
        <source>Network request error</source>
        <translation>Fallo de solicitud de red</translation>
    </message>
    <message>
        <source>Payment acknowledged</source>
        <translation>Pago declarado</translation>
    </message>
</context>
<context>
    <name>PeerTableModel</name>
    <message>
        <source>User Agent</source>
        <translation>User Agent</translation>
    </message>
    <message>
        <source>Node/Service</source>
        <translation>Nodo/Servicio</translation>
    </message>
    <message>
        <source>Ping Time</source>
        <translation>Ping</translation>
    </message>
</context>
<context>
    <name>QObject</name>
    <message>
        <source>Amount</source>
        <translation>Cantidad</translation>
    </message>
    <message>
        <source>Enter a Bitcoin address (e.g. %1)</source>
        <translation>Introducir una dirección Bitcoin (p. ej. %1)</translation>
    </message>
    <message>
        <source>%1 d</source>
        <translation>%1 d</translation>
    </message>
    <message>
        <source>%1 h</source>
        <translation>%1 h</translation>
    </message>
    <message>
        <source>%1 m</source>
        <translation>%1 m</translation>
    </message>
    <message>
        <source>%1 s</source>
        <translation>%1 s</translation>
    </message>
    <message>
        <source>None</source>
        <translation>Ninguno</translation>
    </message>
    <message>
        <source>N/A</source>
        <translation>N/D</translation>
    </message>
    <message>
        <source>%1 ms</source>
        <translation>%1 ms</translation>
    </message>
</context>
<context>
    <name>QRImageWidget</name>
    <message>
        <source>&amp;Save Image...</source>
        <translation>&amp;Guardar imagen...</translation>
    </message>
    <message>
        <source>&amp;Copy Image</source>
        <translation>&amp;Copiar imagen</translation>
    </message>
    <message>
        <source>Save QR Code</source>
        <translation>Guardar código QR</translation>
    </message>
    <message>
        <source>PNG Image (*.png)</source>
        <translation>Imagen PNG (*.png)</translation>
    </message>
</context>
<context>
    <name>RPCConsole</name>
    <message>
        <source>N/A</source>
        <translation>N/D</translation>
    </message>
    <message>
        <source>Client version</source>
        <translation>Versión del cliente</translation>
    </message>
    <message>
        <source>&amp;Information</source>
        <translation>&amp;Información</translation>
    </message>
    <message>
        <source>Debug window</source>
        <translation>Ventana de depuración</translation>
    </message>
    <message>
        <source>General</source>
        <translation>General</translation>
    </message>
    <message>
        <source>Using BerkeleyDB version</source>
        <translation>Utilizando la versión de BerkeleyDB</translation>
    </message>
    <message>
        <source>Datadir</source>
        <translation>Datadir</translation>
    </message>
    <message>
        <source>Startup time</source>
        <translation>Hora de inicio</translation>
    </message>
    <message>
        <source>Network</source>
        <translation>Red</translation>
    </message>
    <message>
        <source>Name</source>
        <translation>Nombre</translation>
    </message>
    <message>
        <source>Number of connections</source>
        <translation>Número de conexiones</translation>
    </message>
    <message>
        <source>Block chain</source>
        <translation>Cadena de bloques</translation>
    </message>
    <message>
        <source>Current number of blocks</source>
        <translation>Número actual de bloques</translation>
    </message>
    <message>
        <source>Memory Pool</source>
        <translation>Piscina de Memoria</translation>
    </message>
    <message>
        <source>Current number of transactions</source>
        <translation>Número actual de transacciones</translation>
    </message>
    <message>
        <source>Memory usage</source>
        <translation>Uso de memoria</translation>
    </message>
    <message>
        <source>Received</source>
        <translation>Recibido</translation>
    </message>
    <message>
        <source>Sent</source>
        <translation>Enviado</translation>
    </message>
    <message>
        <source>&amp;Peers</source>
        <translation>&amp;Pares</translation>
    </message>
    <message>
        <source>Banned peers</source>
        <translation>Peers Bloqueados</translation>
    </message>
    <message>
        <source>Select a peer to view detailed information.</source>
        <translation>Seleccionar un par para ver su información detallada.</translation>
    </message>
    <message>
        <source>Whitelisted</source>
        <translation>En la lista blanca</translation>
    </message>
    <message>
        <source>Direction</source>
        <translation>Dirección</translation>
    </message>
    <message>
        <source>Version</source>
        <translation>Versión</translation>
    </message>
    <message>
        <source>Starting Block</source>
        <translation>Importando bloques...</translation>
    </message>
    <message>
        <source>Synced Headers</source>
        <translation>Sincronizar Cabeceras</translation>
    </message>
    <message>
        <source>Synced Blocks</source>
        <translation>Bloques Sincronizados</translation>
    </message>
    <message>
        <source>User Agent</source>
        <translation>User Agent</translation>
    </message>
    <message>
        <source>Open the %1 debug log file from the current data directory. This can take a few seconds for large log files.</source>
        <translation>Abrir el archivo de depuración %1 desde el directorio de datos actual. Puede tardar unos segundos para ficheros de gran tamaño.</translation>
    </message>
    <message>
        <source>Decrease font size</source>
        <translation>Disminuir tamaño de letra</translation>
    </message>
    <message>
        <source>Increase font size</source>
        <translation>Aumentar tamaño de letra</translation>
    </message>
    <message>
        <source>Services</source>
        <translation>Servicios</translation>
    </message>
    <message>
        <source>Ban Score</source>
        <translation>Puntuación de bloqueo</translation>
    </message>
    <message>
        <source>Connection Time</source>
        <translation>Duración de la conexión</translation>
    </message>
    <message>
        <source>Last Send</source>
        <translation>Ultimo envío</translation>
    </message>
    <message>
        <source>Last Receive</source>
        <translation>Ultima recepción</translation>
    </message>
    <message>
        <source>Ping Time</source>
        <translation>Ping</translation>
    </message>
    <message>
        <source>The duration of a currently outstanding ping.</source>
        <translation>La duración de un ping actualmente en proceso.</translation>
    </message>
    <message>
        <source>Ping Wait</source>
        <translation>Espera de Ping</translation>
    </message>
    <message>
        <source>Time Offset</source>
        <translation>Desplazamiento de tiempo</translation>
    </message>
    <message>
        <source>Last block time</source>
        <translation>Hora del último bloque</translation>
    </message>
    <message>
        <source>&amp;Open</source>
        <translation>&amp;Abrir</translation>
    </message>
    <message>
        <source>&amp;Console</source>
        <translation>&amp;Consola</translation>
    </message>
    <message>
        <source>&amp;Network Traffic</source>
        <translation>&amp;Tráfico de Red</translation>
    </message>
    <message>
        <source>&amp;Clear</source>
        <translation>&amp;Vaciar</translation>
    </message>
    <message>
        <source>Totals</source>
        <translation>Total:</translation>
    </message>
    <message>
        <source>In:</source>
        <translation>Entrante:</translation>
    </message>
    <message>
        <source>Out:</source>
        <translation>Saliente:</translation>
    </message>
    <message>
        <source>Debug log file</source>
        <translation>Archivo de registro de depuración</translation>
    </message>
    <message>
        <source>Clear console</source>
        <translation>Borrar consola</translation>
    </message>
    <message>
        <source>&amp;Disconnect Node</source>
        <translation>Nodo &amp;Desconectado</translation>
    </message>
    <message>
        <source>Ban Node for</source>
        <translation>Prohibir Nodo para</translation>
    </message>
    <message>
        <source>1 &amp;hour</source>
        <translation>1 &amp;hora</translation>
    </message>
    <message>
        <source>1 &amp;day</source>
        <translation>1 &amp;día</translation>
    </message>
    <message>
        <source>1 &amp;week</source>
        <translation>1 &amp;semana</translation>
    </message>
    <message>
        <source>1 &amp;year</source>
        <translation>1 &amp;año</translation>
    </message>
    <message>
        <source>&amp;Unban Node</source>
        <translation>&amp;Desbanear Nodo</translation>
    </message>
    <message>
        <source>Welcome to the %1 RPC console.</source>
        <translation>Bienvenido a la consola RPC %1.</translation>
    </message>
    <message>
        <source>Use up and down arrows to navigate history, and &lt;b&gt;Ctrl-L&lt;/b&gt; to clear screen.</source>
        <translation>Use las flechas arriba y abajo para navegar por el historial y &lt;b&gt;Control+L&lt;/b&gt; para vaciar la pantalla.</translation>
    </message>
    <message>
        <source>Type &lt;b&gt;help&lt;/b&gt; for an overview of available commands.</source>
        <translation>Escriba &lt;b&gt;help&lt;/b&gt; para ver un resumen de los comandos disponibles.</translation>
    </message>
    <message>
        <source>%1 B</source>
        <translation>%1 B</translation>
    </message>
    <message>
        <source>%1 KB</source>
        <translation>%1 KB</translation>
    </message>
    <message>
        <source>%1 MB</source>
        <translation>%1 MB</translation>
    </message>
    <message>
        <source>%1 GB</source>
        <translation>%1 GB</translation>
    </message>
    <message>
        <source>(node id: %1)</source>
        <translation>(nodo: %1)</translation>
    </message>
    <message>
        <source>via %1</source>
        <translation>via %1</translation>
    </message>
    <message>
        <source>never</source>
        <translation>nunca</translation>
    </message>
    <message>
        <source>Inbound</source>
        <translation>Entrante</translation>
    </message>
    <message>
        <source>Outbound</source>
        <translation>Saliente</translation>
    </message>
    <message>
        <source>Yes</source>
        <translation>Sí</translation>
    </message>
    <message>
        <source>No</source>
        <translation>No</translation>
    </message>
    <message>
        <source>Unknown</source>
        <translation>Desconocido</translation>
    </message>
</context>
<context>
    <name>ReceiveCoinsDialog</name>
    <message>
        <source>&amp;Amount:</source>
        <translation>Cantidad</translation>
    </message>
    <message>
        <source>&amp;Label:</source>
        <translation>&amp;Etiqueta:</translation>
    </message>
    <message>
        <source>&amp;Message:</source>
        <translation>Mensaje:</translation>
    </message>
    <message>
        <source>Reuse one of the previously used receiving addresses. Reusing addresses has security and privacy issues. Do not use this unless re-generating a payment request made before.</source>
        <translation>Reutilizar una de las direcciones previamente usadas para recibir. Reutilizar direcciones tiene problemas de seguridad y privacidad. No lo uses a menos que antes regeneres una solicitud de pago.</translation>
    </message>
    <message>
        <source>R&amp;euse an existing receiving address (not recommended)</source>
        <translation>R&amp;eutilizar una dirección existente para recibir (no recomendado)</translation>
    </message>
    <message>
        <source>An optional message to attach to the payment request, which will be displayed when the request is opened. Note: The message will not be sent with the payment over the Bitcoin network.</source>
        <translation>Un mensaje opcional para adjuntar a la solicitud de pago, que se muestra cuando se abre la solicitud. Nota: El mensaje no se enviará con el pago por la red Bitcoin.</translation>
    </message>
    <message>
        <source>An optional label to associate with the new receiving address.</source>
        <translation>Etiqueta opcional para asociar con la nueva dirección de recepción.</translation>
    </message>
    <message>
        <source>Use this form to request payments. All fields are &lt;b&gt;optional&lt;/b&gt;.</source>
        <translation>Utilice este formulario para solicitar pagos. Todos los campos son &lt;b&gt;opcionales&lt;/b&gt;.</translation>
    </message>
    <message>
        <source>An optional amount to request. Leave this empty or zero to not request a specific amount.</source>
        <translation>Para solicitar una cantidad opcional. Deje este vacío o cero para no solicitar una cantidad específica.</translation>
    </message>
    <message>
        <source>Clear all fields of the form.</source>
        <translation>Vaciar todos los campos del formulario.</translation>
    </message>
    <message>
        <source>Clear</source>
        <translation>Vaciar</translation>
    </message>
    <message>
        <source>Requested payments history</source>
        <translation>Historial de pagos solicitados</translation>
    </message>
    <message>
        <source>&amp;Request payment</source>
        <translation>&amp;Solicitar pago</translation>
    </message>
    <message>
        <source>Show the selected request (does the same as double clicking an entry)</source>
        <translation>Muestra la petición seleccionada (También doble clic)</translation>
    </message>
    <message>
        <source>Show</source>
        <translation>Mostrar</translation>
    </message>
    <message>
        <source>Remove the selected entries from the list</source>
        <translation>Borrar de la lista las direcciónes actualmente seleccionadas</translation>
    </message>
    <message>
        <source>Remove</source>
        <translation>Eliminar</translation>
    </message>
    <message>
        <source>Copy label</source>
        <translation>Copiar capa</translation>
    </message>
    <message>
        <source>Copy message</source>
        <translation>Copiar imagen</translation>
    </message>
    <message>
        <source>Copy amount</source>
        <translation>Copiar cantidad</translation>
    </message>
</context>
<context>
    <name>ReceiveRequestDialog</name>
    <message>
        <source>QR Code</source>
        <translation>Código QR</translation>
    </message>
    <message>
        <source>Copy &amp;URI</source>
        <translation>Copiar &amp;URI</translation>
    </message>
    <message>
        <source>Copy &amp;Address</source>
        <translation>Copiar &amp;Dirección</translation>
    </message>
    <message>
        <source>&amp;Save Image...</source>
        <translation>Guardar Imagen...</translation>
    </message>
    <message>
        <source>Request payment to %1</source>
        <translation>Solicitar pago a %1</translation>
    </message>
    <message>
        <source>Payment information</source>
        <translation>Información de pago</translation>
    </message>
    <message>
        <source>URI</source>
        <translation>URI</translation>
    </message>
    <message>
        <source>Address</source>
        <translation>Dirección</translation>
    </message>
    <message>
        <source>Amount</source>
        <translation>Cantidad</translation>
    </message>
    <message>
        <source>Label</source>
        <translation>Etiqueta</translation>
    </message>
    <message>
        <source>Message</source>
        <translation>Mensaje</translation>
    </message>
    <message>
        <source>Resulting URI too long, try to reduce the text for label / message.</source>
        <translation>URI resultante demasiado grande, trate de reducir el texto de etiqueta / mensaje.</translation>
    </message>
    <message>
        <source>Error encoding URI into QR Code.</source>
        <translation>Fallo al codificar URI en código QR.</translation>
    </message>
</context>
<context>
    <name>RecentRequestsTableModel</name>
    <message>
        <source>Date</source>
        <translation>Fecha</translation>
    </message>
    <message>
        <source>Label</source>
        <translation>Etiqueta</translation>
    </message>
    <message>
        <source>Message</source>
        <translation>Mensaje</translation>
    </message>
    <message>
        <source>(no label)</source>
        <translation>(sin etiqueta)</translation>
    </message>
    <message>
        <source>(no message)</source>
        <translation>(no hay mensaje)</translation>
    </message>
    <message>
        <source>(no amount requested)</source>
        <translation>(no hay solicitud de cantidad)</translation>
    </message>
    <message>
        <source>Requested</source>
        <translation>Solicitado</translation>
    </message>
</context>
<context>
    <name>SendCoinsDialog</name>
    <message>
        <source>Send Coins</source>
        <translation>Enviar bitcoins</translation>
    </message>
    <message>
        <source>Coin Control Features</source>
        <translation>Características de Coin Control</translation>
    </message>
    <message>
        <source>Inputs...</source>
        <translation>Entradas...</translation>
    </message>
    <message>
        <source>automatically selected</source>
        <translation>Seleccionado automáticamente</translation>
    </message>
    <message>
        <source>Insufficient funds!</source>
        <translation>Fondos insuficientes!</translation>
    </message>
    <message>
        <source>Quantity:</source>
        <translation>Cantidad:</translation>
    </message>
    <message>
        <source>Bytes:</source>
        <translation>Bytes:</translation>
    </message>
    <message>
        <source>Amount:</source>
        <translation>Cuantía:</translation>
    </message>
    <message>
        <source>Priority:</source>
        <translation>Prioridad:</translation>
    </message>
    <message>
        <source>Fee:</source>
        <translation>Tasa:</translation>
    </message>
    <message>
        <source>After Fee:</source>
        <translation>Después de tasas:</translation>
    </message>
    <message>
        <source>Change:</source>
        <translation>Cambio:</translation>
    </message>
    <message>
        <source>If this is activated, but the change address is empty or invalid, change will be sent to a newly generated address.</source>
        <translation>Si se marca esta opción pero la dirección de cambio está vacía o es inválida, el cambio se enviará a una nueva dirección recién generada.</translation>
    </message>
    <message>
        <source>Custom change address</source>
        <translation>Dirección propia</translation>
    </message>
    <message>
        <source>Transaction Fee:</source>
        <translation>Comisión de Transacción:</translation>
    </message>
    <message>
        <source>Choose...</source>
        <translation>Elija...</translation>
    </message>
    <message>
        <source>collapse fee-settings</source>
        <translation>Colapsar ajustes de cuota</translation>
    </message>
    <message>
        <source>per kilobyte</source>
        <translation>por kilobyte</translation>
    </message>
    <message>
        <source>If the custom fee is set to 1000 satoshis and the transaction is only 250 bytes, then "per kilobyte" only pays 250 satoshis in fee, while "total at least" pays 1000 satoshis. For transactions bigger than a kilobyte both pay by kilobyte.</source>
        <translation>Si la tarifa de aduana se establece en 1000 satoshis y la transacción está a sólo 250 bytes, entonces "por kilobyte" sólo paga 250 satoshis de cuota, mientras que "el mínimo total" pagaría 1.000 satoshis. Para las transacciones más grandes que un kilobyte ambos pagan por kilobyte</translation>
    </message>
    <message>
        <source>Hide</source>
        <translation>Ocultar</translation>
    </message>
    <message>
        <source>total at least</source>
        <translation>total por lo menos</translation>
    </message>
    <message>
        <source>Paying only the minimum fee is just fine as long as there is less transaction volume than space in the blocks. But be aware that this can end up in a never confirming transaction once there is more demand for bitcoin transactions than the network can process.</source>
        <translation>Pagando solamente la cuota mínima es correcto, siempre y cuando haya menos volumen de transacciones que el espacio en los bloques. Pero tenga en cuenta que esto puede terminar en una transacción nunca confirmada, una vez que haya más demanda para transacciones Bitcoin que la red pueda procesar.</translation>
    </message>
    <message>
        <source>(read the tooltip)</source>
        <translation>(leer la sugerencia)</translation>
    </message>
    <message>
        <source>Recommended:</source>
        <translation>Recomendado:</translation>
    </message>
    <message>
        <source>Custom:</source>
        <translation>Personalizado:</translation>
    </message>
    <message>
        <source>(Smart fee not initialized yet. This usually takes a few blocks...)</source>
        <translation>(Tarifa inteligente no inicializado aún. Esto generalmente lleva a pocos bloques...)</translation>
    </message>
    <message>
        <source>Confirmation time:</source>
        <translation>Tiempo de confirmación:</translation>
    </message>
    <message>
        <source>normal</source>
        <translation>normal</translation>
    </message>
    <message>
        <source>fast</source>
        <translation>rápido</translation>
    </message>
    <message>
        <source>Send to multiple recipients at once</source>
        <translation>Enviar a múltiples destinatarios de una vez</translation>
    </message>
    <message>
        <source>Add &amp;Recipient</source>
        <translation>Añadir &amp;destinatario</translation>
    </message>
    <message>
        <source>Clear all fields of the form.</source>
        <translation>Vaciar todos los campos del formulario</translation>
    </message>
    <message>
        <source>Dust:</source>
        <translation>Polvo:</translation>
    </message>
    <message>
        <source>Clear &amp;All</source>
        <translation>Vaciar &amp;todo</translation>
    </message>
    <message>
        <source>Balance:</source>
        <translation>Saldo:</translation>
    </message>
    <message>
        <source>Confirm the send action</source>
        <translation>Confirmar el envío</translation>
    </message>
    <message>
        <source>S&amp;end</source>
        <translation>&amp;Enviar</translation>
    </message>
    <message>
        <source>Copy quantity</source>
        <translation>Copiar cantidad</translation>
    </message>
    <message>
        <source>Copy amount</source>
        <translation>Copiar cantidad</translation>
    </message>
    <message>
        <source>Copy fee</source>
        <translation>Copiar cuota</translation>
    </message>
    <message>
        <source>Copy after fee</source>
        <translation>Copiar después de couta</translation>
    </message>
    <message>
        <source>Copy bytes</source>
        <translation>Copiar bytes</translation>
    </message>
    <message>
        <source>Copy priority</source>
        <translation>Copiar prioridad</translation>
    </message>
    <message>
        <source>Copy dust</source>
        <translation>Copiar polvo</translation>
    </message>
    <message>
        <source>Copy change</source>
        <translation>Copiar cambio</translation>
    </message>
    <message>
        <source>%1 to %2</source>
        <translation>%1 a %2</translation>
    </message>
    <message>
        <source>Are you sure you want to send?</source>
        <translation>¿Seguro que quiere enviar?</translation>
    </message>
    <message>
        <source>added as transaction fee</source>
        <translation>añadido como transacción de cuota</translation>
    </message>
    <message>
        <source>Total Amount %1</source>
        <translation>Cantidad total %1</translation>
    </message>
    <message>
        <source>or</source>
        <translation>o</translation>
    </message>
    <message>
        <source>Confirm send coins</source>
        <translation>Confirmar enviar monedas</translation>
    </message>
    <message>
        <source>The recipient address is not valid. Please recheck.</source>
        <translation>La dirección de destinatario no es válida. Por favor revísela.</translation>
    </message>
    <message>
        <source>The amount to pay must be larger than 0.</source>
        <translation>La cantidad a pagar debe de ser mayor que 0.</translation>
    </message>
    <message>
        <source>The amount exceeds your balance.</source>
        <translation>La cantidad excede su saldo.</translation>
    </message>
    <message>
        <source>The total exceeds your balance when the %1 transaction fee is included.</source>
        <translation>El total excede su saldo cuando la cuota de transacción de %1 es incluida.</translation>
    </message>
    <message>
        <source>Duplicate address found: addresses should only be used once each.</source>
        <translation>Dirección duplicada encontrada: la dirección sólo debería ser utilizada una vez por cada uso.</translation>
    </message>
    <message>
        <source>Transaction creation failed!</source>
        <translation>¡Falló la creación de transacción!</translation>
    </message>
    <message>
        <source>The transaction was rejected! This might happen if some of the coins in your wallet were already spent, such as if you used a copy of wallet.dat and coins were spent in the copy but not marked as spent here.</source>
        <translation>¡La transacción fue rechazada! Esto podría pasar si algunas de las monedas de su monedero fueron ya gastadas, así como si ha utilizado una copia del wallet.dat y las monedas fueron gastadas en la copia pero no marcadas como gastadas aquí.</translation>
    </message>
    <message>
        <source>A fee higher than %1 is considered an absurdly high fee.</source>
        <translation>Una couta mayor que %1 se considera una cuota irracionalmente alta.</translation>
    </message>
    <message>
        <source>Payment request expired.</source>
        <translation>Solicitud de pago caducada.</translation>
    </message>
    <message>
        <source>Pay only the required fee of %1</source>
        <translation>Pagar únicamente la cuota solicitada de %1</translation>
    </message>
    <message numerus="yes">
        <source>Estimated to begin confirmation within %n block(s).</source>
        <translation><numerusform>Se estima que sea confirmado dentro del %n bloque(s).</numerusform><numerusform>Se estima que sea confirmado dentro del %n bloque(s).</numerusform></translation>
    </message>
    <message>
        <source>Warning: Invalid Bitcoin address</source>
        <translation>Alerta: dirección Bitcoin inválida</translation>
    </message>
    <message>
        <source>Warning: Unknown change address</source>
        <translation>Alerta: dirección cambiada desconocida</translation>
    </message>
    <message>
        <source>(no label)</source>
        <translation>(sin etiqueta)</translation>
    </message>
</context>
<context>
    <name>SendCoinsEntry</name>
    <message>
        <source>A&amp;mount:</source>
        <translation>Ca&amp;ntidad:</translation>
    </message>
    <message>
        <source>Pay &amp;To:</source>
        <translation>&amp;Pagar a:</translation>
    </message>
    <message>
        <source>&amp;Label:</source>
        <translation>&amp;Etiqueta:</translation>
    </message>
    <message>
        <source>Choose previously used address</source>
        <translation>Escoger direcciones previamente usadas</translation>
    </message>
    <message>
        <source>This is a normal payment.</source>
        <translation>Esto es un pago ordinario.</translation>
    </message>
    <message>
        <source>The Bitcoin address to send the payment to</source>
        <translation>Dirección Bitcoin a la que enviar el pago</translation>
    </message>
    <message>
        <source>Alt+A</source>
        <translation>Alt+A</translation>
    </message>
    <message>
        <source>Paste address from clipboard</source>
        <translation>Pegar dirección desde portapapeles</translation>
    </message>
    <message>
        <source>Alt+P</source>
        <translation>Alt+P</translation>
    </message>
    <message>
        <source>Remove this entry</source>
        <translation>Eliminar esta transacción</translation>
    </message>
    <message>
        <source>The fee will be deducted from the amount being sent. The recipient will receive less bitcoins than you enter in the amount field. If multiple recipients are selected, the fee is split equally.</source>
        <translation>La cuota será deducida de la cantidad que sea mandada. El destinatario recibirá menos bitcoins de los que entres en el  </translation>
    </message>
    <message>
        <source>S&amp;ubtract fee from amount</source>
        <translation>Restar comisiones a la cantidad</translation>
    </message>
    <message>
        <source>Message:</source>
        <translation>Mensaje:</translation>
    </message>
    <message>
        <source>This is an unauthenticated payment request.</source>
        <translation>Esta es una petición de pago no autentificada.</translation>
    </message>
    <message>
        <source>This is an authenticated payment request.</source>
        <translation>Esta es una petición de pago autentificada.</translation>
    </message>
    <message>
        <source>Enter a label for this address to add it to the list of used addresses</source>
        <translation>Introduce una etiqueta para esta dirección para añadirla a la lista de direcciones utilizadas</translation>
    </message>
    <message>
        <source>A message that was attached to the bitcoin: URI which will be stored with the transaction for your reference. Note: This message will not be sent over the Bitcoin network.</source>
        <translation>Un mensaje que se adjuntó a la bitcoin: URL que será almacenada con la transacción para su referencia. Nota: Este mensaje no se envía a través de la red Bitcoin.</translation>
    </message>
    <message>
        <source>Pay To:</source>
        <translation>Paga a:</translation>
    </message>
    <message>
        <source>Memo:</source>
        <translation>Memo:</translation>
    </message>
    <message>
        <source>Enter a label for this address to add it to your address book</source>
        <translation>Introduzca una etiqueta para esta dirección para añadirla a su  agenda</translation>
    </message>
</context>
<context>
    <name>SendConfirmationDialog</name>
    <message>
        <source>Yes</source>
        <translation>Sí</translation>
    </message>
</context>
<context>
    <name>ShutdownWindow</name>
    <message>
        <source>%1 is shutting down...</source>
        <translation>%1 se esta cerrando...</translation>
    </message>
    <message>
        <source>Do not shut down the computer until this window disappears.</source>
        <translation>No apague el equipo hasta que desaparezca esta ventana.</translation>
    </message>
</context>
<context>
    <name>SignVerifyMessageDialog</name>
    <message>
        <source>Signatures - Sign / Verify a Message</source>
        <translation>Firmas - Firmar / verificar un mensaje</translation>
    </message>
    <message>
        <source>&amp;Sign Message</source>
        <translation>&amp;Firmar mensaje</translation>
    </message>
    <message>
        <source>You can sign messages/agreements with your addresses to prove you can receive bitcoins sent to them. Be careful not to sign anything vague or random, as phishing attacks may try to trick you into signing your identity over to them. Only sign fully-detailed statements you agree to.</source>
        <translation>Puede firmar los mensajes con sus direcciones para demostrar que las posee. Tenga cuidado de no firmar cualquier cosa de manera vaga o aleatoria, pues los ataques de phishing pueden tratar de engañarle firmando su identidad a través de ellos. Sólo firme declaraciones totalmente detalladas con las que usted esté de acuerdo.</translation>
    </message>
    <message>
        <source>The Bitcoin address to sign the message with</source>
        <translation>Dirección Bitcoin con la que firmar el mensaje</translation>
    </message>
    <message>
        <source>Choose previously used address</source>
        <translation>Escoger dirección previamente usada</translation>
    </message>
    <message>
        <source>Alt+A</source>
        <translation>Alt+A</translation>
    </message>
    <message>
        <source>Paste address from clipboard</source>
        <translation>Pegar dirección desde portapapeles</translation>
    </message>
    <message>
        <source>Alt+P</source>
        <translation>Alt+P</translation>
    </message>
    <message>
        <source>Enter the message you want to sign here</source>
        <translation>Introduzca el mensaje que desea firmar aquí</translation>
    </message>
    <message>
        <source>Signature</source>
        <translation>Firma</translation>
    </message>
    <message>
        <source>Copy the current signature to the system clipboard</source>
        <translation>Copiar la firma actual al portapapeles del sistema</translation>
    </message>
    <message>
        <source>Sign the message to prove you own this Bitcoin address</source>
        <translation>Firmar el mensaje para demostrar que se posee esta dirección Bitcoin</translation>
    </message>
    <message>
        <source>Sign &amp;Message</source>
        <translation>Firmar &amp;mensaje</translation>
    </message>
    <message>
        <source>Reset all sign message fields</source>
        <translation>Vaciar todos los campos de la firma de mensaje</translation>
    </message>
    <message>
        <source>Clear &amp;All</source>
        <translation>Vaciar &amp;todo</translation>
    </message>
    <message>
        <source>&amp;Verify Message</source>
        <translation>&amp;Verificar mensaje</translation>
    </message>
    <message>
        <source>Enter the receiver's address, message (ensure you copy line breaks, spaces, tabs, etc. exactly) and signature below to verify the message. Be careful not to read more into the signature than what is in the signed message itself, to avoid being tricked by a man-in-the-middle attack. Note that this only proves the signing party receives with the address, it cannot prove sendership of any transaction!</source>
        <translation>Introduzca la dirección para la firma, el mensaje (asegurándose de copiar tal cual los saltos de línea, espacios, tabulaciones, etc.) y la firma a continuación para verificar el mensaje. Tenga cuidado de no asumir más información de lo que dice el propio mensaje firmado para evitar fraudes basados en ataques de tipo man-in-the-middle. </translation>
    </message>
    <message>
        <source>The Bitcoin address the message was signed with</source>
        <translation>La dirección Bitcoin con la que se firmó el mensaje</translation>
    </message>
    <message>
        <source>Verify the message to ensure it was signed with the specified Bitcoin address</source>
        <translation>Verificar el mensaje para comprobar que fue firmado con la dirección Bitcoin indicada</translation>
    </message>
    <message>
        <source>Verify &amp;Message</source>
        <translation>Verificar &amp;mensaje</translation>
    </message>
    <message>
        <source>Reset all verify message fields</source>
        <translation>Vaciar todos los campos de la verificación de mensaje</translation>
    </message>
    <message>
        <source>Click "Sign Message" to generate signature</source>
        <translation>Click en "Fírmar mensaje" para generar una firma</translation>
    </message>
    <message>
        <source>The entered address is invalid.</source>
        <translation>La dirección introducida no es válida.</translation>
    </message>
    <message>
        <source>Please check the address and try again.</source>
        <translation>Por favor revise la dirección e inténtelo de nuevo.</translation>
    </message>
    <message>
        <source>The entered address does not refer to a key.</source>
        <translation>La dirección introducida no remite a una clave.</translation>
    </message>
    <message>
        <source>Wallet unlock was cancelled.</source>
        <translation>El desbloqueo del monedero fue cancelado.</translation>
    </message>
    <message>
        <source>Private key for the entered address is not available.</source>
        <translation>La clave privada de la dirección introducida no está disponible.</translation>
    </message>
    <message>
        <source>Message signing failed.</source>
        <translation>Falló la firma del mensaje.</translation>
    </message>
    <message>
        <source>Message signed.</source>
        <translation>Mensaje firmado.</translation>
    </message>
    <message>
        <source>The signature could not be decoded.</source>
        <translation>La firma no pudo descodificarse.</translation>
    </message>
    <message>
        <source>Please check the signature and try again.</source>
        <translation>Por favor compruebe la firma y pruebe de nuevo.</translation>
    </message>
    <message>
        <source>The signature did not match the message digest.</source>
        <translation>La firma no se combinó con el mensaje.</translation>
    </message>
    <message>
        <source>Message verification failed.</source>
        <translation>Falló la verificación del mensaje.</translation>
    </message>
    <message>
        <source>Message verified.</source>
        <translation>Mensaje verificado.</translation>
    </message>
</context>
<context>
    <name>SplashScreen</name>
    <message>
        <source>[testnet]</source>
        <translation>[testnet]</translation>
    </message>
</context>
<context>
    <name>TrafficGraphWidget</name>
    <message>
        <source>KB/s</source>
        <translation>KB/s</translation>
    </message>
</context>
<context>
    <name>TransactionDesc</name>
    <message numerus="yes">
        <source>Open for %n more block(s)</source>
        <translation><numerusform>Abrir para %n más bloque(s)</numerusform><numerusform>Abrir para %n más bloque(s)</numerusform></translation>
    </message>
    <message>
        <source>Open until %1</source>
        <translation>Abierto hasta %1</translation>
    </message>
    <message>
        <source>conflicted with a transaction with %1 confirmations</source>
        <translation>Hay un conflicto con la traducción de las confirmaciones %1</translation>
    </message>
    <message>
        <source>%1/offline</source>
        <translation>%1/sin conexión</translation>
    </message>
    <message>
        <source>0/unconfirmed, %1</source>
        <translation>0/no confirmado, %1</translation>
    </message>
    <message>
        <source>in memory pool</source>
        <translation>en el equipo de memoria</translation>
    </message>
    <message>
        <source>not in memory pool</source>
        <translation>no en el equipo de memoria</translation>
    </message>
    <message>
        <source>abandoned</source>
        <translation>abandonado</translation>
    </message>
    <message>
        <source>%1/unconfirmed</source>
        <translation>%1/no confirmado</translation>
    </message>
    <message>
        <source>%1 confirmations</source>
        <translation>confirmaciones %1</translation>
    </message>
    <message>
        <source>Status</source>
        <translation>Estado</translation>
    </message>
    <message>
        <source>, has not been successfully broadcast yet</source>
        <translation>, no ha sido emitido con éxito aún</translation>
    </message>
    <message numerus="yes">
        <source>, broadcast through %n node(s)</source>
        <translation><numerusform>, emisión a través de %n nodo(s)</numerusform><numerusform>, emisión a través de %n nodo(s)</numerusform></translation>
    </message>
    <message>
        <source>Date</source>
        <translation>Fecha</translation>
    </message>
    <message>
        <source>Source</source>
        <translation>Fuente</translation>
    </message>
    <message>
        <source>Generated</source>
        <translation>Generado</translation>
    </message>
    <message>
        <source>From</source>
        <translation>Desde</translation>
    </message>
    <message>
        <source>unknown</source>
        <translation>desconocido</translation>
    </message>
    <message>
        <source>To</source>
        <translation>Para</translation>
    </message>
    <message>
        <source>own address</source>
        <translation>dirección propia</translation>
    </message>
    <message>
        <source>watch-only</source>
        <translation>de observación</translation>
    </message>
    <message>
        <source>label</source>
        <translation>etiqueta</translation>
    </message>
    <message>
        <source>Credit</source>
        <translation>Credito</translation>
    </message>
    <message numerus="yes">
        <source>matures in %n more block(s)</source>
        <translation><numerusform>disponible en %n bloque(s) más</numerusform><numerusform>disponible en %n bloque(s) más</numerusform></translation>
    </message>
    <message>
        <source>not accepted</source>
        <translation>no aceptada</translation>
    </message>
    <message>
        <source>Debit</source>
        <translation>Enviado</translation>
    </message>
    <message>
        <source>Total debit</source>
        <translation>Total enviado</translation>
    </message>
    <message>
        <source>Total credit</source>
        <translation>Total recibido</translation>
    </message>
    <message>
        <source>Transaction fee</source>
        <translation>Comisión de transacción</translation>
    </message>
    <message>
        <source>Net amount</source>
        <translation>Cantidad neta</translation>
    </message>
    <message>
        <source>Message</source>
        <translation>Mensaje</translation>
    </message>
    <message>
        <source>Comment</source>
        <translation>Comentario</translation>
    </message>
    <message>
        <source>Transaction ID</source>
        <translation>Identificador de transacción (ID)</translation>
    </message>
    <message>
        <source>Output index</source>
        <translation>Indice de salida</translation>
    </message>
    <message>
        <source>Merchant</source>
        <translation>Vendedor</translation>
    </message>
    <message>
        <source>Generated coins must mature %1 blocks before they can be spent. When you generated this block, it was broadcast to the network to be added to the block chain. If it fails to get into the chain, its state will change to "not accepted" and it won't be spendable. This may occasionally happen if another node generates a block within a few seconds of yours.</source>
        <translation>Los bitcoins generados deben madurar %1 bloques antes de que puedan gastarse. Cuando generó este bloque, se transmitió a la red para que se añadiera a la cadena de bloques. Si no consigue entrar en la cadena, su estado cambiará a "no aceptado" y ya no se podrá gastar. Esto puede ocurrir ocasionalmente si otro nodo genera un bloque a pocos segundos del suyo.</translation>
    </message>
    <message>
        <source>Debug information</source>
        <translation>Información de depuración</translation>
    </message>
    <message>
        <source>Transaction</source>
        <translation>Transacción</translation>
    </message>
    <message>
        <source>Inputs</source>
        <translation>entradas</translation>
    </message>
    <message>
        <source>Amount</source>
        <translation>Cantidad</translation>
    </message>
    <message>
        <source>true</source>
        <translation>verdadero</translation>
    </message>
    <message>
        <source>false</source>
        <translation>falso</translation>
    </message>
</context>
<context>
    <name>TransactionDescDialog</name>
    <message>
        <source>This pane shows a detailed description of the transaction</source>
        <translation>Esta ventana muestra información detallada sobre la transacción</translation>
    </message>
    <message>
        <source>Details for %1</source>
        <translation>Detalles para %1</translation>
    </message>
</context>
<context>
    <name>TransactionTableModel</name>
    <message>
        <source>Date</source>
        <translation>Fecha</translation>
    </message>
    <message>
        <source>Type</source>
        <translation>Tipo</translation>
    </message>
    <message>
        <source>Label</source>
        <translation>Etiqueta</translation>
    </message>
    <message numerus="yes">
        <source>Open for %n more block(s)</source>
        <translation><numerusform>Abrir para %n bloque(s) más</numerusform><numerusform>Abrir para %n bloque(s) más</numerusform></translation>
    </message>
    <message>
        <source>Open until %1</source>
        <translation>Abierto hasta %1</translation>
    </message>
    <message>
        <source>Offline</source>
        <translation>Sin conexion</translation>
    </message>
    <message>
        <source>Unconfirmed</source>
        <translation>Sin confirmar</translation>
    </message>
    <message>
        <source>Abandoned</source>
        <translation>Abandonado</translation>
    </message>
    <message>
        <source>Confirming (%1 of %2 recommended confirmations)</source>
        <translation>Confirmando (%1 de %2 confirmaciones recomendadas)</translation>
    </message>
    <message>
        <source>Confirmed (%1 confirmations)</source>
        <translation>Confirmado (%1 confirmaciones)</translation>
    </message>
    <message>
        <source>Conflicted</source>
        <translation>En conflicto</translation>
    </message>
    <message>
        <source>Immature (%1 confirmations, will be available after %2)</source>
        <translation>No disponible (%1 confirmaciones. Estarán disponibles al cabo de %2)</translation>
    </message>
    <message>
        <source>This block was not received by any other nodes and will probably not be accepted!</source>
        <translation>Este bloque no ha sido recibido por otros nodos y probablemente no sea aceptado!</translation>
    </message>
    <message>
        <source>Generated but not accepted</source>
        <translation>Generado pero no aceptado</translation>
    </message>
    <message>
        <source>Received with</source>
        <translation>Recibido con</translation>
    </message>
    <message>
        <source>Received from</source>
        <translation>Recibidos de</translation>
    </message>
    <message>
        <source>Sent to</source>
        <translation>Enviado a</translation>
    </message>
    <message>
        <source>Payment to yourself</source>
        <translation>Pago proprio</translation>
    </message>
    <message>
        <source>Mined</source>
        <translation>Minado</translation>
    </message>
    <message>
        <source>watch-only</source>
        <translation>de observación</translation>
    </message>
    <message>
        <source>(n/a)</source>
        <translation>(nd)</translation>
    </message>
    <message>
        <source>(no label)</source>
        <translation>(sin etiqueta)</translation>
    </message>
    <message>
        <source>Transaction status. Hover over this field to show number of confirmations.</source>
        <translation>Estado de transacción. Pasa el ratón sobre este campo para ver el número de confirmaciones.</translation>
    </message>
    <message>
        <source>Date and time that the transaction was received.</source>
        <translation>Fecha y hora en que se recibió la transacción.</translation>
    </message>
    <message>
        <source>Type of transaction.</source>
        <translation>Tipo de transacción.</translation>
    </message>
    <message>
        <source>Whether or not a watch-only address is involved in this transaction.</source>
        <translation>Si una dirección watch-only está involucrada en esta transacción o no.</translation>
    </message>
    <message>
        <source>User-defined intent/purpose of the transaction.</source>
        <translation>Descripción de la transacción definido por el usuario.</translation>
    </message>
    <message>
        <source>Amount removed from or added to balance.</source>
        <translation>Cantidad retirada o añadida al saldo.</translation>
    </message>
</context>
<context>
    <name>TransactionView</name>
    <message>
        <source>All</source>
        <translation>Todo</translation>
    </message>
    <message>
        <source>Today</source>
        <translation>Hoy</translation>
    </message>
    <message>
        <source>This week</source>
        <translation>Esta semana</translation>
    </message>
    <message>
        <source>This month</source>
        <translation>Este mes</translation>
    </message>
    <message>
        <source>Last month</source>
        <translation>Mes pasado</translation>
    </message>
    <message>
        <source>This year</source>
        <translation>Este año</translation>
    </message>
    <message>
        <source>Range...</source>
        <translation>Rango...</translation>
    </message>
    <message>
        <source>Received with</source>
        <translation>Recibido con</translation>
    </message>
    <message>
        <source>Sent to</source>
        <translation>Enviado a</translation>
    </message>
    <message>
        <source>To yourself</source>
        <translation>A usted mismo</translation>
    </message>
    <message>
        <source>Mined</source>
        <translation>Minado</translation>
    </message>
    <message>
        <source>Other</source>
        <translation>Otra</translation>
    </message>
    <message>
        <source>Enter address or label to search</source>
        <translation>Introduzca una dirección o etiqueta que buscar</translation>
    </message>
    <message>
        <source>Min amount</source>
        <translation>Cantidad mínima</translation>
    </message>
    <message>
        <source>Abandon transaction</source>
        <translation>Transacción abandonada</translation>
    </message>
    <message>
        <source>Copy address</source>
        <translation>Copiar ubicación</translation>
    </message>
    <message>
        <source>Copy label</source>
        <translation>Copiar capa</translation>
    </message>
    <message>
        <source>Copy amount</source>
        <translation>Copiar cantidad</translation>
    </message>
    <message>
        <source>Copy transaction ID</source>
        <translation>Copiar ID de transacción</translation>
    </message>
    <message>
        <source>Copy raw transaction</source>
        <translation>Copiar transacción raw</translation>
    </message>
    <message>
        <source>Copy full transaction details</source>
        <translation>Copiar todos los detalles de la transacción</translation>
    </message>
    <message>
        <source>Edit label</source>
        <translation>Editar etiqueta</translation>
    </message>
    <message>
        <source>Show transaction details</source>
        <translation>Mostrar detalles de la transacción</translation>
    </message>
    <message>
        <source>Export Transaction History</source>
        <translation>Exportar historial de transacciones</translation>
    </message>
    <message>
        <source>Comma separated file (*.csv)</source>
        <translation>Archivo separado de coma (*.csv)</translation>
    </message>
    <message>
        <source>Confirmed</source>
        <translation>Confirmado</translation>
    </message>
    <message>
        <source>Watch-only</source>
        <translation>De observación</translation>
    </message>
    <message>
        <source>Date</source>
        <translation>Fecha</translation>
    </message>
    <message>
        <source>Type</source>
        <translation>Tipo</translation>
    </message>
    <message>
        <source>Label</source>
        <translation>Etiqueta</translation>
    </message>
    <message>
        <source>Address</source>
        <translation>Dirección</translation>
    </message>
    <message>
        <source>ID</source>
        <translation>ID</translation>
    </message>
    <message>
        <source>Exporting Failed</source>
        <translation>Falló la exportación</translation>
    </message>
    <message>
        <source>There was an error trying to save the transaction history to %1.</source>
        <translation>Ha habido un error al intentar guardar la transacción con %1.</translation>
    </message>
    <message>
        <source>Exporting Successful</source>
        <translation>Exportación finalizada</translation>
    </message>
    <message>
        <source>The transaction history was successfully saved to %1.</source>
        <translation>La transacción ha sido guardada en %1.</translation>
    </message>
    <message>
        <source>Range:</source>
        <translation>Rango:</translation>
    </message>
    <message>
        <source>to</source>
        <translation>para</translation>
    </message>
</context>
<context>
    <name>UnitDisplayStatusBarControl</name>
    <message>
        <source>Unit to show amounts in. Click to select another unit.</source>
        <translation>Unidad en la que se muestran las cantidades. Haga clic para seleccionar otra unidad.</translation>
    </message>
</context>
<context>
    <name>WalletFrame</name>
    <message>
        <source>No wallet has been loaded.</source>
        <translation>No se ha cargado ningún monedero</translation>
    </message>
</context>
<context>
    <name>WalletModel</name>
    <message>
        <source>Send Coins</source>
        <translation>Enviar</translation>
    </message>
</context>
<context>
    <name>WalletView</name>
    <message>
        <source>&amp;Export</source>
        <translation>&amp;Exportar</translation>
    </message>
    <message>
        <source>Export the data in the current tab to a file</source>
        <translation>Exportar a un archivo los datos de esta pestaña</translation>
    </message>
    <message>
        <source>Backup Wallet</source>
        <translation>Copia de seguridad del monedero</translation>
    </message>
    <message>
        <source>Wallet Data (*.dat)</source>
        <translation>Datos de monedero (*.dat)</translation>
    </message>
    <message>
        <source>Backup Failed</source>
        <translation>La copia de seguridad ha fallado</translation>
    </message>
    <message>
        <source>There was an error trying to save the wallet data to %1.</source>
        <translation>Ha habido un error al intentar guardar los datos del monedero en %1.</translation>
    </message>
    <message>
        <source>Backup Successful</source>
        <translation>Se ha completado con éxito la copia de respaldo</translation>
    </message>
    <message>
        <source>The wallet data was successfully saved to %1.</source>
        <translation>Los datos del monedero se han guardado con éxito en %1.</translation>
    </message>
</context>
<context>
    <name>bitcoin-core</name>
    <message>
        <source>Options:</source>
        <translation>Opciones:
</translation>
    </message>
    <message>
        <source>Specify data directory</source>
        <translation>Especificar directorio para los datos</translation>
    </message>
    <message>
        <source>Connect to a node to retrieve peer addresses, and disconnect</source>
        <translation>Conectar a un nodo para obtener direcciones de pares y desconectar</translation>
    </message>
    <message>
        <source>Specify your own public address</source>
        <translation>Especifique su propia dirección pública</translation>
    </message>
    <message>
        <source>Accept command line and JSON-RPC commands</source>
        <translation>Aceptar comandos consola y JSON-RPC
</translation>
    </message>
    <message>
        <source>If &lt;category&gt; is not supplied or if &lt;category&gt; = 1, output all debugging information.</source>
        <translation>Si &lt;category&gt; no es proporcionado o si &lt;category&gt; =1, muestra toda la información de depuración.</translation>
    </message>
    <message>
        <source>Prune configured below the minimum of %d MiB.  Please use a higher number.</source>
        <translation>La Poda se ha configurado por debajo del minimo de %d MiB. Por favor utiliza un valor mas alto.</translation>
    </message>
    <message>
        <source>Prune: last wallet synchronisation goes beyond pruned data. You need to -reindex (download the whole blockchain again in case of pruned node)</source>
        <translation>Poda:  la ultima sincronizacion de la cartera sobrepasa los datos podados. Necesitas reindexar con -reindex (o descargar la cadena de bloques de nuevo en el caso de un nodo podado)</translation>
    </message>
    <message>
        <source>Reduce storage requirements by pruning (deleting) old blocks. This mode is incompatible with -txindex and -rescan. Warning: Reverting this setting requires re-downloading the entire blockchain. (default: 0 = disable pruning blocks, &gt;%u = target size in MiB to use for block files)</source>
        <translation>Reduce los requisitos de almacenaje podando (eliminando) los bloques viejos. Este modo es incompatible con -txindex y -rescan. Advertencia: Revertir este ajuste requiere volver a descargar la cadena de bloques al completo. (predeterminado: 0 = deshabilitar la poda de bloques, &gt;%u = objetivo de tamaño en MiB para usar para los archivos de bloques)</translation>
    </message>
    <message>
        <source>Rescans are not possible in pruned mode. You will need to use -reindex which will download the whole blockchain again.</source>
        <translation>Nos es posible re-escanear en modo podado.Necesitas utilizar -reindex el cual descargara la cadena de bloques al completo de nuevo.</translation>
    </message>
    <message>
        <source>Error: A fatal internal error occurred, see debug.log for details</source>
        <translation>Un error interno fatal ocurrió, ver debug.log para detalles</translation>
    </message>
    <message>
        <source>Fee (in %s/kB) to add to transactions you send (default: %s)</source>
        <translation>Comisión (en %s/KB) para agregar a las transacciones que envíe (por defecto: %s)</translation>
    </message>
    <message>
        <source>Pruning blockstore...</source>
        <translation>Poda blockstore ...</translation>
    </message>
    <message>
        <source>Run in the background as a daemon and accept commands</source>
        <translation>Ejecutar en segundo plano como daemon y aceptar comandos
</translation>
    </message>
    <message>
        <source>Unable to start HTTP server. See debug log for details.</source>
        <translation>No se ha podido comenzar el servidor HTTP. Ver debug log para detalles.</translation>
    </message>
    <message>
        <source>Accept connections from outside (default: 1 if no -proxy or -connect)</source>
        <translation>Aceptar conexiones desde el exterior (predeterminado: 1 si no -proxy o -connect)</translation>
    </message>
    <message>
        <source>Bitcoin Core</source>
        <translation>Bitcoin Core</translation>
    </message>
    <message>
        <source>The %s developers</source>
        <translation>Los %s desarrolladores</translation>
    </message>
    <message>
        <source>-fallbackfee is set very high! This is the transaction fee you may pay when fee estimates are not available.</source>
        <translation>-fallbackfee tiene un ajuste muy alto! Esta es la comisión de transacción que pagarás cuando las estimaciones de comisiones no estén disponibles.</translation>
    </message>
    <message>
        <source>A fee rate (in %s/kB) that will be used when fee estimation has insufficient data (default: %s)</source>
        <translation>Una comision (en %s/kB) que sera usada cuando las estimacion de comision no disponga de suficientes datos (predeterminado: %s)</translation>
    </message>
    <message>
        <source>Accept relayed transactions received from whitelisted peers even when not relaying transactions (default: %d)</source>
        <translation>Aceptar transacciones retransmitidas recibidas desde nodos en la lista blanca incluso cuando no estés retransmitiendo transacciones (predeterminado: %d)</translation>
    </message>
    <message>
        <source>Bind to given address and always listen on it. Use [host]:port notation for IPv6</source>
        <translation>Vincular a la dirección dada y escuchar siempre en ella. Utilice la notación [host]:port para IPv6</translation>
    </message>
    <message>
        <source>Cannot obtain a lock on data directory %s. %s is probably already running.</source>
        <translation>No se puede bloquear el directorio %s. %s ya se está ejecutando.</translation>
    </message>
    <message>
        <source>Delete all wallet transactions and only recover those parts of the blockchain through -rescan on startup</source>
        <translation>Borrar todas las transacciones del monedero y sólo recuperar aquellas partes de la cadena de bloques por medio de -rescan on startup.</translation>
    </message>
    <message>
        <source>Distributed under the MIT software license, see the accompanying file COPYING or &lt;http://www.opensource.org/licenses/mit-license.php&gt;.</source>
        <translation>Distribuido bajo la licencia de software MIT, vea la copia del archivo adjunto o &lt;http://www.opensource.org/licenses/mit-license.php&gt;.</translation>
    </message>
    <message>
        <source>Equivalent bytes per sigop in transactions for relay and mining (default: %u)</source>
        <translation>Bytes equivalentes por sigop en transacciones para retrasmisión y minado (predeterminado: %u)</translation>
    </message>
    <message>
        <source>Error loading %s: You can't enable HD on a already existing non-HD wallet</source>
        <translation>Error cargando %s: No puede habilitar HD en un monedero existente que no es HD</translation>
    </message>
    <message>
        <source>Error reading %s! All keys read correctly, but transaction data or address book entries might be missing or incorrect.</source>
        <translation>Error leyendo %s!. Todas las claves se han leido correctamente, pero los datos de transacciones o la libreta de direcciones pueden faltar o ser incorrectos.</translation>
    </message>
    <message>
        <source>Execute command when a wallet transaction changes (%s in cmd is replaced by TxID)</source>
        <translation>Ejecutar comando cuando una transacción del monedero cambia (%s en cmd se remplazará por TxID)</translation>
    </message>
    <message>
        <source>Maximum allowed median peer time offset adjustment. Local perspective of time may be influenced by peers forward or backward by this amount. (default: %u seconds)</source>
        <translation>Ajuste máximo permitido del tiempo offset medio de pares. La perspectiva local de tiempo se verá influenciada por los pares anteriores y posteriores a esta cantidad. (Por defecto: %u segundos)</translation>
    </message>
    <message>
        <source>Maximum total fees (in %s) to use in a single wallet transaction or raw transaction; setting this too low may abort large transactions (default: %s)</source>
        <translation>Máximas comisiones totales (en %s) para utilizar en una sola transacción de la cartera; establecer esto demasiado bajo puede abortar grandes transacciones (predeterminado: %s)</translation>
    </message>
    <message>
        <source>Please check that your computer's date and time are correct! If your clock is wrong, %s will not work properly.</source>
        <translation>Por favor, compruebe si la fecha y hora en su computadora son correctas! Si su reloj esta mal, %s no trabajara correctamente. </translation>
    </message>
    <message>
        <source>Please contribute if you find %s useful. Visit %s for further information about the software.</source>
        <translation>Contribuya si encuentra %s de utilidad. Visite %s para mas información acerca del programa.</translation>
    </message>
    <message>
        <source>Set the number of script verification threads (%u to %d, 0 = auto, &lt;0 = leave that many cores free, default: %d)</source>
        <translation>Establecer el número de hilos (threads) de verificación de scripts (entre %u y %d, 0 = automático, &lt;0 = dejar libres ese número de núcleos; predeterminado: %d)</translation>
    </message>
    <message>
        <source>The block database contains a block which appears to be from the future. This may be due to your computer's date and time being set incorrectly. Only rebuild the block database if you are sure that your computer's date and time are correct</source>
        <translation>La base de datos de bloques contiene un bloque que parece ser del futuro. Esto puede ser porque la fecha y hora de tu ordenador están mal ajustados. Reconstruye la base de datos de bloques solo si estas seguro de que la fecha y hora de tu ordenador estan ajustados correctamente.</translation>
    </message>
    <message>
        <source>This is a pre-release test build - use at your own risk - do not use for mining or merchant applications</source>
        <translation>Esta es una versión de pre-prueba - utilícela bajo su propio riesgo. No la utilice para usos comerciales o de minería.</translation>
    </message>
    <message>
        <source>Unable to rewind the database to a pre-fork state. You will need to redownload the blockchain</source>
        <translation>No es posible reconstruir la base de datos a un estado anterior. Debe descargar de nuevo la cadena de bloques.</translation>
    </message>
    <message>
        <source>Use UPnP to map the listening port (default: 1 when listening and no -proxy)</source>
        <translation>Utiliza UPnP para asignar el puerto de escucha (predeterminado: 1 cuando esta escuchando sin -proxy)</translation>
    </message>
    <message>
        <source>Warning: The network does not appear to fully agree! Some miners appear to be experiencing issues.</source>
        <translation>Atención: ¡Parece que la red no está totalmente de acuerdo! Algunos mineros están presentando inconvenientes.</translation>
    </message>
    <message>
        <source>Warning: We do not appear to fully agree with our peers! You may need to upgrade, or other nodes may need to upgrade.</source>
        <translation>Atención: ¡Parece que no estamos completamente de acuerdo con nuestros pares! Podría necesitar una actualización, u otros nodos podrían necesitarla.</translation>
    </message>
    <message>
        <source>Whitelist peers connecting from the given netmask or IP address. Can be specified multiple times.</source>
        <translation>Poner en lista blanca a los equipos que se conecten desde la máscara de subred o dirección IP especificada. Se puede especificar múltiples veces.</translation>
    </message>
    <message>
        <source>You need to rebuild the database using -reindex-chainstate to change -txindex</source>
        <translation>Necesita reconstruir la base de datos usando -reindex-chainstate para cambiar -txindex</translation>
    </message>
    <message>
        <source>%s corrupt, salvage failed</source>
        <translation>%s corrupto. Fracasó la recuperacion</translation>
    </message>
    <message>
        <source>-maxmempool must be at least %d MB</source>
        <translation>-maxmempool debe ser por lo menos de %d MB</translation>
    </message>
    <message>
        <source>&lt;category&gt; can be:</source>
        <translation>&lt;category&gt; puede ser:</translation>
    </message>
    <message>
        <source>Append comment to the user agent string</source>
        <translation>Adjunta un comentario a la linea de agente de usuario</translation>
    </message>
    <message>
        <source>Attempt to recover private keys from a corrupt wallet on startup</source>
        <translation>Intento de recuperar claves privadas de un monedero corrupto en arranque</translation>
    </message>
    <message>
        <source>Block creation options:</source>
        <translation>Opciones de creación de bloques:</translation>
    </message>
    <message>
        <source>Cannot resolve -%s address: '%s'</source>
        <translation>No se puede resolver -%s direccion: '%s'</translation>
    </message>
    <message>
        <source>Change index out of range</source>
        <translation>Cambio de indice fuera de rango</translation>
    </message>
    <message>
        <source>Connect only to the specified node(s)</source>
        <translation>Conectar sólo a los nodos (o nodo) especificados</translation>
    </message>
    <message>
        <source>Connection options:</source>
        <translation>Opciones de conexión:</translation>
    </message>
    <message>
        <source>Copyright (C) %i-%i</source>
        <translation>Copyright (C) %i-%i</translation>
    </message>
    <message>
        <source>Corrupted block database detected</source>
        <translation>Corrupción de base de datos de bloques detectada.</translation>
    </message>
    <message>
        <source>Debugging/Testing options:</source>
        <translation>Opciones de depuración/pruebas:</translation>
    </message>
    <message>
        <source>Do not load the wallet and disable wallet RPC calls</source>
        <translation>No cargar el monedero y desactivar las llamadas RPC del monedero</translation>
    </message>
    <message>
        <source>Do you want to rebuild the block database now?</source>
        <translation>¿Quieres reconstruir la base de datos de bloques ahora?</translation>
    </message>
    <message>
        <source>Enable publish hash block in &lt;address&gt;</source>
        <translation>Activar publicar bloque .hash en &lt;.Address&gt;</translation>
    </message>
    <message>
        <source>Enable publish hash transaction in &lt;address&gt;</source>
        <translation>Activar publicar transacción .hash en &lt;.Address&gt;</translation>
    </message>
    <message>
        <source>Enable publish raw block in &lt;address&gt;</source>
        <translation>Habilita la publicacion de bloques en bruto en &lt;direccion&gt;</translation>
    </message>
    <message>
        <source>Enable publish raw transaction in &lt;address&gt;</source>
        <translation>Habilitar publicar transacción en rama en &lt;dirección&gt;</translation>
    </message>
    <message>
        <source>Enable transaction replacement in the memory pool (default: %u)</source>
        <translation>Habilita el reemplazamiento de transacciones en la piscina de memoria (predeterminado: %u)</translation>
    </message>
    <message>
        <source>Error initializing block database</source>
        <translation>Error al inicializar la base de datos de bloques</translation>
    </message>
    <message>
        <source>Error initializing wallet database environment %s!</source>
        <translation>Error al inicializar el entorno de la base de datos del monedero  %s</translation>
    </message>
    <message>
        <source>Error loading %s</source>
        <translation>Error cargando %s</translation>
    </message>
    <message>
        <source>Error loading %s: Wallet corrupted</source>
        <translation>Error cargando %s: Monedero dañado</translation>
    </message>
    <message>
        <source>Error loading %s: Wallet requires newer version of %s</source>
        <translation>Error cargando %s: Monedero requiere un versión mas reciente de %s</translation>
    </message>
    <message>
        <source>Error loading %s: You can't disable HD on a already existing HD wallet</source>
        <translation>Error cargando %s: No puede deshabilitar HD en un monedero existente que ya es HD</translation>
    </message>
    <message>
        <source>Error loading block database</source>
        <translation>Error cargando base de datos de bloques</translation>
    </message>
    <message>
        <source>Error opening block database</source>
        <translation>Error al abrir base de datos de bloques.</translation>
    </message>
    <message>
        <source>Error: Disk space is low!</source>
        <translation>Error: ¡Espacio en disco bajo!</translation>
    </message>
    <message>
        <source>Failed to listen on any port. Use -listen=0 if you want this.</source>
        <translation>Ha fallado la escucha en todos los puertos. Use -listen=0 si desea esto.</translation>
    </message>
    <message>
        <source>Importing...</source>
        <translation>Importando...</translation>
    </message>
    <message>
        <source>Incorrect or no genesis block found. Wrong datadir for network?</source>
        <translation>Incorrecto o bloque de génesis no encontrado. Datadir equivocada para la red?</translation>
    </message>
    <message>
        <source>Initialization sanity check failed. %s is shutting down.</source>
        <translation>La inicialización de la verificación de validez falló. Se está apagando %s.</translation>
    </message>
    <message>
        <source>Invalid -onion address: '%s'</source>
        <translation>Dirección -onion inválida: '%s'</translation>
    </message>
    <message>
        <source>Invalid amount for -%s=&lt;amount&gt;: '%s'</source>
        <translation>Cantidad no valida para -%s=&lt;amount&gt;: '%s'</translation>
    </message>
    <message>
        <source>Invalid amount for -fallbackfee=&lt;amount&gt;: '%s'</source>
        <translation>Cantidad inválida para -fallbackfee=&lt;amount&gt;: '%s'</translation>
    </message>
    <message>
        <source>Keep the transaction memory pool below &lt;n&gt; megabytes (default: %u)</source>
        <translation>Mantener la memoria de transacciones por debajo de &lt;n&gt; megabytes (predeterminado: %u)</translation>
    </message>
    <message>
        <source>Loading banlist...</source>
        <translation>Cargando banlist...</translation>
    </message>
    <message>
        <source>Location of the auth cookie (default: data dir)</source>
        <translation>Ubicación de la cookie de autenticación (default: data dir)</translation>
    </message>
    <message>
        <source>Not enough file descriptors available.</source>
        <translation>No hay suficientes descriptores de archivo disponibles. </translation>
    </message>
    <message>
        <source>Only connect to nodes in network &lt;net&gt; (ipv4, ipv6 or onion)</source>
        <translation>Sólo conectar a nodos en redes &lt;net&gt; (ipv4, ipv6 o onion)</translation>
    </message>
    <message>
        <source>Print this help message and exit</source>
        <translation>Imprimir este mensaje de ayuda y salir</translation>
    </message>
    <message>
        <source>Print version and exit</source>
        <translation>Imprimir versión y salir</translation>
    </message>
    <message>
        <source>Prune cannot be configured with a negative value.</source>
        <translation>Pode no se puede configurar con un valor negativo.</translation>
    </message>
    <message>
        <source>Prune mode is incompatible with -txindex.</source>
        <translation>El modo recorte es incompatible con -txindex.</translation>
    </message>
    <message>
        <source>Rebuild chain state and block index from the blk*.dat files on disk</source>
        <translation>Reconstruir el estado de la cadena e indice de bloques a partir de los ficheros blk*.dat en disco</translation>
    </message>
    <message>
        <source>Rebuild chain state from the currently indexed blocks</source>
        <translation>Reconstruir el estado de la cadena a partir de los bloques indexados</translation>
    </message>
    <message>
        <source>Rewinding blocks...</source>
        <translation>Verificando bloques...</translation>
    </message>
    <message>
        <source>Set database cache size in megabytes (%d to %d, default: %d)</source>
        <translation>Asignar tamaño de cache en megabytes (entre %d y %d; predeterminado: %d)</translation>
    </message>
    <message>
        <source>Set maximum BIP141 block weight (default: %d)</source>
        <translation>Establecer peso máximo bloque BIP141  (predeterminado: %d)</translation>
    </message>
    <message>
        <source>Set maximum block size in bytes (default: %d)</source>
        <translation>Establecer tamaño máximo de bloque en bytes (predeterminado: %d)</translation>
    </message>
    <message>
        <source>Specify wallet file (within data directory)</source>
        <translation>Especificar archivo de monedero (dentro del directorio de datos)</translation>
    </message>
    <message>
        <source>Starting network threads...</source>
        <translation>Iniciando funciones de red...</translation>
    </message>
    <message>
        <source>The source code is available from %s.</source>
        <translation>El código fuente esta disponible desde %s.</translation>
    </message>
    <message>
        <source>Unable to bind to %s on this computer. %s is probably already running.</source>
        <translation>No se ha podido conectar con %s en este equipo. %s es posible que este todavia en ejecución.</translation>
    </message>
    <message>
        <source>Unsupported argument -benchmark ignored, use -debug=bench.</source>
        <translation>El argumento -benchmark no es soportado y ha sido ignorado, utiliza -debug=bench</translation>
    </message>
    <message>
        <source>Unsupported argument -debugnet ignored, use -debug=net.</source>
        <translation>Parámetros no compatibles -debugnet ignorados , use -debug = red.</translation>
    </message>
    <message>
        <source>Unsupported argument -tor found, use -onion.</source>
        <translation>Parámetros no compatibles -tor encontrados, use -onion .</translation>
    </message>
    <message>
        <source>Use UPnP to map the listening port (default: %u)</source>
        <translation>Usar UPnP para asignar el puerto de escucha (predeterminado:: %u)</translation>
    </message>
    <message>
        <source>User Agent comment (%s) contains unsafe characters.</source>
        <translation>El comentario del Agente de Usuario (%s) contiene caracteres inseguros.</translation>
    </message>
    <message>
        <source>Verifying blocks...</source>
        <translation>Verificando bloques...</translation>
    </message>
    <message>
        <source>Verifying wallet...</source>
        <translation>Verificando monedero...</translation>
    </message>
    <message>
        <source>Wallet %s resides outside data directory %s</source>
        <translation>El monedero %s se encuentra fuera del directorio de datos %s</translation>
    </message>
    <message>
        <source>Wallet debugging/testing options:</source>
        <translation>Opciones de depuración/pruebas de monedero:</translation>
    </message>
    <message>
        <source>Wallet needed to be rewritten: restart %s to complete</source>
        <translation>Es necesario reescribir el monedero: reiniciar %s para completar</translation>
    </message>
    <message>
        <source>Wallet options:</source>
        <translation>Opciones de monedero:</translation>
    </message>
    <message>
        <source>Allow JSON-RPC connections from specified source. Valid for &lt;ip&gt; are a single IP (e.g. 1.2.3.4), a network/netmask (e.g. 1.2.3.4/255.255.255.0) or a network/CIDR (e.g. 1.2.3.4/24). This option can be specified multiple times</source>
        <translation>Permitir conexiones JSON-RPC de origen especificado. Válido para son una sola IP (por ejemplo 1.2.3.4), una red/máscara de red (por ejemplo 1.2.3.4/255.255.255.0) o una red/CIDR (e.g. 1.2.3.4/24). Esta opción se puede especificar varias veces</translation>
    </message>
    <message>
        <source>Bind to given address and whitelist peers connecting to it. Use [host]:port notation for IPv6</source>
        <translation>Ligar a las direcciones especificadas y poner en lista blanca a los equipos conectados a ellas. Usar la notación para IPv6 [host]:puerto.</translation>
    </message>
    <message>
        <source>Bind to given address to listen for JSON-RPC connections. Use [host]:port notation for IPv6. This option can be specified multiple times (default: bind to all interfaces)</source>
        <translation>Ligar a las direcciones especificadas para escuchar por conexiones JSON-RPC. Usar la notación para IPv6 [host]:puerto. Esta opción se puede especificar múltiples veces (por defecto: ligar a todas las interfaces)</translation>
    </message>
    <message>
        <source>Create new files with system default permissions, instead of umask 077 (only effective with disabled wallet functionality)</source>
        <translation>Crear nuevos archivos con permisos por defecto del sistema, en lugar de umask 077 (sólo efectivo con la funcionalidad de monedero desactivada)</translation>
    </message>
    <message>
        <source>Discover own IP addresses (default: 1 when listening and no -externalip or -proxy)</source>
        <translation>Descubra direcciones IP propias (por defecto: 1 cuando se escucha y nadie -externalip o -proxy)</translation>
    </message>
    <message>
        <source>Error: Listening for incoming connections failed (listen returned error %s)</source>
        <translation>Error: la escucha para conexiones entrantes falló (la escucha regresó el error %s)</translation>
    </message>
    <message>
        <source>Execute command when a relevant alert is received or we see a really long fork (%s in cmd is replaced by message)</source>
        <translation>Ejecutar un comando cuando se reciba una alerta importante o cuando veamos un fork demasiado largo (%s en cmd se reemplazará por el mensaje)</translation>
    </message>
    <message>
        <source>Fees (in %s/kB) smaller than this are considered zero fee for relaying, mining and transaction creation (default: %s)</source>
        <translation>Las comisiones (en %s/kB) mas pequeñas que esto se consideran como cero comisión para la retransmisión, minería y creación de la transacción (predeterminado: %s)</translation>
    </message>
    <message>
        <source>Force relay of transactions from whitelisted peers even if they violate local relay policy (default: %d)</source>
        <translation>Fuerza la retransmisión de transacciones desde nodos en la lista blanca incluso si violan la política de retransmisiones local (predeterminado: %d)</translation>
    </message>
    <message>
        <source>If paytxfee is not set, include enough fee so transactions begin confirmation on average within n blocks (default: %u)</source>
        <translation>Si el pago de comisión no está establecido, incluir la cuota suficiente para que las transacciones comiencen la confirmación en una media de n bloques ( por defecto :%u)</translation>
    </message>
    <message>
        <source>Invalid amount for -maxtxfee=&lt;amount&gt;: '%s' (must be at least the minrelay fee of %s to prevent stuck transactions)</source>
        <translation>Cantidad no válida para -maxtxfee=&lt;amount&gt;: '%s' (debe ser por lo menos la cuota de comisión mínima de %s para prevenir transacciones atascadas)</translation>
    </message>
    <message>
        <source>Maximum size of data in data carrier transactions we relay and mine (default: %u)</source>
        <translation>El tamaño máximo de los datos en las operaciones de transporte de datos que transmitimos y el mio (default: %u)</translation>
    </message>
    <message>
        <source>Query for peer addresses via DNS lookup, if low on addresses (default: 1 unless -connect)</source>
        <translation>Consulta de direcciones pares mediante búsqueda de DNS, si bajo en direcciones (por defecto: 1 a menos que - conectar)</translation>
    </message>
    <message>
        <source>Randomize credentials for every proxy connection. This enables Tor stream isolation (default: %u)</source>
        <translation>Aleatorizar las credenciales para cada conexión proxy. Esto habilita la Tor stream isolation (por defecto: %u)</translation>
    </message>
    <message>
        <source>Set maximum size of high-priority/low-fee transactions in bytes (default: %d)</source>
        <translation>Establecer tamaño máximo de las transacciones de alta prioridad/baja comisión en bytes (predeterminado: %d)</translation>
    </message>
    <message>
        <source>The transaction amount is too small to send after the fee has been deducted</source>
        <translation>Monto de transacción muy pequeña luego de la deducción por comisión</translation>
    </message>
    <message>
        <source>This product includes software developed by the OpenSSL Project for use in the OpenSSL Toolkit &lt;https://www.openssl.org/&gt; and cryptographic software written by Eric Young and UPnP software written by Thomas Bernard.</source>
        <translation>Este producto incluye software desarrollado por el OpenSSL Project para su uso en OpenSSL Toolkit &lt;https://www.openssl.org/&gt;, software de cifrado escrito por Eric Young y software UPnP escrito por Thomas Bernard.</translation>
    </message>
    <message>
        <source>Use hierarchical deterministic key generation (HD) after BIP32. Only has effect during wallet creation/first start</source>
        <translation>Usar tras BIP32 la generación de llave determinística jerárquica (HD) . Solo tiene efecto durante el primer inicio/generación del monedero</translation>
    </message>
    <message>
        <source>Whitelisted peers cannot be DoS banned and their transactions are always relayed, even if they are already in the mempool, useful e.g. for a gateway</source>
        <translation>A los equipos en lista blanca no se les pueden prohibir los ataques DoS y sus transacciones siempre son retransmitidas, incluso si ya están en el mempool, es útil por ejemplo para un gateway.</translation>
    </message>
    <message>
        <source>You need to rebuild the database using -reindex to go back to unpruned mode.  This will redownload the entire blockchain</source>
        <translation>Necesitas reconstruir la base de datos utilizando -reindex para volver al modo sin recorte. Esto volverá a descargar toda la cadena de bloques</translation>
    </message>
    <message>
        <source>(default: %u)</source>
        <translation>(por defecto: %u)</translation>
    </message>
    <message>
        <source>Accept public REST requests (default: %u)</source>
        <translation>Aceptar solicitudes públicas en FERIADOS (por defecto: %u)</translation>
    </message>
    <message>
        <source>Automatically create Tor hidden service (default: %d)</source>
        <translation>Automáticamente crea el servicio Tor oculto (por defecto: %d)</translation>
    </message>
    <message>
        <source>Connect through SOCKS5 proxy</source>
        <translation>Conectar usando SOCKS5 proxy</translation>
    </message>
    <message>
        <source>Error reading from database, shutting down.</source>
        <translation>Error al leer la base de datos, cerrando.</translation>
    </message>
    <message>
        <source>Imports blocks from external blk000??.dat file on startup</source>
        <translation>Importa los bloques desde un archivo externo blk000?.dat</translation>
    </message>
    <message>
        <source>Information</source>
        <translation>Información</translation>
    </message>
    <message>
        <source>Invalid amount for -paytxfee=&lt;amount&gt;: '%s' (must be at least %s)</source>
        <translation>Cantidad inválida para -paytxfee=&lt;amount&gt;: '%s' (debe ser por lo menos %s)</translation>
    </message>
    <message>
        <source>Invalid netmask specified in -whitelist: '%s'</source>
        <translation>Máscara de red inválida especificada en -whitelist: '%s'</translation>
    </message>
    <message>
        <source>Keep at most &lt;n&gt; unconnectable transactions in memory (default: %u)</source>
        <translation>Mantener como máximo &lt;n&gt; transacciones no conectables en memoria (por defecto: %u)</translation>
    </message>
    <message>
        <source>Need to specify a port with -whitebind: '%s'</source>
        <translation>Necesita especificar un puerto con -whitebind: '%s'</translation>
    </message>
    <message>
        <source>Node relay options:</source>
        <translation>Opciones de nodos de retransmisión:</translation>
    </message>
    <message>
        <source>RPC server options:</source>
        <translation>Opciones de servidor RPC:</translation>
    </message>
    <message>
        <source>Reducing -maxconnections from %d to %d, because of system limitations.</source>
        <translation>Reduciendo -maxconnections de %d a %d, debido a limitaciones del sistema.</translation>
    </message>
    <message>
        <source>Rescan the block chain for missing wallet transactions on startup</source>
        <translation>Rescanea la cadena de bloques para transacciones perdidas de la cartera</translation>
    </message>
    <message>
        <source>Send trace/debug info to console instead of debug.log file</source>
        <translation>Enviar información de trazas/depuración a la consola en lugar de al archivo debug.log</translation>
    </message>
    <message>
        <source>Send transactions as zero-fee transactions if possible (default: %u)</source>
        <translation>Mandar transacciones como comisión-cero si es posible (por defecto: %u)</translation>
    </message>
    <message>
        <source>Show all debugging options (usage: --help -help-debug)</source>
        <translation>Muestra todas las opciones de depuración (uso: --help -help-debug)</translation>
    </message>
    <message>
        <source>Shrink debug.log file on client startup (default: 1 when no -debug)</source>
        <translation>Reducir el archivo debug.log al iniciar el cliente (predeterminado: 1 sin -debug)</translation>
    </message>
    <message>
        <source>Signing transaction failed</source>
        <translation>Transacción falló</translation>
    </message>
    <message>
        <source>The transaction amount is too small to pay the fee</source>
        <translation>Cantidad de la transacción demasiado pequeña para pagar la comisión</translation>
    </message>
    <message>
        <source>This is experimental software.</source>
        <translation>Este software es experimental.</translation>
    </message>
    <message>
        <source>Tor control port password (default: empty)</source>
        <translation>Contraseña del puerto de control de Tor (predeterminado: vacio)</translation>
    </message>
    <message>
        <source>Tor control port to use if onion listening enabled (default: %s)</source>
        <translation>Puerto de control de Tor a utilizar si la escucha de onion esta activada (predeterminado: %s)</translation>
    </message>
    <message>
        <source>Transaction amount too small</source>
        <translation>Cantidad de la transacción demasiado pequeña</translation>
    </message>
    <message>
        <source>Transaction amounts must be positive</source>
        <translation>Las cantidades en las transacciones deben ser positivas</translation>
    </message>
    <message>
        <source>Transaction too large for fee policy</source>
        <translation>Operación demasiado grande para la política de tasas</translation>
    </message>
    <message>
        <source>Transaction too large</source>
        <translation>Transacción demasiado grande, intenta dividirla en varias.</translation>
    </message>
    <message>
        <source>Unable to bind to %s on this computer (bind returned error %s)</source>
        <translation>No es posible conectar con %s en este sistema (bind ha dado el error %s)</translation>
    </message>
    <message>
        <source>Upgrade wallet to latest format on startup</source>
        <translation>Actualizar el monedero al último formato al inicio</translation>
    </message>
    <message>
        <source>Username for JSON-RPC connections</source>
        <translation>Nombre de usuario para las conexiones JSON-RPC
</translation>
    </message>
    <message>
        <source>Warning</source>
        <translation>Aviso</translation>
    </message>
    <message>
        <source>Warning: unknown new rules activated (versionbit %i)</source>
        <translation>Advertencia: nuevas reglas desconocidas activadas (versionbit %i)</translation>
    </message>
    <message>
        <source>Whether to operate in a blocks only mode (default: %u)</source>
        <translation>Si se debe o no operar en un modo de solo bloques (predeterminado: %u)</translation>
    </message>
    <message>
        <source>Zapping all transactions from wallet...</source>
        <translation>Eliminando todas las transacciones del monedero...</translation>
    </message>
    <message>
        <source>ZeroMQ notification options:</source>
        <translation>Opciones de notificación ZeroQM:</translation>
    </message>
    <message>
        <source>Password for JSON-RPC connections</source>
        <translation>Contraseña para las conexiones JSON-RPC
</translation>
    </message>
    <message>
        <source>Execute command when the best block changes (%s in cmd is replaced by block hash)</source>
        <translation>Ejecutar un comando cuando cambia el mejor bloque (%s en cmd se sustituye por el hash de bloque)</translation>
    </message>
    <message>
        <source>Allow DNS lookups for -addnode, -seednode and -connect</source>
        <translation>Permitir búsquedas DNS para -addnode, -seednode y -connect</translation>
    </message>
    <message>
        <source>Loading addresses...</source>
        <translation>Cargando direcciones...</translation>
    </message>
    <message>
        <source>(1 = keep tx meta data e.g. account owner and payment request information, 2 = drop tx meta data)</source>
        <translation>(1 = mantener los meta datos de transacción, por ejemplo: propietario e información de pago, 2 = omitir los metadatos)</translation>
    </message>
    <message>
        <source>-maxtxfee is set very high! Fees this large could be paid on a single transaction.</source>
        <translation>-maxtxfee tiene un ajuste muy elevado! Comisiones muy grandes podrían ser pagadas en una única transaccion.</translation>
    </message>
    <message>
        <source>-paytxfee is set very high! This is the transaction fee you will pay if you send a transaction.</source>
        <translation>-paytxfee tiene un valor muy elevado! La comisión de transacción que pagaras si envías una transaccion es alta.</translation>
    </message>
    <message>
        <source>Do not keep transactions in the mempool longer than &lt;n&gt; hours (default: %u)</source>
        <translation>No mantener transacciones en la memoria mas de &lt;n&gt; horas (predeterminado: %u)</translation>
    </message>
    <message>
        <source>Fees (in %s/kB) smaller than this are considered zero fee for transaction creation (default: %s)</source>
        <translation>Las comisiones (en %s/kB) menores que esto son consideradas de cero comision para la creacion de transacciones (predeterminado: %s)</translation>
    </message>
    <message>
        <source>How thorough the block verification of -checkblocks is (0-4, default: %u)</source>
        <translation>Nivel de rigor en la verificación de bloques de -checkblocks (0-4; predeterminado: %u)</translation>
    </message>
    <message>
        <source>Maintain a full transaction index, used by the getrawtransaction rpc call (default: %u)</source>
        <translation>Mantener el índice completo de transacciones, usado por la llamada rpc de getrawtransaction  (por defecto: %u)</translation>
    </message>
    <message>
        <source>Number of seconds to keep misbehaving peers from reconnecting (default: %u)</source>
        <translation>Número de segundos en que se evita la reconexión de pares con mal comportamiento (predeterminado: %u)</translation>
    </message>
    <message>
        <source>Output debugging information (default: %u, supplying &lt;category&gt; is optional)</source>
        <translation>Mostrar depuración (por defecto: %u, proporcionar &lt;category&gt; es opcional)</translation>
    </message>
    <message>
        <source>Unsupported argument -socks found. Setting SOCKS version isn't possible anymore, only SOCKS5 proxies are supported.</source>
        <translation>Error:  argumento -socks encontrado. El ajuste de la versión SOCKS ya no es posible, sólo proxies SOCKS5 son compatibles.</translation>
    </message>
    <message>
        <source>Unsupported argument -whitelistalwaysrelay ignored, use -whitelistrelay and/or -whitelistforcerelay.</source>
        <translation>El argumento no soportado -whitelistalwaysrelay ha sido ignorado, utiliza -whitelistrelay  y/o -whitelistforcerelay.</translation>
    </message>
    <message>
        <source>Use separate SOCKS5 proxy to reach peers via Tor hidden services (default: %s)</source>
        <translation>Usar distintos proxys SOCKS5 para comunicarse vía Tor de forma anónima (Por defecto: %s)</translation>
    </message>
    <message>
        <source>Username and hashed password for JSON-RPC connections. The field &lt;userpw&gt; comes in the format: &lt;USERNAME&gt;:&lt;SALT&gt;$&lt;HASH&gt;. A canonical python script is included in share/rpcuser. This option can be specified multiple times</source>
        <translation>Nombre de usuario y hash de la contraseña para las conexiones JSON-RPC. El campo &lt;userpw&gt; tiene el formato: &lt;USERNAME&gt;:&lt;SALT&gt;$&lt;HASH&gt;. Se incluye un script python convencional en share/rpcuser. Esta opción puede ser especificada multiples veces</translation>
    </message>
    <message>
        <source>Warning: Unknown block versions being mined! It's possible unknown rules are in effect</source>
        <translation>Advertencia: Se están minando versiones de bloques desconocidas! Es posible que normas desconocidas estén activas</translation>
    </message>
    <message>
        <source>Warning: Wallet file corrupt, data salvaged! Original %s saved as %s in %s; if your balance or transactions are incorrect you should restore from a backup.</source>
        <translation>Aviso: fichero de monedero corrupto, datos recuperados! Original %s guardado como %s en %s; si su balance de transacciones es incorrecto, debe restaurar desde una copia de seguridad.</translation>
    </message>
    <message>
        <source>(default: %s)</source>
        <translation>(predeterminado: %s)</translation>
    </message>
    <message>
        <source>Always query for peer addresses via DNS lookup (default: %u)</source>
        <translation>Siempre consultar direcciones de otros equipos por medio de DNS lookup (por defecto: %u)</translation>
    </message>
    <message>
        <source>How many blocks to check at startup (default: %u, 0 = all)</source>
        <translation>Cuántos bloques comprobar al iniciar (predeterminado: %u, 0 = todos)</translation>
    </message>
    <message>
        <source>Include IP addresses in debug output (default: %u)</source>
        <translation>Incluir direcciones IP en la salida de depuración (por defecto: %u)</translation>
    </message>
    <message>
        <source>Invalid -proxy address: '%s'</source>
        <translation>Dirección -proxy inválida: '%s'</translation>
    </message>
    <message>
        <source>Listen for JSON-RPC connections on &lt;port&gt; (default: %u or testnet: %u)</source>
        <translation>Escuchar conexiones JSON-RPC en &lt;puerto&gt; (predeterminado: %u o testnet: %u)</translation>
    </message>
    <message>
        <source>Listen for connections on &lt;port&gt; (default: %u or testnet: %u)</source>
        <translation>Escuchar conexiones en &lt;puerto&gt; (predeterminado: %u o testnet: %u)</translation>
    </message>
    <message>
        <source>Maintain at most &lt;n&gt; connections to peers (default: %u)</source>
        <translation>Mantener como máximo &lt;n&gt; conexiones a pares (predeterminado: %u)</translation>
    </message>
    <message>
        <source>Make the wallet broadcast transactions</source>
        <translation>Realiza las operaciones de difusión del monedero</translation>
    </message>
    <message>
        <source>Maximum per-connection receive buffer, &lt;n&gt;*1000 bytes (default: %u)</source>
        <translation>Búfer de recepción máximo por conexión, &lt;n&gt;*1000 bytes (por defecto: %u)</translation>
    </message>
    <message>
        <source>Maximum per-connection send buffer, &lt;n&gt;*1000 bytes (default: %u)</source>
        <translation>Búfer de recepción máximo por conexión, , &lt;n&gt;*1000 bytes (por defecto: %u)</translation>
    </message>
    <message>
        <source>Prepend debug output with timestamp (default: %u)</source>
        <translation>Anteponer marca temporal a la información de depuración (por defecto: %u)</translation>
    </message>
    <message>
        <source>Relay and mine data carrier transactions (default: %u)</source>
        <translation>Retransmitir y minar transacciones de transporte de datos (por defecto: %u)</translation>
    </message>
    <message>
        <source>Relay non-P2SH multisig (default: %u)</source>
        <translation>Relay non-P2SH multisig (default: %u)</translation>
    </message>
    <message>
        <source>Set key pool size to &lt;n&gt; (default: %u)</source>
        <translation>Ajustar el número de claves en reserva &lt;n&gt; (predeterminado: %u)</translation>
    </message>
    <message>
        <source>Set the number of threads to service RPC calls (default: %d)</source>
        <translation>Establecer el número de procesos para llamadas del servicio RPC (por defecto: %d)</translation>
    </message>
    <message>
        <source>Specify configuration file (default: %s)</source>
        <translation>Especificar archivo de configuración (por defecto: %s)</translation>
    </message>
    <message>
        <source>Specify connection timeout in milliseconds (minimum: 1, default: %d)</source>
        <translation>Especificar tiempo de espera de la conexión (mínimo: 1, por defecto: %d)</translation>
    </message>
    <message>
        <source>Specify pid file (default: %s)</source>
        <translation>Especificar archivo pid (predeterminado: %s)</translation>
    </message>
    <message>
        <source>Spend unconfirmed change when sending transactions (default: %u)</source>
        <translation>Usar cambio aún no confirmado al enviar transacciones (predeterminado: %u)</translation>
    </message>
    <message>
        <source>Threshold for disconnecting misbehaving peers (default: %u)</source>
        <translation>Umbral para la desconexión de pares con mal comportamiento (predeterminado: %u)</translation>
    </message>
    <message>
        <source>Unknown network specified in -onlynet: '%s'</source>
        <translation>La red especificada en -onlynet '%s' es desconocida</translation>
    </message>
    <message>
        <source>Insufficient funds</source>
        <translation>Fondos insuficientes</translation>
    </message>
    <message>
        <source>Loading block index...</source>
        <translation>Cargando el índice de bloques...</translation>
    </message>
    <message>
        <source>Add a node to connect to and attempt to keep the connection open</source>
        <translation>Añadir un nodo al que conectarse y tratar de mantener la conexión abierta</translation>
    </message>
    <message>
        <source>Loading wallet...</source>
        <translation>Cargando monedero...</translation>
    </message>
    <message>
        <source>Cannot downgrade wallet</source>
        <translation>No se puede cambiar a una versión mas antigua el monedero</translation>
    </message>
    <message>
        <source>Cannot write default address</source>
        <translation>No se puede escribir la dirección predeterminada</translation>
    </message>
    <message>
        <source>Rescanning...</source>
        <translation>Reexplorando...</translation>
    </message>
    <message>
        <source>Done loading</source>
        <translation>Se terminó de cargar</translation>
    </message>
    <message>
        <source>Error</source>
        <translation>Error</translation>
    </message>
</context>
</TS><|MERGE_RESOLUTION|>--- conflicted
+++ resolved
@@ -62,25 +62,16 @@
         <translation>Recibiendo direcciones</translation>
     </message>
     <message>
-<<<<<<< HEAD
         <source>These are your Zetacoin addresses for sending payments. Always check the amount and the receiving address before sending coins.</source>
-        <translation>Estas son tus direcciones de Zetacoin para enviar pagos. Comprueba siempre la cantidad y la dirección receptora antes de enviar monedas.</translation>
+        <translation>Estas son sus direcciones Zetacoin para enviar pagos. Verifique siempre la cantidad y la dirección de recibimiento antes de enviar monedas.</translation>
     </message>
     <message>
         <source>These are your Zetacoin addresses for receiving payments. It is recommended to use a new receiving address for each transaction.</source>
-        <translation>Estas son tus direcciones de Zetacoin para recibir pagos. Se recomienda usar una nueva dirección receptora para cada transacción</translation>
-=======
-        <source>These are your Bitcoin addresses for sending payments. Always check the amount and the receiving address before sending coins.</source>
-        <translation>Estas son sus direcciones Bitcoin para enviar pagos. Verifique siempre la cantidad y la dirección de recibimiento antes de enviar monedas.</translation>
-    </message>
-    <message>
-        <source>These are your Bitcoin addresses for receiving payments. It is recommended to use a new receiving address for each transaction.</source>
-        <translation>Estas son sus direcciones Bitcoin para recibir pagos. Se recomienda utilizar una nueva dirección de recibimiento para cada transacción</translation>
+        <translation>Estas son sus direcciones Zetacoin para recibir pagos. Se recomienda utilizar una nueva dirección de recibimiento para cada transacción</translation>
     </message>
     <message>
         <source>&amp;Copy Address</source>
         <translation>&amp;Copiar Dirección</translation>
->>>>>>> 0d719145
     </message>
     <message>
         <source>Copy &amp;Label</source>
@@ -177,40 +168,19 @@
         <translation>Confirmar encriptación del monedero</translation>
     </message>
     <message>
-<<<<<<< HEAD
         <source>Warning: If you encrypt your wallet and lose your passphrase, you will &lt;b&gt;LOSE ALL OF YOUR ZETACOINS&lt;/b&gt;!</source>
-        <translation>Advertencia: Si encriptas tu cartera y pierdes tu contraseña, &lt;b&gt;PERDERÁS TODOS TUS ZETACOINS&lt;/B&gt;</translation>
-    </message>
-    <message>
-        <source>Are you sure you wish to encrypt your wallet?</source>
-        <translation>Estás seguro ue deseas encriptar tu cartera?</translation>
-    </message>
-    <message>
-        <source>Zetacoin Core will close now to finish the encryption process. Remember that encrypting your wallet cannot fully protect your zetacoins from being stolen by malware infecting your computer.</source>
-        <translation>Zetacoin Core se cerrará ahora para finalizar el proceso de encriptación. Recuerda que encriptar tu cartera no protege completamente tus zetacoins de ser robados por malware infectando tu ordenador.</translation>
-    </message>
-    <message>
-        <source>IMPORTANT: Any previous backups you have made of your wallet file should be replaced with the newly generated, encrypted wallet file. For security reasons, previous backups of the unencrypted wallet file will become useless as soon as you start using the new, encrypted wallet.</source>
-        <translation>IMPORTANTE: Cualquier copia de seguridad anterior del archivo de tu cartera debería ser remplazado con el nuevo archivo encriptado. Por motivos de seguridad, las copias de seguridad anteriores de la cartera desencriptada quedaran inusables tan pronto como empieces a usar la nueva cartera encriptada.</translation>
-    </message>
-    <message>
-        <source>Warning: The Caps Lock key is on!</source>
-        <translation>Advertencia: La Tecla de Bloqueo de Mayusculas esta activada!</translation>
-=======
-        <source>Warning: If you encrypt your wallet and lose your passphrase, you will &lt;b&gt;LOSE ALL OF YOUR BITCOINS&lt;/b&gt;!</source>
-        <translation>Advertencia: Si encripta su monedero y pierde su frase clave &lt;b&gt;PERDERÁ TODOS SUS BITCOINS&lt;/b&gt;!</translation>
+        <translation>Advertencia: Si encripta su monedero y pierde su frase clave &lt;b&gt;PERDERÁ TODOS SUS ZETACOINS&lt;/b&gt;!</translation>
     </message>
     <message>
         <source>Are you sure you wish to encrypt your wallet?</source>
         <translation>¿Seguro que desea encriptar su monedero?</translation>
->>>>>>> 0d719145
     </message>
     <message>
         <source>Wallet encrypted</source>
         <translation>Monedero encriptado</translation>
     </message>
     <message>
-        <source>%1 will close now to finish the encryption process. Remember that encrypting your wallet cannot fully protect your bitcoins from being stolen by malware infecting your computer.</source>
+        <source>%1 will close now to finish the encryption process. Remember that encrypting your wallet cannot fully protect your zetacoins from being stolen by malware infecting your computer.</source>
         <translation>%1 se cerrará ahora para terminar el proceso de encriptación. Recuerde que encriptar su monedero no puede proteger completamente su monedero de ser robado por malware que infecte su ordenador.</translation>
     </message>
     <message>
@@ -348,30 +318,20 @@
         <translation>Abrir &amp;URI...</translation>
     </message>
     <message>
-<<<<<<< HEAD
-        <source>Zetacoin Core client</source>
-        <translation>Cliente Zetacoin Core</translation>
-=======
         <source>Reindexing blocks on disk...</source>
         <translation>Reindexando bloques en disco...</translation>
->>>>>>> 0d719145
-    </message>
-    <message>
-        <source>Send coins to a Bitcoin address</source>
-        <translation>Enviar bitcoins a una dirección Bitcoin</translation>
+    </message>
+    <message>
+        <source>Send coins to a Zetacoin address</source>
+        <translation>Enviar zetacoins a una dirección Zetacoin</translation>
     </message>
     <message>
         <source>Backup wallet to another location</source>
         <translation>Copia de seguridad del monedero en otra ubicación</translation>
     </message>
     <message>
-<<<<<<< HEAD
-        <source>Send coins to a Zetacoin address</source>
-        <translation>Envia monedas a una dirección Zetacoin</translation>
-=======
         <source>Change the passphrase used for wallet encryption</source>
         <translation>Cambiar la contraseña utilizada para el cifrado del monedero</translation>
->>>>>>> 0d719145
     </message>
     <message>
         <source>&amp;Debug window</source>
@@ -386,8 +346,8 @@
         <translation>&amp;Verificar mensaje...</translation>
     </message>
     <message>
-        <source>Bitcoin</source>
-        <translation>Bitcoin</translation>
+        <source>Zetacoin</source>
+        <translation>Zetacoin</translation>
     </message>
     <message>
         <source>Wallet</source>
@@ -414,12 +374,12 @@
         <translation>Cifrar las claves privadas de su monedero</translation>
     </message>
     <message>
-        <source>Sign messages with your Bitcoin addresses to prove you own them</source>
-        <translation>Firmar mensajes con sus direcciones Bitcoin para demostrar la propiedad</translation>
-    </message>
-    <message>
-        <source>Verify messages to ensure they were signed with specified Bitcoin addresses</source>
-        <translation>Verificar mensajes comprobando que están firmados con direcciones Bitcoin concretas</translation>
+        <source>Sign messages with your Zetacoin addresses to prove you own them</source>
+        <translation>Firmar mensajes con sus direcciones Zetacoin para demostrar la propiedad</translation>
+    </message>
+    <message>
+        <source>Verify messages to ensure they were signed with specified Zetacoin addresses</source>
+        <translation>Verificar mensajes comprobando que están firmados con direcciones Zetacoin concretas</translation>
     </message>
     <message>
         <source>&amp;File</source>
@@ -438,8 +398,8 @@
         <translation>Barra de pestañas</translation>
     </message>
     <message>
-        <source>Request payments (generates QR codes and bitcoin: URIs)</source>
-        <translation>Solicitar pagos (generando códigos QR e identificadores URI "bitcoin:")</translation>
+        <source>Request payments (generates QR codes and zetacoin: URIs)</source>
+        <translation>Solicitar pagos (generando códigos QR e identificadores URI "zetacoin:")</translation>
     </message>
     <message>
         <source>Show the list of used sending addresses and labels</source>
@@ -450,16 +410,16 @@
         <translation>Muestra la lista de direcciones de recepción y etiquetas</translation>
     </message>
     <message>
-        <source>Open a bitcoin: URI or payment request</source>
-        <translation>Abrir un identificador URI "bitcoin:" o una petición de pago</translation>
+        <source>Open a zetacoin: URI or payment request</source>
+        <translation>Abrir un identificador URI "zetacoin:" o una petición de pago</translation>
     </message>
     <message>
         <source>&amp;Command-line options</source>
         <translation>&amp;Opciones de consola de comandos</translation>
     </message>
     <message numerus="yes">
-        <source>%n active connection(s) to Bitcoin network</source>
-        <translation><numerusform>%n conexión activa hacia la red Bitcoin</numerusform><numerusform>%n conexiones activas hacia la red Bitcoin</numerusform></translation>
+        <source>%n active connection(s) to Zetacoin network</source>
+        <translation><numerusform>%n conexión activa hacia la red Zetacoin</numerusform><numerusform>%n conexiones activas hacia la red Zetacoin</numerusform></translation>
     </message>
     <message>
         <source>Indexing blocks on disk...</source>
@@ -526,8 +486,8 @@
         <translation>Actualizado</translation>
     </message>
     <message>
-        <source>Show the %1 help message to get a list with possible Bitcoin command-line options</source>
-        <translation>Mostrar el mensaje de ayuda %1 para obtener una lista de los posibles comandos de linea de comandos de Bitcoin</translation>
+        <source>Show the %1 help message to get a list with possible Zetacoin command-line options</source>
+        <translation>Mostrar el mensaje de ayuda %1 para obtener una lista de los posibles comandos de linea de comandos de Zetacoin</translation>
     </message>
     <message>
         <source>%1 client</source>
@@ -590,69 +550,9 @@
         <source>Coin Selection</source>
         <translation>Selección de la moneda</translation>
     </message>
-<<<<<<< HEAD
-    </context>
-<context>
-    <name>EditAddressDialog</name>
-    <message>
-        <source>&amp;Label</source>
-        <translation>Etiqueta</translation>
-    </message>
-    <message>
-        <source>&amp;Address</source>
-        <translation>Dirección</translation>
-    </message>
-    </context>
-<context>
-    <name>FreespaceChecker</name>
-    </context>
-<context>
-    <name>HelpMessageDialog</name>
-    </context>
-<context>
-    <name>Intro</name>
-    </context>
-<context>
-    <name>OpenURIDialog</name>
-    </context>
-<context>
-    <name>OptionsDialog</name>
-    </context>
-<context>
-    <name>OverviewPage</name>
-    </context>
-<context>
-    <name>PaymentServer</name>
-    </context>
-<context>
-    <name>PeerTableModel</name>
-    </context>
-<context>
-    <name>QObject</name>
-    </context>
-<context>
-    <name>QRImageWidget</name>
-    </context>
-<context>
-    <name>RPCConsole</name>
-    </context>
-<context>
-    <name>ReceiveCoinsDialog</name>
-    </context>
-<context>
-    <name>ReceiveRequestDialog</name>
-    <message>
-        <source>Copy &amp;Address</source>
-        <translation>&amp;Copiar Direccón</translation>
-    </message>
-    <message>
-        <source>Address</source>
-        <translation>Dirección</translation>
-=======
     <message>
         <source>Quantity:</source>
         <translation>Cantidad:</translation>
->>>>>>> 0d719145
     </message>
     <message>
         <source>Bytes:</source>
@@ -906,8 +806,8 @@
         <translation>Editar dirección de envío</translation>
     </message>
     <message>
-        <source>The entered address "%1" is not a valid Bitcoin address.</source>
-        <translation>La dirección introducida "%1" no es una dirección Bitcoin válida.</translation>
+        <source>The entered address "%1" is not a valid Zetacoin address.</source>
+        <translation>La dirección introducida "%1" no es una dirección Zetacoin válida.</translation>
     </message>
     <message>
         <source>The entered address "%1" is already in the address book.</source>
@@ -1011,8 +911,8 @@
         <translation>Al ser la primera vez que se ejecuta el programa, puede elegir donde %1 almacenara sus datos</translation>
     </message>
     <message>
-        <source>%1 will download and store a copy of the Bitcoin block chain. At least %2GB of data will be stored in this directory, and it will grow over time. The wallet will also be stored in this directory.</source>
-        <translation>%1 va a descargar y almacenar una copia de la cadena de bloques de Bitcoin. Al menos %2GB de datos seran almacenados en este directorio, que ira creciendo con el tiempo. El monedero se guardara tambien en ese directorio. </translation>
+        <source>%1 will download and store a copy of the Zetacoin block chain. At least %2GB of data will be stored in this directory, and it will grow over time. The wallet will also be stored in this directory.</source>
+        <translation>%1 va a descargar y almacenar una copia de la cadena de bloques de Zetacoin. Al menos %2GB de datos seran almacenados en este directorio, que ira creciendo con el tiempo. El monedero se guardara tambien en ese directorio. </translation>
     </message>
     <message>
         <source>Use the default data directory</source>
@@ -1157,16 +1057,16 @@
         <translation>&amp;Gastar cambio no confirmado</translation>
     </message>
     <message>
-        <source>Automatically open the Bitcoin client port on the router. This only works when your router supports UPnP and it is enabled.</source>
-        <translation>Abrir automáticamente el puerto del cliente Bitcoin en el router. Esta opción solo funciona si el router admite UPnP y está activado.</translation>
+        <source>Automatically open the Zetacoin client port on the router. This only works when your router supports UPnP and it is enabled.</source>
+        <translation>Abrir automáticamente el puerto del cliente Zetacoin en el router. Esta opción solo funciona si el router admite UPnP y está activado.</translation>
     </message>
     <message>
         <source>Map port using &amp;UPnP</source>
         <translation>Mapear el puerto mediante &amp;UPnP</translation>
     </message>
     <message>
-        <source>Connect to the Bitcoin network through a SOCKS5 proxy.</source>
-        <translation>Conectarse a la red Bitcoin a través de un proxy SOCKS5.</translation>
+        <source>Connect to the Zetacoin network through a SOCKS5 proxy.</source>
+        <translation>Conectarse a la red Zetacoin a través de un proxy SOCKS5.</translation>
     </message>
     <message>
         <source>&amp;Connect through SOCKS5 proxy (default proxy):</source>
@@ -1205,8 +1105,8 @@
         <translation>Tor</translation>
     </message>
     <message>
-        <source>Connect to the Bitcoin network through a separate SOCKS5 proxy for Tor hidden services.</source>
-        <translation>Conectar a la red Bitcoin mediante un proxy SOCKS5 por separado para los servicios ocultos de Tor.</translation>
+        <source>Connect to the Zetacoin network through a separate SOCKS5 proxy for Tor hidden services.</source>
+        <translation>Conectar a la red Zetacoin mediante un proxy SOCKS5 por separado para los servicios ocultos de Tor.</translation>
     </message>
     <message>
         <source>Use separate SOCKS5 proxy to reach peers via Tor hidden services:</source>
@@ -1254,7 +1154,7 @@
     </message>
     <message>
         <source>Choose the default subdivision unit to show in the interface and when sending coins.</source>
-        <translation>Elegir la subdivisión predeterminada para mostrar cantidades en la interfaz y cuando se envían bitcoins.</translation>
+        <translation>Elegir la subdivisión predeterminada para mostrar cantidades en la interfaz y cuando se envían zetacoins.</translation>
     </message>
     <message>
         <source>Whether to show coin control features or not.</source>
@@ -1304,8 +1204,8 @@
         <translation>Formulario</translation>
     </message>
     <message>
-        <source>The displayed information may be out of date. Your wallet automatically synchronizes with the Bitcoin network after a connection is established, but this process has not completed yet.</source>
-        <translation>La información mostrada puede estar desactualizada. Su monedero se sincroniza automáticamente con la red Bitcoin después de que se haya establecido una conexión, pero este proceso aún no se ha completado.</translation>
+        <source>The displayed information may be out of date. Your wallet automatically synchronizes with the Zetacoin network after a connection is established, but this process has not completed yet.</source>
+        <translation>La información mostrada puede estar desactualizada. Su monedero se sincroniza automáticamente con la red Zetacoin después de que se haya establecido una conexión, pero este proceso aún no se ha completado.</translation>
     </message>
     <message>
         <source>Watch-only:</source>
@@ -1379,8 +1279,8 @@
         <translation>Fallo en la solicitud de pago</translation>
     </message>
     <message>
-        <source>Cannot start bitcoin: click-to-pay handler</source>
-        <translation>No se puede iniciar bitcoin: encargado click-para-pagar</translation>
+        <source>Cannot start zetacoin: click-to-pay handler</source>
+        <translation>No se puede iniciar zetacoin: encargado click-para-pagar</translation>
     </message>
     <message>
         <source>URI handling</source>
@@ -1395,8 +1295,8 @@
         <translation>Dirección de pago inválida %1</translation>
     </message>
     <message>
-        <source>URI cannot be parsed! This can be caused by an invalid Bitcoin address or malformed URI parameters.</source>
-        <translation>URI no puede ser analizado! Esto puede ser causado por una dirección Bitcoin inválida o parametros URI mal formados.</translation>
+        <source>URI cannot be parsed! This can be caused by an invalid Zetacoin address or malformed URI parameters.</source>
+        <translation>URI no puede ser analizado! Esto puede ser causado por una dirección Zetacoin inválida o parametros URI mal formados.</translation>
     </message>
     <message>
         <source>Payment request file handling</source>
@@ -1485,8 +1385,8 @@
         <translation>Cantidad</translation>
     </message>
     <message>
-        <source>Enter a Bitcoin address (e.g. %1)</source>
-        <translation>Introducir una dirección Bitcoin (p. ej. %1)</translation>
+        <source>Enter a Zetacoin address (e.g. %1)</source>
+        <translation>Introducir una dirección Zetacoin (p. ej. %1)</translation>
     </message>
     <message>
         <source>%1 d</source>
@@ -1850,8 +1750,8 @@
         <translation>R&amp;eutilizar una dirección existente para recibir (no recomendado)</translation>
     </message>
     <message>
-        <source>An optional message to attach to the payment request, which will be displayed when the request is opened. Note: The message will not be sent with the payment over the Bitcoin network.</source>
-        <translation>Un mensaje opcional para adjuntar a la solicitud de pago, que se muestra cuando se abre la solicitud. Nota: El mensaje no se enviará con el pago por la red Bitcoin.</translation>
+        <source>An optional message to attach to the payment request, which will be displayed when the request is opened. Note: The message will not be sent with the payment over the Zetacoin network.</source>
+        <translation>Un mensaje opcional para adjuntar a la solicitud de pago, que se muestra cuando se abre la solicitud. Nota: El mensaje no se enviará con el pago por la red Zetacoin.</translation>
     </message>
     <message>
         <source>An optional label to associate with the new receiving address.</source>
@@ -2000,7 +1900,7 @@
     <name>SendCoinsDialog</name>
     <message>
         <source>Send Coins</source>
-        <translation>Enviar bitcoins</translation>
+        <translation>Enviar zetacoins</translation>
     </message>
     <message>
         <source>Coin Control Features</source>
@@ -2083,8 +1983,8 @@
         <translation>total por lo menos</translation>
     </message>
     <message>
-        <source>Paying only the minimum fee is just fine as long as there is less transaction volume than space in the blocks. But be aware that this can end up in a never confirming transaction once there is more demand for bitcoin transactions than the network can process.</source>
-        <translation>Pagando solamente la cuota mínima es correcto, siempre y cuando haya menos volumen de transacciones que el espacio en los bloques. Pero tenga en cuenta que esto puede terminar en una transacción nunca confirmada, una vez que haya más demanda para transacciones Bitcoin que la red pueda procesar.</translation>
+        <source>Paying only the minimum fee is just fine as long as there is less transaction volume than space in the blocks. But be aware that this can end up in a never confirming transaction once there is more demand for zetacoin transactions than the network can process.</source>
+        <translation>Pagando solamente la cuota mínima es correcto, siempre y cuando haya menos volumen de transacciones que el espacio en los bloques. Pero tenga en cuenta que esto puede terminar en una transacción nunca confirmada, una vez que haya más demanda para transacciones Zetacoin que la red pueda procesar.</translation>
     </message>
     <message>
         <source>(read the tooltip)</source>
@@ -2247,8 +2147,8 @@
         <translation><numerusform>Se estima que sea confirmado dentro del %n bloque(s).</numerusform><numerusform>Se estima que sea confirmado dentro del %n bloque(s).</numerusform></translation>
     </message>
     <message>
-        <source>Warning: Invalid Bitcoin address</source>
-        <translation>Alerta: dirección Bitcoin inválida</translation>
+        <source>Warning: Invalid Zetacoin address</source>
+        <translation>Alerta: dirección Zetacoin inválida</translation>
     </message>
     <message>
         <source>Warning: Unknown change address</source>
@@ -2282,8 +2182,8 @@
         <translation>Esto es un pago ordinario.</translation>
     </message>
     <message>
-        <source>The Bitcoin address to send the payment to</source>
-        <translation>Dirección Bitcoin a la que enviar el pago</translation>
+        <source>The Zetacoin address to send the payment to</source>
+        <translation>Dirección Zetacoin a la que enviar el pago</translation>
     </message>
     <message>
         <source>Alt+A</source>
@@ -2302,8 +2202,8 @@
         <translation>Eliminar esta transacción</translation>
     </message>
     <message>
-        <source>The fee will be deducted from the amount being sent. The recipient will receive less bitcoins than you enter in the amount field. If multiple recipients are selected, the fee is split equally.</source>
-        <translation>La cuota será deducida de la cantidad que sea mandada. El destinatario recibirá menos bitcoins de los que entres en el  </translation>
+        <source>The fee will be deducted from the amount being sent. The recipient will receive less zetacoins than you enter in the amount field. If multiple recipients are selected, the fee is split equally.</source>
+        <translation>La cuota será deducida de la cantidad que sea mandada. El destinatario recibirá menos zetacoins de los que entres en el  </translation>
     </message>
     <message>
         <source>S&amp;ubtract fee from amount</source>
@@ -2326,8 +2226,8 @@
         <translation>Introduce una etiqueta para esta dirección para añadirla a la lista de direcciones utilizadas</translation>
     </message>
     <message>
-        <source>A message that was attached to the bitcoin: URI which will be stored with the transaction for your reference. Note: This message will not be sent over the Bitcoin network.</source>
-        <translation>Un mensaje que se adjuntó a la bitcoin: URL que será almacenada con la transacción para su referencia. Nota: Este mensaje no se envía a través de la red Bitcoin.</translation>
+        <source>A message that was attached to the zetacoin: URI which will be stored with the transaction for your reference. Note: This message will not be sent over the Zetacoin network.</source>
+        <translation>Un mensaje que se adjuntó a la zetacoin: URL que será almacenada con la transacción para su referencia. Nota: Este mensaje no se envía a través de la red Zetacoin.</translation>
     </message>
     <message>
         <source>Pay To:</source>
@@ -2371,12 +2271,12 @@
         <translation>&amp;Firmar mensaje</translation>
     </message>
     <message>
-        <source>You can sign messages/agreements with your addresses to prove you can receive bitcoins sent to them. Be careful not to sign anything vague or random, as phishing attacks may try to trick you into signing your identity over to them. Only sign fully-detailed statements you agree to.</source>
+        <source>You can sign messages/agreements with your addresses to prove you can receive zetacoins sent to them. Be careful not to sign anything vague or random, as phishing attacks may try to trick you into signing your identity over to them. Only sign fully-detailed statements you agree to.</source>
         <translation>Puede firmar los mensajes con sus direcciones para demostrar que las posee. Tenga cuidado de no firmar cualquier cosa de manera vaga o aleatoria, pues los ataques de phishing pueden tratar de engañarle firmando su identidad a través de ellos. Sólo firme declaraciones totalmente detalladas con las que usted esté de acuerdo.</translation>
     </message>
     <message>
-        <source>The Bitcoin address to sign the message with</source>
-        <translation>Dirección Bitcoin con la que firmar el mensaje</translation>
+        <source>The Zetacoin address to sign the message with</source>
+        <translation>Dirección Zetacoin con la que firmar el mensaje</translation>
     </message>
     <message>
         <source>Choose previously used address</source>
@@ -2407,8 +2307,8 @@
         <translation>Copiar la firma actual al portapapeles del sistema</translation>
     </message>
     <message>
-        <source>Sign the message to prove you own this Bitcoin address</source>
-        <translation>Firmar el mensaje para demostrar que se posee esta dirección Bitcoin</translation>
+        <source>Sign the message to prove you own this Zetacoin address</source>
+        <translation>Firmar el mensaje para demostrar que se posee esta dirección Zetacoin</translation>
     </message>
     <message>
         <source>Sign &amp;Message</source>
@@ -2431,12 +2331,12 @@
         <translation>Introduzca la dirección para la firma, el mensaje (asegurándose de copiar tal cual los saltos de línea, espacios, tabulaciones, etc.) y la firma a continuación para verificar el mensaje. Tenga cuidado de no asumir más información de lo que dice el propio mensaje firmado para evitar fraudes basados en ataques de tipo man-in-the-middle. </translation>
     </message>
     <message>
-        <source>The Bitcoin address the message was signed with</source>
-        <translation>La dirección Bitcoin con la que se firmó el mensaje</translation>
-    </message>
-    <message>
-        <source>Verify the message to ensure it was signed with the specified Bitcoin address</source>
-        <translation>Verificar el mensaje para comprobar que fue firmado con la dirección Bitcoin indicada</translation>
+        <source>The Zetacoin address the message was signed with</source>
+        <translation>La dirección Zetacoin con la que se firmó el mensaje</translation>
+    </message>
+    <message>
+        <source>Verify the message to ensure it was signed with the specified Zetacoin address</source>
+        <translation>Verificar el mensaje para comprobar que fue firmado con la dirección Zetacoin indicada</translation>
     </message>
     <message>
         <source>Verify &amp;Message</source>
@@ -2657,7 +2557,7 @@
     </message>
     <message>
         <source>Generated coins must mature %1 blocks before they can be spent. When you generated this block, it was broadcast to the network to be added to the block chain. If it fails to get into the chain, its state will change to "not accepted" and it won't be spendable. This may occasionally happen if another node generates a block within a few seconds of yours.</source>
-        <translation>Los bitcoins generados deben madurar %1 bloques antes de que puedan gastarse. Cuando generó este bloque, se transmitió a la red para que se añadiera a la cadena de bloques. Si no consigue entrar en la cadena, su estado cambiará a "no aceptado" y ya no se podrá gastar. Esto puede ocurrir ocasionalmente si otro nodo genera un bloque a pocos segundos del suyo.</translation>
+        <translation>Los zetacoins generados deben madurar %1 bloques antes de que puedan gastarse. Cuando generó este bloque, se transmitió a la red para que se añadiera a la cadena de bloques. Si no consigue entrar en la cadena, su estado cambiará a "no aceptado" y ya no se podrá gastar. Esto puede ocurrir ocasionalmente si otro nodo genera un bloque a pocos segundos del suyo.</translation>
     </message>
     <message>
         <source>Debug information</source>
@@ -3091,8 +2991,8 @@
         <translation>Aceptar conexiones desde el exterior (predeterminado: 1 si no -proxy o -connect)</translation>
     </message>
     <message>
-        <source>Bitcoin Core</source>
-        <translation>Bitcoin Core</translation>
+        <source>Zetacoin Core</source>
+        <translation>Zetacoin Core</translation>
     </message>
     <message>
         <source>The %s developers</source>
