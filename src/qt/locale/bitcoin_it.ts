<?xml version="1.0" ?><!DOCTYPE TS><TS language="it" version="2.0">
<defaultcodec>UTF-8</defaultcodec>
<context>
    <name>AboutDialog</name>
    <message>
<<<<<<< HEAD
        <location filename="../forms/aboutdialog.ui" line="14"/>
        <source>About PPCoin</source>
        <translation>Info su PPCoin</translation>
    </message>
    <message>
        <location filename="../forms/aboutdialog.ui" line="53"/>
        <source>&lt;b&gt;PPCoin&lt;/b&gt; version</source>
        <translation>Versione di &lt;b&gt;PPCoin&lt;/b&gt;</translation>
    </message>
    <message>
        <location filename="../forms/aboutdialog.ui" line="85"/>
        <source>Copyright © 2011-2013 PPCoin Developers

=======
        <location filename="../forms/aboutdialog.ui" line="+14"/>
        <source>About Bitcoin</source>
        <translation>Info su Bitcoin</translation>
    </message>
    <message>
        <location line="+39"/>
        <source>&lt;b&gt;Bitcoin&lt;/b&gt; version</source>
        <translation>Versione di &lt;b&gt;Bitcoin&lt;/b&gt;</translation>
    </message>
    <message>
        <location line="+57"/>
        <source>
>>>>>>> 40809aed
This is experimental software.

Distributed under the MIT/X11 software license, see the accompanying file COPYING or http://www.opensource.org/licenses/mit-license.php.

This product includes software developed by the OpenSSL Project for use in the OpenSSL Toolkit (http://www.openssl.org/) and cryptographic software written by Eric Young (eay@cryptsoft.com) and UPnP software written by Thomas Bernard.</source>
<<<<<<< HEAD
        <translation>Copyright © 2011-2013 PPCoin Developers

=======
        <translation>
>>>>>>> 40809aed
Questo è un software sperimentale.

Distribuito sotto la licenza software MIT/X11, vedi il file COPYING incluso oppure su http://www.opensource.org/licenses/mit-license.php.

Questo prodotto include software sviluppato dal progetto OpenSSL per l&apos;uso del Toolkit OpenSSL (http://www.openssl.org/), software crittografico scritto da Eric Young (eay@cryptsoft.com) e software UPnP scritto da Thomas Bernard.</translation>
    </message>
    <message>
        <location filename="../aboutdialog.cpp" line="+14"/>
        <source>Copyright</source>
        <translation>Copyright</translation>
    </message>
    <message>
        <location line="+0"/>
        <source>The Bitcoin developers</source>
        <translation>Sviluppatori di Bitcoin</translation>
    </message>
</context>
<context>
    <name>AddressBookPage</name>
    <message>
        <location filename="../forms/addressbookpage.ui" line="+14"/>
        <source>Address Book</source>
        <translation>Rubrica</translation>
    </message>
    <message>
<<<<<<< HEAD
        <location filename="../forms/addressbookpage.ui" line="20"/>
        <source>These are your PPCoin addresses for receiving payments.  You may want to give a different one to each sender so you can keep track of who is paying you.</source>
        <translation>Questi sono i tuoi indirizzi PPCoin per ricevere pagamenti. Potrai darne uno diverso ad ognuno per tenere così traccia di chi ti sta pagando.</translation>
    </message>
    <message>
        <location filename="../forms/addressbookpage.ui" line="33"/>
=======
        <location line="+19"/>
>>>>>>> 40809aed
        <source>Double-click to edit address or label</source>
        <translation>Fai doppio click per modificare o cancellare l&apos;etichetta</translation>
    </message>
    <message>
        <location line="+27"/>
        <source>Create a new address</source>
        <translation>Crea un nuovo indirizzo</translation>
    </message>
    <message>
        <location line="+14"/>
        <source>Copy the currently selected address to the system clipboard</source>
        <translation>Copia l&apos;indirizzo attualmente selezionato nella clipboard</translation>
    </message>
    <message>
        <location line="-11"/>
        <source>&amp;New Address</source>
        <translation>&amp;Nuovo indirizzo</translation>
    </message>
    <message>
        <location filename="../addressbookpage.cpp" line="+63"/>
        <source>These are your Bitcoin addresses for receiving payments. You may want to give a different one to each sender so you can keep track of who is paying you.</source>
        <translation>Questi sono i tuoi indirizzi Bitcoin per ricevere pagamenti. Potrai darne uno diverso ad ognuno per tenere così traccia di chi ti sta pagando.</translation>
    </message>
    <message>
        <location filename="../forms/addressbookpage.ui" line="+14"/>
        <source>&amp;Copy Address</source>
        <translation>&amp;Copia l&apos;indirizzo</translation>
    </message>
    <message>
        <location line="+11"/>
        <source>Show &amp;QR Code</source>
        <translation>Mostra il codice &amp;QR</translation>
    </message>
    <message>
        <location line="+11"/>
        <source>Sign a message to prove you own a Bitcoin address</source>
        <translation>Firma un messaggio per dimostrare di possedere questo indirizzo</translation>
    </message>
    <message>
        <location line="+3"/>
        <source>Sign &amp;Message</source>
        <translation>Firma il &amp;messaggio</translation>
    </message>
    <message>
        <location line="+25"/>
        <source>Delete the currently selected address from the list</source>
        <translation>Cancella l&apos;indirizzo attualmente selezionato dalla lista</translation>
    </message>
    <message>
        <location line="+27"/>
        <source>Export the data in the current tab to a file</source>
        <translation>Esporta i dati nella tabella corrente su un file</translation>
    </message>
    <message>
        <location line="+3"/>
        <source>&amp;Export</source>
        <translation>&amp;Esporta...</translation>
    </message>
    <message>
        <location line="-44"/>
        <source>Verify a message to ensure it was signed with a specified Bitcoin address</source>
        <translation>Verifica un messaggio per accertarsi che sia firmato con un indirizzo Bitcoin specifico</translation>
    </message>
    <message>
        <location line="+3"/>
        <source>&amp;Verify Message</source>
        <translation>&amp;Verifica Messaggio</translation>
    </message>
    <message>
        <location line="+14"/>
        <source>&amp;Delete</source>
        <translation>&amp;Cancella</translation>
    </message>
    <message>
        <location filename="../addressbookpage.cpp" line="-5"/>
        <source>These are your Bitcoin addresses for sending payments. Always check the amount and the receiving address before sending coins.</source>
        <translation type="unfinished"/>
    </message>
    <message>
        <location line="+13"/>
        <source>Copy &amp;Label</source>
        <translation>Copia &amp;l&apos;etichetta</translation>
    </message>
    <message>
        <location line="+1"/>
        <source>&amp;Edit</source>
        <translation>&amp;Modifica</translation>
    </message>
    <message>
        <location line="+1"/>
        <source>Send &amp;Coins</source>
        <translation>Invia &amp;Bitcoin</translation>
    </message>
    <message>
        <location line="+260"/>
        <source>Export Address Book Data</source>
        <translation>Esporta gli indirizzi della rubrica</translation>
    </message>
    <message>
        <location line="+1"/>
        <source>Comma separated file (*.csv)</source>
        <translation>Testo CSV (*.csv)</translation>
    </message>
    <message>
        <location line="+13"/>
        <source>Error exporting</source>
        <translation>Errore nell&apos;esportazione</translation>
    </message>
    <message>
        <location line="+0"/>
        <source>Could not write to file %1.</source>
        <translation>Impossibile scrivere sul file %1.</translation>
    </message>
</context>
<context>
    <name>AddressTableModel</name>
    <message>
        <location filename="../addresstablemodel.cpp" line="+144"/>
        <source>Label</source>
        <translation>Etichetta</translation>
    </message>
    <message>
        <location line="+0"/>
        <source>Address</source>
        <translation>Indirizzo</translation>
    </message>
    <message>
        <location line="+36"/>
        <source>(no label)</source>
        <translation>(nessuna etichetta)</translation>
    </message>
</context>
<context>
    <name>AskPassphraseDialog</name>
    <message>
        <location filename="../forms/askpassphrasedialog.ui" line="+26"/>
        <source>Passphrase Dialog</source>
        <translation>Finestra passphrase</translation>
    </message>
    <message>
        <location line="+21"/>
        <source>Enter passphrase</source>
        <translation>Inserisci la passphrase</translation>
    </message>
    <message>
        <location line="+14"/>
        <source>New passphrase</source>
        <translation>Nuova passphrase</translation>
    </message>
    <message>
        <location line="+14"/>
        <source>Repeat new passphrase</source>
        <translation>Ripeti la passphrase</translation>
    </message>
    <message>
        <location filename="../askpassphrasedialog.cpp" line="+33"/>
        <source>Enter the new passphrase to the wallet.&lt;br/&gt;Please use a passphrase of &lt;b&gt;10 or more random characters&lt;/b&gt;, or &lt;b&gt;eight or more words&lt;/b&gt;.</source>
        <translation>Inserisci la passphrase per il portamonete.&lt;br/&gt;Per piacere usare unapassphrase di &lt;b&gt;10 o più caratteri casuali&lt;/b&gt;, o &lt;b&gt;otto o più parole&lt;/b&gt;.</translation>
    </message>
    <message>
        <location line="+1"/>
        <source>Encrypt wallet</source>
        <translation>Cifra il portamonete</translation>
    </message>
    <message>
        <location line="+3"/>
        <source>This operation needs your wallet passphrase to unlock the wallet.</source>
        <translation>Quest&apos;operazione necessita della passphrase per sbloccare il portamonete.</translation>
    </message>
    <message>
        <location line="+5"/>
        <source>Unlock wallet</source>
        <translation>Sblocca il portamonete</translation>
    </message>
    <message>
        <location line="+3"/>
        <source>This operation needs your wallet passphrase to decrypt the wallet.</source>
        <translation>Quest&apos;operazione necessita della passphrase per decifrare il portamonete,</translation>
    </message>
    <message>
        <location line="+5"/>
        <source>Decrypt wallet</source>
        <translation>Decifra il portamonete</translation>
    </message>
    <message>
        <location line="+3"/>
        <source>Change passphrase</source>
        <translation>Cambia la passphrase</translation>
    </message>
    <message>
        <location line="+1"/>
        <source>Enter the old and new passphrase to the wallet.</source>
        <translation>Inserisci la vecchia e la nuova passphrase per il portamonete.</translation>
    </message>
    <message>
        <location line="+46"/>
        <source>Confirm wallet encryption</source>
        <translation>Conferma la cifratura del portamonete</translation>
    </message>
    <message>
<<<<<<< HEAD
        <location filename="../askpassphrasedialog.cpp" line="102"/>
        <source>WARNING: If you encrypt your wallet and lose your passphrase, you will &lt;b&gt;LOSE ALL OF YOUR PPCoinS&lt;/b&gt;!
Are you sure you wish to encrypt your wallet?</source>
        <translation>ATTENZIONE: se si cifra il portamonete e si perde la frase d&apos;ordine, &lt;b&gt;SI PERDERANNO TUTTI I PROPRI PPCoin&lt;/b&gt;!
Si è sicuri di voler cifrare il portamonete?</translation>
=======
        <location line="+1"/>
        <source>Warning: If you encrypt your wallet and lose your passphrase, you will &lt;b&gt;LOSE ALL OF YOUR BITCOINS&lt;/b&gt;!</source>
        <translation>Attenzione: se si cifra il portamonete e si perde la frase d&apos;ordine, &lt;b&gt;SI PERDERANNO TUTTI I PROPRI BITCOIN&lt;/b&gt;!</translation>
    </message>
    <message>
        <location line="+0"/>
        <source>Are you sure you wish to encrypt your wallet?</source>
        <translation>Si è sicuri di voler cifrare il portamonete?</translation>
    </message>
    <message>
        <location line="+15"/>
        <source>IMPORTANT: Any previous backups you have made of your wallet file should be replaced with the newly generated, encrypted wallet file. For security reasons, previous backups of the unencrypted wallet file will become useless as soon as you start using the new, encrypted wallet.</source>
        <translation>IMPORTANTE: qualsiasi backup del portafoglio effettuato precedentemente dovrebbe essere sostituito con il file del portafoglio criptato appena generato. Per ragioni di sicurezza, i backup precedenti del file del portafoglio non criptato diventeranno inservibili non appena si inizi ad usare il nuovo portafoglio criptato.</translation>
    </message>
    <message>
        <location line="+100"/>
        <location line="+24"/>
        <source>Warning: The Caps Lock key is on!</source>
        <translation>Attenzione: tasto Blocco maiuscole attivo.</translation>
>>>>>>> 40809aed
    </message>
    <message>
        <location line="-130"/>
        <location line="+58"/>
        <source>Wallet encrypted</source>
        <translation>Portamonete cifrato</translation>
    </message>
    <message>
<<<<<<< HEAD
        <location filename="../askpassphrasedialog.cpp" line="112"/>
        <source>PPCoin will close now to finish the encryption process. Remember that encrypting your wallet cannot fully protect your PPCoins from being stolen by malware infecting your computer.</source>
        <translation>PPCoin verrà ora chiuso per finire il processo di crittazione. Ricorda che criptare il tuo portamonete non può fornire una protezione totale contro furti causati da malware che dovessero infettare il tuo computer.</translation>
=======
        <location line="-56"/>
        <source>Bitcoin will close now to finish the encryption process. Remember that encrypting your wallet cannot fully protect your bitcoins from being stolen by malware infecting your computer.</source>
        <translation>Bitcoin verrà ora chiuso per finire il processo di crittazione. Ricorda che criptare il tuo portamonete non può fornire una protezione totale contro furti causati da malware che dovessero infettare il tuo computer.</translation>
>>>>>>> 40809aed
    </message>
    <message>
        <location line="+13"/>
        <location line="+7"/>
        <location line="+42"/>
        <location line="+6"/>
        <source>Wallet encryption failed</source>
        <translation>Cifratura del portamonete fallita</translation>
    </message>
    <message>
        <location line="-54"/>
        <source>Wallet encryption failed due to an internal error. Your wallet was not encrypted.</source>
        <translation>Cifratura del portamonete fallita a causa di un errore interno. Il portamonete non è stato cifrato.</translation>
    </message>
    <message>
        <location line="+7"/>
        <location line="+48"/>
        <source>The supplied passphrases do not match.</source>
        <translation>Le passphrase inserite non corrispondono.</translation>
    </message>
    <message>
        <location line="-37"/>
        <source>Wallet unlock failed</source>
        <translation>Sblocco del portamonete fallito</translation>
    </message>
    <message>
        <location line="+1"/>
        <location line="+11"/>
        <location line="+19"/>
        <source>The passphrase entered for the wallet decryption was incorrect.</source>
        <translation>La passphrase inserita per la decifrazione del portamonete è errata.</translation>
    </message>
    <message>
        <location line="-20"/>
        <source>Wallet decryption failed</source>
        <translation>Decifrazione del portamonete fallita</translation>
    </message>
    <message>
        <location line="+14"/>
        <source>Wallet passphrase was successfully changed.</source>
        <translation>Passphrase del portamonete modificata con successo.</translation>
    </message>
</context>
<context>
    <name>PPCoinGUI</name>
    <message>
<<<<<<< HEAD
        <location filename="../bitcoingui.cpp" line="69"/>
        <source>PPCoin Wallet</source>
        <translation>Portamonete di PPCoin</translation>
=======
        <location filename="../bitcoingui.cpp" line="+233"/>
        <source>Sign &amp;message...</source>
        <translation>Firma il &amp;messaggio...</translation>
>>>>>>> 40809aed
    </message>
    <message>
        <location line="+280"/>
        <source>Synchronizing with network...</source>
        <translation>Sto sincronizzando con la rete...</translation>
    </message>
    <message>
        <location line="-349"/>
        <source>&amp;Overview</source>
        <translation>&amp;Sintesi</translation>
    </message>
    <message>
        <location line="+1"/>
        <source>Show general overview of wallet</source>
        <translation>Mostra lo stato generale del portamonete</translation>
    </message>
    <message>
        <location line="+20"/>
        <source>&amp;Transactions</source>
        <translation>&amp;Transazioni</translation>
    </message>
    <message>
        <location line="+1"/>
        <source>Browse transaction history</source>
        <translation>Cerca nelle transazioni</translation>
    </message>
    <message>
        <location line="+7"/>
        <source>Edit the list of stored addresses and labels</source>
        <translation>Modifica la lista degli indirizzi salvati e delle etichette</translation>
    </message>
    <message>
        <location line="-14"/>
        <source>Show the list of addresses for receiving payments</source>
        <translation>Mostra la lista di indirizzi su cui ricevere pagamenti</translation>
    </message>
    <message>
<<<<<<< HEAD
        <location filename="../bitcoingui.cpp" line="200"/>
        <source>&amp;Send coins</source>
        <translation>&amp;Invia monete</translation>
    </message>
    <message>
        <location filename="../bitcoingui.cpp" line="201"/>
        <source>Send coins to a PPCoin address</source>
        <translation>Invia monete ad un indirizzo PPCoin</translation>
    </message>
    <message>
        <location filename="../bitcoingui.cpp" line="206"/>
        <source>Sign &amp;message</source>
        <translation>Firma il &amp;messaggio</translation>
    </message>
    <message>
        <location filename="../bitcoingui.cpp" line="207"/>
        <source>Prove you control an address</source>
        <translation>Dimostra di controllare un indirizzo</translation>
    </message>
    <message>
        <location filename="../bitcoingui.cpp" line="226"/>
=======
        <location line="+31"/>
>>>>>>> 40809aed
        <source>E&amp;xit</source>
        <translation>&amp;Esci</translation>
    </message>
    <message>
        <location line="+1"/>
        <source>Quit application</source>
        <translation>Chiudi applicazione</translation>
    </message>
    <message>
<<<<<<< HEAD
        <location filename="../bitcoingui.cpp" line="230"/>
        <source>&amp;About %1</source>
        <translation>&amp;Informazioni su %1</translation>
    </message>
    <message>
        <location filename="../bitcoingui.cpp" line="231"/>
        <source>Show information about PPCoin</source>
        <translation>Mostra informazioni su PPCoin</translation>
=======
        <location line="+4"/>
        <source>Show information about Bitcoin</source>
        <translation>Mostra informazioni su Bitcoin</translation>
>>>>>>> 40809aed
    </message>
    <message>
        <location line="+2"/>
        <source>About &amp;Qt</source>
        <translation>Informazioni su &amp;Qt</translation>
    </message>
    <message>
        <location line="+1"/>
        <source>Show information about Qt</source>
        <translation>Mostra informazioni su Qt</translation>
    </message>
    <message>
        <location line="+2"/>
        <source>&amp;Options...</source>
        <translation>&amp;Opzioni...</translation>
    </message>
    <message>
<<<<<<< HEAD
        <location filename="../bitcoingui.cpp" line="237"/>
        <source>Modify configuration options for PPCoin</source>
        <translation>Modifica configurazione opzioni per PPCoin</translation>
    </message>
    <message>
        <location filename="../bitcoingui.cpp" line="239"/>
        <source>Open &amp;PPCoin</source>
        <translation>Apri &amp;PPCoin</translation>
    </message>
    <message>
        <location filename="../bitcoingui.cpp" line="240"/>
        <source>Show the PPCoin window</source>
        <translation>Mostra la finestra PPCoin</translation>
=======
        <location line="+6"/>
        <source>&amp;Encrypt Wallet...</source>
        <translation>&amp;Cifra il portamonete...</translation>
    </message>
    <message>
        <location line="+3"/>
        <source>&amp;Backup Wallet...</source>
        <translation>&amp;Backup Portamonete...</translation>
    </message>
    <message>
        <location line="+2"/>
        <source>&amp;Change Passphrase...</source>
        <translation>&amp;Cambia la passphrase...</translation>
    </message>
    <message>
        <location line="+285"/>
        <source>Importing blocks from disk...</source>
        <translation>Importa blocchi dal disco...</translation>
    </message>
    <message>
        <location line="+3"/>
        <source>Reindexing blocks on disk...</source>
        <translation>Re-indicizzazione blocchi su disco...</translation>
    </message>
    <message>
        <location line="-347"/>
        <source>Send coins to a Bitcoin address</source>
        <translation>Invia monete ad un indirizzo bitcoin</translation>
    </message>
    <message>
        <location line="+49"/>
        <source>Modify configuration options for Bitcoin</source>
        <translation>Modifica configurazione opzioni per bitcoin</translation>
    </message>
    <message>
        <location line="+9"/>
        <source>Backup wallet to another location</source>
        <translation>Backup portamonete in un&apos;altra locazione</translation>
    </message>
    <message>
        <location line="+2"/>
        <source>Change the passphrase used for wallet encryption</source>
        <translation>Cambia la passphrase per la cifratura del portamonete</translation>
>>>>>>> 40809aed
    </message>
    <message>
        <location line="+6"/>
        <source>&amp;Debug window</source>
        <translation>Finestra &amp;Debug</translation>
    </message>
    <message>
        <location line="+1"/>
        <source>Open debugging and diagnostic console</source>
        <translation>Apri la console di degugging e diagnostica</translation>
    </message>
    <message>
        <location line="-4"/>
        <source>&amp;Verify message...</source>
        <translation>&amp;Verifica messaggio...</translation>
    </message>
    <message>
        <location line="-165"/>
        <location line="+530"/>
        <source>Bitcoin</source>
        <translation>Bitcoin</translation>
    </message>
    <message>
        <location line="-530"/>
        <source>Wallet</source>
        <translation>Portamonete</translation>
    </message>
    <message>
        <location line="+101"/>
        <source>&amp;Send</source>
        <translation>&amp;Spedisci</translation>
    </message>
    <message>
        <location line="+7"/>
        <source>&amp;Receive</source>
        <translation>&amp;Ricevi</translation>
    </message>
    <message>
        <location line="+14"/>
        <source>&amp;Addresses</source>
        <translation>&amp;Indirizzi</translation>
    </message>
    <message>
        <location line="+22"/>
        <source>&amp;About Bitcoin</source>
        <translation>&amp;Info su Bitcoin</translation>
    </message>
    <message>
        <location line="+9"/>
        <source>&amp;Show / Hide</source>
        <translation>&amp;Mostra/Nascondi</translation>
    </message>
    <message>
        <location line="+1"/>
        <source>Show or hide the main Window</source>
        <translation>Mostra o nascondi la Finestra principale</translation>
    </message>
    <message>
        <location line="+3"/>
        <source>Encrypt the private keys that belong to your wallet</source>
        <translation>Crittografa le chiavi private che appartengono al tuo portafoglio</translation>
    </message>
    <message>
        <location line="+7"/>
        <source>Sign messages with your Bitcoin addresses to prove you own them</source>
        <translation>Firma i messaggi con il tuo indirizzo Bitcoin per dimostrare di possederli</translation>
    </message>
    <message>
        <location line="+2"/>
        <source>Verify messages to ensure they were signed with specified Bitcoin addresses</source>
        <translation>Verifica i messaggi per accertarsi che siano stati firmati con gli indirizzi Bitcoin specificati</translation>
    </message>
    <message>
        <location line="+28"/>
        <source>&amp;File</source>
        <translation>&amp;File</translation>
    </message>
    <message>
        <location line="+7"/>
        <source>&amp;Settings</source>
        <translation>&amp;Impostazioni</translation>
    </message>
    <message>
        <location line="+6"/>
        <source>&amp;Help</source>
        <translation>&amp;Aiuto</translation>
    </message>
    <message>
        <location line="+9"/>
        <source>Tabs toolbar</source>
        <translation>Barra degli strumenti &quot;Tabs&quot;</translation>
    </message>
    <message>
        <location line="+17"/>
        <location line="+10"/>
        <source>[testnet]</source>
        <translation>[testnet]</translation>
    </message>
    <message>
<<<<<<< HEAD
        <location filename="../bitcoingui.cpp" line="407"/>
        <source>PPCoin-qt</source>
        <translation>PPCoin-qt</translation>
    </message>
    <message numerus="yes">
        <location filename="../bitcoingui.cpp" line="449"/>
        <source>%n active connection(s) to PPCoin network</source>
        <translation><numerusform>%n connessione attiva alla rete PPCoin</numerusform><numerusform>%n connessioni attive alla rete PPCoin</numerusform></translation>
=======
        <location line="+47"/>
        <source>Bitcoin client</source>
        <translation>Bitcoin client</translation>
    </message>
    <message numerus="yes">
        <location line="+141"/>
        <source>%n active connection(s) to Bitcoin network</source>
        <translation><numerusform>%n connessione attiva alla rete Bitcoin</numerusform><numerusform>%n connessioni attive alla rete Bitcoin</numerusform></translation>
>>>>>>> 40809aed
    </message>
    <message>
        <location line="+22"/>
        <source>No block source available...</source>
        <translation type="unfinished"/>
    </message>
    <message>
        <location line="+12"/>
        <source>Processed %1 of %2 (estimated) blocks of transaction history.</source>
        <translation>Processati %1 di %2 (circa) blocchi della cronologia transazioni.</translation>
    </message>
    <message>
        <location line="+4"/>
        <source>Processed %1 blocks of transaction history.</source>
        <translation>Processati %1 blocchi della cronologia transazioni.</translation>
    </message>
    <message numerus="yes">
        <location line="+20"/>
        <source>%n hour(s)</source>
        <translation><numerusform>%n ora</numerusform><numerusform>%n ore</numerusform></translation>
    </message>
    <message numerus="yes">
        <location line="+4"/>
        <source>%n day(s)</source>
        <translation><numerusform>%n giorno</numerusform><numerusform>%n giorni</numerusform></translation>
    </message>
    <message numerus="yes">
        <location line="+4"/>
        <source>%n week(s)</source>
        <translation><numerusform>%n settimana</numerusform><numerusform>%n settimane</numerusform></translation>
    </message>
    <message>
        <location line="+4"/>
        <source>%1 behind</source>
        <translation type="unfinished"/>
    </message>
    <message>
        <location line="+14"/>
        <source>Last received block was generated %1 ago.</source>
        <translation>L&apos;ultimo blocco ricevuto è stato generato %1 fa.</translation>
    </message>
    <message>
        <location line="+2"/>
        <source>Transactions after this will not yet be visible.</source>
        <translation type="unfinished"/>
    </message>
    <message>
        <location line="+22"/>
        <source>Error</source>
        <translation>Errore</translation>
    </message>
    <message>
        <location line="+3"/>
        <source>Warning</source>
        <translation>Attenzione</translation>
    </message>
    <message>
        <location line="+3"/>
        <source>Information</source>
        <translation>Informazione</translation>
    </message>
    <message>
        <location line="+70"/>
        <source>This transaction is over the size limit. You can still send it for a fee of %1, which goes to the nodes that process your transaction and helps to support the network. Do you want to pay the fee?</source>
        <translation>Questa transazione è superiore al limite di dimensione. È comunque possibile inviarla con una commissione di %1, che va ai nodi che processano la tua transazione e contribuisce a sostenere la rete. Vuoi pagare la commissione?</translation>
    </message>
    <message>
        <location line="-140"/>
        <source>Up to date</source>
        <translation>Aggiornato</translation>
    </message>
    <message>
        <location line="+31"/>
        <source>Catching up...</source>
        <translation>In aggiornamento...</translation>
    </message>
    <message>
        <location line="+113"/>
        <source>Confirm transaction fee</source>
        <translation>Conferma compenso transazione</translation>
    </message>
    <message>
        <location line="+8"/>
        <source>Sent transaction</source>
        <translation>Transazione inviata</translation>
    </message>
    <message>
        <location line="+0"/>
        <source>Incoming transaction</source>
        <translation>Transazione ricevuta</translation>
    </message>
    <message>
        <location line="+1"/>
        <source>Date: %1
Amount: %2
Type: %3
Address: %4
</source>
        <translation>Data: %1
Quantità: %2
Tipo: %3
Indirizzo: %4

</translation>
    </message>
    <message>
        <location line="+33"/>
        <location line="+23"/>
        <source>URI handling</source>
        <translation>Gestione URI</translation>
    </message>
    <message>
        <location line="-23"/>
        <location line="+23"/>
        <source>URI can not be parsed! This can be caused by an invalid Bitcoin address or malformed URI parameters.</source>
        <translation>Impossibile interpretare l&apos;URI! Ciò può essere causato da un indirizzo Bitcoin invalido o da parametri URI non corretti.</translation>
    </message>
    <message>
        <location line="+17"/>
        <source>Wallet is &lt;b&gt;encrypted&lt;/b&gt; and currently &lt;b&gt;unlocked&lt;/b&gt;</source>
        <translation>Il portamonete è &lt;b&gt;cifrato&lt;/b&gt; e attualmente &lt;b&gt;sbloccato&lt;/b&gt;</translation>
    </message>
    <message>
        <location line="+8"/>
        <source>Wallet is &lt;b&gt;encrypted&lt;/b&gt; and currently &lt;b&gt;locked&lt;/b&gt;</source>
        <translation>Il portamonete è &lt;b&gt;cifrato&lt;/b&gt; e attualmente &lt;b&gt;bloccato&lt;/b&gt;</translation>
    </message>
    <message>
        <location filename="../bitcoin.cpp" line="+111"/>
        <source>A fatal error occurred. Bitcoin can no longer continue safely and will quit.</source>
        <translation>Riscontrato un errore irreversibile. Bitcoin non può più continuare in sicurezza e verrà terminato.</translation>
    </message>
</context>
<context>
    <name>ClientModel</name>
    <message>
        <location filename="../clientmodel.cpp" line="+104"/>
        <source>Network Alert</source>
        <translation>Avviso di rete</translation>
    </message>
</context>
<context>
    <name>EditAddressDialog</name>
    <message>
        <location filename="../forms/editaddressdialog.ui" line="+14"/>
        <source>Edit Address</source>
        <translation>Modifica l&apos;indirizzo</translation>
    </message>
    <message>
        <location line="+11"/>
        <source>&amp;Label</source>
        <translation>&amp;Etichetta</translation>
    </message>
    <message>
        <location line="+10"/>
        <source>The label associated with this address book entry</source>
        <translation>L&apos;etichetta associata a questo indirizzo nella rubrica</translation>
    </message>
    <message>
        <location line="+7"/>
        <source>&amp;Address</source>
        <translation>&amp;Indirizzo</translation>
    </message>
    <message>
        <location line="+10"/>
        <source>The address associated with this address book entry. This can only be modified for sending addresses.</source>
        <translation>L&apos;indirizzo associato a questa voce della rubrica. Si può modificare solo negli indirizzi di spedizione.</translation>
    </message>
    <message>
        <location filename="../editaddressdialog.cpp" line="+21"/>
        <source>New receiving address</source>
        <translation>Nuovo indirizzo di ricezione</translation>
    </message>
    <message>
        <location line="+4"/>
        <source>New sending address</source>
        <translation>Nuovo indirizzo d&apos;invio</translation>
    </message>
    <message>
        <location line="+3"/>
        <source>Edit receiving address</source>
        <translation>Modifica indirizzo di ricezione</translation>
    </message>
    <message>
        <location line="+4"/>
        <source>Edit sending address</source>
        <translation>Modifica indirizzo d&apos;invio</translation>
    </message>
    <message>
        <location line="+76"/>
        <source>The entered address &quot;%1&quot; is already in the address book.</source>
        <translation>L&apos;indirizzo inserito &quot;%1&quot; è già in rubrica.</translation>
    </message>
    <message>
<<<<<<< HEAD
        <location filename="../editaddressdialog.cpp" line="96"/>
        <source>The entered address &quot;%1&quot; is not a valid PPCoin address.</source>
        <translation>L&apos;indirizzo inserito &quot;%1&quot; non è un indirizzo PPCoin valido.</translation>
=======
        <location line="-5"/>
        <source>The entered address &quot;%1&quot; is not a valid Bitcoin address.</source>
        <translation>L&apos;indirizzo inserito &quot;%1&quot; non è un indirizzo bitcoin valido.</translation>
>>>>>>> 40809aed
    </message>
    <message>
        <location line="+10"/>
        <source>Could not unlock wallet.</source>
        <translation>Impossibile sbloccare il portamonete.</translation>
    </message>
    <message>
        <location line="+5"/>
        <source>New key generation failed.</source>
        <translation>Generazione della nuova chiave non riuscita.</translation>
    </message>
</context>
<context>
    <name>GUIUtil::HelpMessageBox</name>
    <message>
<<<<<<< HEAD
        <location filename="../optionsdialog.cpp" line="170"/>
        <source>&amp;Start PPCoin on window system startup</source>
        <translation>&amp;Fai partire PPCoin all&apos;avvio del sistema</translation>
    </message>
    <message>
        <location filename="../optionsdialog.cpp" line="171"/>
        <source>Automatically start PPCoin after the computer is turned on</source>
        <translation>Avvia automaticamente PPCoin all&apos;accensione del computer</translation>
=======
        <location filename="../guiutil.cpp" line="+424"/>
        <location line="+12"/>
        <source>Bitcoin-Qt</source>
        <translation>Bitcoin-Qt</translation>
    </message>
    <message>
        <location line="-12"/>
        <source>version</source>
        <translation>versione</translation>
    </message>
    <message>
        <location line="+2"/>
        <source>Usage:</source>
        <translation>Utilizzo:</translation>
    </message>
    <message>
        <location line="+1"/>
        <source>command-line options</source>
        <translation>opzioni riga di comando</translation>
    </message>
    <message>
        <location line="+4"/>
        <source>UI options</source>
        <translation>UI opzioni</translation>
    </message>
    <message>
        <location line="+1"/>
        <source>Set language, for example &quot;de_DE&quot; (default: system locale)</source>
        <translation>Imposta lingua, ad esempio &quot;it_IT&quot; (predefinita: lingua di sistema)</translation>
    </message>
    <message>
        <location line="+1"/>
        <source>Start minimized</source>
        <translation>Parti in icona
</translation>
    </message>
    <message>
        <location line="+1"/>
        <source>Show splash screen on startup (default: 1)</source>
        <translation>Mostra finestra di presentazione all&apos;avvio (default: 1)</translation>
    </message>
</context>
<context>
    <name>OptionsDialog</name>
    <message>
        <location filename="../forms/optionsdialog.ui" line="+14"/>
        <source>Options</source>
        <translation>Opzioni</translation>
    </message>
    <message>
        <location line="+16"/>
        <source>&amp;Main</source>
        <translation>&amp;Principale</translation>
    </message>
    <message>
        <location line="+6"/>
        <source>Optional transaction fee per kB that helps make sure your transactions are processed quickly. Most transactions are 1 kB.</source>
        <translation type="unfinished"/>
    </message>
    <message>
        <location line="+15"/>
        <source>Pay transaction &amp;fee</source>
        <translation>Paga la &amp;commissione</translation>
    </message>
    <message>
        <location line="+31"/>
        <source>Automatically start Bitcoin after logging in to the system.</source>
        <translation>Avvia automaticamente Bitcoin all&apos;accensione del computer</translation>
>>>>>>> 40809aed
    </message>
    <message>
        <location line="+3"/>
        <source>&amp;Start Bitcoin on system login</source>
        <translation>&amp;Fai partire Bitcoin all&apos;avvio del sistema</translation>
    </message>
    <message>
        <location line="+35"/>
        <source>Reset all client options to default.</source>
        <translation>Ripristina tutte le opzioni del client alle predefinite.</translation>
    </message>
    <message>
        <location line="+3"/>
        <source>&amp;Reset Options</source>
        <translation>&amp;Ripristina Opzioni</translation>
    </message>
    <message>
<<<<<<< HEAD
        <location filename="../optionsdialog.cpp" line="181"/>
        <source>Automatically open the PPCoin client port on the router. This only works when your router supports UPnP and it is enabled.</source>
        <translation>Apri automaticamente la porta del client PPCoin sul router. Questo funziona solo se il router supporta UPnP ed è abilitato.</translation>
=======
        <location line="+13"/>
        <source>&amp;Network</source>
        <translation>Rete</translation>
>>>>>>> 40809aed
    </message>
    <message>
        <location line="+6"/>
        <source>Automatically open the Bitcoin client port on the router. This only works when your router supports UPnP and it is enabled.</source>
        <translation>Apri automaticamente la porta del client Bitcoin sul router. Questo funziona solo se il router supporta UPnP ed è abilitato.</translation>
    </message>
    <message>
        <location line="+3"/>
        <source>Map port using &amp;UPnP</source>
        <translation>Mappa le porte tramite l&apos;&amp;UPnP</translation>
    </message>
    <message>
        <location line="+7"/>
        <source>Connect to the Bitcoin network through a SOCKS proxy (e.g. when connecting through Tor).</source>
        <translation>Connettiti alla rete Bitcon attraverso un proxy SOCKS (ad esempio quando ci si collega via Tor)</translation>
    </message>
    <message>
        <location line="+3"/>
        <source>&amp;Connect through SOCKS proxy:</source>
        <translation>&amp;Collegati tramite SOCKS proxy:</translation>
    </message>
    <message>
        <location line="+9"/>
        <source>Proxy &amp;IP:</source>
        <translation>&amp;IP del proxy:</translation>
    </message>
    <message>
        <location line="+19"/>
        <source>IP address of the proxy (e.g. 127.0.0.1)</source>
        <translation>Indirizzo IP del proxy (ad esempio 127.0.0.1)</translation>
    </message>
    <message>
        <location line="+7"/>
        <source>&amp;Port:</source>
        <translation>&amp;Porta:</translation>
    </message>
    <message>
        <location line="+19"/>
        <source>Port of the proxy (e.g. 9050)</source>
        <translation>Porta del proxy (es. 9050)</translation>
    </message>
    <message>
        <location line="+7"/>
        <source>SOCKS &amp;Version:</source>
        <translation>SOCKS &amp;Version:</translation>
    </message>
    <message>
        <location line="+13"/>
        <source>SOCKS version of the proxy (e.g. 5)</source>
        <translation>Versione SOCKS del proxy (es. 5)</translation>
    </message>
    <message>
        <location line="+36"/>
        <source>&amp;Window</source>
        <translation>&amp;Finestra</translation>
    </message>
    <message>
        <location line="+6"/>
        <source>Show only a tray icon after minimizing the window.</source>
        <translation>Mostra solo un&apos;icona nel tray quando si minimizza la finestra</translation>
    </message>
    <message>
        <location line="+3"/>
        <source>&amp;Minimize to the tray instead of the taskbar</source>
        <translation>&amp;Minimizza sul tray invece che sulla barra delle applicazioni</translation>
    </message>
    <message>
        <location line="+7"/>
        <source>Minimize instead of exit the application when the window is closed. When this option is enabled, the application will be closed only after selecting Quit in the menu.</source>
        <translation>Riduci ad icona, invece di uscire dall&apos;applicazione quando la finestra viene chiusa. Quando questa opzione è attivata, l&apos;applicazione verrà chiusa solo dopo aver selezionato Esci nel menu.</translation>
    </message>
    <message>
        <location line="+3"/>
        <source>M&amp;inimize on close</source>
        <translation>M&amp;inimizza alla chiusura</translation>
    </message>
    <message>
        <location line="+21"/>
        <source>&amp;Display</source>
        <translation>&amp;Mostra</translation>
    </message>
    <message>
        <location line="+8"/>
        <source>User Interface &amp;language:</source>
        <translation>&amp;Lingua Interfaccia Utente:</translation>
    </message>
    <message>
        <location line="+13"/>
        <source>The user interface language can be set here. This setting will take effect after restarting Bitcoin.</source>
        <translation>La lingua dell&apos;interfaccia utente può essere impostata qui. L&apos;impostazione avrà effetto dopo il riavvio di Bitcoin.</translation>
    </message>
    <message>
        <location line="+11"/>
        <source>&amp;Unit to show amounts in:</source>
        <translation>&amp;Unità di misura degli importi in:</translation>
    </message>
    <message>
        <location line="+13"/>
        <source>Choose the default subdivision unit to show in the interface and when sending coins.</source>
        <translation>Scegli l&apos;unità di suddivisione di default per l&apos;interfaccia e per l&apos;invio di monete</translation>
    </message>
    <message>
        <location line="+9"/>
        <source>Whether to show Bitcoin addresses in the transaction list or not.</source>
        <translation>Se mostrare l&apos;indirizzo Bitcoin nella transazione o meno.</translation>
    </message>
    <message>
        <location line="+3"/>
        <source>&amp;Display addresses in transaction list</source>
        <translation>&amp;Mostra gli indirizzi nella lista delle transazioni</translation>
    </message>
    <message>
        <location line="+71"/>
        <source>&amp;OK</source>
        <translation>&amp;OK</translation>
    </message>
    <message>
        <location line="+7"/>
        <source>&amp;Cancel</source>
        <translation>&amp;Cancella</translation>
    </message>
    <message>
        <location line="+10"/>
        <source>&amp;Apply</source>
        <translation>&amp;Applica</translation>
    </message>
    <message>
        <location filename="../optionsdialog.cpp" line="+53"/>
        <source>default</source>
        <translation>default</translation>
    </message>
    <message>
        <location line="+130"/>
        <source>Confirm options reset</source>
        <translation>Conferma ripristino opzioni</translation>
    </message>
    <message>
        <location line="+1"/>
        <source>Some settings may require a client restart to take effect.</source>
        <translation>Alcune modifiche necessitano del riavvio del programma per essere salvate.</translation>
    </message>
    <message>
        <location line="+0"/>
        <source>Do you want to proceed?</source>
        <translation>Vuoi procedere?</translation>
    </message>
    <message>
        <location line="+42"/>
        <location line="+9"/>
        <source>Warning</source>
        <translation>Attenzione</translation>
    </message>
    <message>
        <location line="-9"/>
        <location line="+9"/>
        <source>This setting will take effect after restarting Bitcoin.</source>
        <translation>L&apos;impostazione avrà effetto dopo il riavvio di Bitcoin.</translation>
    </message>
    <message>
        <location line="+29"/>
        <source>The supplied proxy address is invalid.</source>
        <translation>L&apos;indirizzo proxy che hai fornito è invalido.</translation>
    </message>
</context>
<context>
    <name>OverviewPage</name>
    <message>
        <location filename="../forms/overviewpage.ui" line="+14"/>
        <source>Form</source>
        <translation>Modulo</translation>
    </message>
    <message>
        <location line="+50"/>
        <location line="+166"/>
        <source>The displayed information may be out of date. Your wallet automatically synchronizes with the Bitcoin network after a connection is established, but this process has not completed yet.</source>
        <translation>Le informazioni visualizzate sono datate. Il tuo partafogli verrà sincronizzato automaticamente con il network Bitcoin dopo che la connessione è stabilita, ma questo processo non può essere completato ora.</translation>
    </message>
    <message>
        <location line="-124"/>
        <source>Balance:</source>
        <translation>Saldo</translation>
    </message>
    <message>
        <location line="+29"/>
        <source>Unconfirmed:</source>
        <translation>Non confermato:</translation>
    </message>
    <message>
        <location line="-78"/>
        <source>Wallet</source>
        <translation>Portamonete</translation>
    </message>
    <message>
        <location line="+107"/>
        <source>Immature:</source>
        <translation>Immaturo:</translation>
    </message>
    <message>
        <location line="+13"/>
        <source>Mined balance that has not yet matured</source>
        <translation>Importo scavato che non è ancora maturato</translation>
    </message>
    <message>
        <location line="+46"/>
        <source>&lt;b&gt;Recent transactions&lt;/b&gt;</source>
        <translation>&lt;b&gt;Transazioni recenti&lt;/b&gt;</translation>
    </message>
    <message>
        <location line="-101"/>
        <source>Your current balance</source>
        <translation>Saldo attuale</translation>
    </message>
    <message>
        <location line="+29"/>
        <source>Total of transactions that have yet to be confirmed, and do not yet count toward the current balance</source>
        <translation>Totale delle transazioni in corso di conferma, che non sono ancora incluse nel saldo attuale</translation>
    </message>
    <message>
        <location filename="../overviewpage.cpp" line="+116"/>
        <location line="+1"/>
        <source>out of sync</source>
        <translation>fuori sincrono</translation>
    </message>
</context>
<context>
    <name>PaymentServer</name>
    <message>
        <location filename="../paymentserver.cpp" line="+107"/>
        <source>Cannot start bitcoin: click-to-pay handler</source>
        <translation type="unfinished"/>
    </message>
</context>
<context>
    <name>QRCodeDialog</name>
    <message>
        <location filename="../forms/qrcodedialog.ui" line="+14"/>
        <source>QR Code Dialog</source>
        <translation>Codice QR di dialogo</translation>
    </message>
    <message>
        <location line="+59"/>
        <source>Request Payment</source>
        <translation>Richiedi pagamento</translation>
    </message>
    <message>
        <location line="+56"/>
        <source>Amount:</source>
        <translation>Importo:</translation>
    </message>
    <message>
        <location line="-44"/>
        <source>Label:</source>
        <translation>Etichetta:</translation>
    </message>
    <message>
        <location line="+19"/>
        <source>Message:</source>
        <translation>Messaggio:</translation>
    </message>
    <message>
        <location line="+71"/>
        <source>&amp;Save As...</source>
        <translation>&amp;Salva come...</translation>
    </message>
    <message>
        <location filename="../qrcodedialog.cpp" line="+62"/>
        <source>Error encoding URI into QR Code.</source>
        <translation>Errore nella codifica URI nel codice QR</translation>
    </message>
    <message>
        <location line="+40"/>
        <source>The entered amount is invalid, please check.</source>
        <translation>L&apos;importo specificato non è valido, prego verificare.</translation>
    </message>
    <message>
        <location line="+23"/>
        <source>Resulting URI too long, try to reduce the text for label / message.</source>
        <translation>L&apos;URI risulta troppo lungo, prova a ridurre il testo nell&apos;etichetta / messaggio.</translation>
    </message>
    <message>
        <location line="+25"/>
        <source>Save QR Code</source>
        <translation>Salva codice QR</translation>
    </message>
    <message>
        <location line="+0"/>
        <source>PNG Images (*.png)</source>
        <translation>Immagini PNG (*.png)</translation>
    </message>
</context>
<context>
    <name>RPCConsole</name>
    <message>
        <location filename="../forms/rpcconsole.ui" line="+46"/>
        <source>Client name</source>
        <translation>Nome del client</translation>
    </message>
    <message>
        <location line="+10"/>
        <location line="+23"/>
        <location line="+26"/>
        <location line="+23"/>
        <location line="+23"/>
        <location line="+36"/>
        <location line="+53"/>
        <location line="+23"/>
        <location line="+23"/>
        <location filename="../rpcconsole.cpp" line="+339"/>
        <source>N/A</source>
        <translation>N/D</translation>
    </message>
    <message>
        <location line="-217"/>
        <source>Client version</source>
        <translation>Versione client</translation>
    </message>
    <message>
        <location line="-45"/>
        <source>&amp;Information</source>
        <translation>&amp;Informazione</translation>
    </message>
    <message>
        <location line="+68"/>
        <source>Using OpenSSL version</source>
        <translation>Versione OpenSSL in uso</translation>
    </message>
    <message>
        <location line="+49"/>
        <source>Startup time</source>
        <translation>Tempo di avvio</translation>
    </message>
    <message>
        <location line="+29"/>
        <source>Network</source>
        <translation>Rete</translation>
    </message>
    <message>
        <location line="+7"/>
        <source>Number of connections</source>
        <translation>Numero connessioni</translation>
    </message>
    <message>
        <location line="+23"/>
        <source>On testnet</source>
        <translation>Nel testnet</translation>
    </message>
    <message>
        <location line="+23"/>
        <source>Block chain</source>
        <translation>Block chain</translation>
    </message>
    <message>
        <location line="+7"/>
        <source>Current number of blocks</source>
        <translation>Numero attuale di blocchi</translation>
    </message>
    <message>
        <location line="+23"/>
        <source>Estimated total blocks</source>
        <translation>Numero totale stimato di blocchi</translation>
    </message>
    <message>
        <location line="+23"/>
        <source>Last block time</source>
        <translation>Ora dell blocco piu recente</translation>
    </message>
    <message>
        <location line="+52"/>
        <source>&amp;Open</source>
        <translation>&amp;Apri</translation>
    </message>
    <message>
        <location line="+16"/>
        <source>Command-line options</source>
        <translation>opzioni riga di comando</translation>
    </message>
    <message>
        <location line="+7"/>
        <source>Show the Bitcoin-Qt help message to get a list with possible Bitcoin command-line options.</source>
        <translation>Mostra il messaggio di aiuto di Bitcoin-QT per avere la lista di tutte le opzioni della riga di comando di Bitcoin.</translation>
    </message>
    <message>
        <location line="+3"/>
        <source>&amp;Show</source>
        <translation>&amp;Mostra</translation>
    </message>
    <message>
        <location line="+24"/>
        <source>&amp;Console</source>
        <translation>&amp;Console</translation>
    </message>
    <message>
        <location line="-260"/>
        <source>Build date</source>
        <translation>Data di creazione</translation>
    </message>
    <message>
        <location line="-104"/>
        <source>Bitcoin - Debug window</source>
        <translation>Bitcoin - Finestra debug</translation>
    </message>
    <message>
        <location line="+25"/>
        <source>Bitcoin Core</source>
        <translation type="unfinished"/>
    </message>
    <message>
        <location line="+279"/>
        <source>Debug log file</source>
        <translation>File log del Debug</translation>
    </message>
    <message>
        <location line="+7"/>
        <source>Open the Bitcoin debug log file from the current data directory. This can take a few seconds for large log files.</source>
        <translation>Apri il file di log del debug di Bitcoin dalla cartella attuale. Può richiedere alcuni secondi per file di log grandi.</translation>
    </message>
    <message>
        <location line="+102"/>
        <source>Clear console</source>
        <translation>Svuota console</translation>
    </message>
    <message>
        <location filename="../rpcconsole.cpp" line="-30"/>
        <source>Welcome to the Bitcoin RPC console.</source>
        <translation>Benvenuto nella console RPC di Bitcoin</translation>
    </message>
    <message>
        <location line="+1"/>
        <source>Use up and down arrows to navigate history, and &lt;b&gt;Ctrl-L&lt;/b&gt; to clear screen.</source>
        <translation>Usa le frecce direzionali per navigare la cronologia, and &lt;b&gt;Ctrl-L&lt;/b&gt; per cancellarla.</translation>
    </message>
    <message>
        <location line="+1"/>
        <source>Type &lt;b&gt;help&lt;/b&gt; for an overview of available commands.</source>
        <translation>Scrivi &lt;b&gt;help&lt;/b&gt; per un riassunto dei comandi disponibili</translation>
    </message>
</context>
<context>
    <name>SendCoinsDialog</name>
    <message>
        <location filename="../forms/sendcoinsdialog.ui" line="+14"/>
        <location filename="../sendcoinsdialog.cpp" line="+124"/>
        <location line="+5"/>
        <location line="+5"/>
        <location line="+5"/>
        <location line="+6"/>
        <location line="+5"/>
        <location line="+5"/>
        <source>Send Coins</source>
        <translation>Spedisci PPCoin</translation>
    </message>
    <message>
        <location line="+50"/>
        <source>Send to multiple recipients at once</source>
        <translation>Spedisci a diversi beneficiari in una volta sola</translation>
    </message>
    <message>
        <location line="+3"/>
        <source>Add &amp;Recipient</source>
        <translation>&amp;Aggiungi beneficiario</translation>
    </message>
    <message>
        <location line="+20"/>
        <source>Remove all transaction fields</source>
        <translation>Rimuovi tutti i campi della transazione</translation>
    </message>
    <message>
        <location line="+3"/>
        <source>Clear &amp;All</source>
        <translation>Cancella &amp;tutto</translation>
    </message>
    <message>
        <location line="+22"/>
        <source>Balance:</source>
        <translation>Saldo:</translation>
    </message>
    <message>
        <location line="+10"/>
        <source>123.456 BTC</source>
        <translation>123,456 BTC</translation>
    </message>
    <message>
        <location line="+31"/>
        <source>Confirm the send action</source>
        <translation>Conferma la spedizione</translation>
    </message>
    <message>
        <location line="+3"/>
        <source>S&amp;end</source>
        <translation>&amp;Spedisci</translation>
    </message>
    <message>
        <location filename="../sendcoinsdialog.cpp" line="-59"/>
        <source>&lt;b&gt;%1&lt;/b&gt; to %2 (%3)</source>
        <translation>&lt;b&gt;%1&lt;/b&gt; to %2 (%3)</translation>
    </message>
    <message>
        <location line="+5"/>
        <source>Confirm send coins</source>
        <translation>Conferma la spedizione di PPCoin</translation>
    </message>
    <message>
        <location line="+1"/>
        <source>Are you sure you want to send %1?</source>
        <translation>Si è sicuri di voler spedire %1?</translation>
    </message>
    <message>
        <location line="+0"/>
        <source> and </source>
        <translation> e </translation>
    </message>
    <message>
        <location line="+23"/>
        <source>The recipient address is not valid, please recheck.</source>
        <translation>L&apos;indirizzo del beneficiario non è valido, per cortesia controlla.</translation>
    </message>
    <message>
        <location line="+5"/>
        <source>The amount to pay must be larger than 0.</source>
        <translation>L&apos;importo da pagare dev&apos;essere maggiore di 0.</translation>
    </message>
    <message>
        <location line="+5"/>
        <source>The amount exceeds your balance.</source>
        <translation>L&apos;importo è superiore al saldo attuale</translation>
    </message>
    <message>
        <location line="+5"/>
        <source>The total exceeds your balance when the %1 transaction fee is included.</source>
        <translation>Il totale è superiore al saldo attuale includendo la commissione %1.</translation>
    </message>
    <message>
        <location line="+6"/>
        <source>Duplicate address found, can only send to each address once per send operation.</source>
        <translation>Trovato un indirizzo doppio, si può spedire solo una volta a ciascun indirizzo in una singola operazione.</translation>
    </message>
    <message>
        <location line="+5"/>
        <source>Error: Transaction creation failed!</source>
        <translation>Errore: Creazione transazione fallita!</translation>
    </message>
    <message>
<<<<<<< HEAD
        <location filename="../sendcoinsdialog.cpp" line="154"/>
        <source>Error: The transaction was rejected.  This might happen if some of the coins in your wallet were already spent, such as if you used a copy of wallet.dat and coins were spent in the copy but not marked as spent here.</source>
        <translation>Errore: la transazione è stata rifiutata. Ciò accade se alcuni PPCoin nel portamonete sono stati già spesi, ad esempio se è stata usata una copia del file wallet.dat e i PPCoin sono stati spesi dalla copia ma non segnati come spesi qui.</translation>
=======
        <location line="+5"/>
        <source>Error: The transaction was rejected. This might happen if some of the coins in your wallet were already spent, such as if you used a copy of wallet.dat and coins were spent in the copy but not marked as spent here.</source>
        <translation>Errore: la transazione è stata rifiutata. Ciò accade se alcuni bitcoin nel portamonete sono stati già spesi, ad esempio se è stata usata una copia del file wallet.dat e i bitcoin sono stati spesi dalla copia ma non segnati come spesi qui.</translation>
>>>>>>> 40809aed
    </message>
</context>
<context>
    <name>SendCoinsEntry</name>
    <message>
        <location filename="../forms/sendcoinsentry.ui" line="+14"/>
        <source>Form</source>
        <translation>Modulo</translation>
    </message>
    <message>
        <location line="+15"/>
        <source>A&amp;mount:</source>
        <translation>&amp;Importo:</translation>
    </message>
    <message>
        <location line="+13"/>
        <source>Pay &amp;To:</source>
        <translation>Paga &amp;a:</translation>
    </message>
    <message>
        <location line="+34"/>
        <source>The address to send the payment to (e.g. 1NS17iag9jJgTHD1VXjvLCEnZuQ3rJDE9L)</source>
        <translation>L&apos;indirizzo del beneficiario a cui inviare il pagamento (ad esempio 1NS17iag9jJgTHD1VXjvLCEnZuQ3rJDE9L)</translation>
    </message>
    <message>
        <location line="+60"/>
        <location filename="../sendcoinsentry.cpp" line="+26"/>
        <source>Enter a label for this address to add it to your address book</source>
        <translation>Inserisci un&apos;etichetta per questo indirizzo, per aggiungerlo nella rubrica</translation>
    </message>
    <message>
        <location line="-78"/>
        <source>&amp;Label:</source>
        <translation>&amp;Etichetta</translation>
    </message>
    <message>
        <location line="+28"/>
        <source>Choose address from address book</source>
        <translation>Scegli l&apos;indirizzo dalla rubrica</translation>
    </message>
    <message>
        <location line="+10"/>
        <source>Alt+A</source>
        <translation>Alt+A</translation>
    </message>
    <message>
        <location line="+7"/>
        <source>Paste address from clipboard</source>
        <translation>Incollare l&apos;indirizzo dagli appunti</translation>
    </message>
    <message>
        <location line="+10"/>
        <source>Alt+P</source>
        <translation>Alt+P</translation>
    </message>
    <message>
        <location line="+7"/>
        <source>Remove this recipient</source>
        <translation>Rimuovere questo beneficiario</translation>
    </message>
    <message>
<<<<<<< HEAD
        <location filename="../sendcoinsentry.cpp" line="25"/>
        <source>Enter a PPCoin address (e.g. 1NS17iag9jJgTHD1VXjvLCEnZuQ3rJDE9L)</source>
        <translation>Inserisci un indirizzo PPCoin (ad esempio 1NS17iag9jJgTHD1VXjvLCEnZuQ3rJDE9L)</translation>
=======
        <location filename="../sendcoinsentry.cpp" line="+1"/>
        <source>Enter a Bitcoin address (e.g. 1NS17iag9jJgTHD1VXjvLCEnZuQ3rJDE9L)</source>
        <translation>Inserisci un indirizzo Bitcoin (ad esempio 1NS17iag9jJgTHD1VXjvLCEnZuQ3rJDE9L)</translation>
>>>>>>> 40809aed
    </message>
</context>
<context>
    <name>SignVerifyMessageDialog</name>
    <message>
        <location filename="../forms/signverifymessagedialog.ui" line="+14"/>
        <source>Signatures - Sign / Verify a Message</source>
        <translation>Firme - Firma / Verifica un messaggio</translation>
    </message>
    <message>
        <location line="+13"/>
        <source>&amp;Sign Message</source>
        <translation>&amp;Firma il messaggio</translation>
    </message>
    <message>
        <location line="+6"/>
        <source>You can sign messages with your addresses to prove you own them. Be careful not to sign anything vague, as phishing attacks may try to trick you into signing your identity over to them. Only sign fully-detailed statements you agree to.</source>
        <translation>Puoi firmare messeggi con i tuoi indirizzi per dimostrare che sono tuoi. Fai attenzione a non firmare niente di vago, visto che gli attacchi di phishing potrebbero cercare di spingerti a mettere la tua firma su di loro. Firma solo dichiarazioni completamente dettagliate con cui sei d&apos;accordo.</translation>
    </message>
    <message>
        <location line="+18"/>
        <source>The address to sign the message with (e.g. 1NS17iag9jJgTHD1VXjvLCEnZuQ3rJDE9L)</source>
        <translation>Inserisci un indirizzo Bitcoin (ad esempio 1NS17iag9jJgTHD1VXjvLCEnZuQ3rJDE9L)</translation>
    </message>
    <message>
        <location line="+10"/>
        <location line="+213"/>
        <source>Choose an address from the address book</source>
        <translation>Scegli l&apos;indirizzo dalla rubrica</translation>
    </message>
    <message>
        <location line="-203"/>
        <location line="+213"/>
        <source>Alt+A</source>
        <translation>Alt+A</translation>
    </message>
    <message>
        <location line="-203"/>
        <source>Paste address from clipboard</source>
        <translation>Incollare l&apos;indirizzo dagli appunti</translation>
    </message>
    <message>
        <location line="+10"/>
        <source>Alt+P</source>
        <translation>Alt+P</translation>
    </message>
    <message>
        <location line="+12"/>
        <source>Enter the message you want to sign here</source>
        <translation>Inserisci qui il messaggio che vuoi firmare</translation>
    </message>
    <message>
        <location line="+7"/>
        <source>Signature</source>
        <translation>Firma</translation>
    </message>
    <message>
        <location line="+27"/>
        <source>Copy the current signature to the system clipboard</source>
        <translation>Copia la firma corrente nella clipboard</translation>
    </message>
    <message>
        <location line="+21"/>
        <source>Sign the message to prove you own this Bitcoin address</source>
        <translation>Firma un messaggio per dimostrare di possedere questo indirizzo</translation>
    </message>
    <message>
        <location line="+3"/>
        <source>Sign &amp;Message</source>
        <translation>Firma &amp;messaggio</translation>
    </message>
    <message>
        <location line="+14"/>
        <source>Reset all sign message fields</source>
        <translation>Reimposta tutti i campi della firma</translation>
    </message>
    <message>
        <location line="+3"/>
        <location line="+146"/>
        <source>Clear &amp;All</source>
        <translation>Cancella &amp;tutto</translation>
    </message>
    <message>
        <location line="-87"/>
        <source>&amp;Verify Message</source>
        <translation>&amp;Verifica Messaggio</translation>
    </message>
    <message>
        <location line="+6"/>
        <source>Enter the signing address, message (ensure you copy line breaks, spaces, tabs, etc. exactly) and signature below to verify the message. Be careful not to read more into the signature than what is in the signed message itself, to avoid being tricked by a man-in-the-middle attack.</source>
        <translation type="unfinished"/>
    </message>
    <message>
        <location line="+21"/>
        <source>The address the message was signed with (e.g. 1NS17iag9jJgTHD1VXjvLCEnZuQ3rJDE9L)</source>
        <translation>Inserisci un indirizzo Bitcoin (ad esempio 1NS17iag9jJgTHD1VXjvLCEnZuQ3rJDE9L)</translation>
    </message>
    <message>
        <location line="+40"/>
        <source>Verify the message to ensure it was signed with the specified Bitcoin address</source>
        <translation>Verifica il messaggio per assicurarsi che sia stato firmato con l&apos;indirizzo Bitcoin specificato</translation>
    </message>
    <message>
        <location line="+3"/>
        <source>Verify &amp;Message</source>
        <translation>&amp;Verifica Messaggio</translation>
    </message>
    <message>
        <location line="+14"/>
        <source>Reset all verify message fields</source>
        <translation>Reimposta tutti i campi della verifica messaggio</translation>
    </message>
    <message>
        <location filename="../signverifymessagedialog.cpp" line="+27"/>
        <location line="+3"/>
        <source>Enter a Bitcoin address (e.g. 1NS17iag9jJgTHD1VXjvLCEnZuQ3rJDE9L)</source>
        <translation>Inserisci un indirizzo Bitcoin (ad esempio 1NS17iag9jJgTHD1VXjvLCEnZuQ3rJDE9L)</translation>
    </message>
    <message>
        <location line="-2"/>
        <source>Click &quot;Sign Message&quot; to generate signature</source>
        <translation>Clicca &quot;Firma il messaggio&quot; per ottenere la firma</translation>
    </message>
    <message>
        <location line="+3"/>
        <source>Enter Bitcoin signature</source>
        <translation>Inserisci firma Bitcoin</translation>
    </message>
    <message>
        <location line="+82"/>
        <location line="+81"/>
        <source>The entered address is invalid.</source>
        <translation>L&apos;indirizzo inserito non è valido.</translation>
    </message>
    <message>
        <location line="-81"/>
        <location line="+8"/>
        <location line="+73"/>
        <location line="+8"/>
        <source>Please check the address and try again.</source>
        <translation>Per favore controlla l&apos;indirizzo e prova ancora</translation>
    </message>
    <message>
        <location line="-81"/>
        <location line="+81"/>
        <source>The entered address does not refer to a key.</source>
        <translation>L&apos;indirizzo bitcoin inserito non è associato a nessuna chiave.</translation>
    </message>
    <message>
        <location line="-73"/>
        <source>Wallet unlock was cancelled.</source>
        <translation>Sblocco del portafoglio annullato.</translation>
    </message>
    <message>
        <location line="+8"/>
        <source>Private key for the entered address is not available.</source>
        <translation>La chiave privata per l&apos;indirizzo inserito non è disponibile.</translation>
    </message>
    <message>
        <location line="+12"/>
        <source>Message signing failed.</source>
        <translation>Firma messaggio fallita.</translation>
    </message>
    <message>
        <location line="+5"/>
        <source>Message signed.</source>
        <translation>Messaggio firmato.</translation>
    </message>
    <message>
        <location line="+59"/>
        <source>The signature could not be decoded.</source>
        <translation>Non è stato possibile decodificare la firma.</translation>
    </message>
    <message>
        <location line="+0"/>
        <location line="+13"/>
        <source>Please check the signature and try again.</source>
        <translation>Per favore controlla la firma e prova ancora.</translation>
    </message>
    <message>
        <location line="+0"/>
        <source>The signature did not match the message digest.</source>
        <translation>La firma non corrisponde al sunto del messaggio.</translation>
    </message>
    <message>
        <location line="+7"/>
        <source>Message verification failed.</source>
        <translation>Verifica messaggio fallita.</translation>
    </message>
    <message>
        <location line="+5"/>
        <source>Message verified.</source>
        <translation>Messaggio verificato.</translation>
    </message>
</context>
<context>
    <name>SplashScreen</name>
    <message>
        <location filename="../splashscreen.cpp" line="+22"/>
        <source>The Bitcoin developers</source>
        <translation>Sviluppatori di Bitcoin</translation>
    </message>
    <message>
        <location line="+1"/>
        <source>[testnet]</source>
        <translation>[testnet]</translation>
    </message>
</context>
<context>
    <name>TransactionDesc</name>
    <message>
        <location filename="../transactiondesc.cpp" line="+20"/>
        <source>Open until %1</source>
        <translation>Aperto fino a %1</translation>
    </message>
    <message>
        <location line="+6"/>
        <source>%1/offline</source>
        <translation>%1/offline</translation>
    </message>
    <message>
        <location line="+2"/>
        <source>%1/unconfirmed</source>
        <translation>%1/non confermato</translation>
    </message>
    <message>
        <location line="+2"/>
        <source>%1 confirmations</source>
        <translation>%1 conferme</translation>
    </message>
    <message>
        <location line="+18"/>
        <source>Status</source>
        <translation>Stato</translation>
    </message>
    <message numerus="yes">
        <location line="+7"/>
        <source>, broadcast through %n node(s)</source>
        <translation><numerusform>, trasmesso attraverso %n nodo</numerusform><numerusform>, trasmesso attraverso %n nodi</numerusform></translation>
    </message>
    <message>
        <location line="+4"/>
        <source>Date</source>
        <translation>Data</translation>
    </message>
    <message>
        <location line="+7"/>
        <source>Source</source>
        <translation>Sorgente</translation>
    </message>
    <message>
        <location line="+0"/>
        <source>Generated</source>
        <translation>Generato</translation>
    </message>
    <message>
        <location line="+5"/>
        <location line="+17"/>
        <source>From</source>
        <translation>Da</translation>
    </message>
    <message>
        <location line="+1"/>
        <location line="+22"/>
        <location line="+58"/>
        <source>To</source>
        <translation>A</translation>
    </message>
    <message>
        <location line="-77"/>
        <location line="+2"/>
        <source>own address</source>
        <translation>proprio indirizzo</translation>
    </message>
    <message>
        <location line="-2"/>
        <source>label</source>
        <translation>etichetta</translation>
    </message>
    <message>
        <location line="+37"/>
        <location line="+12"/>
        <location line="+45"/>
        <location line="+17"/>
        <location line="+30"/>
        <source>Credit</source>
        <translation>Credito</translation>
    </message>
    <message numerus="yes">
        <location line="-102"/>
        <source>matures in %n more block(s)</source>
        <translation><numerusform>matura in %n ulteriore blocco</numerusform><numerusform>matura in altri %n blocchi</numerusform></translation>
    </message>
    <message>
        <location line="+2"/>
        <source>not accepted</source>
        <translation>non accettate</translation>
    </message>
    <message>
        <location line="+44"/>
        <location line="+8"/>
        <location line="+15"/>
        <location line="+30"/>
        <source>Debit</source>
        <translation>Debito</translation>
    </message>
    <message>
        <location line="-39"/>
        <source>Transaction fee</source>
        <translation>Tranzakciós díj</translation>
    </message>
    <message>
        <location line="+16"/>
        <source>Net amount</source>
        <translation>Importo netto</translation>
    </message>
    <message>
        <location line="+6"/>
        <source>Message</source>
        <translation>Messaggio</translation>
    </message>
    <message>
        <location line="+2"/>
        <source>Comment</source>
        <translation>Commento</translation>
    </message>
    <message>
        <location line="+2"/>
        <source>Transaction ID</source>
        <translation>ID della transazione</translation>
    </message>
    <message>
        <location line="+3"/>
        <source>Generated coins must mature 120 blocks before they can be spent. When you generated this block, it was broadcast to the network to be added to the block chain. If it fails to get into the chain, its state will change to &quot;not accepted&quot; and it won&apos;t be spendable. This may occasionally happen if another node generates a block within a few seconds of yours.</source>
        <translation>Bisogna attendere 120 blocchi prima di spendere I bitcoin generati. Quando è stato generato questo blocco, è stato trasmesso alla rete per aggiungerlo alla catena di blocchi. Se non riesce a entrare nella catena, verrà modificato in &quot;non accettato&quot; e non sarà spendibile. Questo può accadere a volte, se un altro nodo genera un blocco entro pochi secondi del tuo.</translation>
    </message>
    <message>
        <location line="+7"/>
        <source>Debug information</source>
        <translation>Informazione di debug</translation>
    </message>
    <message>
        <location line="+8"/>
        <source>Transaction</source>
        <translation>Transazione</translation>
    </message>
    <message>
        <location line="+3"/>
        <source>Inputs</source>
        <translation>Input</translation>
    </message>
    <message>
<<<<<<< HEAD
        <location filename="../transactiondesc.cpp" line="224"/>
        <source>Generated coins must wait 120 blocks before they can be spent.  When you generated this block, it was broadcast to the network to be added to the block chain.  If it fails to get into the chain, it will change to &quot;not accepted&quot; and not be spendable.  This may occasionally happen if another node generates a block within a few seconds of yours.</source>
        <translation>Bisogna attendere 120 blocchi prima di spendere I PPCoin generati. Quando è stato generato questo blocco, è stato trasmesso alla rete per aggiungerlo alla catena di blocchi. Se non riesce a entrare nella catena, verrà modificato in &quot;non accettato&quot; e non sarà spendibile. Questo può accadere a volte, se un altro nodo genera un blocco entro pochi secondi del tuo.</translation>
=======
        <location line="+23"/>
        <source>Amount</source>
        <translation>Importo</translation>
    </message>
    <message>
        <location line="+1"/>
        <source>true</source>
        <translation>vero</translation>
    </message>
    <message>
        <location line="+0"/>
        <source>false</source>
        <translation>falso</translation>
    </message>
    <message>
        <location line="-209"/>
        <source>, has not been successfully broadcast yet</source>
        <translation>, non è stato ancora trasmesso con successo</translation>
    </message>
    <message numerus="yes">
        <location line="-35"/>
        <source>Open for %n more block(s)</source>
        <translation><numerusform>Aperto per %n altro blocco</numerusform><numerusform>Aperto per altri %n blocchi</numerusform></translation>
    </message>
    <message>
        <location line="+70"/>
        <source>unknown</source>
        <translation>sconosciuto</translation>
>>>>>>> 40809aed
    </message>
</context>
<context>
    <name>TransactionDescDialog</name>
    <message>
        <location filename="../forms/transactiondescdialog.ui" line="+14"/>
        <source>Transaction details</source>
        <translation>Dettagli sulla transazione</translation>
    </message>
    <message>
        <location line="+6"/>
        <source>This pane shows a detailed description of the transaction</source>
        <translation>Questo pannello mostra una descrizione dettagliata della transazione</translation>
    </message>
</context>
<context>
    <name>TransactionTableModel</name>
    <message>
        <location filename="../transactiontablemodel.cpp" line="+225"/>
        <source>Date</source>
        <translation>Data</translation>
    </message>
    <message>
        <location line="+0"/>
        <source>Type</source>
        <translation>Tipo</translation>
    </message>
    <message>
        <location line="+0"/>
        <source>Address</source>
        <translation>Indirizzo</translation>
    </message>
    <message>
        <location line="+0"/>
        <source>Amount</source>
        <translation>Importo</translation>
    </message>
    <message numerus="yes">
        <location line="+57"/>
        <source>Open for %n more block(s)</source>
        <translation><numerusform>Aperto per %n altro blocco</numerusform><numerusform>Aperto per altri %n blocchi</numerusform></translation>
    </message>
    <message>
        <location line="+3"/>
        <source>Open until %1</source>
        <translation>Aperto fino a %1</translation>
    </message>
    <message>
        <location line="+3"/>
        <source>Offline (%1 confirmations)</source>
        <translation>Offline (%1 conferme)</translation>
    </message>
    <message>
        <location line="+3"/>
        <source>Unconfirmed (%1 of %2 confirmations)</source>
        <translation>Non confermati (%1 su %2 conferme)</translation>
    </message>
    <message>
        <location line="+3"/>
        <source>Confirmed (%1 confirmations)</source>
        <translation>Confermato (%1 conferme)</translation>
    </message>
    <message numerus="yes">
        <location line="+8"/>
        <source>Mined balance will be available when it matures in %n more block(s)</source>
        <translation><numerusform>Il saldo generato sarà disponibile quando maturerà in %n altro blocco</numerusform><numerusform>Il saldo generato sarà disponibile quando maturerà in altri %n blocchi</numerusform></translation>
    </message>
    <message>
        <location line="+5"/>
        <source>This block was not received by any other nodes and will probably not be accepted!</source>
        <translation>Questo blocco non è stato ricevuto da altri nodi e probabilmente non sarà accettato!</translation>
    </message>
    <message>
        <location line="+3"/>
        <source>Generated but not accepted</source>
        <translation>Generati, ma non accettati</translation>
    </message>
    <message>
        <location line="+43"/>
        <source>Received with</source>
        <translation>Ricevuto tramite</translation>
    </message>
    <message>
        <location line="+2"/>
        <source>Received from</source>
        <translation>Ricevuto da</translation>
    </message>
    <message>
        <location line="+3"/>
        <source>Sent to</source>
        <translation>Spedito a</translation>
    </message>
    <message>
        <location line="+2"/>
        <source>Payment to yourself</source>
        <translation>Pagamento a te stesso</translation>
    </message>
    <message>
        <location line="+2"/>
        <source>Mined</source>
        <translation>Ottenuto dal mining</translation>
    </message>
    <message>
        <location line="+38"/>
        <source>(n/a)</source>
        <translation>(N / a)</translation>
    </message>
    <message>
        <location line="+199"/>
        <source>Transaction status. Hover over this field to show number of confirmations.</source>
        <translation>Stato della transazione. Passare con il mouse su questo campo per vedere il numero di conferme.</translation>
    </message>
    <message>
        <location line="+2"/>
        <source>Date and time that the transaction was received.</source>
        <translation>Data e ora in cui la transazione è stata ricevuta.</translation>
    </message>
    <message>
        <location line="+2"/>
        <source>Type of transaction.</source>
        <translation>Tipo di transazione.</translation>
    </message>
    <message>
        <location line="+2"/>
        <source>Destination address of transaction.</source>
        <translation>Indirizzo di destinazione della transazione.</translation>
    </message>
    <message>
        <location line="+2"/>
        <source>Amount removed from or added to balance.</source>
        <translation>Importo rimosso o aggiunto al saldo.</translation>
    </message>
</context>
<context>
    <name>TransactionView</name>
    <message>
        <location filename="../transactionview.cpp" line="+52"/>
        <location line="+16"/>
        <source>All</source>
        <translation>Tutti</translation>
    </message>
    <message>
        <location line="-15"/>
        <source>Today</source>
        <translation>Oggi</translation>
    </message>
    <message>
        <location line="+1"/>
        <source>This week</source>
        <translation>Questa settimana</translation>
    </message>
    <message>
        <location line="+1"/>
        <source>This month</source>
        <translation>Questo mese</translation>
    </message>
    <message>
        <location line="+1"/>
        <source>Last month</source>
        <translation>Il mese scorso</translation>
    </message>
    <message>
        <location line="+1"/>
        <source>This year</source>
        <translation>Quest&apos;anno</translation>
    </message>
    <message>
        <location line="+1"/>
        <source>Range...</source>
        <translation>Intervallo...</translation>
    </message>
    <message>
        <location line="+11"/>
        <source>Received with</source>
        <translation>Ricevuto tramite</translation>
    </message>
    <message>
        <location line="+2"/>
        <source>Sent to</source>
        <translation>Spedito a</translation>
    </message>
    <message>
        <location line="+2"/>
        <source>To yourself</source>
        <translation>A te</translation>
    </message>
    <message>
        <location line="+1"/>
        <source>Mined</source>
        <translation>Ottenuto dal mining</translation>
    </message>
    <message>
        <location line="+1"/>
        <source>Other</source>
        <translation>Altro</translation>
    </message>
    <message>
        <location line="+7"/>
        <source>Enter address or label to search</source>
        <translation>Inserisci un indirizzo o un&apos;etichetta da cercare</translation>
    </message>
    <message>
        <location line="+7"/>
        <source>Min amount</source>
        <translation>Importo minimo</translation>
    </message>
    <message>
        <location line="+34"/>
        <source>Copy address</source>
        <translation>Copia l&apos;indirizzo</translation>
    </message>
    <message>
        <location line="+1"/>
        <source>Copy label</source>
        <translation>Copia l&apos;etichetta</translation>
    </message>
    <message>
        <location line="+1"/>
        <source>Copy amount</source>
        <translation>Copia l&apos;importo</translation>
    </message>
    <message>
        <location line="+1"/>
        <source>Copy transaction ID</source>
        <translation type="unfinished"/>
    </message>
    <message>
        <location line="+1"/>
        <source>Edit label</source>
        <translation>Modifica l&apos;etichetta</translation>
    </message>
    <message>
        <location line="+1"/>
        <source>Show transaction details</source>
        <translation>Mostra i dettagli della transazione</translation>
    </message>
    <message>
        <location line="+139"/>
        <source>Export Transaction Data</source>
        <translation>Esporta i dati della transazione</translation>
    </message>
    <message>
        <location line="+1"/>
        <source>Comma separated file (*.csv)</source>
        <translation>Testo CSV (*.csv)</translation>
    </message>
    <message>
        <location line="+8"/>
        <source>Confirmed</source>
        <translation>Confermato</translation>
    </message>
    <message>
        <location line="+1"/>
        <source>Date</source>
        <translation>Data</translation>
    </message>
    <message>
        <location line="+1"/>
        <source>Type</source>
        <translation>Tipo</translation>
    </message>
    <message>
        <location line="+1"/>
        <source>Label</source>
        <translation>Etichetta</translation>
    </message>
    <message>
        <location line="+1"/>
        <source>Address</source>
        <translation>Indirizzo</translation>
    </message>
    <message>
        <location line="+1"/>
        <source>Amount</source>
        <translation>Importo</translation>
    </message>
    <message>
        <location line="+1"/>
        <source>ID</source>
        <translation>ID</translation>
    </message>
    <message>
        <location line="+4"/>
        <source>Error exporting</source>
        <translation>Errore nell&apos;esportazione</translation>
    </message>
    <message>
        <location line="+0"/>
        <source>Could not write to file %1.</source>
        <translation>Impossibile scrivere sul file %1.</translation>
    </message>
    <message>
        <location line="+100"/>
        <source>Range:</source>
        <translation>Intervallo:</translation>
    </message>
    <message>
        <location line="+8"/>
        <source>to</source>
        <translation>a</translation>
    </message>
</context>
<context>
    <name>WalletModel</name>
    <message>
        <location filename="../walletmodel.cpp" line="+193"/>
        <source>Send Coins</source>
        <translation>Spedisci Bitcoin</translation>
    </message>
</context>
<context>
    <name>WalletView</name>
    <message>
        <location filename="../walletview.cpp" line="+42"/>
        <source>&amp;Export</source>
        <translation type="unfinished"/>
    </message>
    <message>
        <location line="+1"/>
        <source>Export the data in the current tab to a file</source>
        <translation>Esporta i dati nella tabella corrente su un file</translation>
    </message>
    <message>
        <location line="+193"/>
        <source>Backup Wallet</source>
        <translation type="unfinished"/>
    </message>
    <message>
        <location line="+0"/>
        <source>Wallet Data (*.dat)</source>
        <translation type="unfinished"/>
    </message>
    <message>
        <location line="+3"/>
        <source>Backup Failed</source>
        <translation>Backup fallito</translation>
    </message>
    <message>
        <location line="+0"/>
        <source>There was an error trying to save the wallet data to the new location.</source>
        <translation type="unfinished"/>
    </message>
    <message>
        <location line="+4"/>
        <source>Backup Successful</source>
        <translation>Backup eseguito con successo</translation>
    </message>
    <message>
        <location line="+0"/>
        <source>The wallet data was successfully saved to the new location.</source>
        <translation>Il portafoglio è stato correttamente salvato nella nuova cartella.</translation>
    </message>
</context>
<context>
    <name>PPCoin-core</name>
    <message>
<<<<<<< HEAD
        <location filename="../bitcoinstrings.cpp" line="3"/>
        <source>PPCoin version</source>
        <translation>Versione di PPCoin</translation>
=======
        <location filename="../bitcoinstrings.cpp" line="+94"/>
        <source>Bitcoin version</source>
        <translation>Versione di Bitcoin</translation>
>>>>>>> 40809aed
    </message>
    <message>
        <location line="+102"/>
        <source>Usage:</source>
        <translation>Utilizzo:</translation>
    </message>
    <message>
<<<<<<< HEAD
        <location filename="../bitcoinstrings.cpp" line="5"/>
        <source>Send command to -server or ppcoind</source>
        <translation>Manda il comando a -server o ppcoind
=======
        <location line="-29"/>
        <source>Send command to -server or bitcoind</source>
        <translation>Manda il comando a -server o bitcoind
>>>>>>> 40809aed
</translation>
    </message>
    <message>
        <location line="-23"/>
        <source>List commands</source>
        <translation>Lista comandi
</translation>
    </message>
    <message>
        <location line="-12"/>
        <source>Get help for a command</source>
        <translation>Aiuto su un comando
</translation>
    </message>
    <message>
        <location line="+24"/>
        <source>Options:</source>
        <translation>Opzioni:
</translation>
    </message>
    <message>
<<<<<<< HEAD
        <location filename="../bitcoinstrings.cpp" line="9"/>
        <source>Specify configuration file (default: PPCoin.conf)</source>
        <translation>Specifica il file di configurazione (di default: PPCoin.conf)
</translation>
    </message>
    <message>
        <location filename="../bitcoinstrings.cpp" line="10"/>
        <source>Specify pid file (default: ppcoind.pid)</source>
        <translation>Specifica il file pid (default: ppcoind.pid)
</translation>
    </message>
    <message>
        <location filename="../bitcoinstrings.cpp" line="11"/>
        <source>Generate coins</source>
        <translation>Genera PPCoin
</translation>
    </message>
    <message>
        <location filename="../bitcoinstrings.cpp" line="12"/>
        <source>Don&apos;t generate coins</source>
        <translation>Non generare PPCoin
</translation>
=======
        <location line="+24"/>
        <source>Specify configuration file (default: bitcoin.conf)</source>
        <translation>Specifica il file di configurazione (di default: bitcoin.conf)
</translation>
    </message>
    <message>
        <location line="+3"/>
        <source>Specify pid file (default: bitcoind.pid)</source>
        <translation>Specifica il file pid (default: bitcoind.pid)
</translation>
    </message>
    <message>
        <location line="-1"/>
        <source>Specify data directory</source>
        <translation>Specifica la cartella dati
</translation>
    </message>
    <message>
        <location line="-9"/>
        <source>Set database cache size in megabytes (default: 25)</source>
        <translation>Imposta la dimensione cache del database in megabyte (default: 25)</translation>
>>>>>>> 40809aed
    </message>
    <message>
        <location line="-28"/>
        <source>Listen for connections on &lt;port&gt; (default: 8333 or testnet: 18333)</source>
        <translation>Ascolta le connessioni JSON-RPC su &lt;porta&gt; (default: 8333 o testnet: 18333)</translation>
    </message>
    <message>
        <location line="+5"/>
        <source>Maintain at most &lt;n&gt; connections to peers (default: 125)</source>
        <translation>Mantieni al massimo &lt;n&gt; connessioni ai peer (default: 125)</translation>
    </message>
    <message>
        <location line="-48"/>
        <source>Connect to a node to retrieve peer addresses, and disconnect</source>
        <translation>Connessione ad un nodo per ricevere l&apos;indirizzo del peer, e disconnessione</translation>
    </message>
    <message>
        <location line="+82"/>
        <source>Specify your own public address</source>
        <translation>Specifica il tuo indirizzo pubblico</translation>
    </message>
    <message>
        <location line="+3"/>
        <source>Threshold for disconnecting misbehaving peers (default: 100)</source>
        <translation>Soglia di disconnessione dei peer di cattiva qualità (default: 100)</translation>
    </message>
    <message>
        <location line="-134"/>
        <source>Number of seconds to keep misbehaving peers from reconnecting (default: 86400)</source>
        <translation>Numero di secondi di sospensione che i peer di cattiva qualità devono trascorrere prima di riconnettersi (default: 86400)</translation>
    </message>
    <message>
        <location line="-29"/>
        <source>An error occurred while setting up the RPC port %u for listening on IPv4: %s</source>
        <translation>Errore riscontrato durante l&apos;impostazione della porta RPC %u per l&apos;ascolto su IPv4: %s</translation>
    </message>
    <message>
        <location line="+27"/>
        <source>Listen for JSON-RPC connections on &lt;port&gt; (default: 8332 or testnet: 18332)</source>
        <translation>Attendi le connessioni JSON-RPC su &lt;porta&gt; (default: 8332 or testnet: 18332)</translation>
    </message>
    <message>
        <location line="+37"/>
        <source>Accept command line and JSON-RPC commands</source>
        <translation>Accetta da linea di comando e da comandi JSON-RPC
</translation>
    </message>
    <message>
        <location line="+76"/>
        <source>Run in the background as a daemon and accept commands</source>
        <translation>Esegui in background come demone e accetta i comandi
</translation>
    </message>
    <message>
        <location line="+37"/>
        <source>Use the test network</source>
        <translation>Utilizza la rete di prova
</translation>
    </message>
    <message>
        <location line="-112"/>
        <source>Accept connections from outside (default: 1 if no -proxy or -connect)</source>
        <translation>Accetta connessioni dall&apos;esterno (default: 1 se no -proxy o -connect)</translation>
    </message>
    <message>
        <location line="-80"/>
        <source>%s, you must set a rpcpassword in the configuration file:
%s
It is recommended you use the following random password:
rpcuser=bitcoinrpc
rpcpassword=%s
(you do not need to remember this password)
The username and password MUST NOT be the same.
If the file does not exist, create it with owner-readable-only file permissions.
It is also recommended to set alertnotify so you are notified of problems;
for example: alertnotify=echo %%s | mail -s &quot;Bitcoin Alert&quot; admin@foo.com
</source>
        <translation type="unfinished"/>
    </message>
    <message>
        <location line="+17"/>
        <source>An error occurred while setting up the RPC port %u for listening on IPv6, falling back to IPv4: %s</source>
        <translation>Errore riscontrato durante l&apos;impostazione della porta RPC %u per l&apos;ascolto su IPv6, tornando su IPv4: %s</translation>
    </message>
    <message>
        <location line="+3"/>
        <source>Bind to given address and always listen on it. Use [host]:port notation for IPv6</source>
        <translation>Collega all&apos;indirizzo indicato e resta sempre in ascolto su questo. Usa la notazione [host]:porta per l&apos;IPv6</translation>
    </message>
    <message>
        <location line="+3"/>
        <source>Cannot obtain a lock on data directory %s. Bitcoin is probably already running.</source>
        <translation>Non è possibile ottenere i dati sulla cartella %s. Probabilmente Bitcoin è già in esecuzione.</translation>
    </message>
    <message>
        <location line="+3"/>
        <source>Error: The transaction was rejected! This might happen if some of the coins in your wallet were already spent, such as if you used a copy of wallet.dat and coins were spent in the copy but not marked as spent here.</source>
        <translation>Errore: la transazione è stata rifiutata. Ciò accade se alcuni bitcoin nel portamonete sono stati già spesi, ad esempio se è stata usata una copia del file wallet.dat e i bitcoin sono stati spesi dalla copia ma non segnati come spesi qui.</translation>
    </message>
    <message>
        <location line="+4"/>
        <source>Error: This transaction requires a transaction fee of at least %s because of its amount, complexity, or use of recently received funds!</source>
        <translation>Errore: questa transazione necessita di una commissione di almeno %s a causa del suo ammontare, della sua complessità, o dell&apos;uso di fondi recentemente ricevuti!</translation>
    </message>
    <message>
        <location line="+3"/>
        <source>Execute command when a relevant alert is received (%s in cmd is replaced by message)</source>
        <translation type="unfinished"/>
    </message>
    <message>
        <location line="+3"/>
        <source>Execute command when a wallet transaction changes (%s in cmd is replaced by TxID)</source>
        <translation>Esegui comando quando una transazione del portafoglio cambia (%s in cmd è sostituito da TxID)</translation>
    </message>
    <message>
        <location line="+11"/>
        <source>Set maximum size of high-priority/low-fee transactions in bytes (default: 27000)</source>
        <translation>Imposta dimensione massima delle transazioni ad alta priorità/bassa-tassa in bytes (predefinito: 27000)</translation>
    </message>
    <message>
        <location line="+6"/>
        <source>This is a pre-release test build - use at your own risk - do not use for mining or merchant applications</source>
        <translation>Questa versione è una compilazione pre-rilascio - usala a tuo rischio - non utilizzarla per la generazione o per applicazioni di commercio</translation>
    </message>
    <message>
        <location line="+5"/>
        <source>Warning: -paytxfee is set very high! This is the transaction fee you will pay if you send a transaction.</source>
        <translation>Attenzione: -paytxfee è molto alta. Questa è la commissione che si paga quando si invia una transazione.</translation>
    </message>
    <message>
        <location line="+3"/>
        <source>Warning: Displayed transactions may not be correct! You may need to upgrade, or other nodes may need to upgrade.</source>
        <translation>Attenzione: le transazioni mostrate potrebbero essere sbagliate! Potresti aver bisogno di aggiornare, o altri nodi ne hanno bisogno.</translation>
    </message>
    <message>
        <location line="+3"/>
        <source>Warning: Please check that your computer&apos;s date and time are correct! If your clock is wrong Bitcoin will not work properly.</source>
        <translation>Attenzione: si prega di controllare che la data del computer e l&apos;ora siano corrette. Se il vostro orologio è sbagliato Bitcoin non funziona correttamente.</translation>
    </message>
    <message>
        <location line="+3"/>
        <source>Warning: error reading wallet.dat! All keys read correctly, but transaction data or address book entries might be missing or incorrect.</source>
        <translation>Attenzione: errore di lettura di wallet.dat!  Tutte le chiave lette correttamente, ma i dati delle transazioni o le voci in rubrica potrebbero mancare o non essere corretti.</translation>
    </message>
    <message>
        <location line="+3"/>
        <source>Warning: wallet.dat corrupt, data salvaged! Original wallet.dat saved as wallet.{timestamp}.bak in %s; if your balance or transactions are incorrect you should restore from a backup.</source>
        <translation>Attenzione: wallet.dat corrotto, dati salvati! Il wallet.dat originale salvato come wallet.{timestamp}.bak in %s; se il tuo bilancio o le transazioni non sono corrette dovresti ripristinare da un backup.</translation>
    </message>
    <message>
        <location line="+14"/>
        <source>Attempt to recover private keys from a corrupt wallet.dat</source>
        <translation>Tenta di recuperare le chiavi private da un wallet.dat corrotto</translation>
    </message>
    <message>
        <location line="+2"/>
        <source>Block creation options:</source>
        <translation>Opzioni creazione blocco:</translation>
    </message>
    <message>
        <location line="+5"/>
        <source>Connect only to the specified node(s)</source>
        <translation>Connetti solo al nodo specificato</translation>
    </message>
    <message>
        <location line="+3"/>
        <source>Corrupted block database detected</source>
        <translation>Rilevato database blocchi corrotto</translation>
    </message>
    <message>
        <location line="+1"/>
        <source>Discover own IP address (default: 1 when listening and no -externalip)</source>
        <translation>Scopri proprio indirizzo IP (default: 1 se in ascolto e no -externalip)</translation>
    </message>
    <message>
        <location line="+1"/>
        <source>Do you want to rebuild the block database now?</source>
        <translation>Vuoi ricostruire ora il database dei blocchi?</translation>
    </message>
    <message>
        <location line="+2"/>
        <source>Error initializing block database</source>
        <translation type="unfinished"/>
    </message>
    <message>
        <location line="+1"/>
        <source>Error initializing wallet database environment %s!</source>
        <translation type="unfinished"/>
    </message>
    <message>
        <location line="+1"/>
        <source>Error loading block database</source>
        <translation>Errore caricamento database blocchi</translation>
    </message>
    <message>
        <location line="+4"/>
        <source>Error opening block database</source>
        <translation>Errore caricamento database blocchi</translation>
    </message>
    <message>
        <location line="+2"/>
        <source>Error: Disk space is low!</source>
        <translation>Errore: la spazio libero sul disco è poco!</translation>
    </message>
    <message>
        <location line="+1"/>
        <source>Error: Wallet locked, unable to create transaction!</source>
        <translation>Errore: portafoglio bloccato, impossibile creare la transazione!</translation>
    </message>
    <message>
        <location line="+1"/>
        <source>Error: system error: </source>
        <translation>Errore: errore di sistema:</translation>
    </message>
    <message>
        <location line="+1"/>
        <source>Failed to listen on any port. Use -listen=0 if you want this.</source>
        <translation>Impossibile mettersi in ascolto su una porta. Usa -listen=0 se vuoi usare questa opzione.</translation>
    </message>
    <message>
        <location line="+1"/>
        <source>Failed to read block info</source>
        <translation>Lettura informazioni blocco fallita</translation>
    </message>
    <message>
        <location line="+1"/>
        <source>Failed to read block</source>
        <translation>Lettura blocco fallita</translation>
    </message>
    <message>
        <location line="+1"/>
        <source>Failed to sync block index</source>
        <translation type="unfinished"/>
    </message>
    <message>
        <location line="+1"/>
        <source>Failed to write block index</source>
        <translation type="unfinished"/>
    </message>
    <message>
        <location line="+1"/>
        <source>Failed to write block info</source>
        <translation>Scrittura informazioni blocco fallita</translation>
    </message>
    <message>
        <location line="+1"/>
        <source>Failed to write block</source>
        <translation>Scrittura blocco fallita</translation>
    </message>
    <message>
        <location line="+1"/>
        <source>Failed to write file info</source>
        <translation>Scrittura informazioni file fallita</translation>
    </message>
    <message>
        <location line="+1"/>
        <source>Failed to write to coin database</source>
        <translation>Scrittura nel database dei bitcoin fallita</translation>
    </message>
    <message>
        <location line="+1"/>
        <source>Failed to write transaction index</source>
        <translation type="unfinished"/>
    </message>
    <message>
        <location line="+1"/>
        <source>Failed to write undo data</source>
        <translation type="unfinished"/>
    </message>
    <message>
        <location line="+2"/>
        <source>Find peers using DNS lookup (default: 1 unless -connect)</source>
        <translation>Trova peer utilizzando la ricerca DNS (predefinito: 1 finché utilizzato -connect)</translation>
    </message>
    <message>
        <location line="+1"/>
        <source>Generate coins (default: 0)</source>
        <translation type="unfinished"/>
    </message>
    <message>
        <location line="+2"/>
        <source>How many blocks to check at startup (default: 288, 0 = all)</source>
        <translation>Quanti blocchi da controllare all&apos;avvio (predefinito: 288, 0 = tutti)</translation>
    </message>
    <message>
        <location line="+1"/>
        <source>How thorough the block verification is (0-4, default: 3)</source>
        <translation type="unfinished"/>
    </message>
    <message>
        <location line="+19"/>
        <source>Not enough file descriptors available.</source>
        <translation type="unfinished"/>
    </message>
    <message>
        <location line="+8"/>
        <source>Rebuild block chain index from current blk000??.dat files</source>
        <translation type="unfinished"/>
    </message>
    <message>
        <location line="+16"/>
        <source>Set the number of threads to service RPC calls (default: 4)</source>
        <translation type="unfinished"/>
    </message>
    <message>
        <location line="+26"/>
        <source>Verifying blocks...</source>
        <translation>Verifica blocchi...</translation>
    </message>
    <message>
        <location line="+1"/>
        <source>Verifying wallet...</source>
        <translation>Verifica portafoglio...</translation>
    </message>
    <message>
        <location line="-69"/>
        <source>Imports blocks from external blk000??.dat file</source>
        <translation>Importa blocchi da un file blk000??.dat esterno</translation>
    </message>
    <message>
        <location line="-76"/>
        <source>Set the number of script verification threads (up to 16, 0 = auto, &lt;0 = leave that many cores free, default: 0)</source>
        <translation type="unfinished"/>
    </message>
    <message>
        <location line="+77"/>
        <source>Information</source>
        <translation>Informazione</translation>
    </message>
    <message>
        <location line="+3"/>
        <source>Invalid -tor address: &apos;%s&apos;</source>
        <translation>Indirizzo -tor non valido: &apos;%s&apos;</translation>
    </message>
    <message>
        <location line="+1"/>
        <source>Invalid amount for -minrelaytxfee=&lt;amount&gt;: &apos;%s&apos;</source>
        <translation type="unfinished"/>
    </message>
    <message>
        <location line="+1"/>
        <source>Invalid amount for -mintxfee=&lt;amount&gt;: &apos;%s&apos;</source>
        <translation type="unfinished"/>
    </message>
    <message>
        <location line="+8"/>
        <source>Maintain a full transaction index (default: 0)</source>
        <translation type="unfinished"/>
    </message>
    <message>
        <location line="+2"/>
        <source>Maximum per-connection receive buffer, &lt;n&gt;*1000 bytes (default: 5000)</source>
        <translation>Buffer di ricezione massimo per connessione, &lt;n&gt;*1000 byte (default: 5000)</translation>
    </message>
    <message>
        <location line="+1"/>
        <source>Maximum per-connection send buffer, &lt;n&gt;*1000 bytes (default: 1000)</source>
        <translation>Buffer di invio massimo per connessione, &lt;n&gt;*1000 byte (default: 1000)</translation>
    </message>
    <message>
        <location line="+2"/>
        <source>Only accept block chain matching built-in checkpoints (default: 1)</source>
        <translation type="unfinished"/>
    </message>
    <message>
        <location line="+1"/>
        <source>Only connect to nodes in network &lt;net&gt; (IPv4, IPv6 or Tor)</source>
        <translation>Connetti solo a nodi nella rete &lt;net&gt; (IPv4, IPv6 o Tor)</translation>
    </message>
    <message>
        <location line="+2"/>
        <source>Output extra debugging information. Implies all other -debug* options</source>
        <translation>Produci informazioni extra utili al debug. Implies all other -debug* options</translation>
    </message>
    <message>
        <location line="+1"/>
        <source>Output extra network debugging information</source>
        <translation>Genera informazioni extra utili al debug della rete</translation>
    </message>
    <message>
        <location line="+2"/>
        <source>Prepend debug output with timestamp</source>
        <translation>Anteponi all&apos;output di debug una marca temporale</translation>
    </message>
    <message>
        <location line="+5"/>
        <source>SSL options: (see the Bitcoin Wiki for SSL setup instructions)</source>
        <translation>Opzioni SSL: (vedi il wiki di Bitcoin per le istruzioni di configurazione SSL)</translation>
    </message>
    <message>
        <location line="+1"/>
        <source>Select the version of socks proxy to use (4-5, default: 5)</source>
        <translation>Selezionare la versione del proxy socks da usare (4-5, default: 5)</translation>
    </message>
    <message>
        <location line="+3"/>
        <source>Send trace/debug info to console instead of debug.log file</source>
        <translation>Invia le informazioni di trace/debug alla console invece che al file debug.log</translation>
    </message>
    <message>
        <location line="+1"/>
        <source>Send trace/debug info to debugger</source>
        <translation>Invia le informazioni di trace/debug al debugger</translation>
    </message>
    <message>
        <location line="+5"/>
        <source>Set maximum block size in bytes (default: 250000)</source>
        <translation>Imposta dimensione massima del blocco in bytes (predefinito: 250000)</translation>
    </message>
    <message>
        <location line="+1"/>
        <source>Set minimum block size in bytes (default: 0)</source>
        <translation>Imposta dimensione minima del blocco in bytes (predefinito: 0)</translation>
    </message>
    <message>
        <location line="+2"/>
        <source>Shrink debug.log file on client startup (default: 1 when no -debug)</source>
        <translation>Riduci il file debug.log all&apos;avvio del client (predefinito: 1 se non impostato -debug)</translation>
    </message>
    <message>
        <location line="+1"/>
        <source>Signing transaction failed</source>
        <translation type="unfinished"/>
    </message>
    <message>
        <location line="+2"/>
        <source>Specify connection timeout in milliseconds (default: 5000)</source>
        <translation>Specifica il timeout di connessione in millisecondi (default: 5000)</translation>
    </message>
    <message>
        <location line="+4"/>
        <source>System error: </source>
        <translation>Errore di sistema:</translation>
    </message>
    <message>
        <location line="+4"/>
        <source>Transaction amount too small</source>
        <translation type="unfinished"/>
    </message>
    <message>
        <location line="+1"/>
        <source>Transaction amounts must be positive</source>
        <translation type="unfinished"/>
    </message>
    <message>
        <location line="+1"/>
        <source>Transaction too large</source>
        <translation type="unfinished"/>
    </message>
    <message>
        <location line="+7"/>
        <source>Use UPnP to map the listening port (default: 0)</source>
        <translation>UPnP-használat engedélyezése a figyelő port feltérképezésénél (default: 0)</translation>
    </message>
    <message>
        <location line="+1"/>
        <source>Use UPnP to map the listening port (default: 1 when listening)</source>
        <translation>UPnP-használat engedélyezése a figyelő port feltérképezésénél (default: 1 when listening)</translation>
    </message>
    <message>
        <location line="+1"/>
        <source>Use proxy to reach tor hidden services (default: same as -proxy)</source>
        <translation>Usa un proxy per raggiungere servizi nascosti di tor (predefinito: uguale a -proxy)</translation>
    </message>
    <message>
        <location line="+2"/>
        <source>Username for JSON-RPC connections</source>
        <translation>Nome utente per connessioni JSON-RPC
</translation>
    </message>
    <message>
        <location line="+4"/>
        <source>Warning</source>
        <translation>Attenzione</translation>
    </message>
    <message>
        <location line="+1"/>
        <source>Warning: This version is obsolete, upgrade required!</source>
        <translation>Attenzione: questa versione è obsoleta, aggiornamento necessario!</translation>
    </message>
    <message>
        <location line="+1"/>
        <source>You need to rebuild the databases using -reindex to change -txindex</source>
        <translation type="unfinished"/>
    </message>
    <message>
        <location line="+1"/>
        <source>wallet.dat corrupt, salvage failed</source>
        <translation>wallet.dat corrotto, salvataggio fallito</translation>
    </message>
    <message>
        <location line="-50"/>
        <source>Password for JSON-RPC connections</source>
        <translation>Password per connessioni JSON-RPC
</translation>
    </message>
    <message>
        <location line="-67"/>
        <source>Allow JSON-RPC connections from specified IP address</source>
        <translation>Consenti connessioni JSON-RPC dall&apos;indirizzo IP specificato
</translation>
    </message>
    <message>
        <location line="+76"/>
        <source>Send commands to node running on &lt;ip&gt; (default: 127.0.0.1)</source>
        <translation>Inviare comandi al nodo in esecuzione su &lt;ip&gt; (default: 127.0.0.1)
</translation>
    </message>
    <message>
        <location line="-120"/>
        <source>Execute command when the best block changes (%s in cmd is replaced by block hash)</source>
        <translation>Esegui il comando quando il miglior block cambia(%s nel cmd è sostituito dall&apos;hash del blocco)</translation>
    </message>
    <message>
        <location line="+147"/>
        <source>Upgrade wallet to latest format</source>
        <translation>Aggiorna il wallet all&apos;ultimo formato</translation>
    </message>
    <message>
        <location line="-21"/>
        <source>Set key pool size to &lt;n&gt; (default: 100)</source>
        <translation>Impostare la quantità di chiavi di riserva a &lt;n&gt; (default: 100)
</translation>
    </message>
    <message>
        <location line="-12"/>
        <source>Rescan the block chain for missing wallet transactions</source>
        <translation>Ripeti analisi della catena dei blocchi per cercare le transazioni  mancanti dal portamonete
</translation>
    </message>
    <message>
<<<<<<< HEAD
        <location filename="../bitcoinstrings.cpp" line="47"/>
        <source>
SSL options: (see the PPCoin Wiki for SSL setup instructions)</source>
        <translation>
Opzioni SSL: (vedi il wiki di PPCoin per le istruzioni di configurazione SSL)
</translation>
    </message>
    <message>
        <location filename="../bitcoinstrings.cpp" line="50"/>
=======
        <location line="+35"/>
>>>>>>> 40809aed
        <source>Use OpenSSL (https) for JSON-RPC connections</source>
        <translation>Utilizzare OpenSSL (https) per le connessioni  JSON-RPC
</translation>
    </message>
    <message>
        <location line="-26"/>
        <source>Server certificate file (default: server.cert)</source>
        <translation>File certificato del server (default: server.cert)
</translation>
    </message>
    <message>
        <location line="+1"/>
        <source>Server private key (default: server.pem)</source>
        <translation>Chiave privata del server (default: server.pem)
</translation>
    </message>
    <message>
        <location line="-151"/>
        <source>Acceptable ciphers (default: TLSv1+HIGH:!SSLv2:!aNULL:!eNULL:!AH:!3DES:@STRENGTH)</source>
        <translation>Cifrari accettabili (default: TLSv1+HIGH:!SSLv2:!aNULL:!eNULL:!AH:!3DES:@STRENGTH)
</translation>
    </message>
    <message>
        <location line="+165"/>
        <source>This help message</source>
        <translation>Questo messaggio di aiuto
</translation>
    </message>
    <message>
<<<<<<< HEAD
        <location filename="../bitcoinstrings.cpp" line="57"/>
        <source>Cannot obtain a lock on data directory %s.  PPCoin is probably already running.</source>
        <translation>Non è possibile ottenere i dati sulla directory %s. Probabilmente PPCoin è già in esecuzione.</translation>
=======
        <location line="+6"/>
        <source>Unable to bind to %s on this computer (bind returned error %d, %s)</source>
        <translation>Impossibile collegarsi alla %s su questo computer (bind returned error %d, %s)</translation>
>>>>>>> 40809aed
    </message>
    <message>
        <location line="-91"/>
        <source>Connect through socks proxy</source>
        <translation>Connessione tramite socks proxy</translation>
    </message>
    <message>
        <location line="-10"/>
        <source>Allow DNS lookups for -addnode, -seednode and -connect</source>
        <translation>Consenti ricerche DNS per aggiungere nodi e collegare
</translation>
    </message>
    <message>
        <location line="+55"/>
        <source>Loading addresses...</source>
        <translation>Caricamento indirizzi...</translation>
    </message>
    <message>
        <location line="-35"/>
        <source>Error loading wallet.dat: Wallet corrupted</source>
        <translation>Errore caricamento wallet.dat: Wallet corrotto</translation>
    </message>
    <message>
<<<<<<< HEAD
        <location filename="../bitcoinstrings.cpp" line="66"/>
        <source>Error loading wallet.dat: Wallet requires newer version of PPCoin</source>
        <translation>Errore caricamento wallet.dat: il wallet richiede una versione nuova di PPCoin</translation>
    </message>
    <message>
        <location filename="../bitcoinstrings.cpp" line="67"/>
        <source>Wallet needed to be rewritten: restart PPCoin to complete</source>
        <translation>Il portamonete deve essere riscritto: riavviare PPCoin per completare</translation>
=======
        <location line="+1"/>
        <source>Error loading wallet.dat: Wallet requires newer version of Bitcoin</source>
        <translation>Errore caricamento wallet.dat: il wallet richiede una versione nuova di Bitcoin</translation>
    </message>
    <message>
        <location line="+93"/>
        <source>Wallet needed to be rewritten: restart Bitcoin to complete</source>
        <translation>Il portamonete deve essere riscritto: riavviare Bitcoin per completare</translation>
>>>>>>> 40809aed
    </message>
    <message>
        <location line="-95"/>
        <source>Error loading wallet.dat</source>
        <translation>Errore caricamento wallet.dat</translation>
    </message>
    <message>
        <location line="+28"/>
        <source>Invalid -proxy address: &apos;%s&apos;</source>
        <translation>Indirizzo -proxy non valido: &apos;%s&apos;</translation>
    </message>
    <message>
        <location line="+56"/>
        <source>Unknown network specified in -onlynet: &apos;%s&apos;</source>
        <translation>Rete sconosciuta specificata in -onlynet: &apos;%s&apos;</translation>
    </message>
    <message>
        <location line="-1"/>
        <source>Unknown -socks proxy version requested: %i</source>
        <translation>Versione -socks proxy sconosciuta richiesta: %i</translation>
    </message>
    <message>
        <location line="-96"/>
        <source>Cannot resolve -bind address: &apos;%s&apos;</source>
        <translation>Impossibile risolvere -bind address: &apos;%s&apos;</translation>
    </message>
    <message>
        <location line="+1"/>
        <source>Cannot resolve -externalip address: &apos;%s&apos;</source>
        <translation>Impossibile risolvere indirizzo -externalip: &apos;%s&apos;</translation>
    </message>
    <message>
        <location line="+44"/>
        <source>Invalid amount for -paytxfee=&lt;amount&gt;: &apos;%s&apos;</source>
        <translation>Importo non valido per -paytxfee=&lt;amount&gt;: &apos;%s&apos;</translation>
    </message>
    <message>
        <location line="+1"/>
        <source>Invalid amount</source>
        <translation>Importo non valido</translation>
    </message>
    <message>
        <location line="-6"/>
        <source>Insufficient funds</source>
        <translation>Fondi insufficienti</translation>
    </message>
    <message>
        <location line="+10"/>
        <source>Loading block index...</source>
        <translation>Caricamento dell&apos;indice del blocco...</translation>
    </message>
    <message>
        <location line="-57"/>
        <source>Add a node to connect to and attempt to keep the connection open</source>
        <translation>Elérendő csomópont megadása and attempt to keep the connection open</translation>
    </message>
    <message>
        <location line="-25"/>
        <source>Unable to bind to %s on this computer. Bitcoin is probably already running.</source>
        <translation>Impossibile collegarsi alla %s su questo computer. Probabilmente Bitcoin è già in esecuzione.</translation>
    </message>
    <message>
        <location line="+64"/>
        <source>Fee per KB to add to transactions you send</source>
        <translation>Commissione per KB da aggiungere alle transazioni in uscita</translation>
    </message>
    <message>
        <location line="+19"/>
        <source>Loading wallet...</source>
        <translation>Caricamento portamonete...</translation>
    </message>
    <message>
        <location line="-52"/>
        <source>Cannot downgrade wallet</source>
        <translation>Non è possibile retrocedere il wallet</translation>
    </message>
    <message>
        <location line="+3"/>
        <source>Cannot write default address</source>
        <translation>Non è possibile scrivere l&apos;indirizzo di default</translation>
    </message>
    <message>
        <location line="+64"/>
        <source>Rescanning...</source>
        <translation>Ripetere la scansione...</translation>
    </message>
    <message>
        <location line="-57"/>
        <source>Done loading</source>
        <translation>Caricamento completato</translation>
    </message>
    <message>
<<<<<<< HEAD
        <location filename="../bitcoinstrings.cpp" line="78"/>
        <source>Unable to bind to port %d on this computer.  PPCoin is probably already running.</source>
        <translation>Impossibile collegarsi alla porta %d su questo computer. Probabilmente PPCoin è già in esecuzione.</translation>
    </message>
    <message>
        <location filename="../bitcoinstrings.cpp" line="81"/>
        <source>Warning: Please check that your computer&apos;s date and time are correct.  If your clock is wrong PPCoin will not work properly.</source>
        <translation>Attenzione: si prega di controllare che la data del computer e l&apos;ora siano corrette. Se il vostro orologio è sbagliato PPCoin non funziona correttamente.</translation>
=======
        <location line="+82"/>
        <source>To use the %s option</source>
        <translation>Per usare la opzione %s</translation>
    </message>
    <message>
        <location line="-74"/>
        <source>Error</source>
        <translation>Errore</translation>
>>>>>>> 40809aed
    </message>
    <message>
        <location line="-31"/>
        <source>You must set rpcpassword=&lt;password&gt; in the configuration file:
%s
If the file does not exist, create it with owner-readable-only file permissions.</source>
        <translation>Devi settare rpcpassword=&lt;password&gt; nel file di configurazione: %s Se il file non esiste, crealo con i permessi di amministratore</translation>
    </message>
</context>
</TS><|MERGE_RESOLUTION|>--- conflicted
+++ resolved
@@ -3,21 +3,6 @@
 <context>
     <name>AboutDialog</name>
     <message>
-<<<<<<< HEAD
-        <location filename="../forms/aboutdialog.ui" line="14"/>
-        <source>About PPCoin</source>
-        <translation>Info su PPCoin</translation>
-    </message>
-    <message>
-        <location filename="../forms/aboutdialog.ui" line="53"/>
-        <source>&lt;b&gt;PPCoin&lt;/b&gt; version</source>
-        <translation>Versione di &lt;b&gt;PPCoin&lt;/b&gt;</translation>
-    </message>
-    <message>
-        <location filename="../forms/aboutdialog.ui" line="85"/>
-        <source>Copyright © 2011-2013 PPCoin Developers
-
-=======
         <location filename="../forms/aboutdialog.ui" line="+14"/>
         <source>About Bitcoin</source>
         <translation>Info su Bitcoin</translation>
@@ -30,18 +15,12 @@
     <message>
         <location line="+57"/>
         <source>
->>>>>>> 40809aed
 This is experimental software.
 
 Distributed under the MIT/X11 software license, see the accompanying file COPYING or http://www.opensource.org/licenses/mit-license.php.
 
 This product includes software developed by the OpenSSL Project for use in the OpenSSL Toolkit (http://www.openssl.org/) and cryptographic software written by Eric Young (eay@cryptsoft.com) and UPnP software written by Thomas Bernard.</source>
-<<<<<<< HEAD
-        <translation>Copyright © 2011-2013 PPCoin Developers
-
-=======
         <translation>
->>>>>>> 40809aed
 Questo è un software sperimentale.
 
 Distribuito sotto la licenza software MIT/X11, vedi il file COPYING incluso oppure su http://www.opensource.org/licenses/mit-license.php.
@@ -67,16 +46,7 @@
         <translation>Rubrica</translation>
     </message>
     <message>
-<<<<<<< HEAD
-        <location filename="../forms/addressbookpage.ui" line="20"/>
-        <source>These are your PPCoin addresses for receiving payments.  You may want to give a different one to each sender so you can keep track of who is paying you.</source>
-        <translation>Questi sono i tuoi indirizzi PPCoin per ricevere pagamenti. Potrai darne uno diverso ad ognuno per tenere così traccia di chi ti sta pagando.</translation>
-    </message>
-    <message>
-        <location filename="../forms/addressbookpage.ui" line="33"/>
-=======
         <location line="+19"/>
->>>>>>> 40809aed
         <source>Double-click to edit address or label</source>
         <translation>Fai doppio click per modificare o cancellare l&apos;etichetta</translation>
     </message>
@@ -277,13 +247,6 @@
         <translation>Conferma la cifratura del portamonete</translation>
     </message>
     <message>
-<<<<<<< HEAD
-        <location filename="../askpassphrasedialog.cpp" line="102"/>
-        <source>WARNING: If you encrypt your wallet and lose your passphrase, you will &lt;b&gt;LOSE ALL OF YOUR PPCoinS&lt;/b&gt;!
-Are you sure you wish to encrypt your wallet?</source>
-        <translation>ATTENZIONE: se si cifra il portamonete e si perde la frase d&apos;ordine, &lt;b&gt;SI PERDERANNO TUTTI I PROPRI PPCoin&lt;/b&gt;!
-Si è sicuri di voler cifrare il portamonete?</translation>
-=======
         <location line="+1"/>
         <source>Warning: If you encrypt your wallet and lose your passphrase, you will &lt;b&gt;LOSE ALL OF YOUR BITCOINS&lt;/b&gt;!</source>
         <translation>Attenzione: se si cifra il portamonete e si perde la frase d&apos;ordine, &lt;b&gt;SI PERDERANNO TUTTI I PROPRI BITCOIN&lt;/b&gt;!</translation>
@@ -303,7 +266,6 @@
         <location line="+24"/>
         <source>Warning: The Caps Lock key is on!</source>
         <translation>Attenzione: tasto Blocco maiuscole attivo.</translation>
->>>>>>> 40809aed
     </message>
     <message>
         <location line="-130"/>
@@ -312,15 +274,9 @@
         <translation>Portamonete cifrato</translation>
     </message>
     <message>
-<<<<<<< HEAD
-        <location filename="../askpassphrasedialog.cpp" line="112"/>
-        <source>PPCoin will close now to finish the encryption process. Remember that encrypting your wallet cannot fully protect your PPCoins from being stolen by malware infecting your computer.</source>
-        <translation>PPCoin verrà ora chiuso per finire il processo di crittazione. Ricorda che criptare il tuo portamonete non può fornire una protezione totale contro furti causati da malware che dovessero infettare il tuo computer.</translation>
-=======
         <location line="-56"/>
         <source>Bitcoin will close now to finish the encryption process. Remember that encrypting your wallet cannot fully protect your bitcoins from being stolen by malware infecting your computer.</source>
         <translation>Bitcoin verrà ora chiuso per finire il processo di crittazione. Ricorda che criptare il tuo portamonete non può fornire una protezione totale contro furti causati da malware che dovessero infettare il tuo computer.</translation>
->>>>>>> 40809aed
     </message>
     <message>
         <location line="+13"/>
@@ -365,17 +321,11 @@
     </message>
 </context>
 <context>
-    <name>PPCoinGUI</name>
-    <message>
-<<<<<<< HEAD
-        <location filename="../bitcoingui.cpp" line="69"/>
-        <source>PPCoin Wallet</source>
-        <translation>Portamonete di PPCoin</translation>
-=======
+    <name>BitcoinGUI</name>
+    <message>
         <location filename="../bitcoingui.cpp" line="+233"/>
         <source>Sign &amp;message...</source>
         <translation>Firma il &amp;messaggio...</translation>
->>>>>>> 40809aed
     </message>
     <message>
         <location line="+280"/>
@@ -413,31 +363,7 @@
         <translation>Mostra la lista di indirizzi su cui ricevere pagamenti</translation>
     </message>
     <message>
-<<<<<<< HEAD
-        <location filename="../bitcoingui.cpp" line="200"/>
-        <source>&amp;Send coins</source>
-        <translation>&amp;Invia monete</translation>
-    </message>
-    <message>
-        <location filename="../bitcoingui.cpp" line="201"/>
-        <source>Send coins to a PPCoin address</source>
-        <translation>Invia monete ad un indirizzo PPCoin</translation>
-    </message>
-    <message>
-        <location filename="../bitcoingui.cpp" line="206"/>
-        <source>Sign &amp;message</source>
-        <translation>Firma il &amp;messaggio</translation>
-    </message>
-    <message>
-        <location filename="../bitcoingui.cpp" line="207"/>
-        <source>Prove you control an address</source>
-        <translation>Dimostra di controllare un indirizzo</translation>
-    </message>
-    <message>
-        <location filename="../bitcoingui.cpp" line="226"/>
-=======
         <location line="+31"/>
->>>>>>> 40809aed
         <source>E&amp;xit</source>
         <translation>&amp;Esci</translation>
     </message>
@@ -447,20 +373,9 @@
         <translation>Chiudi applicazione</translation>
     </message>
     <message>
-<<<<<<< HEAD
-        <location filename="../bitcoingui.cpp" line="230"/>
-        <source>&amp;About %1</source>
-        <translation>&amp;Informazioni su %1</translation>
-    </message>
-    <message>
-        <location filename="../bitcoingui.cpp" line="231"/>
-        <source>Show information about PPCoin</source>
-        <translation>Mostra informazioni su PPCoin</translation>
-=======
         <location line="+4"/>
         <source>Show information about Bitcoin</source>
         <translation>Mostra informazioni su Bitcoin</translation>
->>>>>>> 40809aed
     </message>
     <message>
         <location line="+2"/>
@@ -478,21 +393,6 @@
         <translation>&amp;Opzioni...</translation>
     </message>
     <message>
-<<<<<<< HEAD
-        <location filename="../bitcoingui.cpp" line="237"/>
-        <source>Modify configuration options for PPCoin</source>
-        <translation>Modifica configurazione opzioni per PPCoin</translation>
-    </message>
-    <message>
-        <location filename="../bitcoingui.cpp" line="239"/>
-        <source>Open &amp;PPCoin</source>
-        <translation>Apri &amp;PPCoin</translation>
-    </message>
-    <message>
-        <location filename="../bitcoingui.cpp" line="240"/>
-        <source>Show the PPCoin window</source>
-        <translation>Mostra la finestra PPCoin</translation>
-=======
         <location line="+6"/>
         <source>&amp;Encrypt Wallet...</source>
         <translation>&amp;Cifra il portamonete...</translation>
@@ -536,7 +436,6 @@
         <location line="+2"/>
         <source>Change the passphrase used for wallet encryption</source>
         <translation>Cambia la passphrase per la cifratura del portamonete</translation>
->>>>>>> 40809aed
     </message>
     <message>
         <location line="+6"/>
@@ -636,16 +535,6 @@
         <translation>[testnet]</translation>
     </message>
     <message>
-<<<<<<< HEAD
-        <location filename="../bitcoingui.cpp" line="407"/>
-        <source>PPCoin-qt</source>
-        <translation>PPCoin-qt</translation>
-    </message>
-    <message numerus="yes">
-        <location filename="../bitcoingui.cpp" line="449"/>
-        <source>%n active connection(s) to PPCoin network</source>
-        <translation><numerusform>%n connessione attiva alla rete PPCoin</numerusform><numerusform>%n connessioni attive alla rete PPCoin</numerusform></translation>
-=======
         <location line="+47"/>
         <source>Bitcoin client</source>
         <translation>Bitcoin client</translation>
@@ -654,7 +543,6 @@
         <location line="+141"/>
         <source>%n active connection(s) to Bitcoin network</source>
         <translation><numerusform>%n connessione attiva alla rete Bitcoin</numerusform><numerusform>%n connessioni attive alla rete Bitcoin</numerusform></translation>
->>>>>>> 40809aed
     </message>
     <message>
         <location line="+22"/>
@@ -849,15 +737,9 @@
         <translation>L&apos;indirizzo inserito &quot;%1&quot; è già in rubrica.</translation>
     </message>
     <message>
-<<<<<<< HEAD
-        <location filename="../editaddressdialog.cpp" line="96"/>
-        <source>The entered address &quot;%1&quot; is not a valid PPCoin address.</source>
-        <translation>L&apos;indirizzo inserito &quot;%1&quot; non è un indirizzo PPCoin valido.</translation>
-=======
         <location line="-5"/>
         <source>The entered address &quot;%1&quot; is not a valid Bitcoin address.</source>
         <translation>L&apos;indirizzo inserito &quot;%1&quot; non è un indirizzo bitcoin valido.</translation>
->>>>>>> 40809aed
     </message>
     <message>
         <location line="+10"/>
@@ -873,16 +755,6 @@
 <context>
     <name>GUIUtil::HelpMessageBox</name>
     <message>
-<<<<<<< HEAD
-        <location filename="../optionsdialog.cpp" line="170"/>
-        <source>&amp;Start PPCoin on window system startup</source>
-        <translation>&amp;Fai partire PPCoin all&apos;avvio del sistema</translation>
-    </message>
-    <message>
-        <location filename="../optionsdialog.cpp" line="171"/>
-        <source>Automatically start PPCoin after the computer is turned on</source>
-        <translation>Avvia automaticamente PPCoin all&apos;accensione del computer</translation>
-=======
         <location filename="../guiutil.cpp" line="+424"/>
         <location line="+12"/>
         <source>Bitcoin-Qt</source>
@@ -951,7 +823,6 @@
         <location line="+31"/>
         <source>Automatically start Bitcoin after logging in to the system.</source>
         <translation>Avvia automaticamente Bitcoin all&apos;accensione del computer</translation>
->>>>>>> 40809aed
     </message>
     <message>
         <location line="+3"/>
@@ -969,15 +840,9 @@
         <translation>&amp;Ripristina Opzioni</translation>
     </message>
     <message>
-<<<<<<< HEAD
-        <location filename="../optionsdialog.cpp" line="181"/>
-        <source>Automatically open the PPCoin client port on the router. This only works when your router supports UPnP and it is enabled.</source>
-        <translation>Apri automaticamente la porta del client PPCoin sul router. Questo funziona solo se il router supporta UPnP ed è abilitato.</translation>
-=======
         <location line="+13"/>
         <source>&amp;Network</source>
         <translation>Rete</translation>
->>>>>>> 40809aed
     </message>
     <message>
         <location line="+6"/>
@@ -1427,7 +1292,7 @@
         <location line="+5"/>
         <location line="+5"/>
         <source>Send Coins</source>
-        <translation>Spedisci PPCoin</translation>
+        <translation>Spedisci Bitcoin</translation>
     </message>
     <message>
         <location line="+50"/>
@@ -1477,7 +1342,7 @@
     <message>
         <location line="+5"/>
         <source>Confirm send coins</source>
-        <translation>Conferma la spedizione di PPCoin</translation>
+        <translation>Conferma la spedizione di bitcoin</translation>
     </message>
     <message>
         <location line="+1"/>
@@ -1520,15 +1385,9 @@
         <translation>Errore: Creazione transazione fallita!</translation>
     </message>
     <message>
-<<<<<<< HEAD
-        <location filename="../sendcoinsdialog.cpp" line="154"/>
-        <source>Error: The transaction was rejected.  This might happen if some of the coins in your wallet were already spent, such as if you used a copy of wallet.dat and coins were spent in the copy but not marked as spent here.</source>
-        <translation>Errore: la transazione è stata rifiutata. Ciò accade se alcuni PPCoin nel portamonete sono stati già spesi, ad esempio se è stata usata una copia del file wallet.dat e i PPCoin sono stati spesi dalla copia ma non segnati come spesi qui.</translation>
-=======
         <location line="+5"/>
         <source>Error: The transaction was rejected. This might happen if some of the coins in your wallet were already spent, such as if you used a copy of wallet.dat and coins were spent in the copy but not marked as spent here.</source>
         <translation>Errore: la transazione è stata rifiutata. Ciò accade se alcuni bitcoin nel portamonete sono stati già spesi, ad esempio se è stata usata una copia del file wallet.dat e i bitcoin sono stati spesi dalla copia ma non segnati come spesi qui.</translation>
->>>>>>> 40809aed
     </message>
 </context>
 <context>
@@ -1590,15 +1449,9 @@
         <translation>Rimuovere questo beneficiario</translation>
     </message>
     <message>
-<<<<<<< HEAD
-        <location filename="../sendcoinsentry.cpp" line="25"/>
-        <source>Enter a PPCoin address (e.g. 1NS17iag9jJgTHD1VXjvLCEnZuQ3rJDE9L)</source>
-        <translation>Inserisci un indirizzo PPCoin (ad esempio 1NS17iag9jJgTHD1VXjvLCEnZuQ3rJDE9L)</translation>
-=======
         <location filename="../sendcoinsentry.cpp" line="+1"/>
         <source>Enter a Bitcoin address (e.g. 1NS17iag9jJgTHD1VXjvLCEnZuQ3rJDE9L)</source>
         <translation>Inserisci un indirizzo Bitcoin (ad esempio 1NS17iag9jJgTHD1VXjvLCEnZuQ3rJDE9L)</translation>
->>>>>>> 40809aed
     </message>
 </context>
 <context>
@@ -1951,11 +1804,6 @@
         <translation>Input</translation>
     </message>
     <message>
-<<<<<<< HEAD
-        <location filename="../transactiondesc.cpp" line="224"/>
-        <source>Generated coins must wait 120 blocks before they can be spent.  When you generated this block, it was broadcast to the network to be added to the block chain.  If it fails to get into the chain, it will change to &quot;not accepted&quot; and not be spendable.  This may occasionally happen if another node generates a block within a few seconds of yours.</source>
-        <translation>Bisogna attendere 120 blocchi prima di spendere I PPCoin generati. Quando è stato generato questo blocco, è stato trasmesso alla rete per aggiungerlo alla catena di blocchi. Se non riesce a entrare nella catena, verrà modificato in &quot;non accettato&quot; e non sarà spendibile. Questo può accadere a volte, se un altro nodo genera un blocco entro pochi secondi del tuo.</translation>
-=======
         <location line="+23"/>
         <source>Amount</source>
         <translation>Importo</translation>
@@ -1984,7 +1832,6 @@
         <location line="+70"/>
         <source>unknown</source>
         <translation>sconosciuto</translation>
->>>>>>> 40809aed
     </message>
 </context>
 <context>
@@ -2339,17 +2186,11 @@
     </message>
 </context>
 <context>
-    <name>PPCoin-core</name>
-    <message>
-<<<<<<< HEAD
-        <location filename="../bitcoinstrings.cpp" line="3"/>
-        <source>PPCoin version</source>
-        <translation>Versione di PPCoin</translation>
-=======
+    <name>bitcoin-core</name>
+    <message>
         <location filename="../bitcoinstrings.cpp" line="+94"/>
         <source>Bitcoin version</source>
         <translation>Versione di Bitcoin</translation>
->>>>>>> 40809aed
     </message>
     <message>
         <location line="+102"/>
@@ -2357,15 +2198,9 @@
         <translation>Utilizzo:</translation>
     </message>
     <message>
-<<<<<<< HEAD
-        <location filename="../bitcoinstrings.cpp" line="5"/>
-        <source>Send command to -server or ppcoind</source>
-        <translation>Manda il comando a -server o ppcoind
-=======
         <location line="-29"/>
         <source>Send command to -server or bitcoind</source>
         <translation>Manda il comando a -server o bitcoind
->>>>>>> 40809aed
 </translation>
     </message>
     <message>
@@ -2387,30 +2222,6 @@
 </translation>
     </message>
     <message>
-<<<<<<< HEAD
-        <location filename="../bitcoinstrings.cpp" line="9"/>
-        <source>Specify configuration file (default: PPCoin.conf)</source>
-        <translation>Specifica il file di configurazione (di default: PPCoin.conf)
-</translation>
-    </message>
-    <message>
-        <location filename="../bitcoinstrings.cpp" line="10"/>
-        <source>Specify pid file (default: ppcoind.pid)</source>
-        <translation>Specifica il file pid (default: ppcoind.pid)
-</translation>
-    </message>
-    <message>
-        <location filename="../bitcoinstrings.cpp" line="11"/>
-        <source>Generate coins</source>
-        <translation>Genera PPCoin
-</translation>
-    </message>
-    <message>
-        <location filename="../bitcoinstrings.cpp" line="12"/>
-        <source>Don&apos;t generate coins</source>
-        <translation>Non generare PPCoin
-</translation>
-=======
         <location line="+24"/>
         <source>Specify configuration file (default: bitcoin.conf)</source>
         <translation>Specifica il file di configurazione (di default: bitcoin.conf)
@@ -2432,7 +2243,6 @@
         <location line="-9"/>
         <source>Set database cache size in megabytes (default: 25)</source>
         <translation>Imposta la dimensione cache del database in megabyte (default: 25)</translation>
->>>>>>> 40809aed
     </message>
     <message>
         <location line="-28"/>
@@ -2964,19 +2774,7 @@
 </translation>
     </message>
     <message>
-<<<<<<< HEAD
-        <location filename="../bitcoinstrings.cpp" line="47"/>
-        <source>
-SSL options: (see the PPCoin Wiki for SSL setup instructions)</source>
-        <translation>
-Opzioni SSL: (vedi il wiki di PPCoin per le istruzioni di configurazione SSL)
-</translation>
-    </message>
-    <message>
-        <location filename="../bitcoinstrings.cpp" line="50"/>
-=======
         <location line="+35"/>
->>>>>>> 40809aed
         <source>Use OpenSSL (https) for JSON-RPC connections</source>
         <translation>Utilizzare OpenSSL (https) per le connessioni  JSON-RPC
 </translation>
@@ -3006,15 +2804,9 @@
 </translation>
     </message>
     <message>
-<<<<<<< HEAD
-        <location filename="../bitcoinstrings.cpp" line="57"/>
-        <source>Cannot obtain a lock on data directory %s.  PPCoin is probably already running.</source>
-        <translation>Non è possibile ottenere i dati sulla directory %s. Probabilmente PPCoin è già in esecuzione.</translation>
-=======
         <location line="+6"/>
         <source>Unable to bind to %s on this computer (bind returned error %d, %s)</source>
         <translation>Impossibile collegarsi alla %s su questo computer (bind returned error %d, %s)</translation>
->>>>>>> 40809aed
     </message>
     <message>
         <location line="-91"/>
@@ -3038,16 +2830,6 @@
         <translation>Errore caricamento wallet.dat: Wallet corrotto</translation>
     </message>
     <message>
-<<<<<<< HEAD
-        <location filename="../bitcoinstrings.cpp" line="66"/>
-        <source>Error loading wallet.dat: Wallet requires newer version of PPCoin</source>
-        <translation>Errore caricamento wallet.dat: il wallet richiede una versione nuova di PPCoin</translation>
-    </message>
-    <message>
-        <location filename="../bitcoinstrings.cpp" line="67"/>
-        <source>Wallet needed to be rewritten: restart PPCoin to complete</source>
-        <translation>Il portamonete deve essere riscritto: riavviare PPCoin per completare</translation>
-=======
         <location line="+1"/>
         <source>Error loading wallet.dat: Wallet requires newer version of Bitcoin</source>
         <translation>Errore caricamento wallet.dat: il wallet richiede una versione nuova di Bitcoin</translation>
@@ -3056,7 +2838,6 @@
         <location line="+93"/>
         <source>Wallet needed to be rewritten: restart Bitcoin to complete</source>
         <translation>Il portamonete deve essere riscritto: riavviare Bitcoin per completare</translation>
->>>>>>> 40809aed
     </message>
     <message>
         <location line="-95"/>
@@ -3149,16 +2930,6 @@
         <translation>Caricamento completato</translation>
     </message>
     <message>
-<<<<<<< HEAD
-        <location filename="../bitcoinstrings.cpp" line="78"/>
-        <source>Unable to bind to port %d on this computer.  PPCoin is probably already running.</source>
-        <translation>Impossibile collegarsi alla porta %d su questo computer. Probabilmente PPCoin è già in esecuzione.</translation>
-    </message>
-    <message>
-        <location filename="../bitcoinstrings.cpp" line="81"/>
-        <source>Warning: Please check that your computer&apos;s date and time are correct.  If your clock is wrong PPCoin will not work properly.</source>
-        <translation>Attenzione: si prega di controllare che la data del computer e l&apos;ora siano corrette. Se il vostro orologio è sbagliato PPCoin non funziona correttamente.</translation>
-=======
         <location line="+82"/>
         <source>To use the %s option</source>
         <translation>Per usare la opzione %s</translation>
@@ -3167,7 +2938,6 @@
         <location line="-74"/>
         <source>Error</source>
         <translation>Errore</translation>
->>>>>>> 40809aed
     </message>
     <message>
         <location line="-31"/>
