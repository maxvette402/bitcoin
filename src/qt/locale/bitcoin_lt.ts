<TS language="lt" version="2.0">
<context>
    <name>AddressBookPage</name>
    <message>
        <source>Right-click to edit address or label</source>
        <translation>Spustelėkite dešinįjį klaviša norint keisti adresą arba etiketę</translation>
    </message>
    <message>
        <source>Create a new address</source>
        <translation>Sukurti naują adresą</translation>
    </message>
    <message>
        <source>&amp;New</source>
        <translation>&amp;Naujas</translation>
    </message>
    <message>
        <source>Copy the currently selected address to the system clipboard</source>
        <translation>Kopijuoti esamą adresą į mainų atmintį</translation>
    </message>
    <message>
        <source>&amp;Copy</source>
        <translation>&amp;Kopijuoti</translation>
    </message>
    <message>
        <source>C&amp;lose</source>
        <translation>&amp;Užverti</translation>
    </message>
    <message>
        <source>&amp;Copy Address</source>
        <translation>&amp;Kopijuoti adresą</translation>
    </message>
    <message>
        <source>Delete the currently selected address from the list</source>
        <translation>Ištrinti pasirinktą adresą iš sąrašo</translation>
    </message>
    <message>
        <source>Export the data in the current tab to a file</source>
        <translation>Eksportuoti informaciją iš dabartinės lentelės į failą</translation>
    </message>
    <message>
        <source>&amp;Export</source>
        <translation>&amp;Eksportuoti</translation>
    </message>
    <message>
        <source>&amp;Delete</source>
        <translation>&amp;Trinti</translation>
    </message>
    <message>
        <source>Choose the address to send coins to</source>
        <translation>Pasirinkite adresą kuriam siūsite monetas</translation>
    </message>
    <message>
        <source>Choose the address to receive coins with</source>
        <translation>Pasirinkite adresą su kuriuo gauti monetas</translation>
    </message>
    <message>
        <source>C&amp;hoose</source>
        <translation>P&amp;asirinkti</translation>
    </message>
    <message>
        <source>Sending addresses</source>
        <translation>Siunčiami adresai</translation>
    </message>
    <message>
        <source>Receiving addresses</source>
        <translation>Gaunami adresai</translation>
    </message>
    <message>
        <source>These are your Bitcoin addresses for sending payments. Always check the amount and the receiving address before sending coins.</source>
        <translation>Tai yra jūsų Bitcoin adresai mokėjimų siuntimui. Visada patikrinkite siunčiamą sumą ir gavėjo adresą prieš siųsdami monetas.</translation>
    </message>
    <message>
        <source>These are your Bitcoin addresses for receiving payments. It is recommended to use a new receiving address for each transaction.</source>
        <translation>Tai yra jūsų Bitcoin adresai mokėjimų gavimui. Rekomenduojame naudoti naujus gavimo adresus kiekvienai tranzakcijai.</translation>
    </message>
    <message>
        <source>Copy &amp;Label</source>
        <translation>Kopijuoti ž&amp;ymę</translation>
    </message>
    <message>
        <source>&amp;Edit</source>
        <translation>&amp;Keisti</translation>
    </message>
    <message>
        <source>Export Address List</source>
        <translation>Eksportuoti adresų sąrašą</translation>
    </message>
    <message>
        <source>Comma separated file (*.csv)</source>
        <translation>Kableliais atskirtų duomenų failas (*.csv)</translation>
    </message>
    <message>
        <source>Exporting Failed</source>
        <translation>Eksportavimas nepavyko</translation>
    </message>
    <message>
        <source>There was an error trying to save the address list to %1. Please try again.</source>
        <translation>Bandant išsaugoti adresų sąrašą - įvyko klaida keliant į %1. Prašome bandyti dar kartą.</translation>
    </message>
</context>
<context>
    <name>AddressTableModel</name>
    <message>
        <source>Label</source>
        <translation>Žymė</translation>
    </message>
    <message>
        <source>Address</source>
        <translation>Adresas</translation>
    </message>
    <message>
        <source>(no label)</source>
        <translation>(nėra žymės)</translation>
    </message>
</context>
<context>
    <name>AskPassphraseDialog</name>
    <message>
        <source>Passphrase Dialog</source>
        <translation>Slaptafrazės dialogas</translation>
    </message>
    <message>
        <source>Enter passphrase</source>
        <translation>Įvesti slaptafrazę</translation>
    </message>
    <message>
        <source>New passphrase</source>
        <translation>Nauja slaptafrazė</translation>
    </message>
    <message>
        <source>Repeat new passphrase</source>
        <translation>Pakartokite naują slaptafrazę</translation>
    </message>
    <message>
        <source>Encrypt wallet</source>
        <translation>Užšifruoti piniginę</translation>
    </message>
    <message>
        <source>This operation needs your wallet passphrase to unlock the wallet.</source>
        <translation>Ši operacija reikalauja jūsų piniginės slaptafrazės jai atrakinti.</translation>
    </message>
    <message>
        <source>Unlock wallet</source>
        <translation>Atrakinti piniginę</translation>
    </message>
    <message>
        <source>This operation needs your wallet passphrase to decrypt the wallet.</source>
        <translation>Ši operacija reikalauja jūsų piniginės slaptafrazės jai iššifruoti.</translation>
    </message>
    <message>
        <source>Decrypt wallet</source>
        <translation>Iššifruoti piniginę</translation>
    </message>
    <message>
        <source>Change passphrase</source>
        <translation>Pakeisti slaptafrazę</translation>
    </message>
    <message>
        <source>Confirm wallet encryption</source>
        <translation>Patvirtinkite piniginės užšifravimą</translation>
    </message>
    <message>
        <source>Warning: If you encrypt your wallet and lose your passphrase, you will &lt;b&gt;LOSE ALL OF YOUR ZETACOINS&lt;/b&gt;!</source>
        <translation>Dėmesio: jei užšifruosite savo piniginę ir pamesite slaptafrazę, jūs&lt;b&gt;PRARASITE VISUS SAVO BITCOINUS&lt;/b&gt;! </translation>
    </message>
    <message>
        <source>Are you sure you wish to encrypt your wallet?</source>
        <translation>Ar tikrai norite šifruoti savo piniginę?</translation>
    </message>
    <message>
        <source>Warning: The Caps Lock key is on!</source>
        <translation>Įspėjimas: įjungtas Caps Lock klavišas!</translation>
    </message>
    <message>
        <source>Wallet encrypted</source>
        <translation>Piniginė užšifruota</translation>
    </message>
    <message>
        <source>Wallet encryption failed</source>
        <translation>Nepavyko užšifruoti piniginę</translation>
    </message>
    <message>
        <source>Wallet encryption failed due to an internal error. Your wallet was not encrypted.</source>
        <translation>Dėl vidinės klaidos nepavyko užšifruoti piniginę.Piniginė neužšifruota.</translation>
    </message>
    <message>
        <source>The supplied passphrases do not match.</source>
        <translation>Įvestos slaptafrazės nesutampa.</translation>
    </message>
    <message>
        <source>Wallet unlock failed</source>
        <translation>Nepavyko atrakinti piniginę</translation>
    </message>
    <message>
        <source>The passphrase entered for the wallet decryption was incorrect.</source>
        <translation>Neteisingai įvestas slaptažodis piniginės iššifravimui.</translation>
    </message>
    <message>
        <source>Wallet decryption failed</source>
        <translation>Nepavyko iššifruoti piniginės</translation>
    </message>
    <message>
        <source>Wallet passphrase was successfully changed.</source>
        <translation>Piniginės slaptažodis sėkmingai pakeistas.</translation>
    </message>
</context>
<context>
    <name>BitcoinGUI</name>
    <message>
        <source>Sign &amp;message...</source>
        <translation>Pasirašyti ži&amp;nutę...</translation>
    </message>
    <message>
        <source>Synchronizing with network...</source>
        <translation>Sinchronizavimas su tinklu ...</translation>
    </message>
    <message>
        <source>&amp;Overview</source>
        <translation>&amp;Apžvalga</translation>
    </message>
    <message>
        <source>Node</source>
        <translation>Taškas</translation>
    </message>
    <message>
        <source>Show general overview of wallet</source>
        <translation>Rodyti piniginės bendrą apžvalgą</translation>
    </message>
    <message>
        <source>&amp;Transactions</source>
        <translation>&amp;Sandoriai</translation>
    </message>
    <message>
        <source>Browse transaction history</source>
        <translation>Apžvelgti sandorių istoriją</translation>
    </message>
    <message>
        <source>E&amp;xit</source>
        <translation>&amp;Išeiti</translation>
    </message>
    <message>
        <source>Quit application</source>
        <translation>Išjungti programą</translation>
    </message>
    <message>
        <source>About &amp;Qt</source>
        <translation>Apie &amp;Qt</translation>
    </message>
    <message>
        <source>Show information about Qt</source>
        <translation>Rodyti informaciją apie Qt</translation>
    </message>
    <message>
        <source>&amp;Options...</source>
        <translation>&amp;Parinktys...</translation>
    </message>
    <message>
        <source>&amp;Encrypt Wallet...</source>
        <translation>&amp;Užšifruoti piniginę...</translation>
    </message>
    <message>
        <source>&amp;Backup Wallet...</source>
        <translation>&amp;Backup piniginę...</translation>
    </message>
    <message>
        <source>&amp;Change Passphrase...</source>
        <translation>&amp;Keisti slaptafrazę...</translation>
    </message>
    <message>
        <source>&amp;Sending addresses...</source>
        <translation>&amp;Siunčiami adresai...</translation>
    </message>
    <message>
        <source>&amp;Receiving addresses...</source>
        <translation>&amp;Gaunami adresai...</translation>
    </message>
    <message>
        <source>Open &amp;URI...</source>
        <translation>Atidaryti &amp;URI...</translation>
    </message>
    <message>
        <source>Zetacoin Core client</source>
        <translation>Zetacoin Core klientas</translation>
    </message>
    <message>
        <source>Importing blocks from disk...</source>
        <translation>Blokai importuojami iš disko...</translation>
    </message>
    <message>
        <source>Reindexing blocks on disk...</source>
        <translation>Blokai iš naujo indeksuojami...</translation>
    </message>
    <message>
        <source>Send coins to a Zetacoin address</source>
        <translation>Siųsti monetas Zetacoin adresui</translation>
    </message>
    <message>
        <source>Backup wallet to another location</source>
        <translation>Daryti piniginės atsarginę kopiją</translation>
    </message>
    <message>
        <source>Change the passphrase used for wallet encryption</source>
        <translation>Pakeisti slaptafrazę naudojamą piniginės užšifravimui</translation>
    </message>
    <message>
        <source>&amp;Debug window</source>
        <translation>&amp;Derinimo langas</translation>
    </message>
    <message>
        <source>Open debugging and diagnostic console</source>
        <translation>Atverti derinimo ir diagnostikos konsolę</translation>
    </message>
    <message>
        <source>&amp;Verify message...</source>
        <translation>&amp;Tikrinti žinutę...</translation>
    </message>
    <message>
        <source>Zetacoin</source>
        <translation>Zetacoin</translation>
    </message>
    <message>
        <source>Wallet</source>
        <translation>Piniginė</translation>
    </message>
    <message>
        <source>&amp;Send</source>
        <translation>&amp;Siųsti</translation>
    </message>
    <message>
        <source>&amp;Receive</source>
        <translation>&amp;Gauti</translation>
    </message>
    <message>
        <source>Show information about Zetacoin Core</source>
        <translation>Rodyti informaciją apie Zetacoin Core</translation>
    </message>
    <message>
        <source>&amp;Show / Hide</source>
        <translation>&amp;Rodyti / Slėpti</translation>
    </message>
    <message>
        <source>Show or hide the main Window</source>
        <translation>Rodyti arba slėpti pagrindinį langą</translation>
    </message>
    <message>
        <source>Encrypt the private keys that belong to your wallet</source>
        <translation>Užšifruoti privačius raktus, kurie priklauso jūsų piniginei</translation>
    </message>
    <message>
        <source>&amp;File</source>
        <translation>&amp;Failas</translation>
    </message>
    <message>
        <source>&amp;Settings</source>
        <translation>&amp;Nustatymai</translation>
    </message>
    <message>
        <source>&amp;Help</source>
        <translation>&amp;Pagalba</translation>
    </message>
    <message>
        <source>Tabs toolbar</source>
        <translation>Kortelių įrankinė</translation>
    </message>
    <message>
        <source>Zetacoin Core</source>
        <translation>Zetacoin branduolys</translation>
    </message>
    <message>
        <source>&amp;About Zetacoin Core</source>
        <translation>&amp;Apie Zetacoin Core</translation>
    </message>
    <message>
        <source>&amp;Command-line options</source>
        <translation>Komandinės eilutės parametrai</translation>
    </message>
    <message>
        <source>Error</source>
        <translation>Klaida</translation>
    </message>
    <message>
        <source>Warning</source>
        <translation>Įspėjimas</translation>
    </message>
    <message>
        <source>Information</source>
        <translation>Informacija</translation>
    </message>
    <message>
        <source>Up to date</source>
        <translation>Atnaujinta</translation>
    </message>
    <message>
        <source>Catching up...</source>
        <translation>Vejamasi...</translation>
    </message>
    <message>
        <source>Sent transaction</source>
        <translation>Sandoris nusiųstas</translation>
    </message>
    <message>
        <source>Incoming transaction</source>
        <translation>Ateinantis sandoris</translation>
    </message>
    <message>
        <source>Wallet is &lt;b&gt;encrypted&lt;/b&gt; and currently &lt;b&gt;unlocked&lt;/b&gt;</source>
        <translation>Piniginė &lt;b&gt;užšifruota&lt;/b&gt; ir šiuo metu &lt;b&gt;atrakinta&lt;/b&gt;</translation>
    </message>
    <message>
        <source>Wallet is &lt;b&gt;encrypted&lt;/b&gt; and currently &lt;b&gt;locked&lt;/b&gt;</source>
        <translation>Piniginė &lt;b&gt;užšifruota&lt;/b&gt; ir šiuo metu &lt;b&gt;užrakinta&lt;/b&gt;</translation>
    </message>
</context>
<context>
    <name>ClientModel</name>
    <message>
        <source>Network Alert</source>
        <translation>Tinklo įspėjimas</translation>
    </message>
</context>
<context>
    <name>CoinControlDialog</name>
    <message>
        <source>Coin Selection</source>
        <translation>Monetų pasirinkimas</translation>
    </message>
    <message>
        <source>Quantity:</source>
        <translation>Kiekis:</translation>
    </message>
    <message>
        <source>Bytes:</source>
        <translation>Baitai:</translation>
    </message>
    <message>
        <source>Amount:</source>
        <translation>Suma:</translation>
    </message>
    <message>
        <source>Priority:</source>
        <translation>Pirmumas:</translation>
    </message>
    <message>
        <source>Fee:</source>
        <translation>Mokestis:</translation>
    </message>
    <message>
        <source>After Fee:</source>
        <translation>Po mokesčio:</translation>
    </message>
    <message>
        <source>Change:</source>
        <translation>Graža:</translation>
    </message>
    <message>
        <source>(un)select all</source>
        <translation>(ne)pasirinkti viską</translation>
    </message>
    <message>
        <source>Tree mode</source>
        <translation>Medžio režimas</translation>
    </message>
    <message>
        <source>List mode</source>
        <translation>Sąrašo režimas</translation>
    </message>
    <message>
        <source>Amount</source>
        <translation>Suma</translation>
    </message>
    <message>
        <source>Date</source>
        <translation>Data</translation>
    </message>
    <message>
        <source>Confirmations</source>
        <translation>Patvirtinimai</translation>
    </message>
    <message>
        <source>Confirmed</source>
        <translation>Patvirtintas</translation>
    </message>
    <message>
        <source>Priority</source>
        <translation>Pirmumas</translation>
    </message>
    <message>
        <source>Copy address</source>
        <translation>Kopijuoti adresą</translation>
    </message>
    <message>
        <source>Copy label</source>
        <translation>Kopijuoti žymę</translation>
    </message>
    <message>
        <source>Copy amount</source>
        <translation>Kopijuoti sumą</translation>
    </message>
    <message>
        <source>Copy quantity</source>
        <translation>Kopijuoti kiekį</translation>
    </message>
    <message>
        <source>Copy fee</source>
        <translation>Kopijuoti mokestį</translation>
    </message>
    <message>
        <source>Copy after fee</source>
        <translation>Kopijuoti po mokesčio</translation>
    </message>
    <message>
        <source>Copy bytes</source>
        <translation>Kopijuoti baitus</translation>
    </message>
    <message>
        <source>Copy priority</source>
        <translation>Kopijuoti pirmumą</translation>
    </message>
    <message>
        <source>highest</source>
        <translation>auksčiausias</translation>
    </message>
    <message>
        <source>higher</source>
        <translation>aukštesnis</translation>
    </message>
    <message>
        <source>high</source>
        <translation>aukštas</translation>
    </message>
    <message>
        <source>medium-high</source>
        <translation>vidutiniškai aukštas</translation>
    </message>
    <message>
        <source>medium</source>
        <translation>vidutiniškai</translation>
    </message>
    <message>
        <source>low-medium</source>
        <translation>žemai-vidutiniškas</translation>
    </message>
    <message>
        <source>low</source>
        <translation>žemas</translation>
    </message>
    <message>
        <source>lower</source>
        <translation>žemesnis</translation>
    </message>
    <message>
        <source>lowest</source>
        <translation>žemiausias</translation>
    </message>
    <message>
        <source>none</source>
        <translation>niekas</translation>
    </message>
    <message>
        <source>yes</source>
        <translation>taip</translation>
    </message>
    <message>
        <source>no</source>
        <translation>ne</translation>
    </message>
    <message>
        <source>(no label)</source>
        <translation>(nėra žymės)</translation>
    </message>
    <message>
        <source>(change)</source>
        <translation>Graža:</translation>
    </message>
</context>
<context>
    <name>EditAddressDialog</name>
    <message>
        <source>Edit Address</source>
        <translation>Keisti adresą</translation>
    </message>
    <message>
        <source>&amp;Label</source>
        <translation>Ž&amp;ymė</translation>
    </message>
    <message>
        <source>&amp;Address</source>
        <translation>&amp;Adresas</translation>
    </message>
    <message>
        <source>New receiving address</source>
        <translation>Naujas gavimo adresas</translation>
    </message>
    <message>
        <source>New sending address</source>
        <translation>Naujas siuntimo adresas</translation>
    </message>
    <message>
        <source>Edit receiving address</source>
        <translation>Keisti gavimo adresą</translation>
    </message>
    <message>
        <source>Edit sending address</source>
        <translation>Keisti siuntimo adresą</translation>
    </message>
    <message>
        <source>The entered address "%1" is already in the address book.</source>
        <translation>Įvestas adresas „%1“ jau yra adresų knygelėje.</translation>
    </message>
    <message>
        <source>The entered address "%1" is not a valid Zetacoin address.</source>
        <translation>Įvestas adresas „%1“ nėra galiojantis Zetacoin adresas.</translation>
    </message>
    <message>
        <source>Could not unlock wallet.</source>
        <translation>Nepavyko atrakinti piniginės.</translation>
    </message>
    <message>
        <source>New key generation failed.</source>
        <translation>Naujo rakto generavimas nepavyko.</translation>
    </message>
</context>
<context>
    <name>FreespaceChecker</name>
    <message>
        <source>name</source>
        <translation>pavadinimas</translation>
    </message>
    </context>
<context>
    <name>HelpMessageDialog</name>
    <message>
        <source>Zetacoin Core</source>
        <translation>Zetacoin branduolys</translation>
    </message>
    <message>
        <source>version</source>
        <translation>versija</translation>
    </message>
    <message>
        <source>About Zetacoin Core</source>
        <translation>Apie Zetacoin Core</translation>
    </message>
    <message>
        <source>Command-line options</source>
        <translation>Komandinės eilutės parametrai</translation>
    </message>
    <message>
        <source>Usage:</source>
        <translation>Naudojimas:</translation>
    </message>
    <message>
        <source>command-line options</source>
        <translation>komandinės eilutės parametrai</translation>
    </message>
</context>
<context>
    <name>Intro</name>
    <message>
        <source>Welcome</source>
        <translation>Sveiki</translation>
    </message>
    <message>
        <source>Welcome to Zetacoin Core.</source>
        <translation>Sveiki atvykę į Zetacoin Core.</translation>
    </message>
    <message>
        <source>Zetacoin Core</source>
        <translation>Zetacoin branduolys</translation>
    </message>
    <message>
        <source>Error</source>
        <translation>Klaida</translation>
    </message>
    </context>
<context>
    <name>OpenURIDialog</name>
    </context>
<context>
    <name>OptionsDialog</name>
    <message>
        <source>Options</source>
        <translation>Parinktys</translation>
    </message>
    <message>
        <source>&amp;Main</source>
        <translation>&amp;Pagrindinės</translation>
    </message>
    <message>
        <source>MB</source>
        <translation>MB</translation>
    </message>
    <message>
        <source>IP address of the proxy (e.g. IPv4: 127.0.0.1 / IPv6: ::1)</source>
        <translation>Proxy IP adresas (Pvz. IPv4: 127.0.0.1 / IPv6: ::1)</translation>
    </message>
    <message>
        <source>&amp;Reset Options</source>
        <translation>&amp;Atstatyti Parinktis</translation>
    </message>
    <message>
        <source>&amp;Network</source>
        <translation>&amp;Tinklas</translation>
    </message>
    <message>
<<<<<<< HEAD
        <source>Automatically open the Zetacoin client port on the router. This only works when your router supports UPnP and it is enabled.</source>
        <translation>Automatiškai atidaryti Zetacoin kliento prievadą maršrutizatoriuje. Tai veikia tik tada, kai jūsų maršrutizatorius palaiko UPnP ir ji įjungta.</translation>
=======
        <source>W&amp;allet</source>
        <translation>Piniginė</translation>
    </message>
    <message>
        <source>Automatically open the Bitcoin client port on the router. This only works when your router supports UPnP and it is enabled.</source>
        <translation>Automatiškai atidaryti Bitcoin kliento prievadą maršrutizatoriuje. Tai veikia tik tada, kai jūsų maršrutizatorius palaiko UPnP ir ji įjungta.</translation>
>>>>>>> 0bace830
    </message>
    <message>
        <source>Map port using &amp;UPnP</source>
        <translation>Persiųsti prievadą naudojant &amp;UPnP</translation>
    </message>
    <message>
        <source>Proxy &amp;IP:</source>
        <translation>Tarpinio serverio &amp;IP:</translation>
    </message>
    <message>
        <source>&amp;Port:</source>
        <translation>&amp;Prievadas:</translation>
    </message>
    <message>
        <source>Port of the proxy (e.g. 9050)</source>
        <translation>Tarpinio serverio preivadas (pvz, 9050)</translation>
    </message>
    <message>
        <source>&amp;Window</source>
        <translation>&amp;Langas</translation>
    </message>
    <message>
        <source>Show only a tray icon after minimizing the window.</source>
        <translation>Po programos lango sumažinimo rodyti tik programos ikoną.</translation>
    </message>
    <message>
        <source>&amp;Minimize to the tray instead of the taskbar</source>
        <translation>&amp;M sumažinti langą bet ne užduočių juostą</translation>
    </message>
    <message>
        <source>M&amp;inimize on close</source>
        <translation>&amp;Sumažinti uždarant</translation>
    </message>
    <message>
        <source>&amp;Display</source>
        <translation>&amp;Rodymas</translation>
    </message>
    <message>
        <source>User Interface &amp;language:</source>
        <translation>Naudotojo sąsajos &amp;kalba:</translation>
    </message>
    <message>
        <source>&amp;Unit to show amounts in:</source>
        <translation>&amp;Vienetai, kuriais rodyti sumas:</translation>
    </message>
    <message>
        <source>Choose the default subdivision unit to show in the interface and when sending coins.</source>
        <translation>Rodomų ir siunčiamų monetų kiekio matavimo vienetai</translation>
    </message>
    <message>
        <source>&amp;OK</source>
        <translation>&amp;Gerai</translation>
    </message>
    <message>
        <source>&amp;Cancel</source>
        <translation>&amp;Atšaukti</translation>
    </message>
    <message>
        <source>default</source>
        <translation>numatyta</translation>
    </message>
    <message>
        <source>none</source>
        <translation>niekas</translation>
    </message>
    <message>
        <source>Confirm options reset</source>
        <translation>Patvirtinti nustatymų atstatymą</translation>
    </message>
    <message>
        <source>Client restart required to activate changes.</source>
        <translation>Kliento perkrovimas reikalingas nustatymų aktyvavimui</translation>
    </message>
    <message>
        <source>This change would require a client restart.</source>
        <translation>Šis pakeitimas reikalautų kliento perkrovimo</translation>
    </message>
    <message>
        <source>The supplied proxy address is invalid.</source>
        <translation>Nurodytas tarpinio serverio adresas negalioja.</translation>
    </message>
</context>
<context>
    <name>OverviewPage</name>
    <message>
        <source>Form</source>
        <translation>Forma</translation>
    </message>
    <message>
        <source>Available:</source>
        <translation>Galimi:</translation>
    </message>
    <message>
        <source>Your current spendable balance</source>
        <translation>Jūsų dabartinis išleidžiamas balansas</translation>
    </message>
    <message>
        <source>Pending:</source>
        <translation>Laukiantys:</translation>
    </message>
    <message>
        <source>Immature:</source>
        <translation>Nepribrendę:</translation>
    </message>
    <message>
        <source>Total:</source>
        <translation>Viso:</translation>
    </message>
    <message>
        <source>Your current total balance</source>
        <translation>Jūsų balansas</translation>
    </message>
    </context>
<context>
    <name>PaymentServer</name>
    <message>
        <source>URI handling</source>
        <translation>URI apdorojimas</translation>
    </message>
    <message>
        <source>Invalid payment address %1</source>
        <translation>Neteisingas mokėjimo adresas %1</translation>
    </message>
    <message>
        <source>Payment request rejected</source>
        <translation>Mokėjimo siuntimas atmestas</translation>
    </message>
    <message>
        <source>Payment request expired.</source>
        <translation>Mokėjimo siuntimas pasibaigė</translation>
    </message>
    <message>
        <source>Network request error</source>
        <translation>Tinklo užklausos klaida</translation>
    </message>
</context>
<context>
    <name>PeerTableModel</name>
    </context>
<context>
    <name>QObject</name>
    <message>
        <source>Amount</source>
        <translation>Suma</translation>
    </message>
    <message>
        <source>%1 h</source>
        <translation>%1 h</translation>
    </message>
    <message>
        <source>%1 m</source>
        <translation>%1 m</translation>
    </message>
    <message>
        <source>N/A</source>
        <translation>nėra</translation>
    </message>
    </context>
<context>
    <name>QRImageWidget</name>
    <message>
        <source>&amp;Copy Image</source>
        <translation>Kopijuoti nuotrauką</translation>
    </message>
    <message>
        <source>Save QR Code</source>
        <translation>Įrašyti QR kodą</translation>
    </message>
    <message>
        <source>PNG Image (*.png)</source>
        <translation>PNG paveikslėlis (*.png)</translation>
    </message>
</context>
<context>
    <name>RPCConsole</name>
    <message>
        <source>Client name</source>
        <translation>Kliento pavadinimas</translation>
    </message>
    <message>
        <source>N/A</source>
        <translation>nėra</translation>
    </message>
    <message>
        <source>Client version</source>
        <translation>Kliento versija</translation>
    </message>
    <message>
        <source>&amp;Information</source>
        <translation>&amp;Informacija</translation>
    </message>
    <message>
        <source>Debug window</source>
        <translation>Derinimo langas</translation>
    </message>
    <message>
        <source>Using OpenSSL version</source>
        <translation>Naudojama OpenSSL versija</translation>
    </message>
    <message>
        <source>Startup time</source>
        <translation>Paleidimo laikas</translation>
    </message>
    <message>
        <source>Network</source>
        <translation>Tinklas</translation>
    </message>
    <message>
        <source>Name</source>
        <translation>Pavadinimas</translation>
    </message>
    <message>
        <source>Number of connections</source>
        <translation>Prisijungimų kiekis</translation>
    </message>
    <message>
        <source>Block chain</source>
        <translation>Blokų grandinė</translation>
    </message>
    <message>
        <source>Current number of blocks</source>
        <translation>Dabartinis blokų skaičius</translation>
    </message>
    <message>
        <source>Received</source>
        <translation>Gauta</translation>
    </message>
    <message>
        <source>Direction</source>
        <translation>Kryptis</translation>
    </message>
    <message>
        <source>Version</source>
        <translation>Versija</translation>
    </message>
    <message>
        <source>Bytes Sent</source>
        <translation>Nusiųsti baitai</translation>
    </message>
    <message>
        <source>Bytes Received</source>
        <translation>Gauti baitai</translation>
    </message>
    <message>
        <source>Last block time</source>
        <translation>Paskutinio bloko laikas</translation>
    </message>
    <message>
        <source>&amp;Open</source>
        <translation>&amp;Atverti</translation>
    </message>
    <message>
        <source>&amp;Console</source>
        <translation>&amp;Konsolė</translation>
    </message>
    <message>
        <source>&amp;Clear</source>
        <translation>Išvalyti</translation>
    </message>
    <message>
        <source>Totals</source>
        <translation>Viso:</translation>
    </message>
    <message>
        <source>Build date</source>
        <translation>Kompiliavimo data</translation>
    </message>
    <message>
        <source>Debug log file</source>
        <translation>Derinimo žurnalo failas</translation>
    </message>
    <message>
        <source>Clear console</source>
        <translation>Išvalyti konsolę</translation>
    </message>
    <message>
        <source>%1 B</source>
        <translation>%1 B</translation>
    </message>
    <message>
        <source>%1 KB</source>
        <translation>%1 KB</translation>
    </message>
    <message>
        <source>%1 MB</source>
        <translation>%1 MB</translation>
    </message>
    <message>
        <source>%1 GB</source>
        <translation>%1 GB</translation>
    </message>
    <message>
        <source>never</source>
        <translation>Niekada</translation>
    </message>
    </context>
<context>
    <name>ReceiveCoinsDialog</name>
    <message>
        <source>&amp;Amount:</source>
        <translation>Suma:</translation>
    </message>
    <message>
        <source>&amp;Label:</source>
        <translation>Ž&amp;ymė:</translation>
    </message>
    <message>
        <source>&amp;Message:</source>
        <translation>Žinutė:</translation>
    </message>
    <message>
        <source>Clear</source>
        <translation>Išvalyti</translation>
    </message>
    <message>
        <source>Copy label</source>
        <translation>Kopijuoti žymę</translation>
    </message>
    <message>
        <source>Copy amount</source>
        <translation>Kopijuoti sumą</translation>
    </message>
</context>
<context>
    <name>ReceiveRequestDialog</name>
    <message>
        <source>QR Code</source>
        <translation>QR kodas</translation>
    </message>
    <message>
        <source>Copy &amp;Address</source>
        <translation>&amp;Kopijuoti adresą</translation>
    </message>
    <message>
        <source>Payment information</source>
        <translation>Mokėjimo informacija</translation>
    </message>
    <message>
        <source>Address</source>
        <translation>Adresas</translation>
    </message>
    <message>
        <source>Amount</source>
        <translation>Suma</translation>
    </message>
    <message>
        <source>Label</source>
        <translation>Žymė</translation>
    </message>
    <message>
        <source>Message</source>
        <translation>Žinutė</translation>
    </message>
    <message>
        <source>Error encoding URI into QR Code.</source>
        <translation>Klaida, koduojant URI į QR kodą.</translation>
    </message>
</context>
<context>
    <name>RecentRequestsTableModel</name>
    <message>
        <source>Date</source>
        <translation>Data</translation>
    </message>
    <message>
        <source>Label</source>
        <translation>Žymė</translation>
    </message>
    <message>
        <source>Message</source>
        <translation>Žinutė</translation>
    </message>
    <message>
        <source>Amount</source>
        <translation>Suma</translation>
    </message>
    <message>
        <source>(no label)</source>
        <translation>(nėra žymės)</translation>
    </message>
    </context>
<context>
    <name>SendCoinsDialog</name>
    <message>
        <source>Send Coins</source>
        <translation>Siųsti monetas</translation>
    </message>
    <message>
        <source>Insufficient funds!</source>
        <translation>Nepakanka lėšų</translation>
    </message>
    <message>
        <source>Quantity:</source>
        <translation>Kiekis:</translation>
    </message>
    <message>
        <source>Bytes:</source>
        <translation>Baitai:</translation>
    </message>
    <message>
        <source>Amount:</source>
        <translation>Suma:</translation>
    </message>
    <message>
        <source>Priority:</source>
        <translation>Pirmumas:</translation>
    </message>
    <message>
        <source>Fee:</source>
        <translation>Mokestis:</translation>
    </message>
    <message>
        <source>After Fee:</source>
        <translation>Po mokesčio:</translation>
    </message>
    <message>
        <source>Change:</source>
        <translation>Graža:</translation>
    </message>
    <message>
        <source>Transaction Fee:</source>
        <translation>Sandorio mokestis:</translation>
    </message>
    <message>
        <source>Send to multiple recipients at once</source>
        <translation>Siųsti keliems gavėjams vienu metu</translation>
    </message>
    <message>
        <source>Add &amp;Recipient</source>
        <translation>&amp;A Pridėti gavėją</translation>
    </message>
    <message>
        <source>Clear &amp;All</source>
        <translation>Išvalyti &amp;viską</translation>
    </message>
    <message>
        <source>Balance:</source>
        <translation>Balansas:</translation>
    </message>
    <message>
        <source>Confirm the send action</source>
        <translation>Patvirtinti siuntimo veiksmą</translation>
    </message>
    <message>
        <source>S&amp;end</source>
        <translation>&amp;Siųsti</translation>
    </message>
    <message>
        <source>Confirm send coins</source>
        <translation>Patvirtinti monetų siuntimą</translation>
    </message>
    <message>
        <source>Copy quantity</source>
        <translation>Kopijuoti kiekį</translation>
    </message>
    <message>
        <source>Copy amount</source>
        <translation>Kopijuoti sumą</translation>
    </message>
    <message>
        <source>Copy fee</source>
        <translation>Kopijuoti mokestį</translation>
    </message>
    <message>
        <source>Copy after fee</source>
        <translation>Kopijuoti po mokesčio</translation>
    </message>
    <message>
        <source>Copy bytes</source>
        <translation>Kopijuoti baitus</translation>
    </message>
    <message>
        <source>Copy priority</source>
        <translation>Kopijuoti pirmumą</translation>
    </message>
    <message>
        <source>The amount to pay must be larger than 0.</source>
        <translation>Apmokėjimo suma turi būti didesnė nei 0.</translation>
    </message>
    <message>
        <source>The amount exceeds your balance.</source>
        <translation>Suma viršija jūsų balansą.</translation>
    </message>
    <message>
        <source>The total exceeds your balance when the %1 transaction fee is included.</source>
        <translation>Jei pridedame sandorio mokestį %1 bendra suma viršija jūsų balansą.</translation>
    </message>
    <message>
        <source>Payment request expired.</source>
        <translation>Mokėjimo siuntimas pasibaigė</translation>
    </message>
    <message>
        <source>(no label)</source>
        <translation>(nėra žymės)</translation>
    </message>
    </context>
<context>
    <name>SendCoinsEntry</name>
    <message>
        <source>A&amp;mount:</source>
        <translation>Su&amp;ma:</translation>
    </message>
    <message>
        <source>Pay &amp;To:</source>
        <translation>Mokėti &amp;gavėjui:</translation>
    </message>
    <message>
        <source>Enter a label for this address to add it to your address book</source>
        <translation>Įveskite žymę šiam adresui kad galėtumėte įtraukti ją į adresų knygelę</translation>
    </message>
    <message>
        <source>&amp;Label:</source>
        <translation>Ž&amp;ymė:</translation>
    </message>
    <message>
        <source>Alt+A</source>
        <translation>Alt+A</translation>
    </message>
    <message>
        <source>Paste address from clipboard</source>
        <translation>Įvesti adresą iš mainų atminties</translation>
    </message>
    <message>
        <source>Alt+P</source>
        <translation>Alt+P</translation>
    </message>
    <message>
        <source>Message:</source>
        <translation>Žinutė:</translation>
    </message>
    <message>
        <source>Pay To:</source>
        <translation>Mokėti gavėjui:</translation>
    </message>
    </context>
<context>
    <name>ShutdownWindow</name>
    </context>
<context>
    <name>SignVerifyMessageDialog</name>
    <message>
        <source>&amp;Sign Message</source>
        <translation>&amp;Pasirašyti žinutę</translation>
    </message>
    <message>
        <source>Alt+A</source>
        <translation>Alt+A</translation>
    </message>
    <message>
        <source>Paste address from clipboard</source>
        <translation>Įvesti adresą iš mainų atminties</translation>
    </message>
    <message>
        <source>Alt+P</source>
        <translation>Alt+P</translation>
    </message>
    <message>
        <source>Enter the message you want to sign here</source>
        <translation>Įveskite pranešimą, kurį norite pasirašyti čia</translation>
    </message>
    <message>
        <source>Sign the message to prove you own this Zetacoin address</source>
        <translation>Registruotis žinute įrodymuii, kad turite šį adresą</translation>
    </message>
    <message>
        <source>Sign &amp;Message</source>
        <translation>Registruoti praneši&amp;mą</translation>
    </message>
    <message>
        <source>Clear &amp;All</source>
        <translation>Išvalyti &amp;viską</translation>
    </message>
    <message>
        <source>&amp;Verify Message</source>
        <translation>&amp;Patikrinti žinutę</translation>
    </message>
    <message>
        <source>Verify the message to ensure it was signed with the specified Zetacoin address</source>
        <translation>Patikrinkite žinutę, jog įsitikintumėte, kad ją pasirašė nurodytas Zetacoin adresas</translation>
    </message>
    <message>
        <source>Verify &amp;Message</source>
        <translation>&amp;Patikrinti žinutę</translation>
    </message>
    <message>
        <source>Click "Sign Message" to generate signature</source>
        <translation>Spragtelėkite "Registruotis žinutę" tam, kad gauti parašą</translation>
    </message>
    <message>
        <source>The entered address is invalid.</source>
        <translation>Įvestas adresas negalioja.</translation>
    </message>
    <message>
        <source>Please check the address and try again.</source>
        <translation>Prašom patikrinti adresą ir bandyti iš naujo.</translation>
    </message>
    <message>
        <source>Wallet unlock was cancelled.</source>
        <translation>Piniginės atrakinimas atšauktas.</translation>
    </message>
    <message>
        <source>Message signing failed.</source>
        <translation>Žinutės pasirašymas nepavyko.</translation>
    </message>
    <message>
        <source>Message signed.</source>
        <translation>Žinutė pasirašyta.</translation>
    </message>
    <message>
        <source>The signature could not be decoded.</source>
        <translation>Nepavyko iškoduoti parašo.</translation>
    </message>
    <message>
        <source>Please check the signature and try again.</source>
        <translation>Prašom patikrinti parašą ir bandyti iš naujo.</translation>
    </message>
    <message>
        <source>The signature did not match the message digest.</source>
        <translation>Parašas neatitinka žinutės.</translation>
    </message>
    <message>
        <source>Message verification failed.</source>
        <translation>Žinutės tikrinimas nepavyko.</translation>
    </message>
    <message>
        <source>Message verified.</source>
        <translation>Žinutė patikrinta.</translation>
    </message>
</context>
<context>
    <name>SplashScreen</name>
    <message>
        <source>Zetacoin Core</source>
        <translation>Zetacoin branduolys</translation>
    </message>
    <message>
        <source>[testnet]</source>
        <translation>[testavimotinklas]</translation>
    </message>
</context>
<context>
    <name>TrafficGraphWidget</name>
    <message>
        <source>KB/s</source>
        <translation>KB/s</translation>
    </message>
</context>
<context>
    <name>TransactionDesc</name>
    <message>
        <source>Open until %1</source>
        <translation>Atidaryta iki %1</translation>
    </message>
    <message>
        <source>%1/offline</source>
        <translation>%1/neprisijungęs</translation>
    </message>
    <message>
        <source>%1/unconfirmed</source>
        <translation>%1/nepatvirtintas</translation>
    </message>
    <message>
        <source>%1 confirmations</source>
        <translation>%1 patvirtinimų</translation>
    </message>
    <message>
        <source>Status</source>
        <translation>Būsena</translation>
    </message>
    <message>
        <source>Date</source>
        <translation>Data</translation>
    </message>
    <message>
        <source>Source</source>
        <translation>Šaltinis</translation>
    </message>
    <message>
        <source>Generated</source>
        <translation>Sugeneruotas</translation>
    </message>
    <message>
        <source>From</source>
        <translation>Nuo</translation>
    </message>
    <message>
        <source>To</source>
        <translation>Kam</translation>
    </message>
    <message>
        <source>own address</source>
        <translation>savo adresas</translation>
    </message>
    <message>
        <source>label</source>
        <translation>žymė</translation>
    </message>
    <message>
        <source>Credit</source>
        <translation>Kreditas</translation>
    </message>
    <message>
        <source>not accepted</source>
        <translation>nepriimta</translation>
    </message>
    <message>
        <source>Debit</source>
        <translation>Debitas</translation>
    </message>
    <message>
        <source>Transaction fee</source>
        <translation>Sandorio mokestis</translation>
    </message>
    <message>
        <source>Net amount</source>
        <translation>Neto suma</translation>
    </message>
    <message>
        <source>Message</source>
        <translation>Žinutė</translation>
    </message>
    <message>
        <source>Comment</source>
        <translation>Komentaras</translation>
    </message>
    <message>
        <source>Transaction ID</source>
        <translation>Sandorio ID</translation>
    </message>
    <message>
        <source>Debug information</source>
        <translation>Derinimo informacija</translation>
    </message>
    <message>
        <source>Transaction</source>
        <translation>Sandoris</translation>
    </message>
    <message>
        <source>Amount</source>
        <translation>Suma</translation>
    </message>
    <message>
        <source>true</source>
        <translation>tiesa</translation>
    </message>
    <message>
        <source>false</source>
        <translation>netiesa</translation>
    </message>
    <message>
        <source>, has not been successfully broadcast yet</source>
        <translation>, transliavimas dar nebuvo sėkmingas</translation>
    </message>
    <message>
        <source>unknown</source>
        <translation>nežinomas</translation>
    </message>
</context>
<context>
    <name>TransactionDescDialog</name>
    <message>
        <source>Transaction details</source>
        <translation>Sandorio detelės</translation>
    </message>
    <message>
        <source>This pane shows a detailed description of the transaction</source>
        <translation>Šis langas sandorio detalų aprašymą</translation>
    </message>
</context>
<context>
    <name>TransactionTableModel</name>
    <message>
        <source>Date</source>
        <translation>Data</translation>
    </message>
    <message>
        <source>Type</source>
        <translation>Tipas</translation>
    </message>
    <message>
        <source>Open until %1</source>
        <translation>Atidaryta iki %1</translation>
    </message>
    <message>
        <source>Confirmed (%1 confirmations)</source>
        <translation>Patvirtinta (%1 patvirtinimai)</translation>
    </message>
    <message>
        <source>This block was not received by any other nodes and will probably not be accepted!</source>
        <translation>Šis blokas negautas nė vienu iš mazgų ir matomai nepriimtas</translation>
    </message>
    <message>
        <source>Generated but not accepted</source>
        <translation>Išgauta bet nepriimta</translation>
    </message>
    <message>
        <source>Label</source>
        <translation>Žymė</translation>
    </message>
    <message>
        <source>Received with</source>
        <translation>Gauta su</translation>
    </message>
    <message>
        <source>Received from</source>
        <translation>Gauta iš</translation>
    </message>
    <message>
        <source>Sent to</source>
        <translation>Išsiųsta</translation>
    </message>
    <message>
        <source>Payment to yourself</source>
        <translation>Mokėjimas sau</translation>
    </message>
    <message>
        <source>Mined</source>
        <translation>Išgauta</translation>
    </message>
    <message>
        <source>(n/a)</source>
        <translation>nepasiekiama</translation>
    </message>
    <message>
        <source>Transaction status. Hover over this field to show number of confirmations.</source>
        <translation>Sandorio būklė. Užvedus pelės žymeklį ant šios srities matysite patvirtinimų skaičių.</translation>
    </message>
    <message>
        <source>Date and time that the transaction was received.</source>
        <translation>Sandorio gavimo data ir laikas</translation>
    </message>
    <message>
        <source>Type of transaction.</source>
        <translation>Sandorio tipas.</translation>
    </message>
    <message>
        <source>Amount removed from or added to balance.</source>
        <translation>Suma pridėta ar išskaičiuota iš balanso</translation>
    </message>
</context>
<context>
    <name>TransactionView</name>
    <message>
        <source>All</source>
        <translation>Visi</translation>
    </message>
    <message>
        <source>Today</source>
        <translation>Šiandien</translation>
    </message>
    <message>
        <source>This week</source>
        <translation>Šią savaitę</translation>
    </message>
    <message>
        <source>This month</source>
        <translation>Šį mėnesį</translation>
    </message>
    <message>
        <source>Last month</source>
        <translation>Paskutinį mėnesį</translation>
    </message>
    <message>
        <source>This year</source>
        <translation>Šiais metais</translation>
    </message>
    <message>
        <source>Range...</source>
        <translation>Intervalas...</translation>
    </message>
    <message>
        <source>Received with</source>
        <translation>Gauta su</translation>
    </message>
    <message>
        <source>Sent to</source>
        <translation>Išsiųsta</translation>
    </message>
    <message>
        <source>To yourself</source>
        <translation>Skirta sau</translation>
    </message>
    <message>
        <source>Mined</source>
        <translation>Išgauta</translation>
    </message>
    <message>
        <source>Other</source>
        <translation>Kita</translation>
    </message>
    <message>
        <source>Enter address or label to search</source>
        <translation>Įveskite adresą ar žymę į paiešką</translation>
    </message>
    <message>
        <source>Min amount</source>
        <translation>Minimali suma</translation>
    </message>
    <message>
        <source>Copy address</source>
        <translation>Kopijuoti adresą</translation>
    </message>
    <message>
        <source>Copy label</source>
        <translation>Kopijuoti žymę</translation>
    </message>
    <message>
        <source>Copy amount</source>
        <translation>Kopijuoti sumą</translation>
    </message>
    <message>
        <source>Edit label</source>
        <translation>Taisyti žymę</translation>
    </message>
    <message>
        <source>Show transaction details</source>
        <translation>Rodyti sandėrio detales</translation>
    </message>
    <message>
        <source>Exporting Failed</source>
        <translation>Eksportavimas nepavyko</translation>
    </message>
    <message>
        <source>Comma separated file (*.csv)</source>
        <translation>Kableliais atskirtų duomenų failas (*.csv)</translation>
    </message>
    <message>
        <source>Confirmed</source>
        <translation>Patvirtintas</translation>
    </message>
    <message>
        <source>Date</source>
        <translation>Data</translation>
    </message>
    <message>
        <source>Type</source>
        <translation>Tipas</translation>
    </message>
    <message>
        <source>Label</source>
        <translation>Žymė</translation>
    </message>
    <message>
        <source>Address</source>
        <translation>Adresas</translation>
    </message>
    <message>
        <source>ID</source>
        <translation>ID</translation>
    </message>
    <message>
        <source>Range:</source>
        <translation>Grupė:</translation>
    </message>
    <message>
        <source>to</source>
        <translation>skirta</translation>
    </message>
</context>
<context>
    <name>UnitDisplayStatusBarControl</name>
    </context>
<context>
    <name>WalletFrame</name>
    </context>
<context>
    <name>WalletModel</name>
    <message>
        <source>Send Coins</source>
        <translation>Siųsti monetas</translation>
    </message>
</context>
<context>
    <name>WalletView</name>
    <message>
        <source>&amp;Export</source>
        <translation>&amp;Eksportuoti</translation>
    </message>
    <message>
        <source>Export the data in the current tab to a file</source>
        <translation>Eksportuoti informaciją iš dabartinės lentelės į failą</translation>
    </message>
    <message>
        <source>Backup Wallet</source>
        <translation>Backup piniginę</translation>
    </message>
    <message>
        <source>Wallet Data (*.dat)</source>
        <translation>Piniginės duomenys (*.dat)</translation>
    </message>
    <message>
        <source>Backup Failed</source>
        <translation>Nepavyko padaryti atsarginės kopijos</translation>
    </message>
    <message>
        <source>Backup Successful</source>
        <translation>Atsarginė kopija sėkmingai padaryta</translation>
    </message>
</context>
<context>
    <name>bitcoin-core</name>
    <message>
        <source>Options:</source>
        <translation>Parinktys:</translation>
    </message>
    <message>
        <source>Specify data directory</source>
        <translation>Nustatyti duomenų aplanką</translation>
    </message>
    <message>
        <source>Specify your own public address</source>
        <translation>Nurodykite savo nuosavą viešą adresą</translation>
    </message>
    <message>
        <source>Accept command line and JSON-RPC commands</source>
        <translation>Priimti komandinę eilutę ir JSON-RPC komandas</translation>
    </message>
    <message>
        <source>Run in the background as a daemon and accept commands</source>
        <translation>Dirbti fone kaip šešėlyje ir priimti komandas</translation>
    </message>
    <message>
        <source>Use the test network</source>
        <translation>Naudoti testavimo tinklą</translation>
    </message>
    <message>
        <source>Warning: -paytxfee is set very high! This is the transaction fee you will pay if you send a transaction.</source>
        <translation>Įspėjimas: -paytxfee yra nustatytas per didelis. Tai sandorio mokestis, kurį turėsite mokėti, jei siųsite sandorį.</translation>
    </message>
    <message>
        <source>Connect only to the specified node(s)</source>
        <translation>Prisijungti tik prie nurodyto mazgo</translation>
    </message>
    <message>
        <source>Error opening block database</source>
        <translation>Klaida atveriant blokų duombazę</translation>
    </message>
    <message>
        <source>Verifying blocks...</source>
        <translation>Tikrinami blokai...</translation>
    </message>
    <message>
        <source>Verifying wallet...</source>
        <translation>Tikrinama piniginė...</translation>
    </message>
    <message>
        <source>Information</source>
        <translation>Informacija</translation>
    </message>
    <message>
        <source>Invalid amount for -maxtxfee=&lt;amount&gt;: '%s'</source>
        <translation>Neteisinga suma -maxtxfee=&lt;amount&gt;: '%s'</translation>
    </message>
    <message>
        <source>Invalid amount for -minrelaytxfee=&lt;amount&gt;: '%s'</source>
        <translation>Neteisinga suma -minrelaytxfee=&lt;amount&gt;: '%s'</translation>
    </message>
    <message>
        <source>Invalid amount for -mintxfee=&lt;amount&gt;: '%s'</source>
        <translation>Neteisinga suma -mintxfee=&lt;amount&gt;: '%s'</translation>
    </message>
    <message>
        <source>Send trace/debug info to console instead of debug.log file</source>
        <translation>Siųsti atsekimo/derinimo info į konsolę vietoj debug.log failo</translation>
    </message>
    <message>
        <source>Set language, for example "de_DE" (default: system locale)</source>
        <translation>Nustatyti kalbą, pavyzdžiui "lt_LT" (numatyta: sistemos kalba)</translation>
    </message>
    <message>
        <source>Start minimized</source>
        <translation>Paleisti sumažintą</translation>
    </message>
    <message>
        <source>Use UPnP to map the listening port (default: 1 when listening)</source>
        <translation>Bandymas naudoti UPnP struktūra klausymosi prievadui (default: 1 when listening)</translation>
    </message>
    <message>
        <source>Username for JSON-RPC connections</source>
        <translation>Vartotojo vardas JSON-RPC jungimuisi</translation>
    </message>
    <message>
        <source>Warning</source>
        <translation>Įspėjimas</translation>
    </message>
    <message>
        <source>Password for JSON-RPC connections</source>
        <translation>Slaptažodis JSON-RPC sujungimams</translation>
    </message>
    <message>
        <source>Upgrade wallet to latest format</source>
        <translation>Atnaujinti piniginę į naujausią formatą</translation>
    </message>
    <message>
        <source>Rescan the block chain for missing wallet transactions</source>
        <translation>Ieškoti  prarastų piniginės sandorių blokų grandinėje</translation>
    </message>
    <message>
        <source>Use OpenSSL (https) for JSON-RPC connections</source>
        <translation>Naudoti OpenSSL (https) jungimuisi JSON-RPC </translation>
    </message>
    <message>
        <source>This help message</source>
        <translation>Pagelbos žinutė</translation>
    </message>
    <message>
        <source>Allow DNS lookups for -addnode, -seednode and -connect</source>
        <translation>Leisti DNS paiešką sujungimui ir mazgo pridėjimui</translation>
    </message>
    <message>
        <source>Loading addresses...</source>
        <translation>Užkraunami adresai...</translation>
    </message>
    <message>
        <source>Error loading wallet.dat: Wallet corrupted</source>
        <translation> wallet.dat pakrovimo klaida,  wallet.dat sugadintas</translation>
    </message>
    <message>
        <source>Error loading wallet.dat</source>
        <translation> wallet.dat pakrovimo klaida</translation>
    </message>
    <message>
        <source>Invalid -proxy address: '%s'</source>
        <translation>Neteisingas proxy adresas: '%s'</translation>
    </message>
    <message>
        <source>Invalid amount for -paytxfee=&lt;amount&gt;: '%s'</source>
        <translation>Neteisinga suma -paytxfee=&lt;amount&gt;: '%s'</translation>
    </message>
    <message>
        <source>Insufficient funds</source>
        <translation>Nepakanka lėšų</translation>
    </message>
    <message>
        <source>Loading block index...</source>
        <translation>Įkeliamas blokų indeksas...</translation>
    </message>
    <message>
        <source>Add a node to connect to and attempt to keep the connection open</source>
        <translation>Pridėti mazgą prie sujungti su and attempt to keep the connection open</translation>
    </message>
    <message>
        <source>Loading wallet...</source>
        <translation>Užkraunama piniginė...</translation>
    </message>
    <message>
        <source>Cannot write default address</source>
        <translation>Negalima parašyti įprasto adreso</translation>
    </message>
    <message>
        <source>Rescanning...</source>
        <translation>Peržiūra</translation>
    </message>
    <message>
        <source>Done loading</source>
        <translation>Įkėlimas baigtas</translation>
    </message>
    <message>
        <source>Error</source>
        <translation>Klaida</translation>
    </message>
</context>
</TS><|MERGE_RESOLUTION|>--- conflicted
+++ resolved
@@ -703,17 +703,12 @@
         <translation>&amp;Tinklas</translation>
     </message>
     <message>
-<<<<<<< HEAD
+        <source>W&amp;allet</source>
+        <translation>Piniginė</translation>
+    </message>
+    <message>
         <source>Automatically open the Zetacoin client port on the router. This only works when your router supports UPnP and it is enabled.</source>
         <translation>Automatiškai atidaryti Zetacoin kliento prievadą maršrutizatoriuje. Tai veikia tik tada, kai jūsų maršrutizatorius palaiko UPnP ir ji įjungta.</translation>
-=======
-        <source>W&amp;allet</source>
-        <translation>Piniginė</translation>
-    </message>
-    <message>
-        <source>Automatically open the Bitcoin client port on the router. This only works when your router supports UPnP and it is enabled.</source>
-        <translation>Automatiškai atidaryti Bitcoin kliento prievadą maršrutizatoriuje. Tai veikia tik tada, kai jūsų maršrutizatorius palaiko UPnP ir ji įjungta.</translation>
->>>>>>> 0bace830
     </message>
     <message>
         <source>Map port using &amp;UPnP</source>
