<TS language="lt" version="2.1">
<context>
    <name>AddressBookPage</name>
    <message>
        <source>Right-click to edit address or label</source>
        <translation>Spustelėkite dešinįjį klaviša norint keisti adresą arba etiketę</translation>
    </message>
    <message>
        <source>Create a new address</source>
        <translation>Sukurti naują adresą</translation>
    </message>
    <message>
        <source>&amp;New</source>
        <translation>&amp;Naujas</translation>
    </message>
    <message>
        <source>Copy the currently selected address to the system clipboard</source>
        <translation>Kopijuoti esamą adresą į mainų atmintį</translation>
    </message>
    <message>
        <source>&amp;Copy</source>
        <translation>&amp;Kopijuoti</translation>
    </message>
    <message>
        <source>C&amp;lose</source>
        <translation>&amp;Užverti</translation>
    </message>
    <message>
        <source>&amp;Copy Address</source>
        <translation>&amp;Kopijuoti adresą</translation>
    </message>
    <message>
        <source>Delete the currently selected address from the list</source>
        <translation>Ištrinti pasirinktą adresą iš sąrašo</translation>
    </message>
    <message>
        <source>Export the data in the current tab to a file</source>
        <translation>Eksportuoti informaciją iš dabartinės lentelės į failą</translation>
    </message>
    <message>
        <source>&amp;Export</source>
        <translation>&amp;Eksportuoti</translation>
    </message>
    <message>
        <source>&amp;Delete</source>
        <translation>&amp;Trinti</translation>
    </message>
    <message>
        <source>Choose the address to send coins to</source>
        <translation>Pasirinkite adresą kuriam siūsite monetas</translation>
    </message>
    <message>
        <source>Choose the address to receive coins with</source>
        <translation>Pasirinkite adresą su kuriuo gauti monetas</translation>
    </message>
    <message>
        <source>C&amp;hoose</source>
        <translation>P&amp;asirinkti</translation>
    </message>
    <message>
        <source>Sending addresses</source>
        <translation>Siunčiami adresai</translation>
    </message>
    <message>
        <source>Receiving addresses</source>
        <translation>Gaunami adresai</translation>
    </message>
    <message>
        <source>These are your Bitcoin addresses for sending payments. Always check the amount and the receiving address before sending coins.</source>
        <translation>Tai yra jūsų Bitcoin adresai mokėjimų siuntimui. Visada patikrinkite siunčiamą sumą ir gavėjo adresą prieš siųsdami monetas.</translation>
    </message>
    <message>
        <source>These are your Bitcoin addresses for receiving payments. It is recommended to use a new receiving address for each transaction.</source>
        <translation>Tai yra jūsų Bitcoin adresai mokėjimų gavimui. Rekomenduojame naudoti naujus gavimo adresus kiekvienai tranzakcijai.</translation>
    </message>
    <message>
        <source>Copy &amp;Label</source>
        <translation>Kopijuoti ž&amp;ymę</translation>
    </message>
    <message>
        <source>&amp;Edit</source>
        <translation>&amp;Keisti</translation>
    </message>
    <message>
        <source>Export Address List</source>
        <translation>Eksportuoti adresų sąrašą</translation>
    </message>
    <message>
        <source>Comma separated file (*.csv)</source>
        <translation>Kableliais atskirtų duomenų failas (*.csv)</translation>
    </message>
    <message>
        <source>Exporting Failed</source>
        <translation>Eksportavimas nepavyko</translation>
    </message>
    <message>
        <source>There was an error trying to save the address list to %1. Please try again.</source>
        <translation>Bandant išsaugoti adresų sąrašą - įvyko klaida keliant į %1. Prašome bandyti dar kartą.</translation>
    </message>
</context>
<context>
    <name>AddressTableModel</name>
    <message>
        <source>Label</source>
        <translation>Žymė</translation>
    </message>
    <message>
        <source>Address</source>
        <translation>Adresas</translation>
    </message>
    <message>
        <source>(no label)</source>
        <translation>(nėra žymės)</translation>
    </message>
</context>
<context>
    <name>AskPassphraseDialog</name>
    <message>
        <source>Passphrase Dialog</source>
        <translation>Slaptafrazės dialogas</translation>
    </message>
    <message>
        <source>Enter passphrase</source>
        <translation>Įvesti slaptafrazę</translation>
    </message>
    <message>
        <source>New passphrase</source>
        <translation>Nauja slaptafrazė</translation>
    </message>
    <message>
        <source>Repeat new passphrase</source>
        <translation>Pakartokite naują slaptafrazę</translation>
    </message>
    <message>
        <source>Encrypt wallet</source>
        <translation>Užšifruoti piniginę</translation>
    </message>
    <message>
        <source>This operation needs your wallet passphrase to unlock the wallet.</source>
        <translation>Ši operacija reikalauja jūsų piniginės slaptafrazės jai atrakinti.</translation>
    </message>
    <message>
        <source>Unlock wallet</source>
        <translation>Atrakinti piniginę</translation>
    </message>
    <message>
        <source>This operation needs your wallet passphrase to decrypt the wallet.</source>
        <translation>Ši operacija reikalauja jūsų piniginės slaptafrazės jai iššifruoti.</translation>
    </message>
    <message>
        <source>Decrypt wallet</source>
        <translation>Iššifruoti piniginę</translation>
    </message>
    <message>
        <source>Change passphrase</source>
        <translation>Pakeisti slaptafrazę</translation>
    </message>
    <message>
        <source>Confirm wallet encryption</source>
        <translation>Patvirtinkite piniginės užšifravimą</translation>
    </message>
    <message>
        <source>Warning: If you encrypt your wallet and lose your passphrase, you will &lt;b&gt;LOSE ALL OF YOUR ZETACOINS&lt;/b&gt;!</source>
        <translation>Dėmesio: jei užšifruosite savo piniginę ir pamesite slaptafrazę, jūs&lt;b&gt;PRARASITE VISUS SAVO BITCOINUS&lt;/b&gt;! </translation>
    </message>
    <message>
        <source>Are you sure you wish to encrypt your wallet?</source>
        <translation>Ar tikrai norite šifruoti savo piniginę?</translation>
    </message>
    <message>
        <source>Warning: The Caps Lock key is on!</source>
        <translation>Įspėjimas: įjungtas Caps Lock klavišas!</translation>
    </message>
    <message>
        <source>Wallet encrypted</source>
        <translation>Piniginė užšifruota</translation>
    </message>
    <message>
        <source>Wallet encryption failed</source>
        <translation>Nepavyko užšifruoti piniginę</translation>
    </message>
    <message>
        <source>Wallet encryption failed due to an internal error. Your wallet was not encrypted.</source>
        <translation>Dėl vidinės klaidos nepavyko užšifruoti piniginę.Piniginė neužšifruota.</translation>
    </message>
    <message>
        <source>The supplied passphrases do not match.</source>
        <translation>Įvestos slaptafrazės nesutampa.</translation>
    </message>
    <message>
        <source>Wallet unlock failed</source>
        <translation>Nepavyko atrakinti piniginę</translation>
    </message>
    <message>
        <source>The passphrase entered for the wallet decryption was incorrect.</source>
        <translation>Neteisingai įvestas slaptažodis piniginės iššifravimui.</translation>
    </message>
    <message>
        <source>Wallet decryption failed</source>
        <translation>Nepavyko iššifruoti piniginės</translation>
    </message>
    <message>
        <source>Wallet passphrase was successfully changed.</source>
        <translation>Piniginės slaptažodis sėkmingai pakeistas.</translation>
    </message>
</context>
<context>
    <name>BanTableModel</name>
    <message>
        <source>Banned Until</source>
        <translation>Užblokuotas iki</translation>
    </message>
</context>
<context>
    <name>BitcoinGUI</name>
    <message>
        <source>Sign &amp;message...</source>
        <translation>Pasirašyti ži&amp;nutę...</translation>
    </message>
    <message>
        <source>Synchronizing with network...</source>
        <translation>Sinchronizavimas su tinklu ...</translation>
    </message>
    <message>
        <source>&amp;Overview</source>
        <translation>&amp;Apžvalga</translation>
    </message>
    <message>
        <source>Node</source>
        <translation>Taškas</translation>
    </message>
    <message>
        <source>Show general overview of wallet</source>
        <translation>Rodyti piniginės bendrą apžvalgą</translation>
    </message>
    <message>
        <source>&amp;Transactions</source>
        <translation>&amp;Sandoriai</translation>
    </message>
    <message>
        <source>Browse transaction history</source>
        <translation>Apžvelgti sandorių istoriją</translation>
    </message>
    <message>
        <source>E&amp;xit</source>
        <translation>&amp;Išeiti</translation>
    </message>
    <message>
        <source>Quit application</source>
        <translation>Išjungti programą</translation>
    </message>
    <message>
        <source>About &amp;Qt</source>
        <translation>Apie &amp;Qt</translation>
    </message>
    <message>
        <source>Show information about Qt</source>
        <translation>Rodyti informaciją apie Qt</translation>
    </message>
    <message>
        <source>&amp;Options...</source>
        <translation>&amp;Parinktys...</translation>
    </message>
    <message>
        <source>&amp;Encrypt Wallet...</source>
        <translation>&amp;Užšifruoti piniginę...</translation>
    </message>
    <message>
        <source>&amp;Backup Wallet...</source>
        <translation>&amp;Backup piniginę...</translation>
    </message>
    <message>
        <source>&amp;Change Passphrase...</source>
        <translation>&amp;Keisti slaptafrazę...</translation>
    </message>
    <message>
        <source>&amp;Sending addresses...</source>
        <translation>&amp;Siunčiami adresai...</translation>
    </message>
    <message>
        <source>&amp;Receiving addresses...</source>
        <translation>&amp;Gaunami adresai...</translation>
    </message>
    <message>
        <source>Open &amp;URI...</source>
        <translation>Atidaryti &amp;URI...</translation>
    </message>
    <message>
<<<<<<< HEAD
        <source>Zetacoin Core client</source>
        <translation>Zetacoin Core klientas</translation>
=======
        <source>Bitcoin Core client</source>
        <translation>Bitcoin Core klientas</translation>
>>>>>>> 188ca9c3
    </message>
    <message>
        <source>Importing blocks from disk...</source>
        <translation>Blokai importuojami iš disko...</translation>
    </message>
    <message>
        <source>Reindexing blocks on disk...</source>
        <translation>Blokai iš naujo indeksuojami...</translation>
    </message>
    <message>
<<<<<<< HEAD
        <source>Send coins to a Zetacoin address</source>
        <translation>Siųsti monetas Zetacoin adresui</translation>
=======
        <source>Send coins to a Bitcoin address</source>
        <translation>Siųsti monetas Bitcoin adresui</translation>
>>>>>>> 188ca9c3
    </message>
    <message>
        <source>Backup wallet to another location</source>
        <translation>Daryti piniginės atsarginę kopiją</translation>
    </message>
    <message>
        <source>Change the passphrase used for wallet encryption</source>
        <translation>Pakeisti slaptafrazę naudojamą piniginės užšifravimui</translation>
    </message>
    <message>
        <source>&amp;Debug window</source>
        <translation>&amp;Derinimo langas</translation>
    </message>
    <message>
        <source>Open debugging and diagnostic console</source>
        <translation>Atverti derinimo ir diagnostikos konsolę</translation>
    </message>
    <message>
        <source>&amp;Verify message...</source>
        <translation>&amp;Tikrinti žinutę...</translation>
    </message>
    <message>
        <source>Zetacoin</source>
        <translation>Zetacoin</translation>
    </message>
    <message>
        <source>Wallet</source>
        <translation>Piniginė</translation>
    </message>
    <message>
        <source>&amp;Send</source>
        <translation>&amp;Siųsti</translation>
    </message>
    <message>
        <source>&amp;Receive</source>
        <translation>&amp;Gauti</translation>
    </message>
    <message>
        <source>Show information about Zetacoin Core</source>
        <translation>Rodyti informaciją apie Zetacoin Core</translation>
    </message>
    <message>
        <source>&amp;Show / Hide</source>
        <translation>&amp;Rodyti / Slėpti</translation>
    </message>
    <message>
        <source>Show or hide the main Window</source>
        <translation>Rodyti arba slėpti pagrindinį langą</translation>
    </message>
    <message>
        <source>Encrypt the private keys that belong to your wallet</source>
        <translation>Užšifruoti privačius raktus, kurie priklauso jūsų piniginei</translation>
    </message>
    <message>
        <source>&amp;File</source>
        <translation>&amp;Failas</translation>
    </message>
    <message>
        <source>&amp;Settings</source>
        <translation>&amp;Nustatymai</translation>
    </message>
    <message>
        <source>&amp;Help</source>
        <translation>&amp;Pagalba</translation>
    </message>
    <message>
        <source>Tabs toolbar</source>
        <translation>Kortelių įrankinė</translation>
    </message>
    <message>
        <source>Zetacoin Core</source>
        <translation>Zetacoin branduolys</translation>
    </message>
    <message>
<<<<<<< HEAD
        <source>&amp;About Zetacoin Core</source>
        <translation>&amp;Apie Zetacoin Core</translation>
=======
        <source>&amp;About Bitcoin Core</source>
        <translation>&amp;Apie Bitcoin Core</translation>
>>>>>>> 188ca9c3
    </message>
    <message>
        <source>&amp;Command-line options</source>
        <translation>Komandinės eilutės parametrai</translation>
    </message>
    <message>
        <source>Error</source>
        <translation>Klaida</translation>
    </message>
    <message>
        <source>Warning</source>
        <translation>Įspėjimas</translation>
    </message>
    <message>
        <source>Information</source>
        <translation>Informacija</translation>
    </message>
    <message>
        <source>Up to date</source>
        <translation>Atnaujinta</translation>
    </message>
    <message>
        <source>Catching up...</source>
        <translation>Vejamasi...</translation>
    </message>
    <message>
        <source>Sent transaction</source>
        <translation>Sandoris nusiųstas</translation>
    </message>
    <message>
        <source>Incoming transaction</source>
        <translation>Ateinantis sandoris</translation>
    </message>
    <message>
        <source>Wallet is &lt;b&gt;encrypted&lt;/b&gt; and currently &lt;b&gt;unlocked&lt;/b&gt;</source>
        <translation>Piniginė &lt;b&gt;užšifruota&lt;/b&gt; ir šiuo metu &lt;b&gt;atrakinta&lt;/b&gt;</translation>
    </message>
    <message>
        <source>Wallet is &lt;b&gt;encrypted&lt;/b&gt; and currently &lt;b&gt;locked&lt;/b&gt;</source>
        <translation>Piniginė &lt;b&gt;užšifruota&lt;/b&gt; ir šiuo metu &lt;b&gt;užrakinta&lt;/b&gt;</translation>
    </message>
</context>
<context>
    <name>ClientModel</name>
    <message>
        <source>Network Alert</source>
        <translation>Tinklo įspėjimas</translation>
    </message>
</context>
<context>
    <name>CoinControlDialog</name>
    <message>
        <source>Coin Selection</source>
        <translation>Monetų pasirinkimas</translation>
    </message>
    <message>
        <source>Quantity:</source>
        <translation>Kiekis:</translation>
    </message>
    <message>
        <source>Bytes:</source>
        <translation>Baitai:</translation>
    </message>
    <message>
        <source>Amount:</source>
        <translation>Suma:</translation>
    </message>
    <message>
        <source>Priority:</source>
        <translation>Pirmumas:</translation>
    </message>
    <message>
        <source>Fee:</source>
        <translation>Mokestis:</translation>
    </message>
    <message>
        <source>After Fee:</source>
        <translation>Po mokesčio:</translation>
    </message>
    <message>
        <source>Change:</source>
        <translation>Graža:</translation>
    </message>
    <message>
        <source>(un)select all</source>
        <translation>(ne)pasirinkti viską</translation>
    </message>
    <message>
        <source>Tree mode</source>
        <translation>Medžio režimas</translation>
    </message>
    <message>
        <source>List mode</source>
        <translation>Sąrašo režimas</translation>
    </message>
    <message>
        <source>Amount</source>
        <translation>Suma</translation>
    </message>
    <message>
        <source>Date</source>
        <translation>Data</translation>
    </message>
    <message>
        <source>Confirmations</source>
        <translation>Patvirtinimai</translation>
    </message>
    <message>
        <source>Confirmed</source>
        <translation>Patvirtintas</translation>
    </message>
    <message>
        <source>Priority</source>
        <translation>Pirmumas</translation>
    </message>
    <message>
        <source>Copy address</source>
        <translation>Kopijuoti adresą</translation>
    </message>
    <message>
        <source>Copy label</source>
        <translation>Kopijuoti žymę</translation>
    </message>
    <message>
        <source>Copy amount</source>
        <translation>Kopijuoti sumą</translation>
    </message>
    <message>
        <source>Copy quantity</source>
        <translation>Kopijuoti kiekį</translation>
    </message>
    <message>
        <source>Copy fee</source>
        <translation>Kopijuoti mokestį</translation>
    </message>
    <message>
        <source>Copy after fee</source>
        <translation>Kopijuoti po mokesčio</translation>
    </message>
    <message>
        <source>Copy bytes</source>
        <translation>Kopijuoti baitus</translation>
    </message>
    <message>
        <source>Copy priority</source>
        <translation>Kopijuoti pirmumą</translation>
    </message>
    <message>
        <source>highest</source>
        <translation>auksčiausias</translation>
    </message>
    <message>
        <source>higher</source>
        <translation>aukštesnis</translation>
    </message>
    <message>
        <source>high</source>
        <translation>aukštas</translation>
    </message>
    <message>
        <source>medium-high</source>
        <translation>vidutiniškai aukštas</translation>
    </message>
    <message>
        <source>medium</source>
        <translation>vidutiniškai</translation>
    </message>
    <message>
        <source>low-medium</source>
        <translation>žemai-vidutiniškas</translation>
    </message>
    <message>
        <source>low</source>
        <translation>žemas</translation>
    </message>
    <message>
        <source>lower</source>
        <translation>žemesnis</translation>
    </message>
    <message>
        <source>lowest</source>
        <translation>žemiausias</translation>
    </message>
    <message>
        <source>none</source>
        <translation>niekas</translation>
    </message>
    <message>
        <source>yes</source>
        <translation>taip</translation>
    </message>
    <message>
        <source>no</source>
        <translation>ne</translation>
    </message>
    <message>
        <source>(no label)</source>
        <translation>(nėra žymės)</translation>
    </message>
    <message>
        <source>(change)</source>
<<<<<<< HEAD
        <translation>Graža:</translation>
=======
        <translation>(Graža)</translation>
>>>>>>> 188ca9c3
    </message>
</context>
<context>
    <name>EditAddressDialog</name>
    <message>
        <source>Edit Address</source>
        <translation>Keisti adresą</translation>
    </message>
    <message>
        <source>&amp;Label</source>
        <translation>Ž&amp;ymė</translation>
    </message>
    <message>
        <source>&amp;Address</source>
        <translation>&amp;Adresas</translation>
    </message>
    <message>
        <source>New receiving address</source>
        <translation>Naujas gavimo adresas</translation>
    </message>
    <message>
        <source>New sending address</source>
        <translation>Naujas siuntimo adresas</translation>
    </message>
    <message>
        <source>Edit receiving address</source>
        <translation>Keisti gavimo adresą</translation>
    </message>
    <message>
        <source>Edit sending address</source>
        <translation>Keisti siuntimo adresą</translation>
    </message>
    <message>
        <source>The entered address "%1" is already in the address book.</source>
        <translation>Įvestas adresas „%1“ jau yra adresų knygelėje.</translation>
    </message>
    <message>
        <source>The entered address "%1" is not a valid Zetacoin address.</source>
        <translation>Įvestas adresas „%1“ nėra galiojantis Zetacoin adresas.</translation>
    </message>
    <message>
        <source>Could not unlock wallet.</source>
        <translation>Nepavyko atrakinti piniginės.</translation>
    </message>
    <message>
        <source>New key generation failed.</source>
        <translation>Naujo rakto generavimas nepavyko.</translation>
    </message>
</context>
<context>
    <name>FreespaceChecker</name>
    <message>
        <source>name</source>
        <translation>pavadinimas</translation>
    </message>
    </context>
<context>
    <name>HelpMessageDialog</name>
    <message>
        <source>Zetacoin Core</source>
        <translation>Zetacoin branduolys</translation>
    </message>
    <message>
        <source>version</source>
        <translation>versija</translation>
    </message>
    <message>
        <source>About Zetacoin Core</source>
        <translation>Apie Zetacoin Core</translation>
    </message>
    <message>
        <source>Command-line options</source>
        <translation>Komandinės eilutės parametrai</translation>
    </message>
    <message>
        <source>Usage:</source>
        <translation>Naudojimas:</translation>
    </message>
    <message>
        <source>command-line options</source>
        <translation>komandinės eilutės parametrai</translation>
    </message>
<<<<<<< HEAD
</context>
=======
    </context>
>>>>>>> 188ca9c3
<context>
    <name>Intro</name>
    <message>
        <source>Welcome</source>
        <translation>Sveiki</translation>
    </message>
    <message>
        <source>Welcome to Zetacoin Core.</source>
        <translation>Sveiki atvykę į Zetacoin Core.</translation>
    </message>
    <message>
        <source>Zetacoin Core</source>
        <translation>Zetacoin branduolys</translation>
    </message>
    <message>
        <source>Error</source>
        <translation>Klaida</translation>
    </message>
    </context>
<context>
    <name>OpenURIDialog</name>
    </context>
<context>
    <name>OptionsDialog</name>
    <message>
        <source>Options</source>
        <translation>Parinktys</translation>
    </message>
    <message>
        <source>&amp;Main</source>
        <translation>&amp;Pagrindinės</translation>
    </message>
    <message>
        <source>MB</source>
        <translation>MB</translation>
    </message>
    <message>
        <source>IP address of the proxy (e.g. IPv4: 127.0.0.1 / IPv6: ::1)</source>
        <translation>Proxy IP adresas (Pvz. IPv4: 127.0.0.1 / IPv6: ::1)</translation>
    </message>
    <message>
        <source>&amp;Reset Options</source>
        <translation>&amp;Atstatyti Parinktis</translation>
    </message>
    <message>
        <source>&amp;Network</source>
        <translation>&amp;Tinklas</translation>
    </message>
    <message>
        <source>W&amp;allet</source>
        <translation>Piniginė</translation>
    </message>
    <message>
<<<<<<< HEAD
        <source>Automatically open the Zetacoin client port on the router. This only works when your router supports UPnP and it is enabled.</source>
        <translation>Automatiškai atidaryti Zetacoin kliento prievadą maršrutizatoriuje. Tai veikia tik tada, kai jūsų maršrutizatorius palaiko UPnP ir ji įjungta.</translation>
=======
        <source>Automatically open the Bitcoin client port on the router. This only works when your router supports UPnP and it is enabled.</source>
        <translation>Automatiškai atidaryti Bitcoin kliento prievadą maršrutizatoriuje. Tai veikia tik tada, kai jūsų maršrutizatorius palaiko UPnP ir ji įjungta.</translation>
>>>>>>> 188ca9c3
    </message>
    <message>
        <source>Map port using &amp;UPnP</source>
        <translation>Persiųsti prievadą naudojant &amp;UPnP</translation>
    </message>
    <message>
        <source>Proxy &amp;IP:</source>
        <translation>Tarpinio serverio &amp;IP:</translation>
    </message>
    <message>
        <source>&amp;Port:</source>
        <translation>&amp;Prievadas:</translation>
    </message>
    <message>
        <source>Port of the proxy (e.g. 9050)</source>
        <translation>Tarpinio serverio preivadas (pvz, 9050)</translation>
    </message>
    <message>
        <source>IPv4</source>
        <translation>IPv4</translation>
    </message>
    <message>
        <source>IPv6</source>
        <translation>IPv6</translation>
    </message>
    <message>
        <source>Tor</source>
        <translation>Tor</translation>
    </message>
    <message>
        <source>&amp;Window</source>
        <translation>&amp;Langas</translation>
    </message>
    <message>
        <source>Show only a tray icon after minimizing the window.</source>
        <translation>Po programos lango sumažinimo rodyti tik programos ikoną.</translation>
    </message>
    <message>
        <source>&amp;Minimize to the tray instead of the taskbar</source>
        <translation>&amp;M sumažinti langą bet ne užduočių juostą</translation>
    </message>
    <message>
        <source>M&amp;inimize on close</source>
        <translation>&amp;Sumažinti uždarant</translation>
    </message>
    <message>
        <source>&amp;Display</source>
        <translation>&amp;Rodymas</translation>
    </message>
    <message>
        <source>User Interface &amp;language:</source>
        <translation>Naudotojo sąsajos &amp;kalba:</translation>
    </message>
    <message>
        <source>&amp;Unit to show amounts in:</source>
        <translation>&amp;Vienetai, kuriais rodyti sumas:</translation>
    </message>
    <message>
        <source>Choose the default subdivision unit to show in the interface and when sending coins.</source>
        <translation>Rodomų ir siunčiamų monetų kiekio matavimo vienetai</translation>
    </message>
    <message>
        <source>&amp;OK</source>
        <translation>&amp;Gerai</translation>
    </message>
    <message>
        <source>&amp;Cancel</source>
        <translation>&amp;Atšaukti</translation>
    </message>
    <message>
        <source>default</source>
        <translation>numatyta</translation>
    </message>
    <message>
        <source>none</source>
        <translation>niekas</translation>
    </message>
    <message>
        <source>Confirm options reset</source>
        <translation>Patvirtinti nustatymų atstatymą</translation>
    </message>
    <message>
        <source>Client restart required to activate changes.</source>
        <translation>Kliento perkrovimas reikalingas nustatymų aktyvavimui</translation>
    </message>
    <message>
        <source>This change would require a client restart.</source>
        <translation>Šis pakeitimas reikalautų kliento perkrovimo</translation>
    </message>
    <message>
        <source>The supplied proxy address is invalid.</source>
        <translation>Nurodytas tarpinio serverio adresas negalioja.</translation>
    </message>
</context>
<context>
    <name>OverviewPage</name>
    <message>
        <source>Form</source>
        <translation>Forma</translation>
    </message>
    <message>
        <source>Available:</source>
        <translation>Galimi:</translation>
    </message>
    <message>
        <source>Your current spendable balance</source>
        <translation>Jūsų dabartinis išleidžiamas balansas</translation>
    </message>
    <message>
        <source>Pending:</source>
        <translation>Laukiantys:</translation>
    </message>
    <message>
        <source>Immature:</source>
        <translation>Nepribrendę:</translation>
    </message>
    <message>
        <source>Total:</source>
        <translation>Viso:</translation>
    </message>
    <message>
        <source>Your current total balance</source>
        <translation>Jūsų balansas</translation>
    </message>
    </context>
<context>
    <name>PaymentServer</name>
    <message>
        <source>URI handling</source>
        <translation>URI apdorojimas</translation>
    </message>
    <message>
        <source>Invalid payment address %1</source>
        <translation>Neteisingas mokėjimo adresas %1</translation>
    </message>
    <message>
        <source>Payment request rejected</source>
        <translation>Mokėjimo siuntimas atmestas</translation>
    </message>
    <message>
        <source>Payment request expired.</source>
        <translation>Mokėjimo siuntimas pasibaigė</translation>
    </message>
    <message>
        <source>Network request error</source>
        <translation>Tinklo užklausos klaida</translation>
    </message>
</context>
<context>
    <name>PeerTableModel</name>
    </context>
<context>
    <name>QObject</name>
    <message>
        <source>Amount</source>
        <translation>Suma</translation>
    </message>
    <message>
        <source>%1 h</source>
        <translation>%1 h</translation>
    </message>
    <message>
        <source>%1 m</source>
        <translation>%1 m</translation>
    </message>
    <message>
        <source>N/A</source>
        <translation>nėra</translation>
    </message>
    </context>
<context>
    <name>QRImageWidget</name>
    <message>
        <source>&amp;Copy Image</source>
        <translation>Kopijuoti nuotrauką</translation>
    </message>
    <message>
        <source>Save QR Code</source>
        <translation>Įrašyti QR kodą</translation>
    </message>
    <message>
        <source>PNG Image (*.png)</source>
        <translation>PNG paveikslėlis (*.png)</translation>
    </message>
</context>
<context>
    <name>RPCConsole</name>
    <message>
        <source>Client name</source>
        <translation>Kliento pavadinimas</translation>
    </message>
    <message>
        <source>N/A</source>
        <translation>nėra</translation>
    </message>
    <message>
        <source>Client version</source>
        <translation>Kliento versija</translation>
    </message>
    <message>
        <source>&amp;Information</source>
        <translation>&amp;Informacija</translation>
    </message>
    <message>
        <source>Debug window</source>
        <translation>Derinimo langas</translation>
    </message>
    <message>
        <source>Using OpenSSL version</source>
        <translation>Naudojama OpenSSL versija</translation>
    </message>
    <message>
        <source>Startup time</source>
        <translation>Paleidimo laikas</translation>
    </message>
    <message>
        <source>Network</source>
        <translation>Tinklas</translation>
    </message>
    <message>
        <source>Name</source>
        <translation>Pavadinimas</translation>
    </message>
    <message>
        <source>Number of connections</source>
        <translation>Prisijungimų kiekis</translation>
    </message>
    <message>
        <source>Block chain</source>
        <translation>Blokų grandinė</translation>
    </message>
    <message>
        <source>Current number of blocks</source>
        <translation>Dabartinis blokų skaičius</translation>
    </message>
    <message>
        <source>Received</source>
        <translation>Gauta</translation>
    </message>
    <message>
        <source>Direction</source>
        <translation>Kryptis</translation>
    </message>
    <message>
        <source>Version</source>
        <translation>Versija</translation>
    </message>
    <message>
<<<<<<< HEAD
        <source>Bytes Sent</source>
        <translation>Nusiųsti baitai</translation>
    </message>
    <message>
        <source>Bytes Received</source>
        <translation>Gauti baitai</translation>
    </message>
    <message>
=======
>>>>>>> 188ca9c3
        <source>Last block time</source>
        <translation>Paskutinio bloko laikas</translation>
    </message>
    <message>
        <source>&amp;Open</source>
        <translation>&amp;Atverti</translation>
    </message>
    <message>
        <source>&amp;Console</source>
        <translation>&amp;Konsolė</translation>
    </message>
    <message>
        <source>&amp;Clear</source>
        <translation>Išvalyti</translation>
    </message>
    <message>
        <source>Totals</source>
        <translation>Viso:</translation>
    </message>
    <message>
        <source>Build date</source>
        <translation>Kompiliavimo data</translation>
    </message>
    <message>
        <source>Debug log file</source>
        <translation>Derinimo žurnalo failas</translation>
    </message>
    <message>
        <source>Clear console</source>
        <translation>Išvalyti konsolę</translation>
    </message>
    <message>
        <source>%1 B</source>
        <translation>%1 B</translation>
    </message>
    <message>
        <source>%1 KB</source>
        <translation>%1 KB</translation>
    </message>
    <message>
        <source>%1 MB</source>
        <translation>%1 MB</translation>
    </message>
    <message>
        <source>%1 GB</source>
        <translation>%1 GB</translation>
    </message>
    <message>
        <source>never</source>
        <translation>Niekada</translation>
    </message>
<<<<<<< HEAD
=======
    <message>
        <source>Yes</source>
        <translation>Taip</translation>
    </message>
    <message>
        <source>No</source>
        <translation>Ne</translation>
    </message>
>>>>>>> 188ca9c3
    </context>
<context>
    <name>ReceiveCoinsDialog</name>
    <message>
        <source>&amp;Amount:</source>
        <translation>Suma:</translation>
    </message>
    <message>
        <source>&amp;Label:</source>
        <translation>Ž&amp;ymė:</translation>
    </message>
    <message>
        <source>&amp;Message:</source>
        <translation>Žinutė:</translation>
    </message>
    <message>
        <source>Clear</source>
        <translation>Išvalyti</translation>
    </message>
    <message>
        <source>Copy label</source>
        <translation>Kopijuoti žymę</translation>
    </message>
    <message>
        <source>Copy amount</source>
        <translation>Kopijuoti sumą</translation>
    </message>
</context>
<context>
    <name>ReceiveRequestDialog</name>
    <message>
        <source>QR Code</source>
        <translation>QR kodas</translation>
    </message>
    <message>
        <source>Copy &amp;Address</source>
        <translation>&amp;Kopijuoti adresą</translation>
    </message>
    <message>
        <source>Payment information</source>
        <translation>Mokėjimo informacija</translation>
    </message>
    <message>
        <source>Address</source>
        <translation>Adresas</translation>
    </message>
    <message>
        <source>Amount</source>
        <translation>Suma</translation>
    </message>
    <message>
        <source>Label</source>
        <translation>Žymė</translation>
    </message>
    <message>
        <source>Message</source>
        <translation>Žinutė</translation>
    </message>
    <message>
        <source>Error encoding URI into QR Code.</source>
        <translation>Klaida, koduojant URI į QR kodą.</translation>
    </message>
</context>
<context>
    <name>RecentRequestsTableModel</name>
    <message>
        <source>Date</source>
        <translation>Data</translation>
    </message>
    <message>
        <source>Label</source>
        <translation>Žymė</translation>
    </message>
    <message>
        <source>Message</source>
        <translation>Žinutė</translation>
    </message>
    <message>
        <source>Amount</source>
        <translation>Suma</translation>
    </message>
    <message>
        <source>(no label)</source>
        <translation>(nėra žymės)</translation>
    </message>
    </context>
<context>
    <name>SendCoinsDialog</name>
    <message>
        <source>Send Coins</source>
        <translation>Siųsti monetas</translation>
    </message>
    <message>
        <source>Insufficient funds!</source>
        <translation>Nepakanka lėšų</translation>
    </message>
    <message>
        <source>Quantity:</source>
        <translation>Kiekis:</translation>
    </message>
    <message>
        <source>Bytes:</source>
        <translation>Baitai:</translation>
    </message>
    <message>
        <source>Amount:</source>
        <translation>Suma:</translation>
    </message>
    <message>
        <source>Priority:</source>
        <translation>Pirmumas:</translation>
    </message>
    <message>
        <source>Fee:</source>
        <translation>Mokestis:</translation>
    </message>
    <message>
        <source>After Fee:</source>
        <translation>Po mokesčio:</translation>
    </message>
    <message>
        <source>Change:</source>
        <translation>Graža:</translation>
    </message>
    <message>
        <source>Transaction Fee:</source>
        <translation>Sandorio mokestis:</translation>
    </message>
    <message>
        <source>Send to multiple recipients at once</source>
        <translation>Siųsti keliems gavėjams vienu metu</translation>
    </message>
    <message>
        <source>Add &amp;Recipient</source>
        <translation>&amp;A Pridėti gavėją</translation>
    </message>
    <message>
        <source>Clear &amp;All</source>
        <translation>Išvalyti &amp;viską</translation>
    </message>
    <message>
        <source>Balance:</source>
        <translation>Balansas:</translation>
    </message>
    <message>
        <source>Confirm the send action</source>
        <translation>Patvirtinti siuntimo veiksmą</translation>
    </message>
    <message>
        <source>S&amp;end</source>
        <translation>&amp;Siųsti</translation>
    </message>
    <message>
        <source>Confirm send coins</source>
        <translation>Patvirtinti monetų siuntimą</translation>
    </message>
    <message>
        <source>Copy quantity</source>
        <translation>Kopijuoti kiekį</translation>
    </message>
    <message>
        <source>Copy amount</source>
        <translation>Kopijuoti sumą</translation>
    </message>
    <message>
        <source>Copy fee</source>
        <translation>Kopijuoti mokestį</translation>
    </message>
    <message>
        <source>Copy after fee</source>
        <translation>Kopijuoti po mokesčio</translation>
    </message>
    <message>
        <source>Copy bytes</source>
        <translation>Kopijuoti baitus</translation>
    </message>
    <message>
        <source>Copy priority</source>
        <translation>Kopijuoti pirmumą</translation>
    </message>
    <message>
        <source>The amount to pay must be larger than 0.</source>
        <translation>Apmokėjimo suma turi būti didesnė nei 0.</translation>
    </message>
    <message>
        <source>The amount exceeds your balance.</source>
        <translation>Suma viršija jūsų balansą.</translation>
    </message>
    <message>
        <source>The total exceeds your balance when the %1 transaction fee is included.</source>
        <translation>Jei pridedame sandorio mokestį %1 bendra suma viršija jūsų balansą.</translation>
    </message>
    <message>
        <source>Payment request expired.</source>
        <translation>Mokėjimo siuntimas pasibaigė</translation>
    </message>
    <message>
        <source>(no label)</source>
        <translation>(nėra žymės)</translation>
    </message>
    </context>
<context>
    <name>SendCoinsEntry</name>
    <message>
        <source>A&amp;mount:</source>
        <translation>Su&amp;ma:</translation>
    </message>
    <message>
        <source>Pay &amp;To:</source>
        <translation>Mokėti &amp;gavėjui:</translation>
    </message>
    <message>
        <source>Enter a label for this address to add it to your address book</source>
        <translation>Įveskite žymę šiam adresui kad galėtumėte įtraukti ją į adresų knygelę</translation>
    </message>
    <message>
        <source>&amp;Label:</source>
        <translation>Ž&amp;ymė:</translation>
    </message>
    <message>
        <source>Alt+A</source>
        <translation>Alt+A</translation>
    </message>
    <message>
        <source>Paste address from clipboard</source>
        <translation>Įvesti adresą iš mainų atminties</translation>
    </message>
    <message>
        <source>Alt+P</source>
        <translation>Alt+P</translation>
    </message>
    <message>
        <source>Message:</source>
        <translation>Žinutė:</translation>
    </message>
    <message>
        <source>Pay To:</source>
        <translation>Mokėti gavėjui:</translation>
    </message>
    </context>
<context>
    <name>ShutdownWindow</name>
    </context>
<context>
    <name>SignVerifyMessageDialog</name>
    <message>
        <source>&amp;Sign Message</source>
        <translation>&amp;Pasirašyti žinutę</translation>
    </message>
    <message>
        <source>Alt+A</source>
        <translation>Alt+A</translation>
    </message>
    <message>
        <source>Paste address from clipboard</source>
        <translation>Įvesti adresą iš mainų atminties</translation>
    </message>
    <message>
        <source>Alt+P</source>
        <translation>Alt+P</translation>
    </message>
    <message>
        <source>Enter the message you want to sign here</source>
        <translation>Įveskite pranešimą, kurį norite pasirašyti čia</translation>
    </message>
    <message>
        <source>Sign the message to prove you own this Zetacoin address</source>
        <translation>Registruotis žinute įrodymuii, kad turite šį adresą</translation>
    </message>
    <message>
        <source>Sign &amp;Message</source>
        <translation>Registruoti praneši&amp;mą</translation>
    </message>
    <message>
        <source>Clear &amp;All</source>
        <translation>Išvalyti &amp;viską</translation>
    </message>
    <message>
        <source>&amp;Verify Message</source>
        <translation>&amp;Patikrinti žinutę</translation>
    </message>
    <message>
        <source>Verify the message to ensure it was signed with the specified Zetacoin address</source>
        <translation>Patikrinkite žinutę, jog įsitikintumėte, kad ją pasirašė nurodytas Zetacoin adresas</translation>
    </message>
    <message>
        <source>Verify &amp;Message</source>
        <translation>&amp;Patikrinti žinutę</translation>
    </message>
    <message>
        <source>Verify &amp;Message</source>
        <translation>&amp;Patikrinti žinutę</translation>
    </message>
    <message>
        <source>Click "Sign Message" to generate signature</source>
        <translation>Spragtelėkite "Registruotis žinutę" tam, kad gauti parašą</translation>
    </message>
    <message>
        <source>The entered address is invalid.</source>
        <translation>Įvestas adresas negalioja.</translation>
    </message>
    <message>
        <source>Please check the address and try again.</source>
        <translation>Prašom patikrinti adresą ir bandyti iš naujo.</translation>
    </message>
    <message>
        <source>Wallet unlock was cancelled.</source>
        <translation>Piniginės atrakinimas atšauktas.</translation>
    </message>
    <message>
        <source>Message signing failed.</source>
        <translation>Žinutės pasirašymas nepavyko.</translation>
    </message>
    <message>
        <source>Message signed.</source>
        <translation>Žinutė pasirašyta.</translation>
    </message>
    <message>
        <source>The signature could not be decoded.</source>
        <translation>Nepavyko iškoduoti parašo.</translation>
    </message>
    <message>
        <source>Please check the signature and try again.</source>
        <translation>Prašom patikrinti parašą ir bandyti iš naujo.</translation>
    </message>
    <message>
        <source>The signature did not match the message digest.</source>
        <translation>Parašas neatitinka žinutės.</translation>
    </message>
    <message>
        <source>Message verification failed.</source>
        <translation>Žinutės tikrinimas nepavyko.</translation>
    </message>
    <message>
        <source>Message verified.</source>
        <translation>Žinutė patikrinta.</translation>
    </message>
</context>
<context>
    <name>SplashScreen</name>
    <message>
        <source>Zetacoin Core</source>
        <translation>Zetacoin branduolys</translation>
    </message>
    <message>
        <source>[testnet]</source>
        <translation>[testavimotinklas]</translation>
    </message>
</context>
<context>
    <name>TrafficGraphWidget</name>
    <message>
        <source>KB/s</source>
        <translation>KB/s</translation>
    </message>
</context>
<context>
    <name>TransactionDesc</name>
    <message>
        <source>Open until %1</source>
        <translation>Atidaryta iki %1</translation>
    </message>
    <message>
        <source>%1/offline</source>
        <translation>%1/neprisijungęs</translation>
    </message>
    <message>
        <source>%1/unconfirmed</source>
        <translation>%1/nepatvirtintas</translation>
    </message>
    <message>
        <source>%1 confirmations</source>
        <translation>%1 patvirtinimų</translation>
    </message>
    <message>
        <source>Status</source>
        <translation>Būsena</translation>
    </message>
    <message>
        <source>Date</source>
        <translation>Data</translation>
    </message>
    <message>
        <source>Source</source>
        <translation>Šaltinis</translation>
    </message>
    <message>
        <source>Generated</source>
        <translation>Sugeneruotas</translation>
    </message>
    <message>
        <source>From</source>
        <translation>Nuo</translation>
    </message>
    <message>
        <source>To</source>
        <translation>Kam</translation>
    </message>
    <message>
        <source>own address</source>
        <translation>savo adresas</translation>
    </message>
    <message>
        <source>label</source>
        <translation>žymė</translation>
    </message>
    <message>
        <source>Credit</source>
        <translation>Kreditas</translation>
    </message>
    <message>
        <source>not accepted</source>
        <translation>nepriimta</translation>
    </message>
    <message>
        <source>Debit</source>
        <translation>Debitas</translation>
    </message>
    <message>
        <source>Transaction fee</source>
        <translation>Sandorio mokestis</translation>
    </message>
    <message>
        <source>Net amount</source>
        <translation>Neto suma</translation>
    </message>
    <message>
        <source>Message</source>
        <translation>Žinutė</translation>
    </message>
    <message>
        <source>Comment</source>
        <translation>Komentaras</translation>
    </message>
    <message>
        <source>Transaction ID</source>
        <translation>Sandorio ID</translation>
    </message>
    <message>
        <source>Debug information</source>
        <translation>Derinimo informacija</translation>
    </message>
    <message>
        <source>Transaction</source>
        <translation>Sandoris</translation>
    </message>
    <message>
        <source>Amount</source>
        <translation>Suma</translation>
    </message>
    <message>
        <source>true</source>
        <translation>tiesa</translation>
    </message>
    <message>
        <source>false</source>
        <translation>netiesa</translation>
    </message>
    <message>
        <source>, has not been successfully broadcast yet</source>
        <translation>, transliavimas dar nebuvo sėkmingas</translation>
    </message>
    <message>
        <source>unknown</source>
        <translation>nežinomas</translation>
    </message>
</context>
<context>
    <name>TransactionDescDialog</name>
    <message>
        <source>Transaction details</source>
        <translation>Sandorio detelės</translation>
    </message>
    <message>
        <source>This pane shows a detailed description of the transaction</source>
        <translation>Šis langas sandorio detalų aprašymą</translation>
    </message>
</context>
<context>
    <name>TransactionTableModel</name>
    <message>
        <source>Date</source>
        <translation>Data</translation>
    </message>
    <message>
        <source>Type</source>
        <translation>Tipas</translation>
    </message>
    <message>
        <source>Open until %1</source>
        <translation>Atidaryta iki %1</translation>
    </message>
    <message>
        <source>Confirmed (%1 confirmations)</source>
        <translation>Patvirtinta (%1 patvirtinimai)</translation>
    </message>
    <message>
        <source>This block was not received by any other nodes and will probably not be accepted!</source>
        <translation>Šis blokas negautas nė vienu iš mazgų ir matomai nepriimtas</translation>
    </message>
    <message>
        <source>Generated but not accepted</source>
        <translation>Išgauta bet nepriimta</translation>
    </message>
    <message>
        <source>Label</source>
        <translation>Žymė</translation>
    </message>
    <message>
        <source>Received with</source>
        <translation>Gauta su</translation>
    </message>
    <message>
        <source>Received from</source>
        <translation>Gauta iš</translation>
    </message>
    <message>
        <source>Sent to</source>
        <translation>Išsiųsta</translation>
    </message>
    <message>
        <source>Payment to yourself</source>
        <translation>Mokėjimas sau</translation>
    </message>
    <message>
        <source>Mined</source>
        <translation>Išgauta</translation>
    </message>
    <message>
        <source>(n/a)</source>
        <translation>nepasiekiama</translation>
    </message>
    <message>
        <source>Transaction status. Hover over this field to show number of confirmations.</source>
        <translation>Sandorio būklė. Užvedus pelės žymeklį ant šios srities matysite patvirtinimų skaičių.</translation>
    </message>
    <message>
        <source>Date and time that the transaction was received.</source>
        <translation>Sandorio gavimo data ir laikas</translation>
    </message>
    <message>
        <source>Type of transaction.</source>
        <translation>Sandorio tipas.</translation>
    </message>
    <message>
        <source>Amount removed from or added to balance.</source>
        <translation>Suma pridėta ar išskaičiuota iš balanso</translation>
    </message>
</context>
<context>
    <name>TransactionView</name>
    <message>
        <source>All</source>
        <translation>Visi</translation>
    </message>
    <message>
        <source>Today</source>
        <translation>Šiandien</translation>
    </message>
    <message>
        <source>This week</source>
        <translation>Šią savaitę</translation>
    </message>
    <message>
        <source>This month</source>
        <translation>Šį mėnesį</translation>
    </message>
    <message>
        <source>Last month</source>
        <translation>Paskutinį mėnesį</translation>
    </message>
    <message>
        <source>This year</source>
        <translation>Šiais metais</translation>
    </message>
    <message>
        <source>Range...</source>
        <translation>Intervalas...</translation>
    </message>
    <message>
        <source>Received with</source>
        <translation>Gauta su</translation>
    </message>
    <message>
        <source>Sent to</source>
        <translation>Išsiųsta</translation>
    </message>
    <message>
        <source>To yourself</source>
        <translation>Skirta sau</translation>
    </message>
    <message>
        <source>Mined</source>
        <translation>Išgauta</translation>
    </message>
    <message>
        <source>Other</source>
        <translation>Kita</translation>
    </message>
    <message>
        <source>Enter address or label to search</source>
        <translation>Įveskite adresą ar žymę į paiešką</translation>
    </message>
    <message>
        <source>Min amount</source>
        <translation>Minimali suma</translation>
    </message>
    <message>
        <source>Copy address</source>
        <translation>Kopijuoti adresą</translation>
    </message>
    <message>
        <source>Copy label</source>
        <translation>Kopijuoti žymę</translation>
    </message>
    <message>
        <source>Copy amount</source>
        <translation>Kopijuoti sumą</translation>
    </message>
    <message>
        <source>Edit label</source>
        <translation>Taisyti žymę</translation>
    </message>
    <message>
        <source>Show transaction details</source>
        <translation>Rodyti sandėrio detales</translation>
    </message>
    <message>
        <source>Exporting Failed</source>
        <translation>Eksportavimas nepavyko</translation>
    </message>
    <message>
        <source>Comma separated file (*.csv)</source>
        <translation>Kableliais atskirtų duomenų failas (*.csv)</translation>
    </message>
    <message>
        <source>Confirmed</source>
        <translation>Patvirtintas</translation>
    </message>
    <message>
        <source>Date</source>
        <translation>Data</translation>
    </message>
    <message>
        <source>Type</source>
        <translation>Tipas</translation>
    </message>
    <message>
        <source>Label</source>
        <translation>Žymė</translation>
    </message>
    <message>
        <source>Address</source>
        <translation>Adresas</translation>
    </message>
    <message>
        <source>ID</source>
        <translation>ID</translation>
    </message>
    <message>
        <source>Range:</source>
        <translation>Grupė:</translation>
    </message>
    <message>
        <source>to</source>
        <translation>skirta</translation>
    </message>
</context>
<context>
    <name>UnitDisplayStatusBarControl</name>
    </context>
<context>
    <name>WalletFrame</name>
    </context>
<context>
    <name>WalletModel</name>
    <message>
        <source>Send Coins</source>
        <translation>Siųsti monetas</translation>
    </message>
</context>
<context>
    <name>WalletView</name>
    <message>
        <source>&amp;Export</source>
        <translation>&amp;Eksportuoti</translation>
    </message>
    <message>
        <source>Export the data in the current tab to a file</source>
        <translation>Eksportuoti informaciją iš dabartinės lentelės į failą</translation>
    </message>
    <message>
        <source>Backup Wallet</source>
        <translation>Backup piniginę</translation>
    </message>
    <message>
        <source>Wallet Data (*.dat)</source>
        <translation>Piniginės duomenys (*.dat)</translation>
    </message>
    <message>
        <source>Backup Failed</source>
        <translation>Nepavyko padaryti atsarginės kopijos</translation>
    </message>
    <message>
        <source>Backup Successful</source>
        <translation>Atsarginė kopija sėkmingai padaryta</translation>
    </message>
</context>
<context>
    <name>bitcoin-core</name>
    <message>
        <source>Options:</source>
        <translation>Parinktys:</translation>
    </message>
    <message>
        <source>Specify data directory</source>
        <translation>Nustatyti duomenų aplanką</translation>
    </message>
    <message>
        <source>Specify your own public address</source>
        <translation>Nurodykite savo nuosavą viešą adresą</translation>
    </message>
    <message>
        <source>Accept command line and JSON-RPC commands</source>
        <translation>Priimti komandinę eilutę ir JSON-RPC komandas</translation>
    </message>
    <message>
        <source>Run in the background as a daemon and accept commands</source>
        <translation>Dirbti fone kaip šešėlyje ir priimti komandas</translation>
    </message>
    <message>
        <source>Connect only to the specified node(s)</source>
        <translation>Prisijungti tik prie nurodyto mazgo</translation>
    </message>
    <message>
        <source>Error opening block database</source>
        <translation>Klaida atveriant blokų duombazę</translation>
    </message>
    <message>
        <source>Verifying blocks...</source>
        <translation>Tikrinami blokai...</translation>
    </message>
    <message>
        <source>Verifying wallet...</source>
        <translation>Tikrinama piniginė...</translation>
    </message>
    <message>
        <source>Information</source>
        <translation>Informacija</translation>
    </message>
    <message>
        <source>Invalid amount for -maxtxfee=&lt;amount&gt;: '%s'</source>
        <translation>Neteisinga suma -maxtxfee=&lt;amount&gt;: '%s'</translation>
    </message>
    <message>
        <source>Invalid amount for -minrelaytxfee=&lt;amount&gt;: '%s'</source>
        <translation>Neteisinga suma -minrelaytxfee=&lt;amount&gt;: '%s'</translation>
    </message>
    <message>
        <source>Invalid amount for -mintxfee=&lt;amount&gt;: '%s'</source>
        <translation>Neteisinga suma -mintxfee=&lt;amount&gt;: '%s'</translation>
<<<<<<< HEAD
    </message>
    <message>
        <source>Send trace/debug info to console instead of debug.log file</source>
        <translation>Siųsti atsekimo/derinimo info į konsolę vietoj debug.log failo</translation>
    </message>
    <message>
        <source>Set language, for example "de_DE" (default: system locale)</source>
        <translation>Nustatyti kalbą, pavyzdžiui "lt_LT" (numatyta: sistemos kalba)</translation>
    </message>
    <message>
        <source>Start minimized</source>
        <translation>Paleisti sumažintą</translation>
    </message>
    <message>
        <source>Use UPnP to map the listening port (default: 1 when listening)</source>
        <translation>Bandymas naudoti UPnP struktūra klausymosi prievadui (default: 1 when listening)</translation>
=======
    </message>
    <message>
        <source>Send trace/debug info to console instead of debug.log file</source>
        <translation>Siųsti atsekimo/derinimo info į konsolę vietoj debug.log failo</translation>
>>>>>>> 188ca9c3
    </message>
    <message>
        <source>Username for JSON-RPC connections</source>
        <translation>Vartotojo vardas JSON-RPC jungimuisi</translation>
    </message>
    <message>
        <source>Warning</source>
        <translation>Įspėjimas</translation>
    </message>
    <message>
        <source>Password for JSON-RPC connections</source>
        <translation>Slaptažodis JSON-RPC sujungimams</translation>
    </message>
    <message>
        <source>This help message</source>
        <translation>Pagelbos žinutė</translation>
    </message>
    <message>
        <source>Allow DNS lookups for -addnode, -seednode and -connect</source>
        <translation>Leisti DNS paiešką sujungimui ir mazgo pridėjimui</translation>
    </message>
    <message>
        <source>Loading addresses...</source>
        <translation>Užkraunami adresai...</translation>
    </message>
    <message>
        <source>Error loading wallet.dat: Wallet corrupted</source>
        <translation> wallet.dat pakrovimo klaida,  wallet.dat sugadintas</translation>
    </message>
    <message>
        <source>Error loading wallet.dat</source>
        <translation> wallet.dat pakrovimo klaida</translation>
    </message>
    <message>
        <source>Invalid -proxy address: '%s'</source>
        <translation>Neteisingas proxy adresas: '%s'</translation>
    </message>
    <message>
        <source>Invalid amount for -paytxfee=&lt;amount&gt;: '%s'</source>
        <translation>Neteisinga suma -paytxfee=&lt;amount&gt;: '%s'</translation>
    </message>
    <message>
        <source>Insufficient funds</source>
        <translation>Nepakanka lėšų</translation>
    </message>
    <message>
        <source>Loading block index...</source>
        <translation>Įkeliamas blokų indeksas...</translation>
    </message>
    <message>
        <source>Add a node to connect to and attempt to keep the connection open</source>
        <translation>Pridėti mazgą prie sujungti su and attempt to keep the connection open</translation>
    </message>
    <message>
        <source>Loading wallet...</source>
        <translation>Užkraunama piniginė...</translation>
    </message>
    <message>
        <source>Cannot write default address</source>
        <translation>Negalima parašyti įprasto adreso</translation>
    </message>
    <message>
        <source>Rescanning...</source>
        <translation>Peržiūra</translation>
    </message>
    <message>
        <source>Done loading</source>
        <translation>Įkėlimas baigtas</translation>
    </message>
    <message>
        <source>Error</source>
        <translation>Klaida</translation>
    </message>
</context>
</TS><|MERGE_RESOLUTION|>--- conflicted
+++ resolved
@@ -66,12 +66,12 @@
         <translation>Gaunami adresai</translation>
     </message>
     <message>
-        <source>These are your Bitcoin addresses for sending payments. Always check the amount and the receiving address before sending coins.</source>
-        <translation>Tai yra jūsų Bitcoin adresai mokėjimų siuntimui. Visada patikrinkite siunčiamą sumą ir gavėjo adresą prieš siųsdami monetas.</translation>
-    </message>
-    <message>
-        <source>These are your Bitcoin addresses for receiving payments. It is recommended to use a new receiving address for each transaction.</source>
-        <translation>Tai yra jūsų Bitcoin adresai mokėjimų gavimui. Rekomenduojame naudoti naujus gavimo adresus kiekvienai tranzakcijai.</translation>
+        <source>These are your Zetacoin addresses for sending payments. Always check the amount and the receiving address before sending coins.</source>
+        <translation>Tai yra jūsų Zetacoin adresai mokėjimų siuntimui. Visada patikrinkite siunčiamą sumą ir gavėjo adresą prieš siųsdami monetas.</translation>
+    </message>
+    <message>
+        <source>These are your Zetacoin addresses for receiving payments. It is recommended to use a new receiving address for each transaction.</source>
+        <translation>Tai yra jūsų Zetacoin adresai mokėjimų gavimui. Rekomenduojame naudoti naujus gavimo adresus kiekvienai tranzakcijai.</translation>
     </message>
     <message>
         <source>Copy &amp;Label</source>
@@ -161,7 +161,7 @@
     </message>
     <message>
         <source>Warning: If you encrypt your wallet and lose your passphrase, you will &lt;b&gt;LOSE ALL OF YOUR ZETACOINS&lt;/b&gt;!</source>
-        <translation>Dėmesio: jei užšifruosite savo piniginę ir pamesite slaptafrazę, jūs&lt;b&gt;PRARASITE VISUS SAVO BITCOINUS&lt;/b&gt;! </translation>
+        <translation>Dėmesio: jei užšifruosite savo piniginę ir pamesite slaptafrazę, jūs&lt;b&gt;PRARASITE VISUS SAVO ZETACOINUS&lt;/b&gt;! </translation>
     </message>
     <message>
         <source>Are you sure you wish to encrypt your wallet?</source>
@@ -286,13 +286,8 @@
         <translation>Atidaryti &amp;URI...</translation>
     </message>
     <message>
-<<<<<<< HEAD
         <source>Zetacoin Core client</source>
         <translation>Zetacoin Core klientas</translation>
-=======
-        <source>Bitcoin Core client</source>
-        <translation>Bitcoin Core klientas</translation>
->>>>>>> 188ca9c3
     </message>
     <message>
         <source>Importing blocks from disk...</source>
@@ -303,13 +298,8 @@
         <translation>Blokai iš naujo indeksuojami...</translation>
     </message>
     <message>
-<<<<<<< HEAD
         <source>Send coins to a Zetacoin address</source>
         <translation>Siųsti monetas Zetacoin adresui</translation>
-=======
-        <source>Send coins to a Bitcoin address</source>
-        <translation>Siųsti monetas Bitcoin adresui</translation>
->>>>>>> 188ca9c3
     </message>
     <message>
         <source>Backup wallet to another location</source>
@@ -384,13 +374,8 @@
         <translation>Zetacoin branduolys</translation>
     </message>
     <message>
-<<<<<<< HEAD
         <source>&amp;About Zetacoin Core</source>
         <translation>&amp;Apie Zetacoin Core</translation>
-=======
-        <source>&amp;About Bitcoin Core</source>
-        <translation>&amp;Apie Bitcoin Core</translation>
->>>>>>> 188ca9c3
     </message>
     <message>
         <source>&amp;Command-line options</source>
@@ -592,11 +577,7 @@
     </message>
     <message>
         <source>(change)</source>
-<<<<<<< HEAD
-        <translation>Graža:</translation>
-=======
         <translation>(Graža)</translation>
->>>>>>> 188ca9c3
     </message>
 </context>
 <context>
@@ -679,11 +660,7 @@
         <source>command-line options</source>
         <translation>komandinės eilutės parametrai</translation>
     </message>
-<<<<<<< HEAD
-</context>
-=======
     </context>
->>>>>>> 188ca9c3
 <context>
     <name>Intro</name>
     <message>
@@ -737,13 +714,8 @@
         <translation>Piniginė</translation>
     </message>
     <message>
-<<<<<<< HEAD
         <source>Automatically open the Zetacoin client port on the router. This only works when your router supports UPnP and it is enabled.</source>
         <translation>Automatiškai atidaryti Zetacoin kliento prievadą maršrutizatoriuje. Tai veikia tik tada, kai jūsų maršrutizatorius palaiko UPnP ir ji įjungta.</translation>
-=======
-        <source>Automatically open the Bitcoin client port on the router. This only works when your router supports UPnP and it is enabled.</source>
-        <translation>Automatiškai atidaryti Bitcoin kliento prievadą maršrutizatoriuje. Tai veikia tik tada, kai jūsų maršrutizatorius palaiko UPnP ir ji įjungta.</translation>
->>>>>>> 188ca9c3
     </message>
     <message>
         <source>Map port using &amp;UPnP</source>
@@ -992,17 +964,6 @@
         <translation>Versija</translation>
     </message>
     <message>
-<<<<<<< HEAD
-        <source>Bytes Sent</source>
-        <translation>Nusiųsti baitai</translation>
-    </message>
-    <message>
-        <source>Bytes Received</source>
-        <translation>Gauti baitai</translation>
-    </message>
-    <message>
-=======
->>>>>>> 188ca9c3
         <source>Last block time</source>
         <translation>Paskutinio bloko laikas</translation>
     </message>
@@ -1054,8 +1015,6 @@
         <source>never</source>
         <translation>Niekada</translation>
     </message>
-<<<<<<< HEAD
-=======
     <message>
         <source>Yes</source>
         <translation>Taip</translation>
@@ -1064,7 +1023,6 @@
         <source>No</source>
         <translation>Ne</translation>
     </message>
->>>>>>> 188ca9c3
     </context>
 <context>
     <name>ReceiveCoinsDialog</name>
@@ -1355,10 +1313,6 @@
         <translation>&amp;Patikrinti žinutę</translation>
     </message>
     <message>
-        <source>Verify &amp;Message</source>
-        <translation>&amp;Patikrinti žinutę</translation>
-    </message>
-    <message>
         <source>Click "Sign Message" to generate signature</source>
         <translation>Spragtelėkite "Registruotis žinutę" tam, kad gauti parašą</translation>
     </message>
@@ -1826,31 +1780,12 @@
     <message>
         <source>Invalid amount for -mintxfee=&lt;amount&gt;: '%s'</source>
         <translation>Neteisinga suma -mintxfee=&lt;amount&gt;: '%s'</translation>
-<<<<<<< HEAD
     </message>
     <message>
         <source>Send trace/debug info to console instead of debug.log file</source>
         <translation>Siųsti atsekimo/derinimo info į konsolę vietoj debug.log failo</translation>
     </message>
     <message>
-        <source>Set language, for example "de_DE" (default: system locale)</source>
-        <translation>Nustatyti kalbą, pavyzdžiui "lt_LT" (numatyta: sistemos kalba)</translation>
-    </message>
-    <message>
-        <source>Start minimized</source>
-        <translation>Paleisti sumažintą</translation>
-    </message>
-    <message>
-        <source>Use UPnP to map the listening port (default: 1 when listening)</source>
-        <translation>Bandymas naudoti UPnP struktūra klausymosi prievadui (default: 1 when listening)</translation>
-=======
-    </message>
-    <message>
-        <source>Send trace/debug info to console instead of debug.log file</source>
-        <translation>Siųsti atsekimo/derinimo info į konsolę vietoj debug.log failo</translation>
->>>>>>> 188ca9c3
-    </message>
-    <message>
         <source>Username for JSON-RPC connections</source>
         <translation>Vartotojo vardas JSON-RPC jungimuisi</translation>
     </message>
