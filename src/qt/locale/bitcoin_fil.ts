--- conflicted
+++ resolved
@@ -152,11 +152,7 @@
     </message>
     <message>
         <source>Enter the new passphrase for the wallet.&lt;br/&gt;Please use a passphrase of &lt;b&gt;ten or more random characters&lt;/b&gt;, or &lt;b&gt;eight or more words&lt;/b&gt;.</source>
-<<<<<<< HEAD
-        <translation>Ipasok ang bagong passphrase para sa wallet. &lt;br/&gt;Mangyaring gumamit ng isang passphrase na may &lt;b&gt;sampu o higit pang mga random na characte‭r&lt;/b&gt;, o &lt;b&gt;walo o higit pang mga salita&lt;/b&gt;.</translation>
-=======
         <translation type="unfinished">Ipasok ang bagong passphrase para sa wallet. &lt;br/&gt;Mangyaring gumamit ng isang passphrase na may &lt;b&gt;sampu o higit pang mga random na characte‭r&lt;/b&gt;, o &lt;b&gt;walo o higit pang mga salita&lt;/b&gt;.</translation>
->>>>>>> f6a356d2
     </message>
     <message>
         <source>Enter the old passphrase and new passphrase for the wallet.</source>
@@ -468,34 +464,16 @@
         <translation type="unfinished">Kamalian sa pagbabasa mula sa database, nag-shu-shut down.</translation>
     </message>
     <message>
-<<<<<<< HEAD
-        <source>Open node debugging and diagnostic console</source>
-        <translation>Open node debugging and diagnostic console</translation>
-    </message>
-    <message>
-        <source>&amp;Sending addresses</source>
-        <translation>Mga address para sa pagpapadala</translation>
-=======
         <source>Error upgrading chainstate database</source>
         <translation type="unfinished">Kamalian sa pag-u-upgrade ng chainstate database</translation>
->>>>>>> f6a356d2
     </message>
     <message>
         <source>Error: Disk space is low for %s</source>
         <translation type="unfinished">Kamalian: Ang disk space ay mababa para sa %s</translation>
     </message>
     <message>
-<<<<<<< HEAD
-        <source>Open a bitcoin: URI</source>
-        <translation>Open a bitcoin: URI</translation>
-    </message>
-    <message>
-        <source>Open Wallet</source>
-        <translation>Buksan ang Walet</translation>
-=======
         <source>Failed to listen on any port. Use -listen=0 if you want this.</source>
         <translation type="unfinished">Nabigong makinig sa anumang port. Gamitin ang -listen=0 kung nais mo ito.</translation>
->>>>>>> f6a356d2
     </message>
     <message>
         <source>Failed to rescan the wallet during initialization</source>
@@ -605,16 +583,6 @@
         <source>This is the transaction fee you will pay if you send a transaction.</source>
         <translation type="unfinished">Ito ang bayad sa transaksyon na babayaran mo kung magpapadala ka ng transaksyon.</translation>
     </message>
-<<<<<<< HEAD
-    <message>
-        <source>Original message:</source>
-        <translation>Orihinal na mensahe:</translation>
-    </message>
-    </context>
-<context>
-    <name>CoinControlDialog</name>
-=======
->>>>>>> f6a356d2
     <message>
         <source>Transaction amount too small</source>
         <translation type="unfinished">Masyadong maliit ang halaga ng transaksyon</translation>
@@ -735,92 +703,6 @@
         <translation type="unfinished">Walet:</translation>
     </message>
     <message>
-<<<<<<< HEAD
-        <source>(%1 locked)</source>
-        <translation>(%1 ay naka-lock)</translation>
-    </message>
-    <message>
-        <source>yes</source>
-        <translation>oo</translation>
-    </message>
-    <message>
-        <source>no</source>
-        <translation>hindi</translation>
-    </message>
-    <message>
-        <source>This label turns red if any recipient receives an amount smaller than the current dust threshold.</source>
-        <translation>Ang label na ito ay magiging pula kung ang sinumang tatanggap ay tumanggap ng halagang mas mababa sa kasalukuyang dust threshold.</translation>
-    </message>
-    <message>
-        <source>Can vary +/- %1 satoshi(s) per input.</source>
-        <translation>Maaaring magbago ng +/- %1 satoshi(s) kada input.</translation>
-    </message>
-    <message>
-        <source>(no label)</source>
-        <translation>(walang label)</translation>
-    </message>
-    <message>
-        <source>change from %1 (%2)</source>
-        <translation>sukli mula sa %1 (%2)</translation>
-    </message>
-    <message>
-        <source>(change)</source>
-        <translation>(sukli)</translation>
-    </message>
-</context>
-<context>
-    <name>CreateWalletActivity</name>
-    <message>
-        <source>Creating Wallet &lt;b&gt;%1&lt;/b&gt;...</source>
-        <translation>Lumilikha ng Wallet 1 %1 1...</translation>
-    </message>
-    <message>
-        <source>Create wallet failed</source>
-        <translation>Nabigo ang Pag likha ng Pitaka</translation>
-    </message>
-    <message>
-        <source>Create wallet warning</source>
-        <translation>Gumawa ng Babala ng Pitaka</translation>
-    </message>
-</context>
-<context>
-    <name>CreateWalletDialog</name>
-    <message>
-        <source>Create Wallet</source>
-        <translation>Gumawa ng Pitaka</translation>
-    </message>
-    <message>
-        <source>Wallet</source>
-        <translation>Walet</translation>
-    </message>
-    <message>
-        <source>Wallet Name</source>
-        <translation>Pangalan ng Pitaka</translation>
-    </message>
-    <message>
-        <source>Encrypt the wallet. The wallet will be encrypted with a passphrase of your choice.</source>
-        <translation>Encrypt the wallet. The wallet will be encrypted with a passphrase of your choice.</translation>
-    </message>
-    <message>
-        <source>Encrypt Wallet</source>
-        <translation>Encrypt Wallet</translation>
-    </message>
-    <message>
-        <source>Disable private keys for this wallet. Wallets with private keys disabled will have no private keys and cannot have an HD seed or imported private keys. This is ideal for watch-only wallets.</source>
-        <translation>Disable private keys for this wallet. Wallets with private keys disabled will have no private keys and cannot have an HD seed or imported private keys. This is ideal for watch-only wallets.</translation>
-    </message>
-    <message>
-        <source>Disable Private Keys</source>
-        <translation>Huwag paganahin ang Privbadong susi</translation>
-    </message>
-    <message>
-        <source>Make a blank wallet. Blank wallets do not initially have private keys or scripts. Private keys and addresses can be imported, or an HD seed can be set, at a later time.</source>
-        <translation>Make a blank wallet. Blank wallets do not initially have private keys or scripts. Private keys and addresses can be imported, or an HD seed can be set, at a later time.</translation>
-    </message>
-    <message>
-        <source>Make Blank Wallet</source>
-        <translation>Gumawa ng Blankong Pitaka</translation>
-=======
         <source>Network activity disabled.</source>
         <extracomment>A substring of the tooltip.</extracomment>
         <translation type="unfinished">Ang aktibidad ng network ay hindi pinagana.</translation>
@@ -828,18 +710,11 @@
     <message>
         <source>Proxy is &lt;b&gt;enabled&lt;/b&gt;: %1</source>
         <translation type="unfinished">Ang proxy ay &lt;b&gt;pinagana&lt;/b&gt;: %1</translation>
->>>>>>> f6a356d2
     </message>
     <message>
         <source>Send coins to a Bitcoin address</source>
         <translation type="unfinished">Magpadala ng coins sa Bitcoin address</translation>
     </message>
-<<<<<<< HEAD
-    </context>
-<context>
-    <name>EditAddressDialog</name>
-=======
->>>>>>> f6a356d2
     <message>
         <source>Backup wallet to another location</source>
         <translation type="unfinished">I-backup ang walet sa isa pang lokasyon</translation>
@@ -944,17 +819,8 @@
         <translation type="unfinished">Mga address para sa pagtanggap</translation>
     </message>
     <message>
-<<<<<<< HEAD
-        <source>Reverting this setting requires re-downloading the entire blockchain. It is faster to download the full chain first and prune it later. Disables some advanced features.</source>
-        <translation>Reverting this setting requires re-downloading the entire blockchain. It is faster to download the full chain first and prune it later. Disables some advanced features.</translation>
-    </message>
-    <message>
-        <source>This initial synchronisation is very demanding, and may expose hardware problems with your computer that had previously gone unnoticed. Each time you run %1, it will continue downloading where it left off.</source>
-        <translation>Maraming pangangailangan ang itong paunang sinkronisasyon at maaaring ilantad ang mga problema sa hardware ng iyong computer na hindi dating napansin. Tuwing pagaganahin mo ang %1, ito'y magpapatuloy mag-download kung saan ito tumigil.</translation>
-=======
         <source>Open Wallet</source>
         <translation type="unfinished">Buksan ang Walet</translation>
->>>>>>> f6a356d2
     </message>
     <message>
         <source>Open a wallet</source>
@@ -973,17 +839,8 @@
         <translation type="unfinished">Ipakita sa %1 ang tulong na mensahe upang makuha ang talaan ng mga posibleng opsyon ng Bitcoin command-line</translation>
     </message>
     <message>
-<<<<<<< HEAD
-        <source>Discard blocks after verification, except most recent %1 GB (prune)</source>
-        <translation>Discard blocks after verification, except most recent %1 GB (prune)</translation>
-    </message>
-    <message>
-        <source>At least %1 GB of data will be stored in this directory, and it will grow over time.</source>
-        <translation>Kahit na %1 GB na datos ay maiimbak sa direktoryong ito, ito ay lalaki sa pagtagal.</translation>
-=======
         <source>default wallet</source>
         <translation type="unfinished">walet na default</translation>
->>>>>>> f6a356d2
     </message>
     <message>
         <source>No wallets available</source>
@@ -1066,30 +923,12 @@
         <translation type="unfinished">Walet ay &lt;b&gt;na-encrypt&lt;/b&gt; at kasalukuyang &lt;b&gt;naka-unlock&lt;/b&gt;</translation>
     </message>
     <message>
-<<<<<<< HEAD
-        <source>%1 is currently syncing.  It will download headers and blocks from peers and validate them until reaching the tip of the block chain.</source>
-        <translation>%1 is currently syncing.  It will download headers and blocks from peers and validate them until reaching the tip of the block chain.</translation>
-    </message>
-    <message>
-        <source>Unknown. Syncing Headers (%1, %2%)...</source>
-        <translation>Hindi alam. S-in-i-sync ang mga Header (%1, %2%)...</translation>
-=======
         <source>Wallet is &lt;b&gt;encrypted&lt;/b&gt; and currently &lt;b&gt;locked&lt;/b&gt;</source>
         <translation type="unfinished">Walet ay na-encrypt at kasalukuyang naka-lock.</translation>
->>>>>>> f6a356d2
-    </message>
-    <message>
-<<<<<<< HEAD
-        <source>Open bitcoin URI</source>
-        <translation>Open bitcoin URI</translation>
-    </message>
-    <message>
-        <source>URI:</source>
-        <translation>URI:</translation>
-=======
+    </message>
+    <message>
         <source>Original message:</source>
         <translation type="unfinished">Orihinal na mensahe:</translation>
->>>>>>> f6a356d2
     </message>
 </context>
 <context>
@@ -1130,17 +969,8 @@
         <translation type="unfinished">(huwag)piliin lahat</translation>
     </message>
     <message>
-<<<<<<< HEAD
-        <source>(0 = auto, &lt;0 = leave that many cores free)</source>
-        <translation>(0 = auto, &lt;0 = leave that many cores free)</translation>
-    </message>
-    <message>
-        <source>W&amp;allet</source>
-        <translation>Walet</translation>
-=======
         <source>Amount</source>
         <translation type="unfinished">Halaga</translation>
->>>>>>> f6a356d2
     </message>
     <message>
         <source>Received with label</source>
@@ -1179,506 +1009,8 @@
         <translation type="unfinished">Kopyahin ang after fee</translation>
     </message>
     <message>
-<<<<<<< HEAD
-        <source>&amp;Connect through SOCKS5 proxy (default proxy):</source>
-        <translation>Kumunekta gamit ang SOCKS5 proxy (default na proxy):</translation>
-    </message>
-    <message>
-        <source>Proxy &amp;IP:</source>
-        <translation>Proxy IP:</translation>
-    </message>
-    <message>
-        <source>&amp;Port:</source>
-        <translation>Port</translation>
-    </message>
-    <message>
-        <source>Port of the proxy (e.g. 9050)</source>
-        <translation>Port ng proxy (e.g. 9050)</translation>
-    </message>
-    <message>
-        <source>Used for reaching peers via:</source>
-        <translation>Gamit para sa pagabot ng peers sa pamamagitan ng:</translation>
-    </message>
-    <message>
-        <source>IPv4</source>
-        <translation>IPv4</translation>
-    </message>
-    <message>
-        <source>IPv6</source>
-        <translation>IPv6</translation>
-    </message>
-    <message>
-        <source>Tor</source>
-        <translation>Tor</translation>
-    </message>
-    <message>
-        <source>&amp;Window</source>
-        <translation>Window</translation>
-    </message>
-    <message>
-        <source>Show only a tray icon after minimizing the window.</source>
-        <translation>Ipakita ang icon ng trey pagkatapos lang i-minimize and window.</translation>
-    </message>
-    <message>
-        <source>&amp;Minimize to the tray instead of the taskbar</source>
-        <translation>Mag-minimize sa trey sa halip na sa taskbar</translation>
-    </message>
-    <message>
-        <source>M&amp;inimize on close</source>
-        <translation>I-minimize pagsara</translation>
-    </message>
-    <message>
-        <source>&amp;Display</source>
-        <translation>Ipakita</translation>
-    </message>
-    <message>
-        <source>User Interface &amp;language:</source>
-        <translation>Wika ng user interface:</translation>
-    </message>
-    <message>
-        <source>The user interface language can be set here. This setting will take effect after restarting %1.</source>
-        <translation>Ang wika ng user interface ay puedeng itakda dito. Ang pagtatakdang ito ay magkakabisa pagkatapos mag-restart %1.</translation>
-    </message>
-    <message>
-        <source>&amp;Unit to show amounts in:</source>
-        <translation>Yunit para ipakita ang mga halaga:</translation>
-    </message>
-    <message>
-        <source>Choose the default subdivision unit to show in the interface and when sending coins.</source>
-        <translation>Piliin ang yunit ng default na subdivisyon na ipapakita sa interface at kapag nagpapadala ng coins.</translation>
-    </message>
-    <message>
-        <source>Whether to show coin control features or not.</source>
-        <translation>Kung magpapakita ng mga tampok ng kontrol ng coin o hindi</translation>
-    </message>
-    <message>
-        <source>&amp;Third party transaction URLs</source>
-        <translation>Mga URL ng transaksyon ng third party</translation>
-    </message>
-    <message>
-        <source>Options set in this dialog are overridden by the command line or in the configuration file:</source>
-        <translation>Ang mga nakatakdang opyson sa dialog na ito ay ma-o-override ng command line o sa configuration file:</translation>
-    </message>
-    <message>
-        <source>&amp;OK</source>
-        <translation>OK</translation>
-    </message>
-    <message>
-        <source>&amp;Cancel</source>
-        <translation>Kanselahin</translation>
-    </message>
-    <message>
-        <source>default</source>
-        <translation>default</translation>
-    </message>
-    <message>
-        <source>none</source>
-        <translation>wala</translation>
-    </message>
-    <message>
-        <source>Confirm options reset</source>
-        <translation>Kumpirmahin ang pag-reset ng mga opsyon</translation>
-    </message>
-    <message>
-        <source>Client restart required to activate changes.</source>
-        <translation>Kailangan i-restart ang kliyente upang ma-activate ang mga pagbabago.</translation>
-    </message>
-    <message>
-        <source>Client will be shut down. Do you want to proceed?</source>
-        <translation>Ang kliyente ay papatayin. Nais mo bang magpatuloy?</translation>
-    </message>
-    <message>
-        <source>Configuration options</source>
-        <translation>Mga opsyon ng konpigurasyon</translation>
-    </message>
-    <message>
-        <source>The configuration file is used to specify advanced user options which override GUI settings. Additionally, any command-line options will override this configuration file.</source>
-        <translation>Ang configuration file ay ginagamit para tukuyin ang mga advanced user options na nag-o-override ng GUI settings. Bukod pa rito, i-o-override ng anumang opsyon ng command-line itong configuration file.</translation>
-    </message>
-    <message>
-        <source>Error</source>
-        <translation>Kamalian</translation>
-    </message>
-    <message>
-        <source>The configuration file could not be opened.</source>
-        <translation>Ang configuration file ay hindi mabuksan.</translation>
-    </message>
-    <message>
-        <source>This change would require a client restart.</source>
-        <translation>Ang pagbabagong ito ay nangangailangan ng restart ng kliyente.</translation>
-    </message>
-    <message>
-        <source>The supplied proxy address is invalid.</source>
-        <translation>Ang binigay na proxy address ay hindi wasto.</translation>
-    </message>
-</context>
-<context>
-    <name>OverviewPage</name>
-    <message>
-        <source>Form</source>
-        <translation>Anyo</translation>
-    </message>
-    <message>
-        <source>The displayed information may be out of date. Your wallet automatically synchronizes with the Bitcoin network after a connection is established, but this process has not completed yet.</source>
-        <translation>Ang ipinapakitang impormasyon ay maaaring luma na. Kusang mag-sy-synchronize ang iyong walet sa Bitcoin network pagkatapos maitatag ang koneksyon, ngunit hindi pa nakukumpleto ang prosesong ito.</translation>
-    </message>
-    <message>
-        <source>Watch-only:</source>
-        <translation>Watch-only:</translation>
-    </message>
-    <message>
-        <source>Available:</source>
-        <translation>Magagamit:</translation>
-    </message>
-    <message>
-        <source>Your current spendable balance</source>
-        <translation>Ang iyong balanse ngayon na puedeng gastusin</translation>
-    </message>
-    <message>
-        <source>Pending:</source>
-        <translation>Pending:</translation>
-    </message>
-    <message>
-        <source>Total of transactions that have yet to be confirmed, and do not yet count toward the spendable balance</source>
-        <translation>Ang kabuuan ng mga transaksyon na naghihintay makumpirma, at hindi pa napapabilang sa balanse na puedeng gastusin</translation>
-    </message>
-    <message>
-        <source>Immature:</source>
-        <translation>Hindi pa ligtas gastusin:</translation>
-    </message>
-    <message>
-        <source>Mined balance that has not yet matured</source>
-        <translation>Balanseng namina ngunit hindi pa puedeng gastusin</translation>
-    </message>
-    <message>
-        <source>Balances</source>
-        <translation>Mga balanse</translation>
-    </message>
-    <message>
-        <source>Total:</source>
-        <translation>Ang kabuuan:</translation>
-    </message>
-    <message>
-        <source>Your current total balance</source>
-        <translation>Ang kabuuan ng iyong balanse ngayon</translation>
-    </message>
-    <message>
-        <source>Your current balance in watch-only addresses</source>
-        <translation>Ang iyong balanse ngayon sa mga watch-only address</translation>
-    </message>
-    <message>
-        <source>Spendable:</source>
-        <translation>Puedeng gastusin:</translation>
-    </message>
-    <message>
-        <source>Recent transactions</source>
-        <translation>Mga bagong transaksyon</translation>
-    </message>
-    <message>
-        <source>Unconfirmed transactions to watch-only addresses</source>
-        <translation>Mga transaksyon na hindi pa nakumpirma sa mga watch-only address</translation>
-    </message>
-    <message>
-        <source>Mined balance in watch-only addresses that has not yet matured</source>
-        <translation>Mga naminang balanse na nasa mga watch-only address na hindi pa ligtas gastusin</translation>
-    </message>
-    <message>
-        <source>Current total balance in watch-only addresses</source>
-        <translation>Kasalukuyang kabuuan ng balanse sa mga watch-only address</translation>
-    </message>
-    <message>
-        <source>Privacy mode activated for the Overview tab. To unmask the values, uncheck Settings-&gt;Mask values.</source>
-        <translation>Na-activate ang mode ng privacy para sa tab na Pangkalahatang-ideya.  Upang ma-unkkan ang mga halaga, alisan ng check ang Mga Setting-&gt; Mga halaga ng mask.</translation>
-    </message>
-</context>
-<context>
-    <name>PSBTOperationsDialog</name>
-    <message>
-        <source>Dialog</source>
-        <translation>Dialog</translation>
-    </message>
-    <message>
-        <source>Sign Tx</source>
-        <translation>I-sign ang Tx</translation>
-    </message>
-    <message>
-        <source>Broadcast Tx</source>
-        <translation>I-broadcast ang Tx</translation>
-    </message>
-    <message>
-        <source>Copy to Clipboard</source>
-        <translation>Kopyahin sa clipboard</translation>
-    </message>
-    <message>
-        <source>Save...</source>
-        <translation>I-save ...</translation>
-    </message>
-    <message>
-        <source>Close</source>
-        <translation>Isara</translation>
-    </message>
-    <message>
-        <source>Failed to load transaction: %1</source>
-        <translation>Nabigong i-load ang transaksyon: %1</translation>
-    </message>
-    <message>
-        <source>Failed to sign transaction: %1</source>
-        <translation>Nabigong pumirma sa transaksyon: %1</translation>
-    </message>
-    <message>
-        <source>Could not sign any more inputs.</source>
-        <translation>Hindi makapag-sign ng anumang karagdagang mga input.</translation>
-    </message>
-    <message>
-        <source>Signed %1 inputs, but more signatures are still required.</source>
-        <translation>Naka-sign %1 na mga input, ngunit kailangan pa ng maraming mga lagda.</translation>
-    </message>
-    <message>
-        <source>Signed transaction successfully. Transaction is ready to broadcast.</source>
-        <translation>Matagumpay na nag-sign transaksyon.  Handa nang i-broadcast ang transaksyon.</translation>
-    </message>
-    <message>
-        <source>Unknown error processing transaction.</source>
-        <translation>Hindi kilalang error sa pagproseso ng transaksyon.</translation>
-    </message>
-    <message>
-        <source>Transaction broadcast successfully! Transaction ID: %1</source>
-        <translation>%1</translation>
-    </message>
-    <message>
-        <source>Total Amount</source>
-        <translation>Kabuuang Halaga</translation>
-    </message>
-    <message>
-        <source>or</source>
-        <translation>o</translation>
-    </message>
-    </context>
-<context>
-    <name>PaymentServer</name>
-    <message>
-        <source>Payment request error</source>
-        <translation>Kamalian sa paghiling ng bayad</translation>
-    </message>
-    <message>
-        <source>Cannot start bitcoin: click-to-pay handler</source>
-        <translation>Hindi masimulan ang bitcoin: click-to-pay handler</translation>
-    </message>
-    <message>
-        <source>URI handling</source>
-        <translation>URI handling</translation>
-    </message>
-    <message>
-        <source>'bitcoin://' is not a valid URI. Use 'bitcoin:' instead.</source>
-        <translation>Ang 'bitcoin://' ay hindi wastong URI. Sa halip, gamitin ang 'bitcoin:'.</translation>
-    </message>
-    <message>
-        <source>Cannot process payment request because BIP70 is not supported.</source>
-        <translation>Cannot process payment request because BIP70 is not supported.</translation>
-    </message>
-    <message>
-        <source>Due to widespread security flaws in BIP70 it's strongly recommended that any merchant instructions to switch wallets be ignored.</source>
-        <translation>Due to widespread security flaws in BIP70 it's strongly recommended that any merchant instructions to switch wallets be ignored.</translation>
-    </message>
-    <message>
-        <source>If you are receiving this error you should request the merchant provide a BIP21 compatible URI.</source>
-        <translation>If you are receiving this error you should request the merchant provide a BIP21 compatible URI.</translation>
-    </message>
-    <message>
-        <source>Invalid payment address %1</source>
-        <translation>Hindi wasto and address ng bayad %1</translation>
-    </message>
-    <message>
-        <source>URI cannot be parsed! This can be caused by an invalid Bitcoin address or malformed URI parameters.</source>
-        <translation>Hindi ma-parse ang URI! Marahil ito ay dahil sa hindi wastong Bitcoin address o maling URI parameters</translation>
-    </message>
-    <message>
-        <source>Payment request file handling</source>
-        <translation>File handling ng hiling ng bayad</translation>
-    </message>
-</context>
-<context>
-    <name>PeerTableModel</name>
-    <message>
-        <source>User Agent</source>
-        <translation>Ahente ng User</translation>
-    </message>
-    <message>
-        <source>Node/Service</source>
-        <translation>Node/Serbisyo</translation>
-    </message>
-    <message>
-        <source>NodeId</source>
-        <translation>Nodeld</translation>
-    </message>
-    <message>
-        <source>Ping</source>
-        <translation>Ping</translation>
-    </message>
-    <message>
-        <source>Sent</source>
-        <translation>Ipinadala</translation>
-    </message>
-    <message>
-        <source>Received</source>
-        <translation>Natanggap</translation>
-    </message>
-</context>
-<context>
-    <name>QObject</name>
-    <message>
-        <source>Amount</source>
-        <translation>Halaga</translation>
-    </message>
-    <message>
-        <source>Enter a Bitcoin address (e.g. %1)</source>
-        <translation>I-enter ang Bitcoin address (e.g. %1)</translation>
-    </message>
-    <message>
-        <source>%1 d</source>
-        <translation>%1 d</translation>
-    </message>
-    <message>
-        <source>%1 h</source>
-        <translation>%1 h</translation>
-    </message>
-    <message>
-        <source>%1 m</source>
-        <translation>%1 m</translation>
-    </message>
-    <message>
-        <source>%1 s</source>
-        <translation>%1 s</translation>
-    </message>
-    <message>
-        <source>None</source>
-        <translation>Wala</translation>
-    </message>
-    <message>
-        <source>N/A</source>
-        <translation>N/A</translation>
-    </message>
-    <message>
-        <source>%1 ms</source>
-        <translation>%1 ms</translation>
-    </message>
-    <message numerus="yes">
-        <source>%n second(s)</source>
-        <translation><numerusform>%n segundo</numerusform><numerusform>%n segundo</numerusform></translation>
-    </message>
-    <message numerus="yes">
-        <source>%n minute(s)</source>
-        <translation><numerusform>%n minuto</numerusform><numerusform>%n minuto</numerusform></translation>
-    </message>
-    <message numerus="yes">
-        <source>%n hour(s)</source>
-        <translation><numerusform>%n oras</numerusform><numerusform>%n oras</numerusform></translation>
-    </message>
-    <message numerus="yes">
-        <source>%n day(s)</source>
-        <translation><numerusform>%n araw</numerusform><numerusform>%n araw</numerusform></translation>
-    </message>
-    <message numerus="yes">
-        <source>%n week(s)</source>
-        <translation><numerusform>%n linggo</numerusform><numerusform>%n linggo</numerusform></translation>
-    </message>
-    <message>
-        <source>%1 and %2</source>
-        <translation>%1 at %2</translation>
-    </message>
-    <message numerus="yes">
-        <source>%n year(s)</source>
-        <translation><numerusform>%n taon</numerusform><numerusform>%n taon</numerusform></translation>
-    </message>
-    <message>
-        <source>%1 B</source>
-        <translation>%1 B</translation>
-    </message>
-    <message>
-        <source>%1 KB</source>
-        <translation>%1 KB</translation>
-    </message>
-    <message>
-        <source>%1 MB</source>
-        <translation>%1 MB</translation>
-    </message>
-    <message>
-        <source>%1 GB</source>
-        <translation>%1 GB</translation>
-    </message>
-    <message>
-        <source>Error: Specified data directory "%1" does not exist.</source>
-        <translation>Kamalian: Wala ang tinukoy na direktoryo ng datos "%1".</translation>
-    </message>
-    <message>
-        <source>Error: Cannot parse configuration file: %1.</source>
-        <translation>Kamalian: Hindi ma-parse ang configuration file: %1.</translation>
-    </message>
-    <message>
-        <source>Error: %1</source>
-        <translation>Kamalian: %1</translation>
-    </message>
-    <message>
-        <source>%1 didn't yet exit safely...</source>
-        <translation>%1 ay hindi pa ligtas na nagsara...</translation>
-    </message>
-    <message>
-        <source>unknown</source>
-        <translation>hindi alam</translation>
-    </message>
-</context>
-<context>
-    <name>QRImageWidget</name>
-    <message>
-        <source>&amp;Save Image...</source>
-        <translation>I-save ang Larawan...</translation>
-    </message>
-    <message>
-        <source>&amp;Copy Image</source>
-        <translation>Kopyahin ang Larawan</translation>
-    </message>
-    <message>
-        <source>Resulting URI too long, try to reduce the text for label / message.</source>
-        <translation>Nagreresultang URI masyadong mahaba, subukang bawasan ang text para sa label / mensahe.</translation>
-    </message>
-    <message>
-        <source>Error encoding URI into QR Code.</source>
-        <translation>Kamalian sa pag-e-encode ng URI sa QR Code.</translation>
-    </message>
-    <message>
-        <source>QR code support not available.</source>
-        <translation>Hindi magagamit ang suporta ng QR code.</translation>
-    </message>
-    <message>
-        <source>Save QR Code</source>
-        <translation>I-save ang QR Code</translation>
-    </message>
-    <message>
-        <source>PNG Image (*.png)</source>
-        <translation>PNG Image (*.png)</translation>
-    </message>
-</context>
-<context>
-    <name>RPCConsole</name>
-    <message>
-        <source>N/A</source>
-        <translation>N/A</translation>
-    </message>
-    <message>
-        <source>Client version</source>
-        <translation>Bersyon ng kliyente</translation>
-    </message>
-    <message>
-        <source>&amp;Information</source>
-        <translation>Impormasyon</translation>
-    </message>
-    <message>
-        <source>General</source>
-        <translation>Pangkalahatan</translation>
-=======
         <source>Copy bytes</source>
         <translation type="unfinished">Kopyahin ang bytes</translation>
->>>>>>> f6a356d2
     </message>
     <message>
         <source>Copy dust</source>
@@ -2527,17 +1859,8 @@
         <translation type="unfinished">Mga pinagbawalan na peers</translation>
     </message>
     <message>
-<<<<<<< HEAD
-        <source>The amount to send in the selected unit</source>
-        <translation>The amount to send in the selected unit</translation>
-    </message>
-    <message>
-        <source>The fee will be deducted from the amount being sent. The recipient will receive less bitcoins than you enter in the amount field. If multiple recipients are selected, the fee is split equally.</source>
-        <translation>Ibabawas ang bayad mula sa halagang ipapadala. Ang tatanggap ay makakatanggap ng mas kaunting mga bitcoin kaysa sa pinasok mo sa patlang ng halaga. Kung napili ang maraming tatanggap, ang bayad ay paghihiwalayin.</translation>
-=======
         <source>Select a peer to view detailed information.</source>
         <translation type="unfinished">Pumili ng peer upang tingnan ang detalyadong impormasyon.</translation>
->>>>>>> f6a356d2
     </message>
     <message>
         <source>Version</source>
@@ -2657,21 +1980,8 @@
         <translation type="unfinished">1 &amp;oras</translation>
     </message>
     <message>
-<<<<<<< HEAD
-        <source>The signed message to verify</source>
-        <translation>The signed message to verify</translation>
-    </message>
-    <message>
-        <source>The signature given when the message was signed</source>
-        <translation>The signature given when the message was signed</translation>
-    </message>
-    <message>
-        <source>Verify the message to ensure it was signed with the specified Bitcoin address</source>
-        <translation>Tiyakin ang katotohanan ng mensahe upang siguruhin na ito'y napirmahan ng tinukoy na Bitcoin address</translation>
-=======
         <source>1 &amp;week</source>
         <translation type="unfinished">1 &amp;linggo</translation>
->>>>>>> f6a356d2
     </message>
     <message>
         <source>1 &amp;year</source>
@@ -2886,17 +2196,8 @@
         <translation type="unfinished">Halaga:</translation>
     </message>
     <message>
-<<<<<<< HEAD
-        <source> (Certificate was not verified)</source>
-        <translation> (Certificate was not verified)</translation>
-    </message>
-    <message>
-        <source>Merchant</source>
-        <translation>Mangangalakal</translation>
-=======
         <source>Fee:</source>
         <translation type="unfinished">Bayad:</translation>
->>>>>>> f6a356d2
     </message>
     <message>
         <source>After Fee:</source>
@@ -3220,17 +2521,8 @@
         <translation type="unfinished">Piliin ang dating ginamit na address</translation>
     </message>
     <message>
-<<<<<<< HEAD
-        <source>Are you sure you wish to close the wallet &lt;i&gt;%1&lt;/i&gt;?</source>
-        <translation>Are you sure you wish to close the wallet &lt;i&gt;%1&lt;/i&gt;?</translation>
-    </message>
-    <message>
-        <source>Closing the wallet for too long can result in having to resync the entire chain if pruning is enabled.</source>
-        <translation>Ang pagsasara ng walet nang masyadong matagal ay maaaring magresulta sa pangangailangan ng pag-resync sa buong chain kung pinagana ang pruning.</translation>
-=======
         <source>Paste address from clipboard</source>
         <translation type="unfinished">I-paste ang address mula sa clipboard</translation>
->>>>>>> f6a356d2
     </message>
     <message>
         <source>Enter the message you want to sign here</source>
@@ -3253,17 +2545,8 @@
         <translation type="unfinished">Pirmahan ang Mensahe</translation>
     </message>
     <message>
-<<<<<<< HEAD
-        <source>Do you want to draft a transaction with fee increase?</source>
-        <translation>Do you want to draft a transaction with fee increase?</translation>
-    </message>
-    <message>
-        <source>Current fee:</source>
-        <translation>Kasalukuyang bayad:</translation>
-=======
         <source>Reset all sign message fields</source>
         <translation type="unfinished">I-reset ang lahat ng mga patlang ng pagpirma ng mensahe</translation>
->>>>>>> f6a356d2
     </message>
     <message>
         <source>Clear &amp;All</source>
@@ -3369,17 +2652,8 @@
         <translation type="unfinished">wala sa memory pool</translation>
     </message>
     <message>
-<<<<<<< HEAD
-        <source>Cannot provide specific connections and have addrman find outgoing connections at the same.</source>
-        <translation>Cannot provide specific connections and have addrman find outgoing connections at the same.</translation>
-    </message>
-    <message>
-        <source>Error reading %s! All keys read correctly, but transaction data or address book entries might be missing or incorrect.</source>
-        <translation>Error sa pagbabasa %s! Nabasa nang tama ang lahat ng mga key, ngunit ang data ng transaksyon o mga entry sa address book ay maaaring nawawala o hindi tama.</translation>
-=======
         <source>abandoned</source>
         <translation type="unfinished">inabandona</translation>
->>>>>>> f6a356d2
     </message>
     <message>
         <source>%1/unconfirmed</source>
@@ -3445,21 +2719,8 @@
         <translation type="unfinished">Kabuuang credit</translation>
     </message>
     <message>
-<<<<<<< HEAD
-        <source>Could not find asmap file %s</source>
-        <translation>Could not find asmap file %s</translation>
-    </message>
-    <message>
-        <source>Could not parse asmap file %s</source>
-        <translation>Could not parse asmap file %s</translation>
-    </message>
-    <message>
-        <source>Do you want to rebuild the block database now?</source>
-        <translation>Nais mo bang muling itayo ang block database?</translation>
-=======
         <source>Transaction fee</source>
         <translation type="unfinished">Bayad sa transaksyon</translation>
->>>>>>> f6a356d2
     </message>
     <message>
         <source>Net amount</source>
@@ -3510,21 +2771,8 @@
         <translation type="unfinished">Halaga</translation>
     </message>
     <message>
-<<<<<<< HEAD
-        <source>Initialization sanity check failed. %s is shutting down.</source>
-        <translation>Initialization sanity check failed. %s is shutting down.</translation>
-    </message>
-    <message>
-        <source>Invalid P2P permission: '%s'</source>
-        <translation>Invalid P2P permission: '%s'</translation>
-    </message>
-    <message>
-        <source>Invalid amount for -%s=&lt;amount&gt;: '%s'</source>
-        <translation>Hindi wastong halaga para sa -%s=&lt;amount&gt;: '%s'</translation>
-=======
         <source>true</source>
         <translation type="unfinished">totoo</translation>
->>>>>>> f6a356d2
     </message>
     <message>
         <source>false</source>
@@ -3545,21 +2793,8 @@
 <context>
     <name>TransactionTableModel</name>
     <message>
-<<<<<<< HEAD
-        <source>Unknown address type '%s'</source>
-        <translation>Unknown address type '%s'</translation>
-    </message>
-    <message>
-        <source>Unknown change type '%s'</source>
-        <translation>Unknown change type '%s'</translation>
-    </message>
-    <message>
-        <source>Upgrading txindex database</source>
-        <translation>Nag-u-upgrade ng txindex database</translation>
-=======
         <source>Date</source>
         <translation type="unfinished">Petsa</translation>
->>>>>>> f6a356d2
     </message>
     <message>
         <source>Type</source>
@@ -3677,17 +2912,8 @@
         <translation type="unfinished">Ipinadala sa</translation>
     </message>
     <message>
-<<<<<<< HEAD
-        <source>Prune mode is incompatible with -blockfilterindex.</source>
-        <translation>Prune mode is incompatible with -blockfilterindex.</translation>
-    </message>
-    <message>
-        <source>Reducing -maxconnections from %d to %d, because of system limitations.</source>
-        <translation>Pagbabawas ng -maxconnections mula sa %d hanggang %d, dahil sa mga limitasyon ng systema.</translation>
-=======
         <source>To yourself</source>
         <translation type="unfinished">Sa iyong sarili</translation>
->>>>>>> f6a356d2
     </message>
     <message>
         <source>Mined</source>
@@ -3742,17 +2968,8 @@
         <translation type="unfinished">Saklaw:</translation>
     </message>
     <message>
-<<<<<<< HEAD
-        <source>Unknown -blockfilterindex value %s.</source>
-        <translation>Unknown -blockfilterindex value %s.</translation>
-    </message>
-    <message>
-        <source>Verifying wallet(s)...</source>
-        <translation>Nag-ve-verify ng mga walet...</translation>
-=======
         <source>to</source>
         <translation type="unfinished">sa</translation>
->>>>>>> f6a356d2
     </message>
 </context>
 <context>
@@ -3781,10 +2998,6 @@
         <translation type="unfinished">Nabigo ang pagtaas ng bayad sa transaksyon</translation>
     </message>
     <message>
-<<<<<<< HEAD
-        <source>Starting network threads...</source>
-        <translation>Pagsisimula ng mga thread ng network...</translation>
-=======
         <source>Do you want to increase the fee?</source>
         <extracomment>Asks a user if they would like to manually increase the fee of a transaction that has already been created.</extracomment>
         <translation type="unfinished">Nais mo bang dagdagan ang bayad?</translation>
@@ -3792,7 +3005,6 @@
     <message>
         <source>Current fee:</source>
         <translation type="unfinished">Kasalukuyang bayad:</translation>
->>>>>>> f6a356d2
     </message>
     <message>
         <source>Increase:</source>
