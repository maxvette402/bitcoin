--- conflicted
+++ resolved
@@ -156,14 +156,6 @@
     <message>
         <source>Reindexing blocks on disk...</source>
         <translation>إعادة الفهرسة الكتل على القرص ...</translation>
-    </message>
-    <message>
-        <source>Importing blocks from disk...</source>
-        <translation>استيراد كتل من القرص ...</translation>
-    </message>
-    <message>
-        <source>Reindexing blocks on disk...</source>
-        <translation>إعادة فهرسة الكتل على القرص</translation>
     </message>
     <message>
         <source>Send coins to a Bitcoin address</source>
@@ -1002,45 +994,8 @@
 <context>
     <name>SendCoinsEntry</name>
     <message>
-<<<<<<< HEAD
-        <source>Confirm send coins</source>
-        <translation>تأكيد الإرسال Coins</translation>
-    </message>
-    <message>
-        <source>Copy quantity</source>
-        <translation>نسخ الكمية </translation>
-    </message>
-    <message>
-        <source>Copy amount</source>
-        <translation>نسخ القيمة</translation>
-    </message>
-    <message>
-        <source>Copy fee</source>
-        <translation>نسخ الرسوم</translation>
-    </message>
-    <message>
-        <source>Copy after fee</source>
-        <translation>نسخ بعد الرسوم</translation>
-    </message>
-    <message>
-        <source>Copy priority</source>
-        <translation>نسخ الافضلية</translation>
-    </message>
-    <message>
-        <source>Copy change</source>
-        <translation>نسخ التعديل</translation>
-    </message>
-    <message>
-        <source>or</source>
-        <translation>أو</translation>
-    </message>
-    <message>
-        <source>The amount to pay must be larger than 0.</source>
-        <translation>المبلغ المدفوع يجب ان يكون اكبر من 0</translation>
-=======
         <source>A&amp;mount:</source>
         <translation>&amp;القيمة</translation>
->>>>>>> 9460771a
     </message>
     <message>
         <source>Pay &amp;To:</source>
@@ -1205,13 +1160,10 @@
         <translation>جوهر البيت كوين</translation>
     </message>
     <message>
-<<<<<<< HEAD
-=======
         <source>Error: Disk space is low!</source>
         <translation>تحذير: مساحة القرص منخفضة</translation>
     </message>
     <message>
->>>>>>> 9460771a
         <source>Failed to listen on any port. Use -listen=0 if you want this.</source>
         <translation>فشل في الاستماع على أي منفذ. استخدام الاستماع = 0 إذا كنت تريد هذا.</translation>
     </message>
@@ -1260,13 +1212,10 @@
         <translation>عنوان البروكسي غير صحيح : '%s'</translation>
     </message>
     <message>
-<<<<<<< HEAD
-=======
         <source>Make the wallet broadcast transactions</source>
         <translation>إنتاج معاملات بث المحفظة</translation>
     </message>
     <message>
->>>>>>> 9460771a
         <source>Insufficient funds</source>
         <translation>اموال غير كافية</translation>
     </message>
