<TS version="2.1" language="la">
<context>
    <name>AddressBookPage</name>
    <message>
        <source>Right-click to edit address or label</source>
        <translation>Right-click to edit address or label</translation>
    </message>
    <message>
        <source>Create a new address</source>
        <translation type="unfinished">Crea novam inscriptionem</translation>
    </message>
    <message>
        <source>&amp;New</source>
        <translation type="unfinished">&amp;Novus</translation>
    </message>
    <message>
        <source>&amp;New</source>
        <translation>&amp;Novus</translation>
    </message>
    <message>
        <source>Copy the currently selected address to the system clipboard</source>
        <translation type="unfinished">Copia inscriptionem iam selectam in latibulum systematis</translation>
    </message>
    <message>
        <source>&amp;Copy</source>
        <translation type="unfinished">&amp;Transcribe</translation>
    </message>
    <message>
        <source>C&amp;lose</source>
        <translation type="unfinished">C&amp;laude</translation>
    </message>
    <message>
        <source>&amp;Copy</source>
        <translation>&amp;Transcribe</translation>
    </message>
    <message>
        <source>C&amp;lose</source>
        <translation>C&amp;laude</translation>
    </message>
    <message>
        <source>Delete the currently selected address from the list</source>
        <translation type="unfinished">Dele active selectam inscriptionem ex enumeratione</translation>
    </message>
    <message>
        <source>Enter address or label to search</source>
        <translation type="unfinished">Insere inscriptionem vel titulum ut quaeras</translation>
    </message>
    <message>
        <source>Export the data in the current tab to a file</source>
        <translation type="unfinished">Exporta data in hac tabella in plicam</translation>
    </message>
    <message>
        <source>&amp;Export</source>
        <translation type="unfinished">&amp;Exporta</translation>
    </message>
    <message>
        <source>&amp;Delete</source>
        <translation type="unfinished">&amp;Dele</translation>
    </message>
    <message>
        <source>These are your Bitcoin addresses for sending payments. Always check the amount and the receiving address before sending coins.</source>
        <translation type="unfinished">Hae sunt inscriptiones mittendi pensitationes.  Semper inspice quantitatem et inscriptionem accipiendi antequam nummos mittis.</translation>
    </message>
    <message>
        <source>&amp;Copy Address</source>
        <translation type="unfinished">&amp;Copia Inscriptionem</translation>
    </message>
    <message>
        <source>Copy &amp;Label</source>
        <translation type="unfinished">Copia &amp;Titulum</translation>
    </message>
    <message>
        <source>&amp;Edit</source>
        <translation type="unfinished">&amp;Muta</translation>
    </message>
    <message>
        <source>Export Address List</source>
<<<<<<< HEAD
        <translation>Exporta Index Inscriptionum</translation>
    </message>
    <message>
        <source>Comma separated file (*.csv)</source>
        <translation>Comma Separata Plica (*.csv)</translation>
=======
        <translation type="unfinished">Exporta Index Inscriptionum</translation>
>>>>>>> f6a356d2
    </message>
    </context>
<context>
    <name>AddressTableModel</name>
    <message>
        <source>Label</source>
        <translation type="unfinished">Titulus</translation>
    </message>
    <message>
        <source>Address</source>
        <translation type="unfinished">Inscriptio</translation>
    </message>
    <message>
        <source>(no label)</source>
        <translation type="unfinished">(nullus titulus)</translation>
    </message>
</context>
<context>
    <name>AskPassphraseDialog</name>
    <message>
        <source>Passphrase Dialog</source>
        <translation type="unfinished">Dialogus Tesserae</translation>
    </message>
    <message>
        <source>Enter passphrase</source>
        <translation type="unfinished">Insere tesseram</translation>
    </message>
    <message>
        <source>New passphrase</source>
        <translation type="unfinished">Nova tessera</translation>
    </message>
    <message>
        <source>Repeat new passphrase</source>
        <translation type="unfinished">Itera novam tesseram</translation>
    </message>
    <message>
        <source>Show passphrase</source>
        <translation type="unfinished">Ostende tesseram</translation>
    </message>
    <message>
        <source>Show passphrase</source>
        <translation>Ostende tesseram</translation>
    </message>
    <message>
        <source>Encrypt wallet</source>
        <translation type="unfinished">Cifra cassidile</translation>
    </message>
    <message>
        <source>This operation needs your wallet passphrase to unlock the wallet.</source>
        <translation type="unfinished">Huic operationi necesse est tessera cassidili tuo ut cassidile reseret.</translation>
    </message>
    <message>
        <source>Unlock wallet</source>
        <translation type="unfinished">Resera cassidile</translation>
    </message>
    <message>
        <source>Change passphrase</source>
        <translation type="unfinished">Muta tesseram</translation>
    </message>
    <message>
        <source>Confirm wallet encryption</source>
        <translation type="unfinished">Confirma cifrationem cassidilis</translation>
    </message>
    <message>
        <source>Warning: If you encrypt your wallet and lose your passphrase, you will &lt;b&gt;LOSE ALL OF YOUR BITCOINS&lt;/b&gt;!</source>
        <translation type="unfinished">Monitio: Si cassidile tuum cifras et tesseram amittis, tu &lt;b&gt;AMITTES OMNES TUOS NUMMOS BITOS&lt;/b&gt;!</translation>
    </message>
    <message>
        <source>Are you sure you wish to encrypt your wallet?</source>
        <translation type="unfinished">Certusne es te velle tuum cassidile cifrare?</translation>
    </message>
    <message>
        <source>Wallet encrypted</source>
        <translation type="unfinished">Cassidile cifratum</translation>
    </message>
    <message>
        <source>IMPORTANT: Any previous backups you have made of your wallet file should be replaced with the newly generated, encrypted wallet file. For security reasons, previous backups of the unencrypted wallet file will become useless as soon as you start using the new, encrypted wallet.</source>
        <translation type="unfinished">GRAVE: Oportet ulla prioria conservata quae fecisti de plica tui cassidilis reponi a nove generata cifrata plica cassidilis.  Propter securitatem, prioria conservata de plica non cifrata cassidilis inutilia fiet simul atque incipis uti novo cifrato cassidili.</translation>
    </message>
    <message>
        <source>Wallet encryption failed</source>
        <translation type="unfinished">Cassidile cifrare abortum est</translation>
    </message>
    <message>
        <source>Wallet encryption failed due to an internal error. Your wallet was not encrypted.</source>
        <translation type="unfinished">Cassidile cifrare abortum est propter internum errorem.  Tuum cassidile cifratum non est.</translation>
    </message>
    <message>
        <source>The supplied passphrases do not match.</source>
        <translation type="unfinished">Tesserae datae non eaedem sunt.</translation>
    </message>
    <message>
        <source>Wallet unlock failed</source>
        <translation type="unfinished">Cassidile reserare abortum est.</translation>
    </message>
    <message>
        <source>The passphrase entered for the wallet decryption was incorrect.</source>
        <translation type="unfinished">Tessera inserta pro cassidilis decifrando prava erat.</translation>
    </message>
    <message>
        <source>Wallet passphrase was successfully changed.</source>
        <translation type="unfinished">Tessera cassidilis successa est in mutando.</translation>
    </message>
    <message>
        <source>Warning: The Caps Lock key is on!</source>
        <translation type="unfinished">Monitio: Litterae ut capitales seratae sunt!</translation>
    </message>
</context>
<context>
    <name>BanTableModel</name>
    <message>
        <source>Banned Until</source>
<<<<<<< HEAD
        <translation>Interdictum usque ad</translation>
    </message>
</context>
=======
        <translation type="unfinished">Interdictum usque ad</translation>
    </message>
</context>
<context>
    <name>QObject</name>
    <message>
        <source>unknown</source>
        <translation type="unfinished">ignotum</translation>
    </message>
    <message>
        <source>Amount</source>
        <translation type="unfinished">Quantitas</translation>
    </message>
    <message numerus="yes">
        <source>%n second(s)</source>
        <translation type="unfinished">
            <numerusform />
            <numerusform />
        </translation>
    </message>
    <message numerus="yes">
        <source>%n minute(s)</source>
        <translation type="unfinished">
            <numerusform />
            <numerusform />
        </translation>
    </message>
    <message numerus="yes">
        <source>%n hour(s)</source>
        <translation type="unfinished">
            <numerusform />
            <numerusform />
        </translation>
    </message>
    <message numerus="yes">
        <source>%n day(s)</source>
        <translation type="unfinished">
            <numerusform />
            <numerusform />
        </translation>
    </message>
    <message numerus="yes">
        <source>%n week(s)</source>
        <translation type="unfinished">
            <numerusform />
            <numerusform />
        </translation>
    </message>
    <message numerus="yes">
        <source>%n year(s)</source>
        <translation type="unfinished">
            <numerusform />
            <numerusform />
        </translation>
    </message>
    </context>
>>>>>>> f6a356d2
<context>
    <name>bitcoin-core</name>
    <message>
        <source>This is a pre-release test build - use at your own risk - do not use for mining or merchant applications</source>
        <translation type="unfinished">Hoc est prae-dimittum experimentala aedes - utere eo periculo tuo proprio - nolite utere fodendo vel applicationibus mercatoriis</translation>
    </message>
    <message>
        <source>Corrupted block database detected</source>
        <translation type="unfinished">Corruptum databasum frustorum invenitur</translation>
    </message>
    <message>
        <source>Do you want to rebuild the block database now?</source>
        <translation type="unfinished">Visne reficere databasum frustorum iam?</translation>
    </message>
    <message>
        <source>Done loading</source>
        <translation type="unfinished">Completo lengendi</translation>
    </message>
    <message>
        <source>Error initializing block database</source>
        <translation type="unfinished">Error initiando databasem frustorum</translation>
    </message>
    <message>
        <source>Error initializing wallet database environment %s!</source>
        <translation type="unfinished">Error initiando systematem databasi cassidilis %s!</translation>
    </message>
    <message>
        <source>Error loading block database</source>
        <translation type="unfinished">Error legendo frustorum databasem</translation>
    </message>
    <message>
        <source>Error opening block database</source>
        <translation type="unfinished">Error aperiendo databasum frustorum</translation>
    </message>
    <message>
<<<<<<< HEAD
        <source>&amp;About %1</source>
        <translation>&amp;De %1</translation>
    </message>
    <message>
        <source>About &amp;Qt</source>
        <translation>Informatio de &amp;Qt</translation>
=======
        <source>Failed to listen on any port. Use -listen=0 if you want this.</source>
        <translation type="unfinished">Non potuisse auscultare in ulla porta.  Utere -listen=0 si hoc vis.</translation>
>>>>>>> f6a356d2
    </message>
    <message>
        <source>Insufficient funds</source>
        <translation type="unfinished">Inopia nummorum</translation>
    </message>
    <message>
        <source>Not enough file descriptors available.</source>
        <translation type="unfinished">Inopia descriptorum plicarum.</translation>
    </message>
    <message>
        <source>Signing transaction failed</source>
        <translation type="unfinished">Signandum transactionis abortum est</translation>
    </message>
    <message>
        <source>Transaction amount too small</source>
        <translation type="unfinished">Magnitudo transactionis nimis parva</translation>
    </message>
    <message>
        <source>Transaction too large</source>
        <translation type="unfinished">Transactio nimis magna</translation>
    </message>
    <message>
<<<<<<< HEAD
        <source>Open &amp;URI...</source>
        <translation>Aperi &amp;URI...</translation>
    </message>
    <message>
        <source>Create Wallet...</source>
        <translation>Creare Cassidilium</translation>
    </message>
    <message>
        <source>Create a new wallet</source>
        <translation>Creare novum cassidilium</translation>
    </message>
    <message>
        <source>Reindexing blocks on disk...</source>
        <translation>Recreans indicem frustorum in disco...</translation>
=======
        <source>Unknown network specified in -onlynet: '%s'</source>
        <translation type="unfinished">Ignotum rete specificatum in -onlynet: '%s'</translation>
>>>>>>> f6a356d2
    </message>
    </context>
<context>
    <name>BitcoinGUI</name>
    <message>
        <source>&amp;Overview</source>
        <translation type="unfinished">&amp;Summarium</translation>
    </message>
    <message>
        <source>Show general overview of wallet</source>
        <translation type="unfinished">Monstra generale summarium cassidilis</translation>
    </message>
    <message>
        <source>&amp;Transactions</source>
        <translation type="unfinished">&amp;Transactiones</translation>
    </message>
    <message>
        <source>Browse transaction history</source>
        <translation type="unfinished">Inspicio historiam transactionum</translation>
    </message>
    <message>
        <source>E&amp;xit</source>
        <translation type="unfinished">E&amp;xi</translation>
    </message>
    <message>
        <source>Quit application</source>
        <translation type="unfinished">Exi applicatione</translation>
    </message>
    <message>
        <source>&amp;About %1</source>
        <translation type="unfinished">&amp;De %1</translation>
    </message>
    <message>
        <source>About &amp;Qt</source>
        <translation type="unfinished">Informatio de &amp;Qt</translation>
    </message>
    <message>
        <source>Show information about Qt</source>
        <translation type="unfinished">Monstra informationem de Qt</translation>
    </message>
    <message>
        <source>Create a new wallet</source>
        <translation type="unfinished">Creare novum cassidilium</translation>
    </message>
    <message>
        <source>Send coins to a Bitcoin address</source>
        <translation type="unfinished">Mitte nummos ad inscriptionem Bitcoin</translation>
    </message>
    <message>
        <source>Backup wallet to another location</source>
        <translation type="unfinished">Conserva cassidile in locum alium</translation>
    </message>
    <message>
        <source>Change the passphrase used for wallet encryption</source>
        <translation type="unfinished">Muta tesseram utam pro cassidilis cifrando</translation>
    </message>
    <message>
        <source>&amp;Send</source>
        <translation type="unfinished">&amp;Mitte</translation>
    </message>
    <message>
        <source>&amp;Receive</source>
        <translation type="unfinished">&amp;Accipe</translation>
    </message>
    <message>
        <source>Encrypt the private keys that belong to your wallet</source>
        <translation type="unfinished">Cifra claves privatas quae cassidili tui sunt</translation>
    </message>
    <message>
        <source>Sign messages with your Bitcoin addresses to prove you own them</source>
        <translation type="unfinished">Signa nuntios cum tuis inscriptionibus Bitcoin ut demonstres te eas possidere</translation>
    </message>
    <message>
        <source>Verify messages to ensure they were signed with specified Bitcoin addresses</source>
        <translation type="unfinished">Verifica nuntios ut certus sis eos signatos esse cum specificatis inscriptionibus Bitcoin</translation>
    </message>
    <message>
        <source>&amp;File</source>
        <translation type="unfinished">&amp;Plica</translation>
    </message>
    <message>
        <source>&amp;Settings</source>
        <translation type="unfinished">&amp;Configuratio</translation>
    </message>
    <message>
        <source>&amp;Help</source>
        <translation type="unfinished">&amp;Auxilium</translation>
    </message>
    <message>
        <source>Tabs toolbar</source>
        <translation type="unfinished">Tabella instrumentorum "Tabs"</translation>
    </message>
    <message>
        <source>&amp;Command-line options</source>
        <translation type="unfinished">Optiones mandati initiantis</translation>
    </message>
    <message numerus="yes">
        <source>Processed %n block(s) of transaction history.</source>
        <translation type="unfinished">
            <numerusform />
            <numerusform />
        </translation>
    </message>
    <message>
        <source>%1 behind</source>
        <translation type="unfinished">%1 post</translation>
    </message>
    <message>
        <source>Last received block was generated %1 ago.</source>
        <translation type="unfinished">Postremum acceptum frustum generatum est %1 abhinc.</translation>
    </message>
    <message>
        <source>Transactions after this will not yet be visible.</source>
        <translation type="unfinished">Transactiones post hoc nondum visibiles erunt.</translation>
    </message>
    <message>
        <source>Warning</source>
        <translation type="unfinished">Monitio</translation>
    </message>
    <message>
        <source>Information</source>
        <translation type="unfinished">Informatio</translation>
    </message>
    <message>
        <source>Up to date</source>
        <translation type="unfinished">Recentissimo</translation>
    </message>
    <message>
        <source>&amp;Window</source>
        <translation type="unfinished">&amp;Fenestra</translation>
    </message>
    <message numerus="yes">
        <source>%n active connection(s) to Bitcoin network.</source>
        <extracomment>A substring of the tooltip.</extracomment>
        <translation type="unfinished">
            <numerusform />
            <numerusform />
        </translation>
    </message>
    <message>
        <source>Sent transaction</source>
        <translation type="unfinished">Transactio missa</translation>
    </message>
    <message>
        <source>Incoming transaction</source>
        <translation type="unfinished">Transactio incipiens</translation>
    </message>
    <message>
        <source>Wallet is &lt;b&gt;encrypted&lt;/b&gt; and currently &lt;b&gt;unlocked&lt;/b&gt;</source>
        <translation type="unfinished">Cassidile &lt;b&gt;cifratum&lt;/b&gt; est et iam nunc &lt;b&gt;reseratum&lt;/b&gt;</translation>
    </message>
    <message>
        <source>Wallet is &lt;b&gt;encrypted&lt;/b&gt; and currently &lt;b&gt;locked&lt;/b&gt;</source>
        <translation type="unfinished">Cassidile &lt;b&gt;cifratum&lt;/b&gt; est et iam nunc &lt;b&gt;seratum&lt;/b&gt;</translation>
    </message>
    </context>
<context>
    <name>CoinControlDialog</name>
    <message>
        <source>Bytes:</source>
<<<<<<< HEAD
        <translation>Octecti:</translation>
=======
        <translation type="unfinished">Octecti:</translation>
>>>>>>> f6a356d2
    </message>
    <message>
        <source>Amount:</source>
        <translation type="unfinished">Quantitas:</translation>
    </message>
    <message>
        <source>Amount</source>
        <translation type="unfinished">Quantitas</translation>
    </message>
    <message>
        <source>Date</source>
        <translation type="unfinished">Dies</translation>
    </message>
    <message>
        <source>Confirmed</source>
        <translation type="unfinished">Confirmatum</translation>
    </message>
    <message>
        <source>Copy amount</source>
        <translation type="unfinished">Copia quantitatem</translation>
    </message>
    <message>
        <source>(no label)</source>
        <translation type="unfinished">(nullus titulus)</translation>
    </message>
    </context>
<context>
    <name>CreateWalletDialog</name>
    <message>
        <source>Wallet</source>
<<<<<<< HEAD
        <translation>Cassidile</translation>
=======
        <translation type="unfinished">Cassidile</translation>
>>>>>>> f6a356d2
    </message>
    </context>
<context>
    <name>EditAddressDialog</name>
    <message>
        <source>Edit Address</source>
        <translation type="unfinished">Muta Inscriptionem</translation>
    </message>
    <message>
        <source>&amp;Label</source>
        <translation type="unfinished">&amp;Titulus</translation>
    </message>
    <message>
        <source>&amp;Address</source>
        <translation type="unfinished">&amp;Inscriptio</translation>
    </message>
    <message>
        <source>New sending address</source>
        <translation type="unfinished">Nova inscriptio mittendi</translation>
    </message>
    <message>
        <source>Edit receiving address</source>
        <translation type="unfinished">Muta inscriptionem accipiendi</translation>
    </message>
    <message>
        <source>Edit sending address</source>
        <translation type="unfinished">Muta inscriptionem mittendi</translation>
    </message>
    <message>
        <source>The entered address "%1" is not a valid Bitcoin address.</source>
        <translation type="unfinished">Inscriptio inserta "%1" non valida inscriptio Bitcoin est.</translation>
    </message>
    <message>
        <source>Could not unlock wallet.</source>
        <translation type="unfinished">Non potuisse cassidile reserare</translation>
    </message>
    <message>
        <source>New key generation failed.</source>
        <translation type="unfinished">Generare novam clavem abortum est.</translation>
    </message>
</context>
<context>
    <name>Intro</name>
    <message numerus="yes">
        <source>(sufficient to restore backups %n day(s) old)</source>
        <extracomment>Explanatory text on the capability of the current prune target.</extracomment>
        <translation type="unfinished">
            <numerusform />
            <numerusform />
        </translation>
    </message>
    </context>
<context>
    <name>HelpMessageDialog</name>
    <message>
        <source>version</source>
        <translation type="unfinished">versio</translation>
    </message>
    <message>
        <source>Command-line options</source>
        <translation type="unfinished">Optiones mandati initiantis</translation>
    </message>
</context>
<context>
    <name>ModalOverlay</name>
    <message>
        <source>Form</source>
        <translation type="unfinished">Schema</translation>
    </message>
    <message>
        <source>Last block time</source>
        <translation type="unfinished">Hora postremi frusti</translation>
    </message>
    </context>
<context>
    <name>OpenURIDialog</name>
    <message>
        <source>Paste address from clipboard</source>
        <extracomment>Tooltip text for button that allows you to paste an address that is in your clipboard.</extracomment>
        <translation type="unfinished">Glutina inscriptionem ex latibulo</translation>
    </message>
</context>
<context>
    <name>OptionsDialog</name>
    <message>
        <source>Options</source>
        <translation type="unfinished">Optiones</translation>
    </message>
    <message>
        <source>&amp;Main</source>
        <translation type="unfinished">&amp;Princeps</translation>
    </message>
    <message>
        <source>Reset all client options to default.</source>
        <translation type="unfinished">Reconstitue omnes optiones clientis ad praedefinita.</translation>
    </message>
    <message>
        <source>&amp;Reset Options</source>
        <translation type="unfinished">&amp;Reconstitue Optiones</translation>
    </message>
    <message>
        <source>&amp;Network</source>
        <translation type="unfinished">&amp;Rete</translation>
    </message>
    <message>
        <source>W&amp;allet</source>
        <translation type="unfinished">Cassidile</translation>
    </message>
    <message>
        <source>Automatically open the Bitcoin client port on the router. This only works when your router supports UPnP and it is enabled.</source>
        <translation type="unfinished">Aperi per se portam clientis Bitcoin in itineratore.  Hoc tantum effectivum est si itineratrum tuum supportat UPnP et id activum est.</translation>
    </message>
    <message>
        <source>Map port using &amp;UPnP</source>
        <translation type="unfinished">Designa portam utendo &amp;UPnP</translation>
    </message>
    <message>
        <source>Proxy &amp;IP:</source>
        <translation type="unfinished">&amp;IP vicarii:</translation>
    </message>
    <message>
        <source>&amp;Port:</source>
        <translation type="unfinished">&amp;Porta:</translation>
    </message>
    <message>
        <source>Port of the proxy (e.g. 9050)</source>
        <translation type="unfinished">Porta vicarii (e.g. 9050)</translation>
    </message>
    <message>
        <source>&amp;Window</source>
        <translation type="unfinished">&amp;Fenestra</translation>
    </message>
    <message>
        <source>Show only a tray icon after minimizing the window.</source>
        <translation type="unfinished">Monstra tantum iconem in tabella systematis postquam fenestram minifactam est.</translation>
    </message>
    <message>
        <source>&amp;Minimize to the tray instead of the taskbar</source>
        <translation type="unfinished">&amp;Minifac in tabellam systematis potius quam applicationum</translation>
    </message>
    <message>
        <source>M&amp;inimize on close</source>
        <translation type="unfinished">M&amp;inifac ad claudendum</translation>
    </message>
    <message>
        <source>&amp;Display</source>
        <translation type="unfinished">&amp;UI</translation>
    </message>
    <message>
        <source>User Interface &amp;language:</source>
        <translation type="unfinished">&amp;Lingua monstranda utenti:</translation>
    </message>
    <message>
        <source>&amp;Unit to show amounts in:</source>
        <translation type="unfinished">&amp;Unita qua quantitates monstrare:</translation>
    </message>
    <message>
        <source>Choose the default subdivision unit to show in the interface and when sending coins.</source>
        <translation type="unfinished">Selige praedefinitam unitam subdivisionis monstrare in interfacie et quando nummos mittere</translation>
    </message>
    <message>
        <source>&amp;Cancel</source>
        <translation type="unfinished">&amp;Cancella</translation>
    </message>
    <message>
        <source>default</source>
        <translation type="unfinished">praedefinitum</translation>
    </message>
    <message>
        <source>Confirm options reset</source>
        <translation type="unfinished">Confirma optionum reconstituere</translation>
    </message>
    <message>
        <source>The supplied proxy address is invalid.</source>
        <translation type="unfinished">Inscriptio vicarii tradita non valida est.</translation>
    </message>
</context>
<context>
    <name>OverviewPage</name>
    <message>
        <source>Form</source>
        <translation type="unfinished">Schema</translation>
    </message>
    <message>
        <source>The displayed information may be out of date. Your wallet automatically synchronizes with the Bitcoin network after a connection is established, but this process has not completed yet.</source>
        <translation type="unfinished">Monstrata informatio fortasse non recentissima est.  Tuum cassidile per se synchronizat cum rete Bitcoin postquam conexio constabilita est, sed hoc actio nondum perfecta est.</translation>
    </message>
    <message>
        <source>Immature:</source>
        <translation type="unfinished">Immatura:</translation>
    </message>
    <message>
        <source>Mined balance that has not yet matured</source>
        <translation type="unfinished">Fossum pendendum quod nondum maturum est</translation>
    </message>
    </context>
<context>
    <name>PaymentServer</name>
    <message>
        <source>Cannot start bitcoin: click-to-pay handler</source>
        <translation type="unfinished">Bitcoin incipere non potest: cliccare-ad-pensandum handler</translation>
    </message>
    <message>
        <source>URI handling</source>
        <translation type="unfinished">Tractatio URI</translation>
    </message>
    </context>
<context>
    <name>PeerTableModel</name>
    <message>
        <source>Address</source>
        <extracomment>Title of Peers Table column which contains the IP/Onion/I2P address of the connected peer.</extracomment>
        <translation type="unfinished">Inscriptio</translation>
    </message>
    <message>
        <source>Type</source>
        <extracomment>Title of Peers Table column which describes the type of peer connection. The "type" describes why the connection exists.</extracomment>
        <translation type="unfinished">Typus</translation>
    </message>
    <message>
        <source>Network</source>
        <extracomment>Title of Peers Table column which states the network the peer connected through.</extracomment>
        <translation type="unfinished">Rete</translation>
    </message>
    </context>
<context>
    <name>QRImageWidget</name>
    <message>
        <source>Resulting URI too long, try to reduce the text for label / message.</source>
        <translation type="unfinished">Resultato URI nimis longo, conare minuere verba pro titulo / nuntio.</translation>
    </message>
    <message>
        <source>Error encoding URI into QR Code.</source>
        <translation type="unfinished">Error codificandi URI in codicem QR.</translation>
    </message>
    <message>
        <source>Save QR Code</source>
        <translation type="unfinished">Salva codicem QR</translation>
    </message>
    </context>
<context>
    <name>RPCConsole</name>
    <message>
        <source>Client version</source>
        <translation type="unfinished">Versio clientis</translation>
    </message>
    <message>
        <source>&amp;Information</source>
        <translation type="unfinished">&amp;Informatio</translation>
    </message>
    <message>
        <source>Startup time</source>
        <translation type="unfinished">Tempus initiandi</translation>
    </message>
    <message>
        <source>Network</source>
        <translation type="unfinished">Rete</translation>
    </message>
    <message>
        <source>Number of connections</source>
        <translation type="unfinished">Numerus conexionum</translation>
    </message>
    <message>
        <source>Block chain</source>
        <translation type="unfinished">Catena frustorum</translation>
    </message>
    <message>
        <source>Last block time</source>
        <translation type="unfinished">Hora postremi frusti</translation>
    </message>
    <message>
        <source>&amp;Open</source>
        <translation type="unfinished">&amp;Aperi</translation>
    </message>
    <message>
        <source>&amp;Console</source>
        <translation type="unfinished">&amp;Terminale</translation>
    </message>
    <message>
        <source>Debug log file</source>
        <translation type="unfinished">Debug catalogi plica</translation>
    </message>
    <message>
        <source>Clear console</source>
        <translation type="unfinished">Vacuefac terminale</translation>
    </message>
    <message>
        <source>To</source>
        <translation type="unfinished">Ad</translation>
    </message>
    <message>
        <source>From</source>
        <translation type="unfinished">Ab</translation>
    </message>
    </context>
<context>
    <name>ReceiveCoinsDialog</name>
    <message>
        <source>&amp;Amount:</source>
        <translation type="unfinished">Quantitas:</translation>
    </message>
    <message>
        <source>&amp;Label:</source>
        <translation type="unfinished">&amp;Titulus:</translation>
    </message>
    <message>
        <source>&amp;Message:</source>
        <translation type="unfinished">Nuntius:</translation>
    </message>
    <message>
        <source>Could not unlock wallet.</source>
        <translation type="unfinished">Non potuisse cassidile reserare</translation>
    </message>
    </context>
<context>
    <name>ReceiveRequestDialog</name>
    <message>
        <source>Amount:</source>
        <translation type="unfinished">Quantitas:</translation>
    </message>
    <message>
        <source>Label:</source>
        <translation type="unfinished">Titulus:</translation>
    </message>
    <message>
        <source>Message:</source>
        <translation type="unfinished">Nuntius:</translation>
    </message>
    <message>
        <source>Copy &amp;Address</source>
        <translation type="unfinished">&amp;Copia Inscriptionem</translation>
    </message>
    </context>
<context>
    <name>RecentRequestsTableModel</name>
    <message>
        <source>Date</source>
        <translation type="unfinished">Dies</translation>
    </message>
    <message>
        <source>Label</source>
        <translation type="unfinished">Titulus</translation>
    </message>
    <message>
        <source>Message</source>
        <translation type="unfinished">Nuntius</translation>
    </message>
    <message>
        <source>(no label)</source>
        <translation type="unfinished">(nullus titulus)</translation>
    </message>
    </context>
<context>
    <name>SendCoinsDialog</name>
    <message>
        <source>Send Coins</source>
        <translation type="unfinished">Mitte Nummos</translation>
    </message>
    <message>
        <source>Insufficient funds!</source>
        <translation type="unfinished">Inopia nummorum</translation>
    </message>
    <message>
        <source>Bytes:</source>
        <translation type="unfinished">Octecti:</translation>
    </message>
    <message>
        <source>Bytes:</source>
        <translation>Octecti:</translation>
    </message>
    <message>
        <source>Amount:</source>
        <translation type="unfinished">Quantitas:</translation>
    </message>
    <message>
        <source>Transaction Fee:</source>
        <translation type="unfinished">Transactionis merces:</translation>
    </message>
    <message>
        <source>Send to multiple recipients at once</source>
        <translation type="unfinished">Mitte pluribus accipientibus simul</translation>
    </message>
    <message>
        <source>Add &amp;Recipient</source>
        <translation type="unfinished">Adde &amp;Accipientem</translation>
    </message>
    <message>
        <source>Clear &amp;All</source>
        <translation type="unfinished">Vacuefac &amp;Omnia</translation>
    </message>
    <message>
        <source>Balance:</source>
        <translation type="unfinished">Pendendum:</translation>
    </message>
    <message>
        <source>Confirm the send action</source>
        <translation type="unfinished">Confirma actionem mittendi</translation>
    </message>
    <message>
        <source>S&amp;end</source>
        <translation type="unfinished">&amp;Mitte</translation>
    </message>
    <message>
        <source>Copy amount</source>
        <translation type="unfinished">Copia quantitatem</translation>
    </message>
    <message>
        <source>Transaction fee</source>
        <translation type="unfinished">Transactionis merces</translation>
    </message>
    <message>
        <source>Confirm send coins</source>
        <translation type="unfinished">Confirma mittendum nummorum</translation>
    </message>
    <message>
        <source>The amount to pay must be larger than 0.</source>
        <translation type="unfinished">Oportet quantitatem ad pensandum maiorem quam 0 esse.</translation>
    </message>
    <message>
        <source>The amount exceeds your balance.</source>
        <translation type="unfinished">Quantitas est ultra quod habes.</translation>
    </message>
    <message>
        <source>The total exceeds your balance when the %1 transaction fee is included.</source>
        <translation type="unfinished">Quantitas est ultra quod habes cum merces transactionis %1 includitur.</translation>
    </message>
    <message numerus="yes">
        <source>Estimated to begin confirmation within %n block(s).</source>
        <translation type="unfinished">
            <numerusform />
            <numerusform />
        </translation>
    </message>
    <message>
        <source>(no label)</source>
        <translation type="unfinished">(nullus titulus)</translation>
    </message>
</context>
<context>
    <name>SendCoinsEntry</name>
    <message>
        <source>A&amp;mount:</source>
        <translation type="unfinished">&amp;Quantitas:</translation>
    </message>
    <message>
        <source>Pay &amp;To:</source>
        <translation type="unfinished">Pensa &amp;Ad:</translation>
    </message>
    <message>
        <source>&amp;Label:</source>
        <translation type="unfinished">&amp;Titulus:</translation>
    </message>
    <message>
        <source>Paste address from clipboard</source>
        <translation type="unfinished">Glutina inscriptionem ex latibulo</translation>
    </message>
    <message>
        <source>Message:</source>
        <translation type="unfinished">Nuntius:</translation>
    </message>
    <message>
        <source>Pay To:</source>
        <translation type="unfinished">Pensa Ad:</translation>
    </message>
    </context>
<context>
    <name>SignVerifyMessageDialog</name>
    <message>
        <source>Signatures - Sign / Verify a Message</source>
        <translation type="unfinished">Signationes - Signa / Verifica nuntium</translation>
    </message>
    <message>
        <source>&amp;Sign Message</source>
        <translation type="unfinished">&amp;Signa Nuntium</translation>
    </message>
    <message>
        <source>Paste address from clipboard</source>
        <translation type="unfinished">Glutina inscriptionem ex latibulo</translation>
    </message>
    <message>
        <source>Enter the message you want to sign here</source>
        <translation type="unfinished">Insere hic nuntium quod vis signare</translation>
    </message>
    <message>
        <source>Signature</source>
        <translation type="unfinished">Signatio</translation>
    </message>
    <message>
        <source>Copy the current signature to the system clipboard</source>
        <translation type="unfinished">Copia signationem in latibulum systematis</translation>
    </message>
    <message>
        <source>Sign the message to prove you own this Bitcoin address</source>
        <translation type="unfinished">Signa nuntium ut demonstres hanc inscriptionem Bitcoin a te possessa esse</translation>
    </message>
    <message>
        <source>Sign &amp;Message</source>
        <translation type="unfinished">Signa &amp;Nuntium</translation>
    </message>
    <message>
        <source>Reset all sign message fields</source>
        <translation type="unfinished">Reconstitue omnes campos signandi nuntii</translation>
    </message>
    <message>
        <source>Clear &amp;All</source>
        <translation type="unfinished">Vacuefac &amp;Omnia</translation>
    </message>
    <message>
        <source>&amp;Verify Message</source>
        <translation type="unfinished">&amp;Verifica Nuntium</translation>
    </message>
    <message>
        <source>Verify the message to ensure it was signed with the specified Bitcoin address</source>
        <translation type="unfinished">Verifica nuntium ut cures signatum esse cum specifica inscriptione Bitcoin</translation>
    </message>
    <message>
        <source>Verify &amp;Message</source>
        <translation type="unfinished">Verifica &amp;Nuntium</translation>
    </message>
    <message>
        <source>Reset all verify message fields</source>
        <translation type="unfinished">Reconstitue omnes campos verificandi nuntii</translation>
    </message>
    <message>
        <source>Click "Sign Message" to generate signature</source>
        <translation type="unfinished">Clicca "Signa Nuntium" ut signatio generetur</translation>
    </message>
    <message>
        <source>The entered address is invalid.</source>
        <translation type="unfinished">Inscriptio inserta non valida est.</translation>
    </message>
    <message>
        <source>Please check the address and try again.</source>
        <translation type="unfinished">Sodes inscriptionem proba et rursus conare.</translation>
    </message>
    <message>
        <source>The entered address does not refer to a key.</source>
        <translation type="unfinished">Inserta inscriptio clavem non refert.</translation>
    </message>
    <message>
        <source>Wallet unlock was cancelled.</source>
        <translation type="unfinished">Cassidilis reserare cancellatum est.</translation>
    </message>
    <message>
        <source>Private key for the entered address is not available.</source>
        <translation type="unfinished">Clavis privata absens est pro inserta inscriptione.</translation>
    </message>
    <message>
        <source>Message signing failed.</source>
        <translation type="unfinished">Nuntium signare abortum est.</translation>
    </message>
    <message>
        <source>Message signed.</source>
        <translation type="unfinished">Nuntius signatus.</translation>
    </message>
    <message>
        <source>The signature could not be decoded.</source>
        <translation type="unfinished">Signatio decodificari non potuit.</translation>
    </message>
    <message>
        <source>Please check the signature and try again.</source>
        <translation type="unfinished">Sodes signationem proba et rursus conare.</translation>
    </message>
    <message>
        <source>The signature did not match the message digest.</source>
        <translation type="unfinished">Signatio non convenit digesto nuntii</translation>
    </message>
    <message>
        <source>Message verification failed.</source>
        <translation type="unfinished">Nuntium verificare abortum est.</translation>
    </message>
    <message>
        <source>Message verified.</source>
        <translation type="unfinished">Nuntius verificatus.</translation>
    </message>
</context>
<context>
    <name>TransactionDesc</name>
    <message>
        <source>%1/unconfirmed</source>
        <translation type="unfinished">%1/non confirmata</translation>
    </message>
    <message>
        <source>%1 confirmations</source>
        <translation type="unfinished">%1 confirmationes</translation>
    </message>
    <message>
        <source>Date</source>
        <translation type="unfinished">Dies</translation>
    </message>
    <message>
        <source>Source</source>
        <translation type="unfinished">Fons</translation>
    </message>
    <message>
        <source>Generated</source>
        <translation type="unfinished">Generatum</translation>
    </message>
    <message>
        <source>From</source>
        <translation type="unfinished">Ab</translation>
    </message>
    <message>
        <source>unknown</source>
        <translation type="unfinished">ignotum</translation>
    </message>
    <message>
        <source>To</source>
        <translation type="unfinished">Ad</translation>
    </message>
    <message>
        <source>own address</source>
        <translation type="unfinished">inscriptio propria</translation>
    </message>
    <message>
        <source>label</source>
        <translation type="unfinished">titulus</translation>
    </message>
    <message>
        <source>Credit</source>
        <translation type="unfinished">Creditum</translation>
    </message>
    <message numerus="yes">
        <source>matures in %n more block(s)</source>
        <translation type="unfinished">
            <numerusform />
            <numerusform />
        </translation>
    </message>
    <message>
        <source>not accepted</source>
        <translation type="unfinished">non acceptum</translation>
    </message>
    <message>
        <source>Debit</source>
        <translation type="unfinished">Debitum</translation>
    </message>
    <message>
        <source>Transaction fee</source>
        <translation type="unfinished">Transactionis merces</translation>
    </message>
    <message>
        <source>Net amount</source>
        <translation type="unfinished">Cuncta quantitas</translation>
    </message>
    <message>
        <source>Message</source>
        <translation type="unfinished">Nuntius</translation>
    </message>
    <message>
        <source>Comment</source>
        <translation type="unfinished">Annotatio</translation>
    </message>
    <message>
        <source>Transaction ID</source>
        <translation type="unfinished">ID transactionis</translation>
    </message>
    <message>
        <source>Debug information</source>
        <translation type="unfinished">Informatio de debug</translation>
    </message>
    <message>
        <source>Transaction</source>
        <translation type="unfinished">Transactio</translation>
    </message>
    <message>
        <source>Inputs</source>
        <translation type="unfinished">Lectenda</translation>
    </message>
    <message>
        <source>Amount</source>
        <translation type="unfinished">Quantitas</translation>
    </message>
    <message>
        <source>true</source>
        <translation type="unfinished">verum</translation>
    </message>
    <message>
        <source>false</source>
        <translation type="unfinished">falsum</translation>
    </message>
</context>
<context>
    <name>TransactionDescDialog</name>
    <message>
        <source>This pane shows a detailed description of the transaction</source>
        <translation type="unfinished">Haec tabula monstrat descriptionem verbosam transactionis</translation>
    </message>
    </context>
<context>
    <name>TransactionTableModel</name>
    <message>
        <source>Date</source>
        <translation type="unfinished">Dies</translation>
    </message>
    <message>
        <source>Type</source>
        <translation type="unfinished">Typus</translation>
    </message>
    <message>
        <source>Label</source>
        <translation type="unfinished">Titulus</translation>
    </message>
    <message>
        <source>Confirmed (%1 confirmations)</source>
        <translation type="unfinished">Confirmatum (%1 confirmationes)</translation>
    </message>
    <message>
        <source>Generated but not accepted</source>
        <translation type="unfinished">Generatum sed non acceptum</translation>
    </message>
    <message>
        <source>Received with</source>
        <translation type="unfinished">Acceptum cum</translation>
    </message>
    <message>
        <source>Received from</source>
        <translation type="unfinished">Acceptum ab</translation>
    </message>
    <message>
        <source>Sent to</source>
        <translation type="unfinished">Missum ad</translation>
    </message>
    <message>
        <source>Payment to yourself</source>
        <translation type="unfinished">Pensitatio ad te ipsum</translation>
    </message>
    <message>
        <source>Mined</source>
        <translation type="unfinished">Fossa</translation>
    </message>
    <message>
        <source>(no label)</source>
        <translation type="unfinished">(nullus titulus)</translation>
    </message>
    <message>
        <source>Transaction status. Hover over this field to show number of confirmations.</source>
        <translation type="unfinished">Status transactionis.  Supervola cum mure ut monstretur numerus confirmationum.</translation>
    </message>
    <message>
        <source>Date and time that the transaction was received.</source>
        <translation type="unfinished">Dies et tempus quando transactio accepta est.</translation>
    </message>
    <message>
        <source>Type of transaction.</source>
        <translation type="unfinished">Typus transactionis.</translation>
    </message>
    <message>
        <source>Amount removed from or added to balance.</source>
        <translation type="unfinished">Quantitas remota ex pendendo aut addita ei.</translation>
    </message>
</context>
<context>
    <name>TransactionView</name>
    <message>
        <source>All</source>
        <translation type="unfinished">Omne</translation>
    </message>
    <message>
        <source>Today</source>
        <translation type="unfinished">Hodie</translation>
    </message>
    <message>
        <source>This week</source>
        <translation type="unfinished">Hac hebdomade</translation>
    </message>
    <message>
        <source>This month</source>
        <translation type="unfinished">Hoc mense</translation>
    </message>
    <message>
        <source>Last month</source>
        <translation type="unfinished">Postremo mense</translation>
    </message>
    <message>
        <source>This year</source>
        <translation type="unfinished">Hoc anno</translation>
    </message>
    <message>
        <source>Received with</source>
        <translation type="unfinished">Acceptum cum</translation>
    </message>
    <message>
        <source>Sent to</source>
        <translation type="unfinished">Missum ad</translation>
    </message>
    <message>
        <source>To yourself</source>
        <translation type="unfinished">Ad te ipsum</translation>
    </message>
    <message>
        <source>Mined</source>
        <translation type="unfinished">Fossa</translation>
    </message>
    <message>
        <source>Other</source>
        <translation type="unfinished">Alia</translation>
    </message>
    <message>
        <source>Min amount</source>
        <translation type="unfinished">Quantitas minima</translation>
    </message>
    <message>
        <source>Confirmed</source>
        <translation type="unfinished">Confirmatum</translation>
    </message>
    <message>
        <source>Date</source>
        <translation type="unfinished">Dies</translation>
    </message>
    <message>
        <source>Type</source>
        <translation type="unfinished">Typus</translation>
    </message>
    <message>
        <source>Label</source>
        <translation type="unfinished">Titulus</translation>
    </message>
    <message>
        <source>Address</source>
        <translation type="unfinished">Inscriptio</translation>
    </message>
    <message>
        <source>Range:</source>
        <translation type="unfinished">Intervallum:</translation>
    </message>
    <message>
        <source>to</source>
        <translation type="unfinished">ad</translation>
    </message>
</context>
<context>
    <name>WalletFrame</name>
    <message>
        <source>Create a new wallet</source>
<<<<<<< HEAD
        <translation>Creare novum casidillium</translation>
    </message>
</context>
=======
        <translation type="unfinished">Creare novum cassidilium</translation>
    </message>
    </context>
>>>>>>> f6a356d2
<context>
    <name>WalletModel</name>
    <message>
        <source>Send Coins</source>
        <translation type="unfinished">Mitte Nummos</translation>
    </message>
    </context>
<context>
    <name>WalletView</name>
    <message>
        <source>&amp;Export</source>
        <translation type="unfinished">&amp;Exporta</translation>
    </message>
    <message>
        <source>Export the data in the current tab to a file</source>
        <translation type="unfinished">Exporta data in hac tabella in plicam</translation>
    </message>
    <message>
        <source>Backup Wallet</source>
        <translation type="unfinished">Conserva cassidile</translation>
    </message>
    <message>
        <source>Backup Failed</source>
        <translation type="unfinished">Conservare abortum est.</translation>
    </message>
    <message>
        <source>Backup Successful</source>
        <translation type="unfinished">Successum in conservando</translation>
    </message>
    </context>
</TS><|MERGE_RESOLUTION|>--- conflicted
+++ resolved
@@ -1,10 +1,6 @@
 <TS version="2.1" language="la">
 <context>
     <name>AddressBookPage</name>
-    <message>
-        <source>Right-click to edit address or label</source>
-        <translation>Right-click to edit address or label</translation>
-    </message>
     <message>
         <source>Create a new address</source>
         <translation type="unfinished">Crea novam inscriptionem</translation>
@@ -14,10 +10,6 @@
         <translation type="unfinished">&amp;Novus</translation>
     </message>
     <message>
-        <source>&amp;New</source>
-        <translation>&amp;Novus</translation>
-    </message>
-    <message>
         <source>Copy the currently selected address to the system clipboard</source>
         <translation type="unfinished">Copia inscriptionem iam selectam in latibulum systematis</translation>
     </message>
@@ -30,14 +22,6 @@
         <translation type="unfinished">C&amp;laude</translation>
     </message>
     <message>
-        <source>&amp;Copy</source>
-        <translation>&amp;Transcribe</translation>
-    </message>
-    <message>
-        <source>C&amp;lose</source>
-        <translation>C&amp;laude</translation>
-    </message>
-    <message>
         <source>Delete the currently selected address from the list</source>
         <translation type="unfinished">Dele active selectam inscriptionem ex enumeratione</translation>
     </message>
@@ -75,15 +59,7 @@
     </message>
     <message>
         <source>Export Address List</source>
-<<<<<<< HEAD
-        <translation>Exporta Index Inscriptionum</translation>
-    </message>
-    <message>
-        <source>Comma separated file (*.csv)</source>
-        <translation>Comma Separata Plica (*.csv)</translation>
-=======
         <translation type="unfinished">Exporta Index Inscriptionum</translation>
->>>>>>> f6a356d2
     </message>
     </context>
 <context>
@@ -124,10 +100,6 @@
         <translation type="unfinished">Ostende tesseram</translation>
     </message>
     <message>
-        <source>Show passphrase</source>
-        <translation>Ostende tesseram</translation>
-    </message>
-    <message>
         <source>Encrypt wallet</source>
         <translation type="unfinished">Cifra cassidile</translation>
     </message>
@@ -196,11 +168,6 @@
     <name>BanTableModel</name>
     <message>
         <source>Banned Until</source>
-<<<<<<< HEAD
-        <translation>Interdictum usque ad</translation>
-    </message>
-</context>
-=======
         <translation type="unfinished">Interdictum usque ad</translation>
     </message>
 </context>
@@ -257,7 +224,6 @@
         </translation>
     </message>
     </context>
->>>>>>> f6a356d2
 <context>
     <name>bitcoin-core</name>
     <message>
@@ -293,17 +259,8 @@
         <translation type="unfinished">Error aperiendo databasum frustorum</translation>
     </message>
     <message>
-<<<<<<< HEAD
-        <source>&amp;About %1</source>
-        <translation>&amp;De %1</translation>
-    </message>
-    <message>
-        <source>About &amp;Qt</source>
-        <translation>Informatio de &amp;Qt</translation>
-=======
         <source>Failed to listen on any port. Use -listen=0 if you want this.</source>
         <translation type="unfinished">Non potuisse auscultare in ulla porta.  Utere -listen=0 si hoc vis.</translation>
->>>>>>> f6a356d2
     </message>
     <message>
         <source>Insufficient funds</source>
@@ -326,25 +283,8 @@
         <translation type="unfinished">Transactio nimis magna</translation>
     </message>
     <message>
-<<<<<<< HEAD
-        <source>Open &amp;URI...</source>
-        <translation>Aperi &amp;URI...</translation>
-    </message>
-    <message>
-        <source>Create Wallet...</source>
-        <translation>Creare Cassidilium</translation>
-    </message>
-    <message>
-        <source>Create a new wallet</source>
-        <translation>Creare novum cassidilium</translation>
-    </message>
-    <message>
-        <source>Reindexing blocks on disk...</source>
-        <translation>Recreans indicem frustorum in disco...</translation>
-=======
         <source>Unknown network specified in -onlynet: '%s'</source>
         <translation type="unfinished">Ignotum rete specificatum in -onlynet: '%s'</translation>
->>>>>>> f6a356d2
     </message>
     </context>
 <context>
@@ -505,11 +445,7 @@
     <name>CoinControlDialog</name>
     <message>
         <source>Bytes:</source>
-<<<<<<< HEAD
-        <translation>Octecti:</translation>
-=======
         <translation type="unfinished">Octecti:</translation>
->>>>>>> f6a356d2
     </message>
     <message>
         <source>Amount:</source>
@@ -540,11 +476,7 @@
     <name>CreateWalletDialog</name>
     <message>
         <source>Wallet</source>
-<<<<<<< HEAD
-        <translation>Cassidile</translation>
-=======
         <translation type="unfinished">Cassidile</translation>
->>>>>>> f6a356d2
     </message>
     </context>
 <context>
@@ -912,10 +844,6 @@
         <translation type="unfinished">Octecti:</translation>
     </message>
     <message>
-        <source>Bytes:</source>
-        <translation>Octecti:</translation>
-    </message>
-    <message>
         <source>Amount:</source>
         <translation type="unfinished">Quantitas:</translation>
     </message>
@@ -1380,15 +1308,9 @@
     <name>WalletFrame</name>
     <message>
         <source>Create a new wallet</source>
-<<<<<<< HEAD
-        <translation>Creare novum casidillium</translation>
-    </message>
-</context>
-=======
         <translation type="unfinished">Creare novum cassidilium</translation>
     </message>
     </context>
->>>>>>> f6a356d2
 <context>
     <name>WalletModel</name>
     <message>
