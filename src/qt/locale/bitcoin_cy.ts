--- conflicted
+++ resolved
@@ -41,12 +41,6 @@
         <source>&amp;Delete</source>
         <translation>&amp;Dileu</translation>
     </message>
-<<<<<<< HEAD
-    </context>
-<context>
-    <name>AddressTableModel</name>
-    </context>
-=======
     <message>
         <source>Choose the address to send coins to</source>
         <translation>Dewis y cyfeiriad i yrru'r arian </translation>
@@ -115,7 +109,6 @@
         <translation>(dim label)</translation>
     </message>
 </context>
->>>>>>> be92be56
 <context>
     <name>AskPassphraseDialog</name>
     <message>
@@ -134,9 +127,6 @@
         <source>Repeat new passphrase</source>
         <translation>Ailadroddwch gyfrinymadrodd newydd</translation>
     </message>
-<<<<<<< HEAD
-    </context>
-=======
     <message>
         <source>Enter the new passphrase to the wallet.&lt;br/&gt;Please use a passphrase of &lt;b&gt;ten or more random characters&lt;/b&gt;, or &lt;b&gt;eight or more words&lt;/b&gt;.</source>
         <translation>Ysgrifennwch y cyfrinair newydd i'r waled. &lt;br/&gt; Os gwelwch yn dda, defnyddiwch gyfrinair &lt;b&gt; deg neu fwy o gymeriadau ar hap &lt;/b&gt; , neu &lt;b&gt; wyth neu fwy o eiriau &lt;/b&gt; .</translation>
@@ -222,7 +212,6 @@
         <translation>Rhybudd: Mae allwedd Caps Lock ymlaen!</translation>
     </message>
 </context>
->>>>>>> be92be56
 <context>
     <name>BanTableModel</name>
     <message>
@@ -722,9 +711,6 @@
     <name>QRImageWidget</name>
     </context>
 <context>
-    <name>QRImageWidget</name>
-    </context>
-<context>
     <name>RPCConsole</name>
     <message>
         <source>&amp;Information</source>
@@ -793,9 +779,6 @@
     </message>
     </context>
 <context>
-    <name>RecentRequestsTableModel</name>
-    </context>
-<context>
     <name>SendCoinsDialog</name>
     <message>
         <source>Send Coins</source>
@@ -910,8 +893,6 @@
     </context>
 <context>
     <name>TransactionDesc</name>
-<<<<<<< HEAD
-=======
     <message>
         <source>Date</source>
         <translation>Dyddiad</translation>
@@ -920,18 +901,12 @@
         <source>Amount</source>
         <translation>Cyfanswm</translation>
     </message>
->>>>>>> be92be56
     </context>
 <context>
     <name>TransactionDescDialog</name>
     </context>
 <context>
     <name>TransactionTableModel</name>
-<<<<<<< HEAD
-    </context>
-<context>
-    <name>TransactionView</name>
-=======
     <message>
         <source>Date</source>
         <translation>Dyddiad</translation>
@@ -1011,32 +986,18 @@
         <source>Exporting Failed</source>
         <translation>Methu Allforio</translation>
     </message>
->>>>>>> be92be56
     </context>
 <context>
     <name>UnitDisplayStatusBarControl</name>
     </context>
 <context>
-<<<<<<< HEAD
+    <name>WalletController</name>
+    </context>
+<context>
     <name>WalletFrame</name>
     </context>
 <context>
     <name>WalletModel</name>
-    </context>
-<context>
-    <name>WalletView</name>
-    </context>
-<context>
-    <name>bitcoin-core</name>
-=======
-    <name>WalletController</name>
-    </context>
-<context>
-    <name>WalletFrame</name>
-    </context>
-<context>
-    <name>WalletModel</name>
->>>>>>> be92be56
     <message>
         <source>Current fee:</source>
         <translation>Ffi gyfredol</translation>
