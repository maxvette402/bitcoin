--- conflicted
+++ resolved
@@ -39,11 +39,7 @@
     </message>
     <message>
         <source>&amp;Export</source>
-<<<<<<< HEAD
-        <translation>&amp;Eksporter</translation>
-=======
         <translation type="unfinished">&amp;Eksport</translation>
->>>>>>> f6a356d2
     </message>
     <message>
         <source>&amp;Delete</source>
@@ -79,11 +75,6 @@
         <translation type="unfinished">Dette er dine Bitcoin adresser for å motta betalinger. Bruk 'Lag ny mottaksadresse' knappen i motta tabben for å lage nye adresser. Signering er bare mulig for adresser av typen 'legacy'.</translation>
     </message>
     <message>
-        <source>These are your Bitcoin addresses for receiving payments. Use the 'Create new receiving address' button in the receive tab to create new addresses.
-Signing is only possible with addresses of the type 'legacy'.</source>
-        <translation>Dette er dine Bitcoin adresser for å motta betalinger. Bruk 'Lag ny mottaksadresse' knappen i motta tabben for å lage nye adresser. Signering er bare mulig for adresser av typen 'legacy'.</translation>
-    </message>
-    <message>
         <source>&amp;Copy Address</source>
         <translation type="unfinished">&amp;Kopier adresse</translation>
     </message>
@@ -93,11 +84,7 @@
     </message>
     <message>
         <source>&amp;Edit</source>
-<<<<<<< HEAD
-        <translation>&amp;Rediger</translation>
-=======
         <translation type="unfinished">&amp;Rediger</translation>
->>>>>>> f6a356d2
     </message>
     <message>
         <source>Export Address List</source>
@@ -141,21 +128,6 @@
     </message>
     <message>
         <source>Enter passphrase</source>
-<<<<<<< HEAD
-        <translation>Oppgi passordfrase</translation>
-    </message>
-    <message>
-        <source>New passphrase</source>
-        <translation>Ny passordfrase</translation>
-    </message>
-    <message>
-        <source>Repeat new passphrase</source>
-        <translation>Repeter passordfrasen</translation>
-    </message>
-    <message>
-        <source>Show passphrase</source>
-        <translation>Vis passordfrase</translation>
-=======
         <translation type="unfinished">Oppgi passordfrase</translation>
     </message>
     <message>
@@ -169,7 +141,6 @@
     <message>
         <source>Show passphrase</source>
         <translation type="unfinished">Vis passordfrase</translation>
->>>>>>> f6a356d2
     </message>
     <message>
         <source>Encrypt wallet</source>
@@ -177,25 +148,6 @@
     </message>
     <message>
         <source>This operation needs your wallet passphrase to unlock the wallet.</source>
-<<<<<<< HEAD
-        <translation>Denne operasjonen krever passordfrasen for å låse opp lommeboken.</translation>
-    </message>
-    <message>
-        <source>Unlock wallet</source>
-        <translation>Lås opp lommeboken</translation>
-    </message>
-    <message>
-        <source>This operation needs your wallet passphrase to decrypt the wallet.</source>
-        <translation>Denne operasjonen krever passordfrasen for å dekryptere lommeboken.</translation>
-    </message>
-    <message>
-        <source>Decrypt wallet</source>
-        <translation>Dekrypter lommeboken</translation>
-    </message>
-    <message>
-        <source>Change passphrase</source>
-        <translation>Endre passordfrase</translation>
-=======
         <translation type="unfinished">Denne operasjonen krever passordfrasen for å låse opp lommeboken.</translation>
     </message>
     <message>
@@ -205,7 +157,6 @@
     <message>
         <source>Change passphrase</source>
         <translation type="unfinished">Endre passordfrase</translation>
->>>>>>> f6a356d2
     </message>
     <message>
         <source>Confirm wallet encryption</source>
@@ -213,11 +164,7 @@
     </message>
     <message>
         <source>Warning: If you encrypt your wallet and lose your passphrase, you will &lt;b&gt;LOSE ALL OF YOUR BITCOINS&lt;/b&gt;!</source>
-<<<<<<< HEAD
-        <translation>Advarsel: Dersom du krypterer lommeboken og mister passordfrasen vil du &lt;b&gt;MISTE ALLE DINE BITCOIN&lt;/b&gt;!</translation>
-=======
         <translation type="unfinished">Advarsel: Dersom du krypterer lommeboken og mister passordfrasen vil du &lt;b&gt;MISTE ALLE DINE BITCOIN&lt;/b&gt;!</translation>
->>>>>>> f6a356d2
     </message>
     <message>
         <source>Are you sure you wish to encrypt your wallet?</source>
@@ -233,11 +180,7 @@
     </message>
     <message>
         <source>Enter the old passphrase and new passphrase for the wallet.</source>
-<<<<<<< HEAD
-        <translation>Skriv inn den gamle passordfrasen og den nye passordfrasen for lommeboken.</translation>
-=======
         <translation type="unfinished">Skriv inn den gamle passordfrasen og den nye passordfrasen for lommeboken.</translation>
->>>>>>> f6a356d2
     </message>
     <message>
         <source>Remember that encrypting your wallet cannot fully protect your bitcoins from being stolen by malware infecting your computer.</source>
@@ -269,11 +212,7 @@
     </message>
     <message>
         <source>The supplied passphrases do not match.</source>
-<<<<<<< HEAD
-        <translation>De oppgitte passordfrasene er forskjellige.</translation>
-=======
         <translation type="unfinished">De oppgitte passordfrasene er forskjellige.</translation>
->>>>>>> f6a356d2
     </message>
     <message>
         <source>Wallet unlock failed</source>
@@ -281,23 +220,11 @@
     </message>
     <message>
         <source>The passphrase entered for the wallet decryption was incorrect.</source>
-<<<<<<< HEAD
-        <translation>Passordfrasen som ble oppgitt for å dekryptere lommeboken var feil.</translation>
-    </message>
-    <message>
-        <source>Wallet decryption failed</source>
-        <translation>Dekryptering av lommeboken feilet</translation>
-    </message>
-    <message>
-        <source>Wallet passphrase was successfully changed.</source>
-        <translation>Passordfrasen for lommeboken ble endret</translation>
-=======
         <translation type="unfinished">Passordfrasen som ble oppgitt for å dekryptere lommeboken var feil.</translation>
     </message>
     <message>
         <source>Wallet passphrase was successfully changed.</source>
         <translation type="unfinished">Passordfrasen for lommeboken ble endret</translation>
->>>>>>> f6a356d2
     </message>
     <message>
         <source>Warning: The Caps Lock key is on!</source>
@@ -389,14 +316,9 @@
         <translation type="unfinished">Fullrelé</translation>
     </message>
     <message>
-<<<<<<< HEAD
-        <source>&amp;Change Passphrase...</source>
-        <translation>&amp;Endre passordfrase...</translation>
-=======
         <source>Block Relay</source>
         <extracomment>Peer connection type that relays network information about blocks and not transactions or addresses.</extracomment>
         <translation type="unfinished">Blokkrelé</translation>
->>>>>>> f6a356d2
     </message>
     <message>
         <source>Feeler</source>
@@ -494,13 +416,8 @@
         <translation type="unfinished">Kan ikke nedgradere lommebok fra versjon %i til versjon %i. Lommebokversjon er uforandret.</translation>
     </message>
     <message>
-<<<<<<< HEAD
-        <source>Change the passphrase used for wallet encryption</source>
-        <translation>Endre passordfrasen for kryptering av lommeboken</translation>
-=======
         <source>Cannot obtain a lock on data directory %s. %s is probably already running.</source>
         <translation type="unfinished">Kan ikke låse datamappen %s. %s kjører antagelig allerede.</translation>
->>>>>>> f6a356d2
     </message>
     <message>
         <source>Cannot upgrade a non HD split wallet from version %i to version %i without upgrading to support pre-split keypool. Please use version %i or no version specified.</source>
@@ -611,29 +528,8 @@
         <translation type="unfinished">Advarsel: Vi ser ikke ut til å være i full overenstemmelse med våre likemenn! Du kan trenge å oppgradere, eller andre noder kan trenge å oppgradere.</translation>
     </message>
     <message>
-<<<<<<< HEAD
-        <source>&amp;Load PSBT from file...</source>
-        <translation>&amp;Last PSBT fra fil...</translation>
-    </message>
-    <message>
-        <source>Load Partially Signed Bitcoin Transaction</source>
-        <translation>Last delvis signert Bitcoin transaksjon</translation>
-    </message>
-    <message>
-        <source>Load PSBT from clipboard...</source>
-        <translation>Last PSBT fra utklippstavlen...</translation>
-    </message>
-    <message>
-        <source>Load Partially Signed Bitcoin Transaction from clipboard</source>
-        <translation>Last Delvis Signert Bitcoin Transaksjon fra utklippstavle</translation>
-    </message>
-    <message>
-        <source>Node window</source>
-        <translation>Nodevindu</translation>
-=======
         <source>You need to rebuild the database using -reindex to go back to unpruned mode.  This will redownload the entire blockchain</source>
         <translation type="unfinished">Du må gjenoppbygge databasen ved hjelp av -reindex for å gå tilbake til ubeskåret modus. Dette vil laste ned hele blokkjeden på nytt.</translation>
->>>>>>> f6a356d2
     </message>
     <message>
         <source>%s is set very high!</source>
@@ -668,37 +564,12 @@
         <translation type="unfinished">Kunne ikke finne asmap filen %s</translation>
     </message>
     <message>
-<<<<<<< HEAD
-        <source>Close All Wallets...</source>
-        <translation>Lukk alle lommebøker...</translation>
-    </message>
-    <message>
-        <source>Close all wallets</source>
-        <translation>Lukk alle lommebøker</translation>
-    </message>
-    <message>
-        <source>Show the %1 help message to get a list with possible Bitcoin command-line options</source>
-        <translation>Vis %1-hjelpemeldingen for å få en liste over mulige Bitcoin-kommandolinjealternativer</translation>
-    </message>
-    <message>
-        <source>&amp;Mask values</source>
-        <translation>&amp;Masker verdier</translation>
-    </message>
-    <message>
-        <source>Mask the values in the Overview tab</source>
-        <translation>Masker verdiene i oversiktstabben</translation>
-    </message>
-    <message>
-        <source>default wallet</source>
-        <translation>standard lommebok</translation>
-=======
         <source>Could not parse asmap file %s</source>
         <translation type="unfinished">Kunne ikke analysere asmap filen %s</translation>
     </message>
     <message>
         <source>Disk space is too low!</source>
         <translation type="unfinished">For lite diskplass!</translation>
->>>>>>> f6a356d2
     </message>
     <message>
         <source>Do you want to rebuild the block database now?</source>
@@ -792,20 +663,6 @@
         <source>Failed to rescan the wallet during initialization</source>
         <translation type="unfinished">Klarte ikke gå igjennom lommeboken under oppstart</translation>
     </message>
-<<<<<<< HEAD
-    <message>
-        <source>Original message:</source>
-        <translation>Opprinnelig melding</translation>
-    </message>
-    <message>
-        <source>A fatal error occurred. %1 can no longer continue safely and will quit.</source>
-        <translation>En fatal feil har skjedd. %1 kan ikke lenger trygt fortsette og kommer til å avslutte.</translation>
-    </message>
-</context>
-<context>
-    <name>CoinControlDialog</name>
-=======
->>>>>>> f6a356d2
     <message>
         <source>Failed to verify database</source>
         <translation type="unfinished">Verifisering av database feilet</translation>
@@ -971,17 +828,8 @@
         <translation type="unfinished">Dette er eksperimentell programvare.</translation>
     </message>
     <message>
-<<<<<<< HEAD
-        <source>Wallet</source>
-        <translation>Lommebok</translation>
-    </message>
-    <message>
-        <source>Wallet Name</source>
-        <translation>Lommeboknavn</translation>
-=======
         <source>This is the minimum transaction fee you pay on every transaction.</source>
         <translation type="unfinished">Dette er minimumsgebyret du betaler for hver transaksjon.</translation>
->>>>>>> f6a356d2
     </message>
     <message>
         <source>This is the transaction fee you will pay if you send a transaction.</source>
@@ -992,17 +840,8 @@
         <translation type="unfinished">Transaksjonen er for liten</translation>
     </message>
     <message>
-<<<<<<< HEAD
-        <source>Advanced Options</source>
-        <translation>Avanserte alternativer</translation>
-    </message>
-    <message>
-        <source>Disable private keys for this wallet. Wallets with private keys disabled will have no private keys and cannot have an HD seed or imported private keys. This is ideal for watch-only wallets.</source>
-        <translation>Deaktiver private nøkler for denne lommeboken. Lommebøker med private nøkler er deaktivert vil ikke ha noen private nøkler og kan ikke ha en HD seed eller importerte private nøkler. Dette er ideelt for loomebøker som kun er klokker.</translation>
-=======
         <source>Transaction amounts must not be negative</source>
         <translation type="unfinished">Transaksjonsbeløpet kan ikke være negativt</translation>
->>>>>>> f6a356d2
     </message>
     <message>
         <source>Transaction has too long of a mempool chain</source>
@@ -1017,30 +856,9 @@
         <translation type="unfinished">Transaksjonen er for stor</translation>
     </message>
     <message>
-<<<<<<< HEAD
-        <source>Use descriptors for scriptPubKey management</source>
-        <translation>Bruk deskriptorer for scriptPubKey styring</translation>
-    </message>
-    <message>
-        <source>Descriptor Wallet</source>
-        <translation>Deskriptor lommebok</translation>
-    </message>
-    <message>
-        <source>Create</source>
-        <translation>Opprett</translation>
-    </message>
-    <message>
-        <source>Compiled without sqlite support (required for descriptor wallets)</source>
-        <translation>Kompilert uten sqlite støtte (kreves for deskriptor lommebok)</translation>
-    </message>
-</context>
-<context>
-    <name>EditAddressDialog</name>
-=======
         <source>Unable to bind to %s on this computer (bind returned error %s)</source>
         <translation type="unfinished">Kan ikke binde til %s på denne datamaskinen (binding returnerte feilen %s)</translation>
     </message>
->>>>>>> f6a356d2
     <message>
         <source>Unable to bind to %s on this computer. %s is probably already running.</source>
         <translation type="unfinished">Kan ikke binde til %s på denne datamaskinen. Sannsynligvis kjører %s allerede.</translation>
@@ -1197,16 +1015,6 @@
         <source>&amp;Change Passphrase…</source>
         <translation type="unfinished">&amp;Endre Passordfrase...</translation>
     </message>
-<<<<<<< HEAD
-    <message numerus="yes">
-        <source>(%n GB needed for full chain)</source>
-        <translation><numerusform>(%n GB kreves for hele kjeden)</numerusform><numerusform>(%n GB kreves for hele kjeden)</numerusform></translation>
-    </message>
-</context>
-<context>
-    <name>ModalOverlay</name>
-=======
->>>>>>> f6a356d2
     <message>
         <source>Sign &amp;message…</source>
         <translation type="unfinished">Signer &amp;melding...</translation>
@@ -1516,21 +1324,8 @@
 <context>
     <name>UnitDisplayStatusBarControl</name>
     <message>
-<<<<<<< HEAD
-        <source>Connect to the Bitcoin network through a separate SOCKS5 proxy for Tor onion services.</source>
-        <translation>Kobl til Bitcoin nettverket gjennom en separat SOCKS5 proxy for Tor onion tjenester. </translation>
-    </message>
-    <message>
-        <source>Use separate SOCKS&amp;5 proxy to reach peers via Tor onion services:</source>
-        <translation>Bruk separate SOCKS&amp;5 proxy for å nå peers via Tor onion tjenester:</translation>
-    </message>
-    <message>
-        <source>&amp;Third party transaction URLs</source>
-        <translation>Tredjepart transaksjon URLer</translation>
-=======
         <source>Unit to show amounts in. Click to select another unit.</source>
         <translation type="unfinished">Enhet å vise beløper i. Klikk for å velge en annen enhet.</translation>
->>>>>>> f6a356d2
     </message>
 </context>
 <context>
@@ -1664,10 +1459,6 @@
         <translation type="unfinished">Denne merkelappen blir rød hvis en mottaker får mindre enn gjeldende støvterskel.</translation>
     </message>
     <message>
-<<<<<<< HEAD
-        <source>Privacy mode activated for the Overview tab. To unmask the values, uncheck Settings-&gt;Mask values.</source>
-        <translation>Privat mode er aktivert for oversiktstabben. For å se verdier, uncheck innstillinger-&gt;Masker verdier</translation>
-=======
         <source>Can vary +/- %1 satoshi(s) per input.</source>
         <translation type="unfinished">Kan variere +/- %1 satoshi(er) per input.</translation>
     </message>
@@ -1682,7 +1473,6 @@
     <message>
         <source>(change)</source>
         <translation type="unfinished">(veksel)</translation>
->>>>>>> f6a356d2
     </message>
 </context>
 <context>
@@ -1693,135 +1483,21 @@
         <translation type="unfinished">Lag lommebok</translation>
     </message>
     <message>
-<<<<<<< HEAD
-        <source>Sign Tx</source>
-        <translation>Signer Tx</translation>
-    </message>
-    <message>
-        <source>Broadcast Tx</source>
-        <translation>Kringkast Tx</translation>
-    </message>
-    <message>
-        <source>Copy to Clipboard</source>
-        <translation>Kopier til utklippstavle</translation>
-    </message>
-    <message>
-        <source>Save...</source>
-        <translation>Lagre...</translation>
-    </message>
-    <message>
-        <source>Close</source>
-        <translation>Lukk</translation>
-    </message>
-    <message>
-        <source>Failed to load transaction: %1</source>
-        <translation>Lasting av transaksjon: %1 feilet</translation>
-    </message>
-    <message>
-        <source>Failed to sign transaction: %1</source>
-        <translation>Signering av transaksjon: %1 feilet</translation>
-    </message>
-    <message>
-        <source>Could not sign any more inputs.</source>
-        <translation>Kunne ikke signere flere inputs.</translation>
-    </message>
-    <message>
-        <source>Signed %1 inputs, but more signatures are still required.</source>
-        <translation>Signerte %1 inputs, men flere signaturer kreves.</translation>
-    </message>
-    <message>
-        <source>Signed transaction successfully. Transaction is ready to broadcast.</source>
-        <translation>Signering av transaksjon var vellykket. Transaksjon er klar til å kringkastes.</translation>
-    </message>
-    <message>
-        <source>Unknown error processing transaction.</source>
-        <translation>Ukjent feil når den prossesserte transaksjonen.</translation>
-    </message>
-    <message>
-        <source>Transaction broadcast successfully! Transaction ID: %1</source>
-        <translation>Kringkasting av transaksjon var vellykket! Transaksjon ID: %1</translation>
-    </message>
-    <message>
-        <source>Transaction broadcast failed: %1</source>
-        <translation>Kringkasting av transaksjon feilet: %1</translation>
-    </message>
-    <message>
-        <source>PSBT copied to clipboard.</source>
-        <translation>PSBT kopiert til utklippstavle.</translation>
-    </message>
-    <message>
-        <source>Save Transaction Data</source>
-        <translation>Lagre Transaksjonsdata</translation>
-    </message>
-    <message>
-        <source>Partially Signed Transaction (Binary) (*.psbt)</source>
-        <translation>Delvis Signert Transaksjon (Binær) (*.psbt)</translation>
-    </message>
-    <message>
-        <source>PSBT saved to disk.</source>
-        <translation>PSBT lagret til disk.</translation>
-    </message>
-    <message>
-        <source> * Sends %1 to %2</source>
-        <translation>* Sender %1 til %2</translation>
-    </message>
-    <message>
-        <source>Unable to calculate transaction fee or total transaction amount.</source>
-        <translation>Klarte ikke å kalkulere transaksjonsavgift eller totalt transaksjonsbeløp.</translation>
-    </message>
-    <message>
-        <source>Pays transaction fee: </source>
-        <translation>Betaler transasjonsavgift:</translation>
-    </message>
-    <message>
-        <source>Total Amount</source>
-        <translation>Totalbeløp</translation>
-=======
         <source>Creating Wallet &lt;b&gt;%1&lt;/b&gt;…</source>
         <extracomment>Descriptive text of the create wallet progress window which indicates to the user which wallet is currently being created.</extracomment>
         <translation type="unfinished">Lager lommebok &lt;b&gt;%1&lt;b&gt;...</translation>
->>>>>>> f6a356d2
     </message>
     <message>
         <source>Create wallet failed</source>
         <translation type="unfinished">Lage lommebok feilet</translation>
     </message>
     <message>
-<<<<<<< HEAD
-        <source>Transaction has %1 unsigned inputs.</source>
-        <translation>Transaksjon har %1 usignert inputs.</translation>
-    </message>
-    <message>
-        <source>Transaction is missing some information about inputs.</source>
-        <translation>Transaksjonen mangler noe informasjon om inputs.</translation>
-    </message>
-    <message>
-        <source>Transaction still needs signature(s).</source>
-        <translation>Transaksjonen trenger signatur(er).</translation>
-    </message>
-    <message>
-        <source>(But this wallet cannot sign transactions.)</source>
-        <translation>(Men denne lommeboken kan ikke signere transaksjoner.)</translation>
-    </message>
-    <message>
-        <source>(But this wallet does not have the right keys.)</source>
-        <translation>(Men denne lommeboken har ikke de rette nøkklene.)</translation>
-    </message>
-    <message>
-        <source>Transaction is fully signed and ready for broadcast.</source>
-        <translation>Transaksjonen er signert og klar til kringkasting.</translation>
-    </message>
-    <message>
-        <source>Transaction status is unknown.</source>
-        <translation>Transaksjonsstatus er ukjent.</translation>
-=======
         <source>Create wallet warning</source>
         <translation type="unfinished">Lag lommebokvarsel</translation>
     </message>
     <message>
         <source>Can't list signers</source>
         <translation type="unfinished">Kan ikke vise liste over undertegnere</translation>
->>>>>>> f6a356d2
     </message>
 </context>
 <context>
@@ -2082,17 +1758,8 @@
         <translation type="unfinished">Velkommen til %1.</translation>
     </message>
     <message>
-<<<<<<< HEAD
-        <source>Error initializing settings: %1</source>
-        <translation>Initialisering av innstillinger feilet: %1</translation>
-    </message>
-    <message>
-        <source>%1 didn't yet exit safely...</source>
-        <translation>%1 har ikke avsluttet trygt enda…</translation>
-=======
         <source>As this is the first time the program is launched, you can choose where %1 will store its data.</source>
         <translation type="unfinished">Siden dette er første gang programmet starter, kan du nå velge hvor %1 skal lagre sine data.</translation>
->>>>>>> f6a356d2
     </message>
     <message>
         <source>When you click OK, %1 will begin to download and process the full %4 block chain (%2GB) starting with the earliest transactions in %3 when %4 initially launched.</source>
@@ -2347,17 +2014,8 @@
         <translation type="unfinished">Proxyens port (f.eks. 9050)</translation>
     </message>
     <message>
-<<<<<<< HEAD
-        <source>Current block height</source>
-        <translation>Nåværende blokkhøyde</translation>
-    </message>
-    <message>
-        <source>Open the %1 debug log file from the current data directory. This can take a few seconds for large log files.</source>
-        <translation>Åpne %1-feilrettingsloggfila fra gjeldende datamappe. Dette kan ta et par sekunder for store loggfiler.</translation>
-=======
         <source>Used for reaching peers via:</source>
         <translation type="unfinished">Brukt for å nå likemenn via:</translation>
->>>>>>> f6a356d2
     </message>
     <message>
         <source>&amp;Window</source>
@@ -2368,17 +2026,8 @@
         <translation type="unfinished">Vis ikonet i systemkurven.</translation>
     </message>
     <message>
-<<<<<<< HEAD
-        <source>Permissions</source>
-        <translation>Rettigheter</translation>
-    </message>
-    <message>
-        <source>Services</source>
-        <translation>Tjenester</translation>
-=======
         <source>&amp;Show tray icon</source>
         <translation type="unfinished">Vis systemkurvsikon</translation>
->>>>>>> f6a356d2
     </message>
     <message>
         <source>Show only a tray icon after minimizing the window.</source>
@@ -2818,32 +2467,12 @@
         <extracomment>Expanded name of the PNG file format. See: https://en.wikipedia.org/wiki/Portable_Network_Graphics.</extracomment>
         <translation type="unfinished">PNG-bilde</translation>
     </message>
-<<<<<<< HEAD
-    <message>
-        <source>Could not generate new %1 address</source>
-        <translation>Kunne ikke generere ny %1 adresse </translation>
-    </message>
-=======
->>>>>>> f6a356d2
 </context>
 <context>
     <name>RPCConsole</name>
     <message>
-<<<<<<< HEAD
-        <source>Request payment to ...</source>
-        <translation>Be om betaling til...</translation>
-    </message>
-    <message>
-        <source>Address:</source>
-        <translation>Adresse:</translation>
-    </message>
-    <message>
-        <source>Amount:</source>
-        <translation>Beløp:</translation>
-=======
         <source>N/A</source>
         <translation type="unfinished">-</translation>
->>>>>>> f6a356d2
     </message>
     <message>
         <source>Client version</source>
@@ -3107,47 +2736,17 @@
         <translation type="unfinished">Utgående Føler: kortlevd, til testing av adresser</translation>
     </message>
     <message>
-<<<<<<< HEAD
-        <source>Create Unsigned</source>
-        <translation>Lag usignert</translation>
-    </message>
-    <message>
-        <source>Save Transaction Data</source>
-        <translation>Lagre Transaksjonsdata</translation>
-    </message>
-    <message>
-        <source>Partially Signed Transaction (Binary) (*.psbt)</source>
-        <translation>Delvis Signert Transaksjon (Binær) (*.psbt)</translation>
-    </message>
-    <message>
-        <source>PSBT saved</source>
-        <translation>PSBT lagret</translation>
-    </message>
-    <message>
-        <source>or</source>
-        <translation>eller</translation>
-=======
         <source>Outbound Address Fetch: short-lived, for soliciting addresses</source>
         <extracomment>Explanatory text for a short-lived outbound peer connection that is used to request addresses from a peer.</extracomment>
         <translation type="unfinished">Utgående Adressehenting: kortlevd, for å hente adresser</translation>
->>>>>>> f6a356d2
     </message>
     <message>
         <source>we selected the peer for high bandwidth relay</source>
         <translation type="unfinished">vi valgte likemannen for høy båndbredderelé</translation>
     </message>
     <message>
-<<<<<<< HEAD
-        <source>Please, review your transaction proposal. This will produce a Partially Signed Bitcoin Transaction (PSBT) which you can save or copy and then sign with e.g. an offline %1 wallet, or a PSBT-compatible hardware wallet.</source>
-        <translation>Se over ditt transaksjonsforslag. Dette kommer til å produsere en Delvis Signert Bitcoin Transaksjon (PSBT) som du kan lagre eller kopiere og så signere med f.eks. en offline %1 lommebok, eller en PSBT kompatibel hardware lommebok.</translation>
-    </message>
-    <message>
-        <source>Please, review your transaction.</source>
-        <translation>Vennligst se over transaksjonen din.</translation>
-=======
         <source>the peer selected us for high bandwidth relay</source>
         <translation type="unfinished">likemannen valgte oss for høy båndbredderelé</translation>
->>>>>>> f6a356d2
     </message>
     <message>
         <source>no high bandwidth relay selected</source>
@@ -3950,34 +3549,9 @@
         <source>Message verification failed.</source>
         <translation type="unfinished">Meldingsverifiseringen mislyktes.</translation>
     </message>
-<<<<<<< HEAD
-    <message>
-        <source>Close all wallets</source>
-        <translation>Lukk alle lommebøker</translation>
-    </message>
-    <message>
-        <source>Are you sure you wish to close all wallets?</source>
-        <translation>Er du sikker på at du vil lukke alle lommebøker?</translation>
-    </message>
-</context>
-<context>
-    <name>WalletFrame</name>
-    <message>
-        <source>No wallet has been loaded.
-Go to File &gt; Open Wallet to load a wallet.
-- OR -</source>
-        <translation>Ingen lommebok har blitt lastet.
-Gå til Fil &gt; Åpne lommebok for å laste en lommebok.
-- ELLER -</translation>
-    </message>
-    <message>
-        <source>Create a new wallet</source>
-        <translation>Lag en ny lommebok</translation>
-=======
     <message>
         <source>Message verified.</source>
         <translation type="unfinished">Melding bekreftet.</translation>
->>>>>>> f6a356d2
     </message>
 </context>
 <context>
@@ -4054,30 +3628,6 @@
         <translation type="unfinished">merkelapp</translation>
     </message>
     <message>
-<<<<<<< HEAD
-        <source>Unable to decode PSBT from clipboard (invalid base64)</source>
-        <translation>Klarte ikke å dekode PSBT fra utklippstavle (ugyldig base64)</translation>
-    </message>
-    <message>
-        <source>Load Transaction Data</source>
-        <translation>Last transaksjonsdata</translation>
-    </message>
-    <message>
-        <source>Partially Signed Transaction (*.psbt)</source>
-        <translation>Delvis signert transaksjon (*.psbt)</translation>
-    </message>
-    <message>
-        <source>PSBT file must be smaller than 100 MiB</source>
-        <translation>PSBT-fil må være mindre enn 100 MiB</translation>
-    </message>
-    <message>
-        <source>Unable to decode PSBT</source>
-        <translation>Klarte ikke å dekode PSBT</translation>
-    </message>
-    <message>
-        <source>Backup Wallet</source>
-        <translation>Sikkerhetskopier lommebok</translation>
-=======
         <source>Credit</source>
         <translation type="unfinished">Kreditt</translation>
     </message>
@@ -4087,7 +3637,6 @@
             <numerusform />
             <numerusform />
         </translation>
->>>>>>> f6a356d2
     </message>
     <message>
         <source>not accepted</source>
@@ -4150,17 +3699,8 @@
         <translation type="unfinished">Genererte bitcoins må modne %1 blokker før de kan brukes. Da du genererte denne blokken ble den kringkastet på nettverket for å bli lagt til i kjeden av blokker. Hvis den ikke kommer med i kjeden vil den endre seg til "ikke akseptert", og vil ikke kunne brukes. Dette vil noen ganger skje hvis en annen node genererer en blokk innen noen sekunder av din.</translation>
     </message>
     <message>
-<<<<<<< HEAD
-        <source>More than one onion bind address is provided. Using %s for the automatically created Tor onion service.</source>
-        <translation>Mer enn en onion adresse har blitt gitt. Bruker %s for den automatisk lagde Tor onion tjenesten.</translation>
-    </message>
-    <message>
-        <source>Please check that your computer's date and time are correct! If your clock is wrong, %s will not work properly.</source>
-        <translation>Sjekk at din datamaskins dato og klokke er stilt rett! Hvis klokka er feil, vil ikke %s fungere ordentlig.</translation>
-=======
         <source>Debug information</source>
         <translation type="unfinished">Feilrettingsinformasjon</translation>
->>>>>>> f6a356d2
     </message>
     <message>
         <source>Transaction</source>
@@ -4269,21 +3809,8 @@
         <translation type="unfinished">Transaksjonstype.</translation>
     </message>
     <message>
-<<<<<<< HEAD
-        <source>Failed to verify database</source>
-        <translation>Verifisering av database feilet</translation>
-    </message>
-    <message>
-        <source>Ignoring duplicate -wallet %s.</source>
-        <translation>Ignorerer dupliserte -wallet %s.</translation>
-    </message>
-    <message>
-        <source>Importing...</source>
-        <translation>Importerer...</translation>
-=======
         <source>Whether or not a watch-only address is involved in this transaction.</source>
         <translation type="unfinished">Hvorvidt en oppsynsadresse er involvert i denne transaksjonen.</translation>
->>>>>>> f6a356d2
     </message>
     <message>
         <source>User-defined intent/purpose of the transaction.</source>
@@ -4381,59 +3908,14 @@
         <translation type="unfinished">Øk transaksjons&amp;gebyr</translation>
     </message>
     <message>
-<<<<<<< HEAD
-        <source>%s corrupt. Try using the wallet tool bitcoin-wallet to salvage or restoring a backup.</source>
-        <translation>%s korrupt. Prøv å bruk lommebokverktøyet bitcoin-wallet til å fikse det eller laste en backup.</translation>
-    </message>
-    <message>
-        <source>Cannot upgrade a non HD split wallet without upgrading to support pre split keypool. Please use version 169900 or no version specified.</source>
-        <translation>Kan ikke oppgradere en delt lommebok uten HD uten å oppgradere til støtte for forhåndsdelt tastatur. Bruk -upgradewallet = 169900 eller -upgradewallet uten versjon spesifisert.</translation>
-    </message>
-    <message>
-        <source>Invalid amount for -maxtxfee=&lt;amount&gt;: '%s' (must be at least the minrelay fee of %s to prevent stuck transactions)</source>
-        <translation>Ugyldig beløp for -maxtxfee=&lt;amount&gt;: '%s' (må være minst minimum relé gebyr på %s for å hindre fastlåste transaksjoner)</translation>
-=======
         <source>&amp;Edit address label</source>
         <translation type="unfinished">&amp;Rediger merkelapp</translation>
->>>>>>> f6a356d2
     </message>
     <message>
         <source>Export Transaction History</source>
         <translation type="unfinished">Eksporter transaksjonshistorikk</translation>
     </message>
     <message>
-<<<<<<< HEAD
-        <source>This error could occur if this wallet was not shutdown cleanly and was last loaded using a build with a newer version of Berkeley DB. If so, please use the software that last loaded this wallet</source>
-        <translation>Denne feilen kan oppstå hvis denne lommeboken ikke ble avsluttet skikkelig og var sist lastet med en build som hadde en nyere versjon av Berkeley DB. Hvis det har skjedd, vær så snill å bruk softwaren som sist lastet denne lommeboken.</translation>
-    </message>
-    <message>
-        <source>This is the maximum transaction fee you pay (in addition to the normal fee) to prioritize partial spend avoidance over regular coin selection.</source>
-        <translation>Dette er maksimum transaksjonsavgift du betaler (i tillegg til den normale avgiften) for å prioritere delvis betaling unngåelse over normal mynt seleksjon.</translation>
-    </message>
-    <message>
-        <source>Transaction needs a change address, but we can't generate it. Please call keypoolrefill first.</source>
-        <translation>Transaksjon trenger en veksel adresse, men vi kan ikke generere den. Kall keypoolrefill først.</translation>
-    </message>
-    <message>
-        <source>You need to rebuild the database using -reindex to go back to unpruned mode.  This will redownload the entire blockchain</source>
-        <translation>Du må gjenoppbygge databasen ved hjelp av -reindex for å gå tilbake til ubeskåret modus. Dette vil laste ned hele blokkjeden på nytt.</translation>
-    </message>
-    <message>
-        <source>A fatal internal error occurred, see debug.log for details</source>
-        <translation>En fatal intern feil oppstod, se debug.log for detaljer.</translation>
-    </message>
-    <message>
-        <source>Cannot set -peerblockfilters without -blockfilterindex.</source>
-        <translation>Kan ikke sette -peerblockfilters uten -blockfilterindex</translation>
-    </message>
-    <message>
-        <source>Disk space is too low!</source>
-        <translation>For lite diskplass!</translation>
-    </message>
-    <message>
-        <source>Error reading from database, shutting down.</source>
-        <translation>Feil ved lesing fra database, stenger ned.</translation>
-=======
         <source>Comma separated file</source>
         <extracomment>Expanded name of the CSV file format. See: https://en.wikipedia.org/wiki/Comma-separated_values.</extracomment>
         <translation type="unfinished">Kommaseparert fil</translation>
@@ -4441,7 +3923,6 @@
     <message>
         <source>Confirmed</source>
         <translation type="unfinished">Bekreftet</translation>
->>>>>>> f6a356d2
     </message>
     <message>
         <source>Watch-only</source>
@@ -4452,21 +3933,8 @@
         <translation type="unfinished">Dato</translation>
     </message>
     <message>
-<<<<<<< HEAD
-        <source>Error: Keypool ran out, please call keypoolrefill first</source>
-        <translation>Feil: Keypool gikk tom, kall keypoolrefill først.</translation>
-    </message>
-    <message>
-        <source>Fee rate (%s) is lower than the minimum fee rate setting (%s)</source>
-        <translation>Avgiftsrate (%s) er lavere enn den minimume avgiftsrate innstillingen (%s)</translation>
-    </message>
-    <message>
-        <source>Invalid -onion address or hostname: '%s'</source>
-        <translation>Ugyldig -onion adresse eller vertsnavn: "%s"</translation>
-=======
         <source>Label</source>
         <translation type="unfinished">Beskrivelse</translation>
->>>>>>> f6a356d2
     </message>
     <message>
         <source>Address</source>
@@ -4485,17 +3953,8 @@
         <translation type="unfinished">Eksportert</translation>
     </message>
     <message>
-<<<<<<< HEAD
-        <source>No proxy server specified. Use -proxy=&lt;ip&gt; or -proxy=&lt;ip:port&gt;.</source>
-        <translation>Ingen proxyserver er spesifisert. Bruk -proxy=&lt;ip&gt; eller -proxy=&lt;ip:port&gt;.</translation>
-    </message>
-    <message>
-        <source>Prune mode is incompatible with -blockfilterindex.</source>
-        <translation>Beskjæringsmodus er inkompatibel med -blokkfilterindex.</translation>
-=======
         <source>The transaction history was successfully saved to %1.</source>
         <translation type="unfinished">Transaksjonshistorikken ble lagret til %1.</translation>
->>>>>>> f6a356d2
     </message>
     <message>
         <source>Range:</source>
@@ -4581,17 +4040,12 @@
         <translation type="unfinished">Advarsel: Dette kan betale tilleggsgebyret ved å redusere endringsoutput eller legge til input, ved behov. Det kan legge til en ny endringsoutput hvis en ikke allerede eksisterer. Disse endringene kan potensielt lekke privatinformasjon.</translation>
     </message>
     <message>
-<<<<<<< HEAD
-        <source>Starting network threads...</source>
-        <translation>Starter nettverkstråder…</translation>
-=======
         <source>Confirm fee bump</source>
         <translation type="unfinished">Bekreft gebyrøkning</translation>
     </message>
     <message>
         <source>Can't draft transaction.</source>
         <translation type="unfinished">Kan ikke utarbeide transaksjon.</translation>
->>>>>>> f6a356d2
     </message>
     <message>
         <source>PSBT copied</source>
