<TS version="2.1" language="is">
<context>
    <name>AddressBookPage</name>
    <message>
        <source>Right-click to edit address or label</source>
        <translation type="unfinished">Smelltu á hægri músatakka til að velja veski eða merkingu</translation>
    </message>
    <message>
        <source>Create a new address</source>
        <translation type="unfinished">Búa til nýtt veski</translation>
    </message>
    <message>
        <source>&amp;New</source>
        <translation type="unfinished">&amp;Nýtt</translation>
    </message>
    <message>
        <source>Copy the currently selected address to the system clipboard</source>
        <translation type="unfinished">Afrita valið veski í klemmuspjald</translation>
    </message>
    <message>
        <source>&amp;Copy</source>
        <translation type="unfinished">&amp;Afrita</translation>
    </message>
    <message>
        <source>C&amp;lose</source>
        <translation type="unfinished">&amp;Loka</translation>
    </message>
    <message>
        <source>Delete the currently selected address from the list</source>
        <translation type="unfinished">Eyða völdu veski úr listanum</translation>
    </message>
    <message>
        <source>Enter address or label to search</source>
        <translation type="unfinished">Veldu veski eða merkingu fyrir leit</translation>
    </message>
    <message>
        <source>Export the data in the current tab to a file</source>
        <translation type="unfinished">Flytja gögn í flipanum í skrá</translation>
    </message>
    <message>
        <source>&amp;Export</source>
        <translation type="unfinished">&amp;Flytja út</translation>
    </message>
    <message>
        <source>&amp;Delete</source>
        <translation type="unfinished">&amp;Eyða</translation>
    </message>
    <message>
        <source>Choose the address to send coins to</source>
        <translation type="unfinished">Veldu veski sem greiða skal til</translation>
    </message>
    <message>
        <source>Choose the address to receive coins with</source>
        <translation type="unfinished">Veldu veski til að taka við rafmynt</translation>
    </message>
    <message>
        <source>C&amp;hoose</source>
        <translation type="unfinished">&amp;Veldu</translation>
    </message>
    <message>
        <source>Sending addresses</source>
        <translation type="unfinished">Veski sem senda frá sér</translation>
    </message>
    <message>
        <source>Receiving addresses</source>
        <translation type="unfinished">Veski sem þiggja til sín</translation>
    </message>
    <message>
        <source>These are your Bitcoin addresses for sending payments. Always check the amount and the receiving address before sending coins.</source>
        <translation type="unfinished">Þetta eru Bitcoin veskin sem senda greiðslur. Skoðið ævinlega vel upphæðina og veskin sem þiggja greiðslur áður en rafmynt er send.</translation>
    </message>
    <message>
        <source>&amp;Copy Address</source>
        <translation type="unfinished">&amp;Afrita færslugildi</translation>
    </message>
    <message>
        <source>Copy &amp;Label</source>
        <translation type="unfinished">Afrita og &amp;Merkja</translation>
    </message>
    <message>
        <source>&amp;Edit</source>
        <translation type="unfinished">&amp;Breyta</translation>
    </message>
    <message>
        <source>Export Address List</source>
        <translation type="unfinished">Flytja út færslulista</translation>
    </message>
    <message>
        <source>There was an error trying to save the address list to %1. Please try again.</source>
        <extracomment>An error message. %1 is a stand-in argument for the name of the file we attempted to save to.</extracomment>
        <translation type="unfinished">Ekki tókst að vista færslugildalistann á %1. Reyndu aftur.</translation>
    </message>
    <message>
        <source>Exporting Failed</source>
        <translation type="unfinished">Útflutningur tókst ekki</translation>
    </message>
</context>
<context>
    <name>AddressTableModel</name>
    <message>
        <source>Label</source>
        <translation type="unfinished">Merki</translation>
    </message>
    <message>
        <source>Address</source>
        <translation type="unfinished">Færslugildi</translation>
    </message>
    <message>
        <source>(no label)</source>
        <translation type="unfinished">(engin merking)</translation>
    </message>
</context>
<context>
    <name>AskPassphraseDialog</name>
    <message>
        <source>Passphrase Dialog</source>
        <translation type="unfinished">Lykilsetning</translation>
    </message>
    <message>
        <source>Enter passphrase</source>
        <translation type="unfinished">Skráðu lykilsetningu</translation>
    </message>
    <message>
        <source>New passphrase</source>
        <translation type="unfinished">Ný lykilsetning</translation>
    </message>
    <message>
        <source>Repeat new passphrase</source>
        <translation type="unfinished">Endurtaktu nýja lykilsetningu</translation>
    </message>
    <message>
        <source>Encrypt wallet</source>
        <translation type="unfinished">Dulkóða veski</translation>
    </message>
    <message>
        <source>This operation needs your wallet passphrase to unlock the wallet.</source>
        <translation type="unfinished">Þessi aðgerð þarf að fá lykilsetninguna þína til að opna veskið.</translation>
    </message>
    <message>
        <source>Unlock wallet</source>
        <translation type="unfinished">Opna veskið</translation>
    </message>
    <message>
        <source>Change passphrase</source>
        <translation type="unfinished">Breyta lykilsetningu</translation>
    </message>
    <message>
        <source>Confirm wallet encryption</source>
        <translation type="unfinished">Staðfesta dulkóðun veskis</translation>
    </message>
    <message>
        <source>Warning: If you encrypt your wallet and lose your passphrase, you will &lt;b&gt;LOSE ALL OF YOUR BITCOINS&lt;/b&gt;!</source>
        <translation type="unfinished">Viðvörun: Ef þú dulkóðar veskið og týnir lykilsetningunn þá munt þú &lt;b&gt;TAPA ALLRI ÞINNI BITCOIN MYNT&lt;/b&gt;!</translation>
    </message>
    <message>
        <source>Are you sure you wish to encrypt your wallet?</source>
        <translation type="unfinished">Ertu viss um að þú viljir dulkóða veskið þitt?</translation>
    </message>
    <message>
        <source>Wallet encrypted</source>
        <translation type="unfinished">Veski dulkóðað</translation>
    </message>
    <message>
        <source>Wallet to be encrypted</source>
        <translation type="unfinished">Veski sem á að dulkóða</translation>
    </message>
    <message>
        <source>IMPORTANT: Any previous backups you have made of your wallet file should be replaced with the newly generated, encrypted wallet file. For security reasons, previous backups of the unencrypted wallet file will become useless as soon as you start using the new, encrypted wallet.</source>
        <translation type="unfinished">MIKILVÆGT: Nýja dulkóðaða veskisskráin þarf að koma í staðinn fyrir öll fyrri afrit sem þú hefur gert af upprunalegu veskisskránni. Af öryggisástæðum munu öll fyrri afrit af ódulkóðaða veskinu verða óvirk um leið og þú byrjar að nota nýja, dulkóðaða veskið.</translation>
    </message>
    <message>
        <source>Wallet encryption failed</source>
        <translation type="unfinished">Dulkóðun veskis mistókst</translation>
    </message>
    <message>
        <source>Wallet encryption failed due to an internal error. Your wallet was not encrypted.</source>
        <translation type="unfinished">Dulkóðun veskis mistóks vegna innri villu. Veskið þitt var ekki dulkóðað.</translation>
    </message>
    <message>
        <source>The supplied passphrases do not match.</source>
        <translation type="unfinished">Lykilsetningarnar eru ekki þær sömu.</translation>
    </message>
    <message>
        <source>Wallet unlock failed</source>
        <translation type="unfinished">Ekki tókst að opna veskið</translation>
    </message>
    <message>
        <source>The passphrase entered for the wallet decryption was incorrect.</source>
        <translation type="unfinished">Lykilsetningin sem notuð var til að dulráða veskið var ekki rétt.</translation>
    </message>
    <message>
        <source>Wallet passphrase was successfully changed.</source>
        <translation type="unfinished">Það tókst að breyta lykilsetningu veskis.</translation>
    </message>
    <message>
        <source>Warning: The Caps Lock key is on!</source>
        <translation type="unfinished">Viðvörun: Kveikt er á HÁSTÖFUM!</translation>
    </message>
</context>
<context>
    <name>BanTableModel</name>
    <message>
        <source>IP/Netmask</source>
        <translation type="unfinished">IP/Netgríma</translation>
    </message>
    <message>
        <source>Banned Until</source>
        <translation type="unfinished">Bannað til</translation>
    </message>
</context>
<context>
    <name>QObject</name>
    <message>
        <source>Amount</source>
        <translation type="unfinished">Upphæð</translation>
    </message>
    <message numerus="yes">
        <source>%n second(s)</source>
        <translation type="unfinished">
            <numerusform />
            <numerusform />
        </translation>
    </message>
    <message numerus="yes">
        <source>%n minute(s)</source>
        <translation type="unfinished">
            <numerusform />
            <numerusform />
        </translation>
    </message>
    <message numerus="yes">
        <source>%n hour(s)</source>
        <translation type="unfinished">
            <numerusform />
            <numerusform />
        </translation>
    </message>
    <message numerus="yes">
        <source>%n day(s)</source>
        <translation type="unfinished">
            <numerusform />
            <numerusform />
        </translation>
    </message>
    <message numerus="yes">
        <source>%n week(s)</source>
        <translation type="unfinished">
            <numerusform />
            <numerusform />
        </translation>
    </message>
    <message numerus="yes">
        <source>%n year(s)</source>
        <translation type="unfinished">
            <numerusform />
            <numerusform />
        </translation>
    </message>
    </context>
<context>
    <name>bitcoin-core</name>
    <message>
        <source>Error reading %s! All keys read correctly, but transaction data or address book entries might be missing or incorrect.</source>
        <translation type="unfinished">Villa við lestur %s! Allir lyklar fóru inn á réttan hátt, en færslugögn eða færslugildi gætu verið röng eða horfin.</translation>
    </message>
    </context>
<context>
    <name>BitcoinGUI</name>
    <message>
        <source>&amp;Overview</source>
        <translation type="unfinished">&amp;Yfirlit</translation>
    </message>
    <message>
        <source>Show general overview of wallet</source>
        <translation type="unfinished">Sýna almennt yfirlit af veski</translation>
    </message>
    <message>
        <source>&amp;Transactions</source>
        <translation type="unfinished">&amp;Færslur</translation>
    </message>
    <message>
        <source>Browse transaction history</source>
        <translation type="unfinished">Skoða færslusögu</translation>
    </message>
    <message>
        <source>E&amp;xit</source>
        <translation type="unfinished">&amp;Hætta</translation>
    </message>
    <message>
        <source>Quit application</source>
        <translation type="unfinished">Hætta í forriti</translation>
    </message>
    <message>
        <source>&amp;About %1</source>
        <translation type="unfinished">&amp;Um %1</translation>
    </message>
    <message>
        <source>Show information about %1</source>
        <translation type="unfinished">Sýna upplýsingar um %1</translation>
    </message>
    <message>
        <source>About &amp;Qt</source>
        <translation type="unfinished">Um &amp;Qt</translation>
    </message>
    <message>
        <source>Show information about Qt</source>
        <translation type="unfinished">Sýna upplýsingar um Qt</translation>
    </message>
    <message>
        <source>Modify configuration options for %1</source>
        <translation type="unfinished">Breyta samstillingum fyrir %1</translation>
    </message>
    <message>
        <source>Network activity disabled.</source>
        <extracomment>A substring of the tooltip.</extracomment>
        <translation type="unfinished">Slökkt á netumferð.</translation>
    </message>
    <message>
        <source>Send coins to a Bitcoin address</source>
        <translation type="unfinished">Senda mynt í Bitcoin færslugildi</translation>
    </message>
    <message>
        <source>Backup wallet to another location</source>
        <translation type="unfinished">Öryggisafrita veski á annan stað</translation>
    </message>
    <message>
        <source>Change the passphrase used for wallet encryption</source>
        <translation type="unfinished">Breyta lykilsetningunni sem gildir um dulkóðun veskis</translation>
    </message>
    <message>
        <source>&amp;Send</source>
        <translation type="unfinished">&amp;Senda</translation>
    </message>
    <message>
        <source>&amp;Receive</source>
        <translation type="unfinished">&amp;Taka við</translation>
    </message>
    <message>
        <source>Encrypt the private keys that belong to your wallet</source>
        <translation type="unfinished">Dulkóða einkalyklana sem tilheyra veskinu þínu</translation>
    </message>
    <message>
        <source>Sign messages with your Bitcoin addresses to prove you own them</source>
        <translation type="unfinished">Kvitta undir skilaboð með Bitcoin færslugildunum þínum til að sanna að þú eigir þau</translation>
    </message>
    <message>
        <source>Verify messages to ensure they were signed with specified Bitcoin addresses</source>
        <translation type="unfinished">Yfirfara skilaboð til að tryggja að kvittað hafi verið fyrir þau með tilteknum Bitcoin færslugildum</translation>
    </message>
    <message>
        <source>&amp;File</source>
        <translation type="unfinished">&amp;Skrá</translation>
    </message>
    <message>
        <source>&amp;Settings</source>
        <translation type="unfinished">&amp;Stillingar</translation>
    </message>
    <message>
        <source>&amp;Help</source>
        <translation type="unfinished">&amp;Hjálp</translation>
    </message>
    <message>
        <source>Tabs toolbar</source>
        <translation type="unfinished">Tólaborð flipa</translation>
    </message>
    <message>
        <source>Request payments (generates QR codes and bitcoin: URIs)</source>
        <translation type="unfinished">Óska eftir greiðslum (býr til QR kóða og bitcoin: URI)</translation>
    </message>
    <message>
        <source>Show the list of used sending addresses and labels</source>
        <translation type="unfinished">Sýna lista yfir færslugildi sem notuð hafa verið til sendingar og merkingar þeirra</translation>
    </message>
    <message>
        <source>Show the list of used receiving addresses and labels</source>
        <translation type="unfinished">Sýna færslugildi sem notuð hafa verið til að taka við mynt og merkingar þeirra</translation>
    </message>
    <message>
        <source>&amp;Command-line options</source>
        <translation type="unfinished">&amp;Valkostir skipanalínu</translation>
    </message>
    <message numerus="yes">
        <source>Processed %n block(s) of transaction history.</source>
        <translation type="unfinished">
            <numerusform />
            <numerusform />
        </translation>
    </message>
    <message>
        <source>%1 behind</source>
        <translation type="unfinished">%1 á eftir</translation>
    </message>
    <message>
        <source>Last received block was generated %1 ago.</source>
        <translation type="unfinished">Síðasta viðtekna blokk var búin til fyrir %1 síðan.</translation>
    </message>
    <message>
        <source>Transactions after this will not yet be visible.</source>
        <translation type="unfinished">Færslur á eftir þessari munu ekki sjást.</translation>
    </message>
    <message>
        <source>Error</source>
        <translation type="unfinished">Villa</translation>
    </message>
    <message>
        <source>Warning</source>
        <translation type="unfinished">Viðvörun</translation>
    </message>
    <message>
        <source>Information</source>
        <translation type="unfinished">Upplýsingar</translation>
    </message>
    <message>
        <source>Up to date</source>
        <translation type="unfinished">Uppfært</translation>
    </message>
    <message>
        <source>Show the %1 help message to get a list with possible Bitcoin command-line options</source>
        <translation type="unfinished">Sýna %1 hjálparskilaboðin til að fá lista yfir valkosti Bitcoin aðgerðir í skipanalínu</translation>
    </message>
    <message>
        <source>%1 client</source>
        <translation type="unfinished">%1 biðlarar</translation>
    </message>
    <message numerus="yes">
        <source>%n active connection(s) to Bitcoin network.</source>
        <extracomment>A substring of the tooltip.</extracomment>
        <translation type="unfinished">
            <numerusform />
            <numerusform />
        </translation>
    </message>
    <message>
        <source>Date: %1
</source>
        <translation type="unfinished">Dagsetning: %1
</translation>
    </message>
    <message>
        <source>Amount: %1
</source>
        <translation type="unfinished">Upphæð: %1
</translation>
    </message>
    <message>
        <source>Type: %1
</source>
        <translation type="unfinished">Tegund: %1
</translation>
    </message>
    <message>
        <source>Label: %1
</source>
        <translation type="unfinished">Merki: %1
</translation>
    </message>
    <message>
        <source>Address: %1
</source>
        <translation type="unfinished">Færslugildi: %1
</translation>
    </message>
    <message>
        <source>Sent transaction</source>
        <translation type="unfinished">Send færsla</translation>
    </message>
    <message>
        <source>Incoming transaction</source>
        <translation type="unfinished">Móttökufærsla</translation>
    </message>
    <message>
        <source>HD key generation is &lt;b&gt;enabled&lt;/b&gt;</source>
        <translation type="unfinished">HD lyklagerð er &lt;b&gt;virkjuð&lt;/b&gt;</translation>
    </message>
    <message>
        <source>HD key generation is &lt;b&gt;disabled&lt;/b&gt;</source>
        <translation type="unfinished">HD lyklagerð er &lt;b&gt;óvirk&lt;/b&gt;</translation>
    </message>
    <message>
        <source>Wallet is &lt;b&gt;encrypted&lt;/b&gt; and currently &lt;b&gt;unlocked&lt;/b&gt;</source>
        <translation type="unfinished">Veskið er &lt;b&gt;dulkóðað&lt;/b&gt; og núna &lt;b&gt;ólæst&lt;/b&gt;</translation>
    </message>
    <message>
        <source>Wallet is &lt;b&gt;encrypted&lt;/b&gt; and currently &lt;b&gt;locked&lt;/b&gt;</source>
        <translation type="unfinished">Veskið er &lt;b&gt;dulkóðað&lt;/b&gt; and currently &lt;b&gt;locked&lt;/b&gt;</translation>
    </message>
    </context>
<context>
    <name>CoinControlDialog</name>
    <message>
        <source>Coin Selection</source>
        <translation type="unfinished">Myntval</translation>
    </message>
    <message>
        <source>Quantity:</source>
        <translation type="unfinished">Magn:</translation>
    </message>
    <message>
        <source>Bytes:</source>
        <translation type="unfinished">Bæti:</translation>
    </message>
    <message>
        <source>Amount:</source>
        <translation type="unfinished">Upphæð:</translation>
    </message>
    <message>
        <source>Fee:</source>
        <translation type="unfinished">Gjald:</translation>
    </message>
    <message>
        <source>Dust:</source>
        <translation type="unfinished">Ryk:</translation>
    </message>
    <message>
        <source>After Fee:</source>
        <translation type="unfinished">Eftirgjald:</translation>
    </message>
    <message>
        <source>Change:</source>
        <translation type="unfinished">Skiptimynt:</translation>
    </message>
    <message>
        <source>(un)select all</source>
        <translation type="unfinished">(af)velja allt</translation>
    </message>
    <message>
        <source>Tree mode</source>
        <translation type="unfinished">Hrísluhamur</translation>
    </message>
    <message>
        <source>List mode</source>
        <translation type="unfinished">Listahamur</translation>
    </message>
    <message>
        <source>Amount</source>
        <translation type="unfinished">Upphæð</translation>
    </message>
    <message>
        <source>Received with label</source>
        <translation type="unfinished">Móttekið með merkingu</translation>
    </message>
    <message>
        <source>Received with address</source>
        <translation type="unfinished">Móttekið með færslugildi</translation>
    </message>
    <message>
        <source>This label turns red if any recipient receives an amount smaller than the current dust threshold.</source>
        <translation type="unfinished">Þetta merki verður rautt ef einhver viðtakandi tekur við upphæð sem er lægri en núgildandi þröskuldur.</translation>
    </message>
    <message>
        <source>(no label)</source>
        <translation type="unfinished">(engin merking)</translation>
    </message>
    </context>
<context>
    <name>CreateWalletDialog</name>
    <message>
        <source>Wallet</source>
<<<<<<< HEAD
        <translation>Veski</translation>
=======
        <translation type="unfinished">Veski</translation>
>>>>>>> f6a356d2
    </message>
    </context>
<context>
    <name>EditAddressDialog</name>
    <message>
        <source>Edit Address</source>
        <translation type="unfinished">Breyta færslugildi</translation>
    </message>
    <message>
        <source>&amp;Label</source>
        <translation type="unfinished">&amp;Merki</translation>
    </message>
    <message>
        <source>The label associated with this address list entry</source>
        <translation type="unfinished">Merking tengd þessu færslugildi</translation>
    </message>
    <message>
        <source>The address associated with this address list entry. This can only be modified for sending addresses.</source>
        <translation type="unfinished">Færslugildið sem tengt er þessari færslu. Þessu má einungis breyta þegar sent er.</translation>
    </message>
    <message>
        <source>&amp;Address</source>
        <translation type="unfinished">Nýtt móttökufærslugildi</translation>
    </message>
    <message>
        <source>New sending address</source>
        <translation type="unfinished">Nýtt sendingarfærslugildi</translation>
    </message>
    <message>
        <source>Edit receiving address</source>
        <translation type="unfinished">Breyta móttökufærslugildi</translation>
    </message>
    <message>
        <source>Edit sending address</source>
        <translation type="unfinished">Breyta sendingarfærslugildi</translation>
    </message>
    <message>
        <source>The entered address "%1" is not a valid Bitcoin address.</source>
        <translation type="unfinished">Færslugildið sem slegið var inn "%1" er ekki leyfilegt Bitcoin færslugildi.</translation>
    </message>
    </context>
<context>
    <name>Intro</name>
    <message numerus="yes">
        <source>(sufficient to restore backups %n day(s) old)</source>
        <extracomment>Explanatory text on the capability of the current prune target.</extracomment>
        <translation type="unfinished">
            <numerusform />
            <numerusform />
        </translation>
    </message>
    <message>
        <source>Error</source>
        <translation type="unfinished">Villa</translation>
    </message>
    </context>
<context>
    <name>ModalOverlay</name>
    <message>
        <source>Number of blocks left</source>
        <translation type="unfinished">Fjöldi blokka sem eftir eru</translation>
    </message>
    <message>
        <source>Last block time</source>
        <translation type="unfinished">Tími síðustu blokkar</translation>
    </message>
    </context>
<context>
    <name>OptionsDialog</name>
    <message>
        <source>IP address of the proxy (e.g. IPv4: 127.0.0.1 / IPv6: ::1)</source>
        <translation type="unfinished">IP tala staðgengils (t.d. IPv4: 127.0.0.1 / IPv6: ::1)</translation>
    </message>
    <message>
        <source>Error</source>
        <translation type="unfinished">Villa</translation>
    </message>
    <message>
        <source>The supplied proxy address is invalid.</source>
        <translation type="unfinished">Uppgefið færslugildi staðgengils er ógilt.</translation>
    </message>
</context>
<context>
    <name>OverviewPage</name>
    <message>
        <source>Mined balance that has not yet matured</source>
        <translation type="unfinished">Námuunnin innistæða sem hefur enn ekki komið fram</translation>
    </message>
    <message>
        <source>Your current balance in watch-only addresses</source>
        <translation type="unfinished">Innistæða færslugilda sem eru einungis til skoðunar</translation>
    </message>
    <message>
        <source>Unconfirmed transactions to watch-only addresses</source>
        <translation type="unfinished">Óstaðfestar færslur til færslugilda sem eru einungis til skoðunar</translation>
    </message>
    <message>
        <source>Mined balance in watch-only addresses that has not yet matured</source>
        <translation type="unfinished">Námuunnin innistæða á færslugildum sem eru einungis til skoðunar og hafa ekki komið fram</translation>
    </message>
    <message>
        <source>Current total balance in watch-only addresses</source>
        <translation type="unfinished">Innistæða á færslugildum sem eru einungis til skoðunar</translation>
    </message>
    </context>
<context>
    <name>PeerTableModel</name>
    <message>
        <source>Address</source>
        <extracomment>Title of Peers Table column which contains the IP/Onion/I2P address of the connected peer.</extracomment>
        <translation type="unfinished">Færslugildi</translation>
    </message>
    </context>
<context>
    <name>QRImageWidget</name>
    <message>
        <source>Resulting URI too long, try to reduce the text for label / message.</source>
        <translation type="unfinished">URI varð of langt, reyndu að minnka texta í merki / skilaboðum.</translation>
    </message>
    </context>
<context>
    <name>RPCConsole</name>
    <message>
        <source>Block chain</source>
        <translation type="unfinished">Blokkarkeðja</translation>
    </message>
    <message>
        <source>Starting Block</source>
        <translation type="unfinished">Upphafsblokk</translation>
    </message>
    <message>
        <source>Synced Blocks</source>
        <translation type="unfinished">Samhæfðar blokkir</translation>
    </message>
    <message>
        <source>Last block time</source>
        <translation type="unfinished">Tími síðustu blokkar</translation>
    </message>
    </context>
<context>
    <name>ReceiveCoinsDialog</name>
    <message>
        <source>&amp;Label:</source>
        <translation type="unfinished">&amp;Merki:</translation>
    </message>
    <message>
        <source>An optional label to associate with the new receiving address.</source>
        <translation type="unfinished">Valfrjálst merki sem tengist nýju móttökufærslutölunni.</translation>
    </message>
    </context>
<context>
    <name>ReceiveRequestDialog</name>
    <message>
        <source>Amount:</source>
        <translation type="unfinished">Upphæð:</translation>
    </message>
    </context>
<context>
    <name>RecentRequestsTableModel</name>
    <message>
        <source>Label</source>
        <translation type="unfinished">Merki</translation>
    </message>
    <message>
        <source>(no label)</source>
        <translation type="unfinished">(engin merking)</translation>
    </message>
    </context>
<context>
    <name>SendCoinsDialog</name>
    <message>
        <source>Quantity:</source>
        <translation type="unfinished">Magn:</translation>
    </message>
    <message>
        <source>Bytes:</source>
        <translation type="unfinished">Bæti:</translation>
    </message>
    <message>
        <source>Amount:</source>
        <translation type="unfinished">Upphæð:</translation>
    </message>
    <message>
        <source>Fee:</source>
        <translation type="unfinished">Gjald:</translation>
    </message>
    <message>
        <source>After Fee:</source>
        <translation type="unfinished">Eftirgjald:</translation>
    </message>
    <message>
        <source>Change:</source>
        <translation type="unfinished">Skiptimynt:</translation>
    </message>
    <message>
        <source>Dust:</source>
        <translation type="unfinished">Ryk:</translation>
    </message>
    <message numerus="yes">
        <source>Estimated to begin confirmation within %n block(s).</source>
        <translation type="unfinished">
            <numerusform />
            <numerusform />
        </translation>
    </message>
    <message>
        <source>(no label)</source>
        <translation type="unfinished">(engin merking)</translation>
    </message>
</context>
<context>
    <name>SendCoinsEntry</name>
    <message>
        <source>&amp;Label:</source>
        <translation type="unfinished">&amp;Merki:</translation>
    </message>
    </context>
<context>
    <name>TransactionDesc</name>
    <message numerus="yes">
        <source>matures in %n more block(s)</source>
        <translation type="unfinished">
            <numerusform />
            <numerusform />
        </translation>
    </message>
    <message>
        <source>Generated coins must mature %1 blocks before they can be spent. When you generated this block, it was broadcast to the network to be added to the block chain. If it fails to get into the chain, its state will change to "not accepted" and it won't be spendable. This may occasionally happen if another node generates a block within a few seconds of yours.</source>
        <translation type="unfinished">Fullgerð mynt verður að nýta %1 blokkir. Þegar þú bjóst til þessa blokk, þá var jafnóðum tilkynnt á netinu að hún eigi að bætast við blokkakeðjuna. Ef hún kemst ekki í keðjuna þá mun staða hennar breytast í "ósamþykkt" og ekki verður hægt að nota hana. Þetta gerist annað slagið ef annar hnútpunktur klárar blokk nokkrum sekúndum á undan þinni.</translation>
    </message>
    <message>
        <source>Amount</source>
        <translation type="unfinished">Upphæð</translation>
    </message>
    </context>
<context>
    <name>TransactionTableModel</name>
    <message>
        <source>Label</source>
        <translation type="unfinished">Merki</translation>
    </message>
    <message>
        <source>Mined</source>
        <translation type="unfinished">Námuunnið</translation>
    </message>
    <message>
        <source>(no label)</source>
        <translation type="unfinished">(engin merking)</translation>
    </message>
    </context>
<context>
    <name>TransactionView</name>
    <message>
        <source>Mined</source>
        <translation type="unfinished">Námuunnið</translation>
    </message>
    <message>
        <source>Label</source>
        <translation type="unfinished">Merki</translation>
    </message>
    <message>
        <source>Address</source>
        <translation type="unfinished">Færslugildi</translation>
    </message>
    <message>
        <source>Exporting Failed</source>
        <translation type="unfinished">Útflutningur tókst ekki</translation>
    </message>
    </context>
<context>
    <name>WalletFrame</name>
    <message>
        <source>Error</source>
        <translation type="unfinished">Villa</translation>
    </message>
    </context>
<context>
    <name>WalletView</name>
    <message>
        <source>&amp;Export</source>
        <translation type="unfinished">&amp;Flytja út</translation>
    </message>
    <message>
        <source>Export the data in the current tab to a file</source>
        <translation type="unfinished">Flytja gögn í flipanum í skrá</translation>
    </message>
    </context>
</TS><|MERGE_RESOLUTION|>--- conflicted
+++ resolved
@@ -556,11 +556,7 @@
     <name>CreateWalletDialog</name>
     <message>
         <source>Wallet</source>
-<<<<<<< HEAD
-        <translation>Veski</translation>
-=======
         <translation type="unfinished">Veski</translation>
->>>>>>> f6a356d2
     </message>
     </context>
 <context>
