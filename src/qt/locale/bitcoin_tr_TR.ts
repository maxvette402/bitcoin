--- conflicted
+++ resolved
@@ -46,13 +46,10 @@
         <translation>koinlerin gönderileceği adresi seçin</translation>
     </message>
     <message>
-<<<<<<< HEAD
-=======
         <source>Choose the address to receive coins with</source>
         <translation>Alıcı adresi seçiniz</translation>
     </message>
     <message>
->>>>>>> f17942a3
         <source>C&amp;hoose</source>
         <translation>Seçim</translation>
     </message>
@@ -65,14 +62,12 @@
         <translation>Alınan Adresler</translation>
     </message>
     <message>
-<<<<<<< HEAD
-=======
-        <source>These are your Bitcoin addresses for sending payments. Always check the amount and the receiving address before sending coins.</source>
-        <translation>Bunlar ödeme göndermek için gereken Bitcoin adreslerinizdir. Para göndermeden önce her zaman miktarı ve alıcı adresi kontrol edin.</translation>
-    </message>
-    <message>
-        <source>These are your Bitcoin addresses for receiving payments. It is recommended to use a new receiving address for each transaction.</source>
-        <translation>Bunlar ödeme almak için kullanılacak Bitcoin adreslerinizdir. Her işlem için yeni bir ödeme alma adresi kullanılması tavsiye edilir.</translation>
+        <source>These are your Particl addresses for sending payments. Always check the amount and the receiving address before sending coins.</source>
+        <translation>Bunlar ödeme göndermek için gereken Particl adreslerinizdir. Para göndermeden önce her zaman miktarı ve alıcı adresi kontrol edin.</translation>
+    </message>
+    <message>
+        <source>These are your Particl addresses for receiving payments. It is recommended to use a new receiving address for each transaction.</source>
+        <translation>Bunlar ödeme almak için kullanılacak Particl adreslerinizdir. Her işlem için yeni bir ödeme alma adresi kullanılması tavsiye edilir.</translation>
     </message>
     <message>
         <source>&amp;Copy Address</source>
@@ -83,7 +78,6 @@
         <translation>Kopyala ve Etiketle</translation>
     </message>
     <message>
->>>>>>> f17942a3
         <source>&amp;Edit</source>
         <translation>Düzenle</translation>
     </message>
@@ -92,25 +86,18 @@
         <translation>Adres Listesini Dışar Aktar</translation>
     </message>
     <message>
-<<<<<<< HEAD
+        <source>Comma separated file (*.csv)</source>
+        <translation>Virgül ile ayrılmış dosya (*.csv)</translation>
+    </message>
+    <message>
         <source>Exporting Failed</source>
         <translation>Dışa Aktarma Başarısız</translation>
     </message>
-    </context>
-=======
-        <source>Comma separated file (*.csv)</source>
-        <translation>Virgül ile ayrılmış dosya (*.csv)</translation>
-    </message>
-    <message>
-        <source>Exporting Failed</source>
-        <translation>Dışa Aktarma Başarısız</translation>
-    </message>
     <message>
         <source>There was an error trying to save the address list to %1. Please try again.</source>
         <translation>Adres listesini %1'e kaydederken bir hata oluştu. Lütfen tekrar deneyin.</translation>
     </message>
 </context>
->>>>>>> f17942a3
 <context>
     <name>AddressTableModel</name>
     <message>
@@ -129,8 +116,6 @@
 <context>
     <name>AskPassphraseDialog</name>
     <message>
-<<<<<<< HEAD
-=======
         <source>Passphrase Dialog</source>
         <translation>Parola Diyaloğu</translation>
     </message>
@@ -151,7 +136,6 @@
         <translation>Yeni parolayı cüzdana girin.&lt;br/&gt;Lütfen &lt;b&gt;on yada daha fazla karakter&lt;/b&gt; veya &lt;b&gt;sekiz yada daha fazla kelime&lt;/b&gt;içeren bir parola kullanın. </translation>
     </message>
     <message>
->>>>>>> f17942a3
         <source>Encrypt wallet</source>
         <translation>Cüzdanı Şifrele</translation>
     </message>
@@ -164,19 +148,14 @@
         <translation>Cüzdanı Kilitle</translation>
     </message>
     <message>
-<<<<<<< HEAD
-=======
         <source>This operation needs your wallet passphrase to decrypt the wallet.</source>
         <translation>Bu işlem, cüzdan kilidinizi açmak için parolanıza ihtiyaç duyuyor</translation>
     </message>
     <message>
->>>>>>> f17942a3
         <source>Decrypt wallet</source>
         <translation>Cüzdanın Şifresini Çöz</translation>
     </message>
     <message>
-<<<<<<< HEAD
-=======
         <source>Change passphrase</source>
         <translation>Parolayı değiştir</translation>
     </message>
@@ -185,18 +164,14 @@
         <translation>Eski ve yeni parolanızı cüzdana girin.</translation>
     </message>
     <message>
->>>>>>> f17942a3
         <source>Confirm wallet encryption</source>
         <translation>Cüzdan Şifrelemesini Onaylayın</translation>
     </message>
     <message>
-<<<<<<< HEAD
-=======
-        <source>Warning: If you encrypt your wallet and lose your passphrase, you will &lt;b&gt;LOSE ALL OF YOUR BITCOINS&lt;/b&gt;!</source>
-        <translation>Uyarı: Eğer cüzdanınızı şifreleyip parolanızı kaybederseniz (unutursanız) , &lt;b&gt;BÜTÜN BITCOIN'LERINIZI KAYBEDECEKSINIZ&lt;/b&gt;!</translation>
-    </message>
-    <message>
->>>>>>> f17942a3
+        <source>Warning: If you encrypt your wallet and lose your passphrase, you will &lt;b&gt;LOSE ALL OF YOUR PARTICL&lt;/b&gt;!</source>
+        <translation>Uyarı: Eğer cüzdanınızı şifreleyip parolanızı kaybederseniz (unutursanız) , &lt;b&gt;BÜTÜN PARTICL'LERINIZI KAYBEDECEKSINIZ&lt;/b&gt;!</translation>
+    </message>
+    <message>
         <source>Are you sure you wish to encrypt your wallet?</source>
         <translation>Cüzdanınızı şifrelemek istediğinizden emin misiniz?</translation>
     </message>
@@ -205,45 +180,36 @@
         <translation>Cüzdan Şifrelendi</translation>
     </message>
     <message>
-<<<<<<< HEAD
+        <source>%1 will close now to finish the encryption process. Remember that encrypting your wallet cannot fully protect your particl from being stolen by malware infecting your computer.</source>
+        <translation>%1 Şifreleme işlemini bitirmek için kapatılacak. Şunu unutmayın ki şampiyon galatasaray ve şifrelemek, bitcoinlerinizin bilgisayarınıza bulaşan malware yazılımları tarafından çalınmasını tamamen engelleyemez.</translation>
+    </message>
+    <message>
+        <source>IMPORTANT: Any previous backups you have made of your wallet file should be replaced with the newly generated, encrypted wallet file. For security reasons, previous backups of the unencrypted wallet file will become useless as soon as you start using the new, encrypted wallet.</source>
+        <translation>ÖNEMLİ: Yeni oluşturduğunuz şifrelenmiş cüzdan dosyasını önceki yedeklenmiş cüzdan dosyasıyla değiştirmeniz gerekmektedir. Güvenlik sebeplerinden dolayı yeni, şifrelenmiş cüzdanınızı kullanmaya başlar başlamaz önceki şifrelenmemiş cüzdan yedekleri kullanılmaz hale gelecektir.</translation>
+    </message>
+    <message>
+        <source>Wallet encryption failed</source>
+        <translation>Cüzdan şifreleme başarısız oldu</translation>
+    </message>
+    <message>
+        <source>The supplied passphrases do not match.</source>
+        <translation>Girilen parolalar eşleşmiyor.</translation>
+    </message>
+    <message>
         <source>Wallet unlock failed</source>
         <translation>Cüzdan Kilidi Açma Hatası</translation>
     </message>
-    </context>
-=======
-        <source>%1 will close now to finish the encryption process. Remember that encrypting your wallet cannot fully protect your bitcoins from being stolen by malware infecting your computer.</source>
-        <translation>%1 Şifreleme işlemini bitirmek için kapatılacak. Şunu unutmayın ki şampiyon galatasaray ve şifrelemek, bitcoinlerinizin bilgisayarınıza bulaşan malware yazılımları tarafından çalınmasını tamamen engelleyemez.</translation>
-    </message>
-    <message>
-        <source>IMPORTANT: Any previous backups you have made of your wallet file should be replaced with the newly generated, encrypted wallet file. For security reasons, previous backups of the unencrypted wallet file will become useless as soon as you start using the new, encrypted wallet.</source>
-        <translation>ÖNEMLİ: Yeni oluşturduğunuz şifrelenmiş cüzdan dosyasını önceki yedeklenmiş cüzdan dosyasıyla değiştirmeniz gerekmektedir. Güvenlik sebeplerinden dolayı yeni, şifrelenmiş cüzdanınızı kullanmaya başlar başlamaz önceki şifrelenmemiş cüzdan yedekleri kullanılmaz hale gelecektir.</translation>
-    </message>
-    <message>
-        <source>Wallet encryption failed</source>
-        <translation>Cüzdan şifreleme başarısız oldu</translation>
-    </message>
-    <message>
-        <source>The supplied passphrases do not match.</source>
-        <translation>Girilen parolalar eşleşmiyor.</translation>
-    </message>
-    <message>
-        <source>Wallet unlock failed</source>
-        <translation>Cüzdan Kilidi Açma Hatası</translation>
-    </message>
     <message>
         <source>Warning: The Caps Lock key is on!</source>
         <translation>Dikkat! Caps Lock tuşunuz açık!</translation>
     </message>
 </context>
->>>>>>> f17942a3
 <context>
     <name>BanTableModel</name>
     </context>
 <context>
     <name>BitcoinGUI</name>
     <message>
-<<<<<<< HEAD
-=======
         <source>Synchronizing with network...</source>
         <translation>Ağ ile bağlantı kuruluyor...</translation>
     </message>
@@ -256,24 +222,18 @@
         <translation>İşlem geçmişinize göz atın</translation>
     </message>
     <message>
->>>>>>> f17942a3
         <source>E&amp;xit</source>
         <translation>Çıkış</translation>
     </message>
     <message>
-<<<<<<< HEAD
-=======
         <source>Quit application</source>
         <translation>Başvuruyu iptal edin</translation>
     </message>
     <message>
->>>>>>> f17942a3
         <source>&amp;About %1</source>
         <translation>Hakkında%1</translation>
     </message>
     <message>
-<<<<<<< HEAD
-=======
         <source>&amp;Options...</source>
         <translation>&amp;Seçenekler</translation>
     </message>
@@ -286,7 +246,6 @@
         <translation>&amp;Cüzdan Yedekleme</translation>
     </message>
     <message>
->>>>>>> f17942a3
         <source>&amp;Receiving addresses...</source>
         <translation>Alış adresleri</translation>
     </message>
@@ -295,10 +254,8 @@
         <translation>Ağ etkinliği devre dışı.</translation>
     </message>
     <message>
-<<<<<<< HEAD
-=======
-        <source>Send coins to a Bitcoin address</source>
-        <translation>Bitcoin adresine madeni para gönderin</translation>
+        <source>Send coins to a Particl address</source>
+        <translation>Particl adresine madeni para gönderin</translation>
     </message>
     <message>
         <source>Bitcoin</source>
@@ -314,7 +271,6 @@
         <translation>&amp;Ayarlar</translation>
     </message>
     <message>
->>>>>>> f17942a3
         <source>Error</source>
         <translation>Hata</translation>
     </message>
@@ -354,14 +310,11 @@
 <context>
     <name>Intro</name>
     <message>
-<<<<<<< HEAD
-=======
-        <source>Bitcoin</source>
-        <translation>Bitcoin
+        <source>Particl</source>
+        <translation>Particl
 </translation>
     </message>
     <message>
->>>>>>> f17942a3
         <source>Error</source>
         <translation>Hata</translation>
     </message>
@@ -474,13 +427,10 @@
 <context>
     <name>TransactionView</name>
     <message>
-<<<<<<< HEAD
-=======
         <source>Comma separated file (*.csv)</source>
         <translation>Virgül ile ayrılmış dosya (*.csv)</translation>
     </message>
     <message>
->>>>>>> f17942a3
         <source>Label</source>
         <translation>etiket</translation>
     </message>
@@ -520,13 +470,6 @@
         <translation>Bloklar Onaylanıyor...</translation>
     </message>
     <message>
-<<<<<<< HEAD
-        <source>Verifying wallet...</source>
-        <translation>Cüzdan Onaylanıyor...</translation>
-    </message>
-    <message>
-=======
->>>>>>> f17942a3
         <source>Wallet options:</source>
         <translation>Cüzdan Ayarları</translation>
     </message>
@@ -547,10 +490,6 @@
         <translation>Uyarı</translation>
     </message>
     <message>
-<<<<<<< HEAD
-        <source>Loading addresses...</source>
-        <translation>Adresler bekleniyor...</translation>
-=======
         <source>Specify configuration file (default: %s)</source>
         <translation>Yapılandırma dosyasını belirle (varsayılan: %s)</translation>
     </message>
@@ -601,44 +540,32 @@
     <message>
         <source>Unknown network specified in -onlynet: '%s'</source>
         <translation>Belirsiz ağ belirtildi -onlynet: '%s'</translation>
->>>>>>> f17942a3
     </message>
     <message>
         <source>Insufficient funds</source>
         <translation>Yetersiz Bakiye</translation>
     </message>
     <message>
-<<<<<<< HEAD
-=======
         <source>Loading block index...</source>
         <translation>Blok indeksi yükleniyor</translation>
     </message>
     <message>
->>>>>>> f17942a3
         <source>Loading wallet...</source>
         <translation>Cüzdan Bekleniyor...</translation>
     </message>
     <message>
-<<<<<<< HEAD
-        <source>Cannot write default address</source>
-        <translation>Varsayılan adres yazılamıyor</translation>
-=======
         <source>Cannot downgrade wallet</source>
         <translation>Cüzdan indirgenememektedir</translation>
->>>>>>> f17942a3
     </message>
     <message>
         <source>Rescanning...</source>
         <translation>Tekrar taranıyor...</translation>
     </message>
     <message>
-<<<<<<< HEAD
-=======
         <source>Done loading</source>
         <translation>Yükleme tamamlandı</translation>
     </message>
     <message>
->>>>>>> f17942a3
         <source>Error</source>
         <translation>Hata</translation>
     </message>
