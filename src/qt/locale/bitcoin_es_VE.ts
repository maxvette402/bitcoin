--- conflicted
+++ resolved
@@ -41,59 +41,7 @@
         <source>&amp;Delete</source>
         <translation>&amp;Borrar</translation>
     </message>
-<<<<<<< HEAD
-    <message>
-        <source>Choose the address to send coins to</source>
-        <translation>Elige la dirección para enviar monedas</translation>
-    </message>
-    <message>
-        <source>Choose the address to receive coins with</source>
-        <translation>Elige la dirección para recibir monedas</translation>
-    </message>
-    <message>
-        <source>Sending addresses</source>
-        <translation>Envío de direcciones</translation>
-    </message>
-    <message>
-        <source>Receiving addresses</source>
-        <translation>Recepción de direcciones</translation>
-    </message>
-    <message>
-        <source>These are your Zetacoin addresses for sending payments. Always check the amount and the receiving address before sending coins.</source>
-        <translation>Estas son tus direcciones Zetacoin para realizar pagos. Siempre checa el monto y la dirección de recepción antes de enviar monedas.</translation>
-    </message>
-    <message>
-        <source>These are your Zetacoin addresses for receiving payments. It is recommended to use a new receiving address for each transaction.</source>
-        <translation>Estas son tus direcciones Zetacoin para recibir pagos. Es recomendable usar una nueva dirección para cada transacción.</translation>
-    </message>
-    <message>
-        <source>Copy &amp;Label</source>
-        <translation>Copiar &amp;Etiqueta</translation>
-    </message>
-    <message>
-        <source>&amp;Edit</source>
-        <translation>&amp;Editar</translation>
-    </message>
-    <message>
-        <source>Export Address List</source>
-        <translation>Exportar lista de direcciones</translation>
-    </message>
-    <message>
-        <source>Comma separated file (*.csv)</source>
-        <translation>Archivo separado por comas (*.csv)</translation>
-    </message>
-    <message>
-        <source>Exporting Failed</source>
-        <translation>Exportación fallida</translation>
-    </message>
-    <message>
-        <source>There was an error trying to save the address list to %1. Please try again.</source>
-        <translation>Hubo un error intentando guardar la lista de direcciones al %1. Por favor intente nuevamente.</translation>
-    </message>
-</context>
-=======
-    </context>
->>>>>>> 0d719145
+    </context>
 <context>
     <name>AddressTableModel</name>
     </context>
@@ -115,91 +63,7 @@
         <source>Repeat new passphrase</source>
         <translation>Repetir nueva frase de contraseña</translation>
     </message>
-<<<<<<< HEAD
-    <message>
-        <source>Encrypt wallet</source>
-        <translation>Encriptar billetera</translation>
-    </message>
-    <message>
-        <source>This operation needs your wallet passphrase to unlock the wallet.</source>
-        <translation>Esta operación necesita tu frase de contraseña de la billetera para desbloquearla.</translation>
-    </message>
-    <message>
-        <source>Unlock wallet</source>
-        <translation>Desbloquear billetera</translation>
-    </message>
-    <message>
-        <source>This operation needs your wallet passphrase to decrypt the wallet.</source>
-        <translation>Esta operacción necesita tu frase de contraseña para desepcriptar la billetera</translation>
-    </message>
-    <message>
-        <source>Decrypt wallet</source>
-        <translation>Desencriptar billetera</translation>
-    </message>
-    <message>
-        <source>Change passphrase</source>
-        <translation>Cambiar frase secreta</translation>
-    </message>
-    <message>
-        <source>Confirm wallet encryption</source>
-        <translation>Confirmar encriptación de billetera</translation>
-    </message>
-    <message>
-        <source>Warning: If you encrypt your wallet and lose your passphrase, you will &lt;b&gt;LOSE ALL OF YOUR ZETACOINS&lt;/b&gt;!</source>
-        <translation>Aviso: Si encriptas tu billetera y pierdes tu frase secreta, ¡PERDERÁS TODOS TUS ZETACOINS!</translation>
-    </message>
-    <message>
-        <source>Are you sure you wish to encrypt your wallet?</source>
-        <translation>¿Está seguro que desea encriptar su billetera?</translation>
-    </message>
-    <message>
-        <source>IMPORTANT: Any previous backups you have made of your wallet file should be replaced with the newly generated, encrypted wallet file. For security reasons, previous backups of the unencrypted wallet file will become useless as soon as you start using the new, encrypted wallet.</source>
-        <translation>IMPORTANTE: Algunas copias de seguridad que hayas hecho de tu archivo de billetera deberían ser reemplazadas con la billetera encriptada generada recientemente. Por razones de seguridad, las copias de seguridad previas del archivo de billetera sin cifrar serán inútiles tan pronto uses la nueva billetera encriptada.</translation>
-    </message>
-    <message>
-        <source>Warning: The Caps Lock key is on!</source>
-        <translation>Aviso: El bloqueo de mayúsculas está activado.</translation>
-    </message>
-    <message>
-        <source>Wallet encrypted</source>
-        <translation>Billetera encriptada</translation>
-    </message>
-    <message>
-        <source>Enter the new passphrase to the wallet.&lt;br/&gt;Please use a passphrase of &lt;b&gt;ten or more random characters&lt;/b&gt;, or &lt;b&gt;eight or more words&lt;/b&gt;.</source>
-        <translation>Introduce la nueva frase secreta a la billetera. Por favor use una frase secreta de diez o más caracteres aleatorios, u ocho o más palabras.</translation>
-    </message>
-    <message>
-        <source>Wallet encryption failed</source>
-        <translation>Encriptación de billetera fallida</translation>
-    </message>
-    <message>
-        <source>Wallet encryption failed due to an internal error. Your wallet was not encrypted.</source>
-        <translation>Encriptación de billetera fallida debido a un error interno. Tu billetera no fue encriptada.</translation>
-    </message>
-    <message>
-        <source>The supplied passphrases do not match.</source>
-        <translation>Las frases secretas introducidas no concuerdan.</translation>
-    </message>
-    <message>
-        <source>Wallet unlock failed</source>
-        <translation>Desbloqueo de billetera fallido</translation>
-    </message>
-    <message>
-        <source>The passphrase entered for the wallet decryption was incorrect.</source>
-        <translation>La frase secreta introducida para la desencriptación de la billetera fué incorrecta.</translation>
-    </message>
-    <message>
-        <source>Wallet decryption failed</source>
-        <translation>Desencriptación de billetera fallida</translation>
-    </message>
-    <message>
-        <source>Wallet passphrase was successfully changed.</source>
-        <translation>La frase secreta de la billetera fué cambiada exitosamente.</translation>
-    </message>
-</context>
-=======
-    </context>
->>>>>>> 0d719145
+    </context>
 <context>
     <name>BanTableModel</name>
     </context>
@@ -238,23 +102,14 @@
         <translation>Quitar aplicación</translation>
     </message>
     <message>
-<<<<<<< HEAD
+        <source>&amp;Options...</source>
+        <translation>&amp;Opciones...</translation>
+    </message>
+    <message>
         <source>&amp;Receiving addresses...</source>
         <translation>Recepción de direcciones</translation>
     </message>
     <message>
-        <source>Zetacoin Core client</source>
-        <translation>Cliente Zetacoin Core</translation>
-=======
-        <source>&amp;Options...</source>
-        <translation>&amp;Opciones...</translation>
->>>>>>> 0d719145
-    </message>
-    <message>
-        <source>&amp;Receiving addresses...</source>
-        <translation>Recepción de direcciones</translation>
-    </message>
-    <message>
         <source>Reindexing blocks on disk...</source>
         <translation>Reindexando bloques en el disco...</translation>
     </message>
@@ -291,13 +146,6 @@
         <translation>&amp;Recibir</translation>
     </message>
     <message>
-<<<<<<< HEAD
-        <source>Show information about Zetacoin Core</source>
-        <translation>Mostrar información acerca de Zetacoin Core</translation>
-    </message>
-    <message>
-=======
->>>>>>> 0d719145
         <source>&amp;Show / Hide</source>
         <translation>&amp;Mostar / Ocultar</translation>
     </message>
@@ -326,678 +174,492 @@
         <translation>&amp;Configuración</translation>
     </message>
     <message>
-<<<<<<< HEAD
+        <source>&amp;Command-line options</source>
+        <translation>Opciones de línea de comandos</translation>
+    </message>
+    <message>
+        <source>%1 and %2</source>
+        <translation>%1 y %2</translation>
+    </message>
+    <message>
+        <source>%1 behind</source>
+        <translation>%1 detrás</translation>
+    </message>
+    <message>
+        <source>Last received block was generated %1 ago.</source>
+        <translation>El último bloque recibido fue generado hace %1 hora(s).</translation>
+    </message>
+    <message>
+        <source>Transactions after this will not yet be visible.</source>
+        <translation>Transacciones después de esta no serán visibles todavía.</translation>
+    </message>
+    <message>
+        <source>Error</source>
+        <translation>Error</translation>
+    </message>
+    <message>
+        <source>Warning</source>
+        <translation>Advertencia</translation>
+    </message>
+    <message>
+        <source>Information</source>
+        <translation>Información</translation>
+    </message>
+    <message>
+        <source>Up to date</source>
+        <translation>Al día</translation>
+    </message>
+    <message>
+        <source>Catching up...</source>
+        <translation>Alcanzando...</translation>
+    </message>
+    <message>
+        <source>Sent transaction</source>
+        <translation>Transacción enviada</translation>
+    </message>
+    <message>
+        <source>Incoming transaction</source>
+        <translation>Transacción entrante</translation>
+    </message>
+    <message>
+        <source>Wallet is &lt;b&gt;encrypted&lt;/b&gt; and currently &lt;b&gt;unlocked&lt;/b&gt;</source>
+        <translation>La billetera está encriptada y desbloqueada recientemente</translation>
+    </message>
+    <message>
+        <source>Wallet is &lt;b&gt;encrypted&lt;/b&gt; and currently &lt;b&gt;locked&lt;/b&gt;</source>
+        <translation>La billetera está encriptada y bloqueada recientemente</translation>
+    </message>
+</context>
+<context>
+    <name>CoinControlDialog</name>
+    <message>
+        <source>Coin Selection</source>
+        <translation>Selección de moneda</translation>
+    </message>
+    <message>
+        <source>Quantity:</source>
+        <translation>Cantidad:</translation>
+    </message>
+    <message>
+        <source>Bytes:</source>
+        <translation>Bytes:</translation>
+    </message>
+    <message>
+        <source>Amount:</source>
+        <translation>Monto:</translation>
+    </message>
+    <message>
+        <source>Priority:</source>
+        <translation>Prioridad:</translation>
+    </message>
+    <message>
+        <source>Fee:</source>
+        <translation>Comisión:</translation>
+    </message>
+    <message>
+        <source>Dust:</source>
+        <translation>Polvo:</translation>
+    </message>
+    <message>
+        <source>Change:</source>
+        <translation>Cambio:</translation>
+    </message>
+    <message>
+        <source>(un)select all</source>
+        <translation>(de)seleccionar todo</translation>
+    </message>
+    <message>
+        <source>Tree mode</source>
+        <translation>Modo de árbol</translation>
+    </message>
+    <message>
+        <source>List mode</source>
+        <translation>Modo de lista</translation>
+    </message>
+    <message>
+        <source>Amount</source>
+        <translation>Monto</translation>
+    </message>
+    <message>
+        <source>Received with label</source>
+        <translation>Recibido con etiqueta</translation>
+    </message>
+    <message>
+        <source>Received with address</source>
+        <translation>Recibido con dirección</translation>
+    </message>
+    <message>
+        <source>Date</source>
+        <translation>Fecha</translation>
+    </message>
+    <message>
+        <source>Confirmations</source>
+        <translation>Confirmaciones</translation>
+    </message>
+    <message>
+        <source>Confirmed</source>
+        <translation>Confirmado</translation>
+    </message>
+    <message>
+        <source>Priority</source>
+        <translation>Prioridad</translation>
+    </message>
+    </context>
+<context>
+    <name>EditAddressDialog</name>
+    <message>
+        <source>Edit Address</source>
+        <translation>Editar dirección</translation>
+    </message>
+    <message>
+        <source>&amp;Label</source>
+        <translation>&amp;Etiqueta</translation>
+    </message>
+    <message>
+        <source>The label associated with this address list entry</source>
+        <translation>La etiqueta asociada con esta entrada de la lista de direcciones</translation>
+    </message>
+    <message>
+        <source>The address associated with this address list entry. This can only be modified for sending addresses.</source>
+        <translation>La dirección asociada con esta entrada de la lista de direcciones. Esta puede ser modificada solo para el envío de direcciones.</translation>
+    </message>
+    <message>
+        <source>&amp;Address</source>
+        <translation>&amp;Dirección</translation>
+    </message>
+    </context>
+<context>
+    <name>FreespaceChecker</name>
+    <message>
+        <source>A new data directory will be created.</source>
+        <translation>Un nuevo directorio de datos será creado.</translation>
+    </message>
+    <message>
+        <source>name</source>
+        <translation>nombre</translation>
+    </message>
+    <message>
+        <source>Directory already exists. Add %1 if you intend to create a new directory here.</source>
+        <translation>El directorio ya existe. Agrega %1 si tiene la intención de crear un nuevo directorio aquí.</translation>
+    </message>
+    <message>
+        <source>Path already exists, and is not a directory.</source>
+        <translation>La ruta ya existe, y no es un directorio.</translation>
+    </message>
+    <message>
+        <source>Cannot create data directory here.</source>
+        <translation>No puede crear directorio de datos aquí.</translation>
+    </message>
+</context>
+<context>
+    <name>HelpMessageDialog</name>
+    <message>
+        <source>version</source>
+        <translation>versión</translation>
+    </message>
+    <message>
+        <source>(%1-bit)</source>
+        <translation>(%1-bit)</translation>
+    </message>
+    <message>
+        <source>Command-line options</source>
+        <translation>Opciones de línea de comandos</translation>
+    </message>
+    <message>
+        <source>Usage:</source>
+        <translation>Uso:</translation>
+    </message>
+    <message>
+        <source>command-line options</source>
+        <translation>opciones de línea de comandos</translation>
+    </message>
+    </context>
+<context>
+    <name>Intro</name>
+    <message>
+        <source>Use the default data directory</source>
+        <translation>Usar el directorio de datos por defecto</translation>
+    </message>
+    <message>
+        <source>Use a custom data directory:</source>
+        <translation>Usa un directorio de datos personalizado:</translation>
+    </message>
+    <message>
+        <source>Error: Specified data directory "%1" cannot be created.</source>
+        <translation>Error: Directorio de datos especificado "%1" no puede ser creado.</translation>
+    </message>
+    <message>
+        <source>Error</source>
+        <translation>Error</translation>
+    </message>
+    </context>
+<context>
+    <name>OpenURIDialog</name>
+    <message>
+        <source>Open URI</source>
+        <translation>Abrir URI</translation>
+    </message>
+    <message>
+        <source>Open payment request from URI or file</source>
+        <translation>Abrir solicitud de pago desde URI o archivo</translation>
+    </message>
+    <message>
+        <source>URI:</source>
+        <translation>URI:</translation>
+    </message>
+    <message>
+        <source>Select payment request file</source>
+        <translation>Seleccionar archivo de solicitud de pago</translation>
+    </message>
+    </context>
+<context>
+    <name>OptionsDialog</name>
+    <message>
+        <source>Options</source>
+        <translation>Opciones</translation>
+    </message>
+    <message>
+        <source>&amp;Main</source>
+        <translation>&amp;Main</translation>
+    </message>
+    <message>
+        <source>&amp;Network</source>
+        <translation>&amp;Red</translation>
+    </message>
+    <message>
+        <source>W&amp;allet</source>
+        <translation>Billetera</translation>
+    </message>
+    <message>
+        <source>Expert</source>
+        <translation>Experto</translation>
+    </message>
+    <message>
+        <source>none</source>
+        <translation>ninguno</translation>
+    </message>
+    </context>
+<context>
+    <name>OverviewPage</name>
+    <message>
+        <source>Available:</source>
+        <translation>Disponible:</translation>
+    </message>
+    <message>
+        <source>Pending:</source>
+        <translation>Pendiente:</translation>
+    </message>
+    </context>
+<context>
+    <name>PaymentServer</name>
+    </context>
+<context>
+    <name>PeerTableModel</name>
+    </context>
+<context>
+    <name>QObject</name>
+    <message>
+        <source>Amount</source>
+        <translation>Monto</translation>
+    </message>
+    </context>
+<context>
+    <name>QRImageWidget</name>
+    </context>
+<context>
+    <name>RPCConsole</name>
+    <message>
+        <source>&amp;Information</source>
+        <translation>Información</translation>
+    </message>
+    <message>
+        <source>In:</source>
+        <translation>Entrada:</translation>
+    </message>
+    <message>
+        <source>Out:</source>
+        <translation>Salida:</translation>
+    </message>
+    </context>
+<context>
+    <name>ReceiveCoinsDialog</name>
+    <message>
+        <source>&amp;Amount:</source>
+        <translation>Monto:</translation>
+    </message>
+    <message>
+        <source>&amp;Label:</source>
+        <translation>&amp;Etiqueta:</translation>
+    </message>
+    <message>
+        <source>Show</source>
+        <translation>Mostrar</translation>
+    </message>
+    </context>
+<context>
+    <name>ReceiveRequestDialog</name>
+    <message>
+        <source>Copy &amp;Address</source>
+        <translation>&amp;Copiar Dirección</translation>
+    </message>
+    </context>
+<context>
+    <name>RecentRequestsTableModel</name>
+    </context>
+<context>
+    <name>SendCoinsDialog</name>
+    <message>
+        <source>Quantity:</source>
+        <translation>Cantidad:</translation>
+    </message>
+    <message>
+        <source>Bytes:</source>
+        <translation>Bytes:</translation>
+    </message>
+    <message>
+        <source>Amount:</source>
+        <translation>Monto:</translation>
+    </message>
+    <message>
+        <source>Priority:</source>
+        <translation>Prioridad:</translation>
+    </message>
+    <message>
+        <source>Fee:</source>
+        <translation>Comisión:</translation>
+    </message>
+    <message>
+        <source>Change:</source>
+        <translation>Cambio:</translation>
+    </message>
+    <message>
+        <source>Dust:</source>
+        <translation>Polvo:</translation>
+    </message>
+    </context>
+<context>
+    <name>SendCoinsEntry</name>
+    <message>
+        <source>A&amp;mount:</source>
+        <translation>Monto:</translation>
+    </message>
+    <message>
+        <source>&amp;Label:</source>
+        <translation>&amp;Etiqueta:</translation>
+    </message>
+    </context>
+<context>
+    <name>SendConfirmationDialog</name>
+    </context>
+<context>
+    <name>ShutdownWindow</name>
+    </context>
+<context>
+    <name>SignVerifyMessageDialog</name>
+    </context>
+<context>
+    <name>SplashScreen</name>
+    </context>
+<context>
+    <name>TrafficGraphWidget</name>
+    </context>
+<context>
+    <name>TransactionDesc</name>
+    </context>
+<context>
+    <name>TransactionDescDialog</name>
+    </context>
+<context>
+    <name>TransactionTableModel</name>
+    </context>
+<context>
+    <name>TransactionView</name>
+    </context>
+<context>
+    <name>UnitDisplayStatusBarControl</name>
+    </context>
+<context>
+    <name>WalletFrame</name>
+    </context>
+<context>
+    <name>WalletModel</name>
+    </context>
+<context>
+    <name>WalletView</name>
+    </context>
+<context>
+    <name>bitcoin-core</name>
+    <message>
+        <source>Options:</source>
+        <translation>Opciones:</translation>
+    </message>
+    <message>
+        <source>Specify data directory</source>
+        <translation>Especifique directorio de datos</translation>
+    </message>
+    <message>
+        <source>Connect to a node to retrieve peer addresses, and disconnect</source>
+        <translation>Conecte un nodo para recuperar direcciones pares, y desconecte</translation>
+    </message>
+    <message>
+        <source>Specify your own public address</source>
+        <translation>Especifique su propia dirección pública</translation>
+    </message>
+    <message>
+        <source>Accept command line and JSON-RPC commands</source>
+        <translation>Aceptar linea de comando y comandos JSON-RPC</translation>
+    </message>
+    <message>
+        <source>Run in the background as a daemon and accept commands</source>
+        <translation>Correr en segundo plano como daemon y aceptar comandos</translation>
+    </message>
+    <message>
         <source>Zetacoin Core</source>
         <translation>Zetacoin Core</translation>
     </message>
     <message>
-        <source>&amp;About Zetacoin Core</source>
-        <translation>Acerca de Zetacoin Core</translation>
-    </message>
-    <message>
-=======
->>>>>>> 0d719145
-        <source>&amp;Command-line options</source>
-        <translation>Opciones de línea de comandos</translation>
-    </message>
-    <message>
-        <source>%1 and %2</source>
-        <translation>%1 y %2</translation>
-    </message>
-    <message>
-        <source>%1 behind</source>
-        <translation>%1 detrás</translation>
-    </message>
-    <message>
-        <source>Last received block was generated %1 ago.</source>
-        <translation>El último bloque recibido fue generado hace %1 hora(s).</translation>
-    </message>
-    <message>
-        <source>Transactions after this will not yet be visible.</source>
-        <translation>Transacciones después de esta no serán visibles todavía.</translation>
+        <source>Bind to given address and always listen on it. Use [host]:port notation for IPv6</source>
+        <translation>Enlazar dirección dada y siempre escuchar en ella. Usar [host]:port notación para IPv6</translation>
+    </message>
+    <message>
+        <source>Delete all wallet transactions and only recover those parts of the blockchain through -rescan on startup</source>
+        <translation>Borrar todas las transacciones de la billetera y solo recuperar aquellas partes de la cadena de bloques a través de -rescan en el inicio del sistema.</translation>
+    </message>
+    <message>
+        <source>Distributed under the MIT software license, see the accompanying file COPYING or &lt;http://www.opensource.org/licenses/mit-license.php&gt;.</source>
+        <translation>Distribuido bajo la licensia de software MIT, ver el archivo adjunto COPYING o &lt;http://www.opensource.org/licenses/mit-license.php&gt;.</translation>
+    </message>
+    <message>
+        <source>Execute command when a wallet transaction changes (%s in cmd is replaced by TxID)</source>
+        <translation>Ejecutar comando cuando una transacción de la billetera cambia (%s en cmd es reemplazado por TxID)</translation>
+    </message>
+    <message>
+        <source>Set the number of script verification threads (%u to %d, 0 = auto, &lt;0 = leave that many cores free, default: %d)</source>
+        <translation>Fija el número de verificación de hilos de script (%u a %d, 0 = auto, &lt;0 = leave that many cores free, default: %d)</translation>
+    </message>
+    <message>
+        <source>This is a pre-release test build - use at your own risk - do not use for mining or merchant applications</source>
+        <translation>Esta es una compilación de prueba pre-lanzamiento - use bajo su propio riesgo - no utilizar para aplicaciones de minería o mercantes</translation>
+    </message>
+    <message>
+        <source>Warning: The network does not appear to fully agree! Some miners appear to be experiencing issues.</source>
+        <translation>Aviso: ¡La red no parece estar totalmente de acuerdo! Algunos mineros parecen estar teniendo inconvenientes.</translation>
+    </message>
+    <message>
+        <source>Warning: We do not appear to fully agree with our peers! You may need to upgrade, or other nodes may need to upgrade.</source>
+        <translation>Aviso: ¡No parecen estar totalmente de acuerdo con nuestros compañeros! Puede que tengas que actualizar, u otros nodos tengan que actualizarce.</translation>
+    </message>
+    <message>
+        <source>Information</source>
+        <translation>Información</translation>
+    </message>
+    <message>
+        <source>Warning</source>
+        <translation>Advertencia</translation>
     </message>
     <message>
         <source>Error</source>
         <translation>Error</translation>
     </message>
-    <message>
-        <source>Warning</source>
-        <translation>Advertencia</translation>
-    </message>
-    <message>
-        <source>Information</source>
-        <translation>Información</translation>
-    </message>
-    <message>
-        <source>Up to date</source>
-        <translation>Al día</translation>
-    </message>
-    <message>
-        <source>Catching up...</source>
-        <translation>Alcanzando...</translation>
-    </message>
-    <message>
-        <source>Sent transaction</source>
-        <translation>Transacción enviada</translation>
-    </message>
-    <message>
-        <source>Incoming transaction</source>
-        <translation>Transacción entrante</translation>
-    </message>
-    <message>
-        <source>Wallet is &lt;b&gt;encrypted&lt;/b&gt; and currently &lt;b&gt;unlocked&lt;/b&gt;</source>
-        <translation>La billetera está encriptada y desbloqueada recientemente</translation>
-    </message>
-    <message>
-        <source>Wallet is &lt;b&gt;encrypted&lt;/b&gt; and currently &lt;b&gt;locked&lt;/b&gt;</source>
-        <translation>La billetera está encriptada y bloqueada recientemente</translation>
-    </message>
-</context>
-<context>
-    <name>CoinControlDialog</name>
-    <message>
-        <source>Coin Selection</source>
-        <translation>Selección de moneda</translation>
-    </message>
-    <message>
-        <source>Quantity:</source>
-        <translation>Cantidad:</translation>
-    </message>
-    <message>
-        <source>Bytes:</source>
-        <translation>Bytes:</translation>
-    </message>
-    <message>
-        <source>Amount:</source>
-        <translation>Monto:</translation>
-    </message>
-    <message>
-        <source>Priority:</source>
-        <translation>Prioridad:</translation>
-    </message>
-    <message>
-        <source>Fee:</source>
-        <translation>Comisión:</translation>
-    </message>
-    <message>
-        <source>Dust:</source>
-        <translation>Polvo:</translation>
-    </message>
-    <message>
-        <source>Change:</source>
-        <translation>Cambio:</translation>
-    </message>
-    <message>
-        <source>(un)select all</source>
-        <translation>(de)seleccionar todo</translation>
-    </message>
-    <message>
-        <source>Tree mode</source>
-        <translation>Modo de árbol</translation>
-    </message>
-    <message>
-        <source>List mode</source>
-        <translation>Modo de lista</translation>
-    </message>
-    <message>
-        <source>Amount</source>
-        <translation>Monto</translation>
-    </message>
-    <message>
-        <source>Received with label</source>
-        <translation>Recibido con etiqueta</translation>
-    </message>
-    <message>
-        <source>Received with address</source>
-        <translation>Recibido con dirección</translation>
-    </message>
-    <message>
-        <source>Date</source>
-        <translation>Fecha</translation>
-    </message>
-    <message>
-        <source>Confirmations</source>
-        <translation>Confirmaciones</translation>
-    </message>
-    <message>
-        <source>Confirmed</source>
-        <translation>Confirmado</translation>
-    </message>
-    <message>
-        <source>Priority</source>
-        <translation>Prioridad</translation>
-    </message>
-    </context>
-<context>
-    <name>EditAddressDialog</name>
-    <message>
-        <source>Edit Address</source>
-        <translation>Editar dirección</translation>
-    </message>
-    <message>
-        <source>&amp;Label</source>
-        <translation>&amp;Etiqueta</translation>
-    </message>
-    <message>
-        <source>The label associated with this address list entry</source>
-        <translation>La etiqueta asociada con esta entrada de la lista de direcciones</translation>
-    </message>
-    <message>
-        <source>The address associated with this address list entry. This can only be modified for sending addresses.</source>
-        <translation>La dirección asociada con esta entrada de la lista de direcciones. Esta puede ser modificada solo para el envío de direcciones.</translation>
-    </message>
-    <message>
-        <source>&amp;Address</source>
-        <translation>&amp;Dirección</translation>
-    </message>
-<<<<<<< HEAD
-    <message>
-        <source>New receiving address</source>
-        <translation>Nueva dirección de recibo</translation>
-    </message>
-    <message>
-        <source>New sending address</source>
-        <translation>Nueva dirección de envío</translation>
-    </message>
-    <message>
-        <source>Edit receiving address</source>
-        <translation>Editar dirección de envío</translation>
-    </message>
-    <message>
-        <source>Edit sending address</source>
-        <translation>Editar dirección de envío</translation>
-    </message>
-    <message>
-        <source>The entered address "%1" is already in the address book.</source>
-        <translation>La dirección introducida "%1" ya está en el libro de direcciones.</translation>
-    </message>
-    <message>
-        <source>The entered address "%1" is not a valid Zetacoin address.</source>
-        <translation>La dirección introducida "%1" no es una dirección Zetacoin válida.</translation>
-    </message>
-    <message>
-        <source>Could not unlock wallet.</source>
-        <translation>No se pudo desbloquear la billetera.</translation>
-    </message>
-    <message>
-        <source>New key generation failed.</source>
-        <translation>Creación de la nueva llave fallida</translation>
-    </message>
-</context>
-=======
-    </context>
->>>>>>> 0d719145
-<context>
-    <name>FreespaceChecker</name>
-    <message>
-        <source>A new data directory will be created.</source>
-        <translation>Un nuevo directorio de datos será creado.</translation>
-    </message>
-    <message>
-        <source>name</source>
-        <translation>nombre</translation>
-    </message>
-    <message>
-        <source>Directory already exists. Add %1 if you intend to create a new directory here.</source>
-        <translation>El directorio ya existe. Agrega %1 si tiene la intención de crear un nuevo directorio aquí.</translation>
-    </message>
-    <message>
-        <source>Path already exists, and is not a directory.</source>
-        <translation>La ruta ya existe, y no es un directorio.</translation>
-    </message>
-    <message>
-        <source>Cannot create data directory here.</source>
-        <translation>No puede crear directorio de datos aquí.</translation>
-    </message>
-</context>
-<context>
-    <name>HelpMessageDialog</name>
-    <message>
-<<<<<<< HEAD
-        <source>Zetacoin Core</source>
-        <translation>Zetacoin Core</translation>
-    </message>
-    <message>
-=======
->>>>>>> 0d719145
-        <source>version</source>
-        <translation>versión</translation>
-    </message>
-    <message>
-        <source>(%1-bit)</source>
-        <translation>(%1-bit)</translation>
-    </message>
-    <message>
-<<<<<<< HEAD
-        <source>About Zetacoin Core</source>
-        <translation>Acerca de Zetacoin Core</translation>
-    </message>
-    <message>
-=======
->>>>>>> 0d719145
-        <source>Command-line options</source>
-        <translation>Opciones de línea de comandos</translation>
-    </message>
-    <message>
-        <source>Usage:</source>
-        <translation>Uso:</translation>
-    </message>
-    <message>
-        <source>command-line options</source>
-        <translation>opciones de línea de comandos</translation>
-    </message>
-    </context>
-<context>
-    <name>Intro</name>
-    <message>
-<<<<<<< HEAD
-        <source>Zetacoin Core will download and store a copy of the Zetacoin block chain. At least %1GB of data will be stored in this directory, and it will grow over time. The wallet will also be stored in this directory.</source>
-        <translation>Zetacoin Core descargará y almacenará una copia de la cadena de bloques Zetacoin. Al menos %1GB de datos serán almacenados en este directorio, y crecerá con el tiempo. La billetera será también almacenada en este directorio.</translation>
-    </message>
-    <message>
-=======
->>>>>>> 0d719145
-        <source>Use the default data directory</source>
-        <translation>Usar el directorio de datos por defecto</translation>
-    </message>
-    <message>
-        <source>Use a custom data directory:</source>
-        <translation>Usa un directorio de datos personalizado:</translation>
-    </message>
-    <message>
-<<<<<<< HEAD
-        <source>Zetacoin Core</source>
-        <translation>Zetacoin Core</translation>
-    </message>
-    <message>
-=======
->>>>>>> 0d719145
-        <source>Error: Specified data directory "%1" cannot be created.</source>
-        <translation>Error: Directorio de datos especificado "%1" no puede ser creado.</translation>
-    </message>
-    <message>
-        <source>Error</source>
-        <translation>Error</translation>
-    </message>
-    </context>
-<context>
-    <name>OpenURIDialog</name>
-    <message>
-        <source>Open URI</source>
-        <translation>Abrir URI</translation>
-    </message>
-    <message>
-        <source>Open payment request from URI or file</source>
-        <translation>Abrir solicitud de pago desde URI o archivo</translation>
-    </message>
-    <message>
-        <source>URI:</source>
-        <translation>URI:</translation>
-    </message>
-    <message>
-        <source>Select payment request file</source>
-        <translation>Seleccionar archivo de solicitud de pago</translation>
-    </message>
-    </context>
-<context>
-    <name>OptionsDialog</name>
-    <message>
-        <source>Options</source>
-        <translation>Opciones</translation>
-    </message>
-    <message>
-        <source>&amp;Main</source>
-        <translation>&amp;Main</translation>
-    </message>
-    <message>
-<<<<<<< HEAD
-=======
-        <source>&amp;Network</source>
-        <translation>&amp;Red</translation>
-    </message>
-    <message>
->>>>>>> 0d719145
-        <source>W&amp;allet</source>
-        <translation>Billetera</translation>
-    </message>
-    <message>
-<<<<<<< HEAD
-=======
-        <source>Expert</source>
-        <translation>Experto</translation>
-    </message>
-    <message>
->>>>>>> 0d719145
-        <source>none</source>
-        <translation>ninguno</translation>
-    </message>
-    </context>
-<context>
-    <name>OverviewPage</name>
-    <message>
-        <source>Available:</source>
-        <translation>Disponible:</translation>
-    </message>
-    <message>
-        <source>Pending:</source>
-        <translation>Pendiente:</translation>
-    </message>
-    </context>
-<context>
-    <name>PaymentServer</name>
-    </context>
-<context>
-    <name>PeerTableModel</name>
-    </context>
-<context>
-    <name>QObject</name>
-    <message>
-        <source>Amount</source>
-        <translation>Monto</translation>
-    </message>
-    </context>
-<context>
-    <name>QRImageWidget</name>
-    </context>
-<context>
-    <name>RPCConsole</name>
-<<<<<<< HEAD
-    <message>
-        <source>&amp;Information</source>
-        <translation>Información</translation>
-    </message>
-    </context>
-<context>
-    <name>ReceiveCoinsDialog</name>
-    <message>
-        <source>&amp;Amount:</source>
-        <translation>Monto:</translation>
-    </message>
-    <message>
-        <source>&amp;Label:</source>
-        <translation>&amp;Etiqueta:</translation>
-    </message>
-    <message>
-        <source>Copy label</source>
-        <translation>Copiar etiqueta</translation>
-    </message>
-    <message>
-        <source>Copy amount</source>
-        <translation>Copiar monto</translation>
-    </message>
-</context>
-<context>
-    <name>ReceiveRequestDialog</name>
-    <message>
-        <source>Copy &amp;Address</source>
-        <translation>&amp;Copiar Dirección</translation>
-    </message>
-    <message>
-        <source>Address</source>
-        <translation>Dirección</translation>
-=======
-    <message>
-        <source>&amp;Information</source>
-        <translation>Información</translation>
->>>>>>> 0d719145
-    </message>
-    <message>
-        <source>In:</source>
-        <translation>Entrada:</translation>
-    </message>
-    <message>
-        <source>Out:</source>
-        <translation>Salida:</translation>
-    </message>
-    </context>
-<context>
-    <name>ReceiveCoinsDialog</name>
-    <message>
-        <source>&amp;Amount:</source>
-        <translation>Monto:</translation>
-    </message>
-    <message>
-        <source>&amp;Label:</source>
-        <translation>&amp;Etiqueta:</translation>
-    </message>
-    <message>
-        <source>Show</source>
-        <translation>Mostrar</translation>
-    </message>
-    </context>
-<context>
-    <name>ReceiveRequestDialog</name>
-    <message>
-        <source>Copy &amp;Address</source>
-        <translation>&amp;Copiar Dirección</translation>
-    </message>
-    </context>
-<context>
-    <name>RecentRequestsTableModel</name>
-    </context>
-<context>
-    <name>SendCoinsDialog</name>
-    <message>
-        <source>Quantity:</source>
-        <translation>Cantidad:</translation>
-    </message>
-    <message>
-        <source>Bytes:</source>
-        <translation>Bytes:</translation>
-    </message>
-    <message>
-        <source>Amount:</source>
-        <translation>Monto:</translation>
-    </message>
-    <message>
-        <source>Priority:</source>
-        <translation>Prioridad:</translation>
-    </message>
-    <message>
-        <source>Fee:</source>
-        <translation>Comisión:</translation>
-    </message>
-    <message>
-        <source>Change:</source>
-        <translation>Cambio:</translation>
-    </message>
-    <message>
-        <source>Dust:</source>
-        <translation>Polvo:</translation>
-    </message>
-    </context>
-<context>
-    <name>SendCoinsEntry</name>
-    <message>
-        <source>A&amp;mount:</source>
-        <translation>Monto:</translation>
-    </message>
-    <message>
-        <source>&amp;Label:</source>
-        <translation>&amp;Etiqueta:</translation>
-    </message>
-    </context>
-<context>
-<<<<<<< HEAD
-    <name>SendCoinsEntry</name>
-    <message>
-        <source>A&amp;mount:</source>
-        <translation>Monto:</translation>
-    </message>
-    <message>
-        <source>&amp;Label:</source>
-        <translation>&amp;Etiqueta:</translation>
-    </message>
-=======
-    <name>SendConfirmationDialog</name>
->>>>>>> 0d719145
-    </context>
-<context>
-    <name>ShutdownWindow</name>
-    </context>
-<context>
-    <name>SignVerifyMessageDialog</name>
-    </context>
-<context>
-    <name>SplashScreen</name>
-<<<<<<< HEAD
-    <message>
-        <source>Zetacoin Core</source>
-        <translation>Zetacoin Core</translation>
-    </message>
-=======
->>>>>>> 0d719145
-    </context>
-<context>
-    <name>TrafficGraphWidget</name>
-    </context>
-<context>
-    <name>TransactionDesc</name>
-<<<<<<< HEAD
-    <message>
-        <source>Date</source>
-        <translation>Fecha</translation>
-    </message>
-    <message>
-        <source>Transaction</source>
-        <translation>Transacción</translation>
-    </message>
-    <message>
-        <source>Amount</source>
-        <translation>Monto</translation>
-    </message>
-=======
->>>>>>> 0d719145
-    </context>
-<context>
-    <name>TransactionDescDialog</name>
-    </context>
-<context>
-    <name>TransactionTableModel</name>
-    </context>
-<context>
-    <name>TransactionView</name>
-    </context>
-<context>
-    <name>UnitDisplayStatusBarControl</name>
-    </context>
-<context>
-    <name>WalletFrame</name>
-    </context>
-<context>
-    <name>WalletModel</name>
-    </context>
-<context>
-    <name>WalletView</name>
-<<<<<<< HEAD
-    <message>
-        <source>&amp;Export</source>
-        <translation>&amp;Exportar</translation>
-    </message>
-    <message>
-        <source>Export the data in the current tab to a file</source>
-        <translation>Exportar los datos en la pestaña actual a un archivo</translation>
-    </message>
-    <message>
-        <source>Backup Failed</source>
-        <translation>Copia de seguridad fallida</translation>
-    </message>
-    <message>
-        <source>There was an error trying to save the wallet data to %1.</source>
-        <translation>Hubo un error intentando guardar los datos de la billetera al %1</translation>
-    </message>
-    <message>
-        <source>The wallet data was successfully saved to %1.</source>
-        <translation>Los datos de la billetera fueron guardados exitosamente al %1</translation>
-    </message>
-    <message>
-        <source>Backup Successful</source>
-        <translation>Copia de seguridad completada</translation>
-    </message>
-</context>
-=======
-    </context>
->>>>>>> 0d719145
-<context>
-    <name>bitcoin-core</name>
-    <message>
-        <source>Options:</source>
-        <translation>Opciones:</translation>
-    </message>
-    <message>
-        <source>Specify data directory</source>
-        <translation>Especifique directorio de datos</translation>
-    </message>
-    <message>
-        <source>Connect to a node to retrieve peer addresses, and disconnect</source>
-        <translation>Conecte un nodo para recuperar direcciones pares, y desconecte</translation>
-    </message>
-    <message>
-        <source>Specify your own public address</source>
-        <translation>Especifique su propia dirección pública</translation>
-    </message>
-    <message>
-        <source>Accept command line and JSON-RPC commands</source>
-        <translation>Aceptar linea de comando y comandos JSON-RPC</translation>
-    </message>
-    <message>
-        <source>Run in the background as a daemon and accept commands</source>
-        <translation>Correr en segundo plano como daemon y aceptar comandos</translation>
-    </message>
-    <message>
-        <source>Bitcoin Core</source>
-        <translation>Bitcoin Core</translation>
-    </message>
-    <message>
-        <source>Bind to given address and always listen on it. Use [host]:port notation for IPv6</source>
-        <translation>Enlazar dirección dada y siempre escuchar en ella. Usar [host]:port notación para IPv6</translation>
-    </message>
-    <message>
-        <source>Delete all wallet transactions and only recover those parts of the blockchain through -rescan on startup</source>
-        <translation>Borrar todas las transacciones de la billetera y solo recuperar aquellas partes de la cadena de bloques a través de -rescan en el inicio del sistema.</translation>
-    </message>
-    <message>
-        <source>Distributed under the MIT software license, see the accompanying file COPYING or &lt;http://www.opensource.org/licenses/mit-license.php&gt;.</source>
-        <translation>Distribuido bajo la licensia de software MIT, ver el archivo adjunto COPYING o &lt;http://www.opensource.org/licenses/mit-license.php&gt;.</translation>
-    </message>
-    <message>
-        <source>Execute command when a wallet transaction changes (%s in cmd is replaced by TxID)</source>
-        <translation>Ejecutar comando cuando una transacción de la billetera cambia (%s en cmd es reemplazado por TxID)</translation>
-    </message>
-    <message>
-        <source>Set the number of script verification threads (%u to %d, 0 = auto, &lt;0 = leave that many cores free, default: %d)</source>
-        <translation>Fija el número de verificación de hilos de script (%u a %d, 0 = auto, &lt;0 = leave that many cores free, default: %d)</translation>
-    </message>
-    <message>
-        <source>This is a pre-release test build - use at your own risk - do not use for mining or merchant applications</source>
-        <translation>Esta es una compilación de prueba pre-lanzamiento - use bajo su propio riesgo - no utilizar para aplicaciones de minería o mercantes</translation>
-    </message>
-    <message>
-<<<<<<< HEAD
-        <source>Unable to bind to %s on this computer. Zetacoin Core is probably already running.</source>
-        <translation>Deshabilitar para enlezar a %s en esta computadora. Zetacoin Core probablemente ya está ejecutándose.</translation>
-    </message>
-    <message>
-=======
->>>>>>> 0d719145
-        <source>Warning: The network does not appear to fully agree! Some miners appear to be experiencing issues.</source>
-        <translation>Aviso: ¡La red no parece estar totalmente de acuerdo! Algunos mineros parecen estar teniendo inconvenientes.</translation>
-    </message>
-    <message>
-        <source>Warning: We do not appear to fully agree with our peers! You may need to upgrade, or other nodes may need to upgrade.</source>
-        <translation>Aviso: ¡No parecen estar totalmente de acuerdo con nuestros compañeros! Puede que tengas que actualizar, u otros nodos tengan que actualizarce.</translation>
-    </message>
-    <message>
-        <source>Information</source>
-        <translation>Información</translation>
-    </message>
-    <message>
-        <source>Warning</source>
-        <translation>Advertencia</translation>
-    </message>
-    <message>
-        <source>Error</source>
-        <translation>Error</translation>
-    </message>
 </context>
 </TS>