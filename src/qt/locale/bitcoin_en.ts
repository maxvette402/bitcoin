--- conflicted
+++ resolved
@@ -429,15 +429,9 @@
         <translation>Reindexing blocks on disk...</translation>
     </message>
     <message>
-<<<<<<< HEAD
         <location line="-511"/>
         <source>Send coins to a Particl address</source>
         <translation>Send coins to a Particl address</translation>
-=======
-        <location line="-510"/>
-        <source>Send coins to a Bitcoin address</source>
-        <translation>Send coins to a Bitcoin address</translation>
->>>>>>> 5e408d99
     </message>
     <message>
         <location line="+67"/>
@@ -465,15 +459,9 @@
         <translation>&amp;Verify message...</translation>
     </message>
     <message>
-<<<<<<< HEAD
         <location line="+517"/>
         <source>Particl</source>
         <translation>Particl</translation>
-=======
-        <location line="+516"/>
-        <source>Bitcoin</source>
-        <translation>Bitcoin</translation>
->>>>>>> 5e408d99
     </message>
     <message>
         <location line="-741"/>
@@ -561,13 +549,8 @@
         <translation type="unfinished"></translation>
     </message>
     <message numerus="yes">
-<<<<<<< HEAD
         <location line="+357"/>
         <source>%n active connection(s) to Particl network</source>
-=======
-        <location line="+356"/>
-        <source>%n active connection(s) to Bitcoin network</source>
->>>>>>> 5e408d99
         <translation>
             <numerusform>%n active connection to Particl network</numerusform>
             <numerusform>%n active connections to Particl network</numerusform>
@@ -627,13 +610,8 @@
         <translation>Up to date</translation>
     </message>
     <message>
-<<<<<<< HEAD
-        <location line="-441"/>
+        <location line="-440"/>
         <source>Show the %1 help message to get a list with possible Particl command-line options</source>
-=======
-        <location line="-440"/>
-        <source>Show the %1 help message to get a list with possible Bitcoin command-line options</source>
->>>>>>> 5e408d99
         <translation type="unfinished"></translation>
     </message>
     <message>
