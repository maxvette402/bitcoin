<TS language="fi" version="2.1">
<context>
    <name>AddressBookPage</name>
    <message>
        <source>Right-click to edit address or label</source>
        <translation>Valitse hiiren oikealla painikkeella muokataksesi osoitetta tai nimikettä</translation>
    </message>
    <message>
        <source>Create a new address</source>
        <translation>Luo uusi osoite</translation>
    </message>
    <message>
        <source>&amp;New</source>
        <translation>&amp;Uusi</translation>
    </message>
    <message>
        <source>Copy the currently selected address to the system clipboard</source>
        <translation>Kopioi valittu osoite leikepöydälle</translation>
    </message>
    <message>
        <source>&amp;Copy</source>
        <translation>&amp;Kopioi</translation>
    </message>
    <message>
        <source>C&amp;lose</source>
        <translation>S&amp;ulje</translation>
    </message>
    <message>
        <source>Delete the currently selected address from the list</source>
        <translation>Poista valittu osoite listalta</translation>
    </message>
    <message>
        <source>Export the data in the current tab to a file</source>
        <translation>Vie auki olevan välilehden tiedot tiedostoon</translation>
    </message>
    <message>
        <source>&amp;Export</source>
        <translation>&amp;Vie</translation>
    </message>
    <message>
        <source>&amp;Delete</source>
        <translation>&amp;Poista</translation>
    </message>
    <message>
        <source>Choose the address to send coins to</source>
        <translation>Valitse osoite johon kolikot lähetetään</translation>
    </message>
    <message>
        <source>Choose the address to receive coins with</source>
        <translation>Valitse osoite kolikoiden vastaanottamiseen</translation>
    </message>
    <message>
        <source>C&amp;hoose</source>
        <translation>V&amp;alitse</translation>
    </message>
    <message>
        <source>Sending addresses</source>
        <translation>Lähetysosoitteet</translation>
    </message>
    <message>
        <source>Receiving addresses</source>
        <translation>Vastaanotto-osoitteet</translation>
    </message>
    <message>
        <source>These are your Bitcoin addresses for sending payments. Always check the amount and the receiving address before sending coins.</source>
        <translation>Nämä ovat Bitcoin-osoitteesi maksujen lähettämistä varten. Tarkista aina määrä ja vastaanotto-osoite ennen kolikoiden lähettämistä.</translation>
    </message>
    <message>
        <source>These are your Bitcoin addresses for receiving payments. It is recommended to use a new receiving address for each transaction.</source>
        <translation>Tässä ovat Bitcoin vastaanotto-osoitteesi. On suositeltavaa käyttää uutta vastaanotto-osoitetta jokaista lähetystä varten.</translation>
    </message>
    <message>
        <source>&amp;Copy Address</source>
        <translation>&amp;Kopioi osoite</translation>
    </message>
    <message>
        <source>Copy &amp;Label</source>
        <translation>Kopioi &amp;nimike</translation>
    </message>
    <message>
        <source>&amp;Edit</source>
        <translation>&amp;Muokkaa</translation>
    </message>
    <message>
        <source>Export Address List</source>
        <translation>Vie osoitelista</translation>
    </message>
    <message>
        <source>Comma separated file (*.csv)</source>
        <translation>Pilkuilla erotettu tiedosto (*.csv)</translation>
    </message>
    <message>
        <source>Exporting Failed</source>
        <translation>Vienti epäonnistui</translation>
    </message>
    <message>
        <source>There was an error trying to save the address list to %1. Please try again.</source>
        <translation>Virhe tallentaessa osoitelistaa kohteeseen %1. Yritä uudelleen.</translation>
    </message>
</context>
<context>
    <name>AddressTableModel</name>
    <message>
        <source>Label</source>
        <translation>Nimike</translation>
    </message>
    <message>
        <source>Address</source>
        <translation>Osoite</translation>
    </message>
    <message>
        <source>(no label)</source>
        <translation>(ei nimikettä)</translation>
    </message>
</context>
<context>
    <name>AskPassphraseDialog</name>
    <message>
        <source>Passphrase Dialog</source>
        <translation>Tunnuslauseen tekstinsyöttökenttä</translation>
    </message>
    <message>
        <source>Enter passphrase</source>
        <translation>Kirjoita tunnuslause</translation>
    </message>
    <message>
        <source>New passphrase</source>
        <translation>Uusi tunnuslause</translation>
    </message>
    <message>
        <source>Repeat new passphrase</source>
        <translation>Toista uusi tunnuslause</translation>
    </message>
    <message>
        <source>Show password</source>
        <translation>Näytä salasana</translation>
    </message>
    <message>
        <source>Enter the new passphrase to the wallet.&lt;br/&gt;Please use a passphrase of &lt;b&gt;ten or more random characters&lt;/b&gt;, or &lt;b&gt;eight or more words&lt;/b&gt;.</source>
        <translation>Kirjoita uusi salauslause lompakolle.&lt;br/&gt;Käytä salauslausetta jossa on joko&lt;b&gt;kymmenen tai useampi satunnainen merkki&lt;/b&gt;, tai&lt;b&gt;vähintään kahdeksan sanaa&lt;/b&gt;</translation>
    </message>
    <message>
        <source>Encrypt wallet</source>
        <translation>Salaa lompakko</translation>
    </message>
    <message>
        <source>This operation needs your wallet passphrase to unlock the wallet.</source>
        <translation>Tämä toiminto vaatii lompakkosi tunnuslauseen sen avaamiseksi</translation>
    </message>
    <message>
        <source>Unlock wallet</source>
        <translation>Avaa lompakko</translation>
    </message>
    <message>
        <source>This operation needs your wallet passphrase to decrypt the wallet.</source>
        <translation>Tämä toiminto vaatii lompakkosia tunnuslauseen salauksen purkuun</translation>
    </message>
    <message>
        <source>Decrypt wallet</source>
        <translation>Pura lompakon salaus</translation>
    </message>
    <message>
        <source>Change passphrase</source>
        <translation>Vaihda salasana</translation>
    </message>
    <message>
        <source>Enter the old passphrase and new passphrase to the wallet.</source>
        <translation>Syötä vanha ja uusi tunnuslause lompakolle.</translation>
    </message>
    <message>
        <source>Confirm wallet encryption</source>
        <translation>Vahvista lompakon salaaminen</translation>
    </message>
    <message>
        <source>Warning: If you encrypt your wallet and lose your passphrase, you will &lt;b&gt;LOSE ALL OF YOUR BITCOINS&lt;/b&gt;!</source>
        <translation>Varoitus: Jos salaat lompakkosi ja menetät tunnuslauseesi, &lt;b&gt;MENETÄT KAIKKI BITCOINISI&lt;/b&gt;!</translation>
    </message>
    <message>
        <source>Are you sure you wish to encrypt your wallet?</source>
        <translation>Oletko varma että haluat salata lompakkosi?</translation>
    </message>
    <message>
        <source>Wallet encrypted</source>
        <translation>Lompakko salattiin</translation>
    </message>
    <message>
        <source>%1 will close now to finish the encryption process. Remember that encrypting your wallet cannot fully protect your bitcoins from being stolen by malware infecting your computer.</source>
        <translation>%1 sulkeutuu lopettaakseen salausprosessin. Muista, että salattukaan lompakko ei täysin suojaa sitä haittaohjelmien aiheuttamilta varkauksilta.</translation>
    </message>
    <message>
        <source>IMPORTANT: Any previous backups you have made of your wallet file should be replaced with the newly generated, encrypted wallet file. For security reasons, previous backups of the unencrypted wallet file will become useless as soon as you start using the new, encrypted wallet.</source>
        <translation>TÄRKEÄÄ: Kaikki tekemäsi vanhan lompakon varmuuskopiot pitäisi korvata uusilla suojatuilla varmuuskopioilla. Turvallisuussyistä edelliset varmuuskopiot muuttuvat turhiksi, kun aloitat uuden suojatun lompakon käytön.</translation>
    </message>
    <message>
        <source>Wallet encryption failed</source>
        <translation>Lompakon salaaminen epäonnistui</translation>
    </message>
    <message>
        <source>Wallet encryption failed due to an internal error. Your wallet was not encrypted.</source>
        <translation>Lompakon salaaminen epäonnistui sisäisen virheen vuoksi. Lompakkoasi ei salattu.</translation>
    </message>
    <message>
        <source>The supplied passphrases do not match.</source>
        <translation>Annetut salauslauseet eivät täsmää.</translation>
    </message>
    <message>
        <source>Wallet unlock failed</source>
        <translation>Lompakon lukituksen avaaminen epäonnistui</translation>
    </message>
    <message>
        <source>The passphrase entered for the wallet decryption was incorrect.</source>
        <translation>Annettu salauslause lompakon avaamiseksi oli väärä.</translation>
    </message>
    <message>
        <source>Wallet decryption failed</source>
        <translation>Lompakon salauksen purkaminen epäonnistui</translation>
    </message>
    <message>
        <source>Wallet passphrase was successfully changed.</source>
        <translation>Lompakon salasana vaihdettiin onnistuneesti.</translation>
    </message>
    <message>
        <source>Warning: The Caps Lock key is on!</source>
        <translation>Varoitus: Caps Lock-painike on päällä!</translation>
    </message>
</context>
<context>
    <name>BanTableModel</name>
    <message>
        <source>IP/Netmask</source>
        <translation>IP/Verkon peite</translation>
    </message>
    <message>
        <source>Banned Until</source>
        <translation>Estetty kunnes</translation>
    </message>
</context>
<context>
    <name>BitcoinGUI</name>
    <message>
        <source>Sign &amp;message...</source>
        <translation>&amp;Allekirjoita viesti...</translation>
    </message>
    <message>
        <source>Synchronizing with network...</source>
        <translation>Synkronoidaan verkon kanssa...</translation>
    </message>
    <message>
        <source>&amp;Overview</source>
        <translation>&amp;Yleisnäkymä</translation>
    </message>
    <message>
        <source>Node</source>
        <translation>Solmu</translation>
    </message>
    <message>
        <source>Show general overview of wallet</source>
        <translation>Lompakon tilanteen yleiskatsaus</translation>
    </message>
    <message>
        <source>&amp;Transactions</source>
        <translation>&amp;Rahansiirrot</translation>
    </message>
    <message>
        <source>Browse transaction history</source>
        <translation>Selaa rahansiirtohistoriaa</translation>
    </message>
    <message>
        <source>E&amp;xit</source>
        <translation>L&amp;opeta</translation>
    </message>
    <message>
        <source>Quit application</source>
        <translation>Sulje ohjelma</translation>
    </message>
    <message>
        <source>&amp;About %1</source>
        <translation>&amp;Tietoja %1</translation>
    </message>
    <message>
        <source>Show information about %1</source>
        <translation>Näytä tietoa aiheesta %1</translation>
    </message>
    <message>
        <source>About &amp;Qt</source>
        <translation>Tietoja &amp;Qt</translation>
    </message>
    <message>
        <source>Show information about Qt</source>
        <translation>Näytä tietoja Qt:ta</translation>
    </message>
    <message>
        <source>&amp;Options...</source>
        <translation>&amp;Asetukset...</translation>
    </message>
    <message>
        <source>Modify configuration options for %1</source>
        <translation>Muuta kohteen %1 kokoonpanoasetuksia</translation>
    </message>
    <message>
        <source>&amp;Encrypt Wallet...</source>
        <translation>&amp;Salaa lompakko...</translation>
    </message>
    <message>
        <source>&amp;Backup Wallet...</source>
        <translation>&amp;Varmuuskopioi Lompakko...</translation>
    </message>
    <message>
        <source>&amp;Change Passphrase...</source>
        <translation>&amp;Vaihda Tunnuslause...</translation>
    </message>
    <message>
        <source>&amp;Sending addresses...</source>
        <translation>&amp;Lähetysosoitteet...</translation>
    </message>
    <message>
        <source>&amp;Receiving addresses...</source>
        <translation>&amp;Vastaanotto-osoitteet...</translation>
    </message>
    <message>
        <source>Open &amp;URI...</source>
        <translation>Avaa &amp;URI...</translation>
    </message>
    <message>
        <source>Click to disable network activity.</source>
        <translation>Paina poistaaksesi verkkoyhteysilmaisin käytöstä.</translation>
    </message>
    <message>
        <source>Network activity disabled.</source>
        <translation>Verkkoyhteysmittari pois käytöstä</translation>
    </message>
    <message>
        <source>Click to enable network activity again.</source>
        <translation>Paina ottaaksesi verkkoyhteysilmaisin uudelleen käyttöön.</translation>
    </message>
    <message>
        <source>Syncing Headers (%1%)...</source>
        <translation>Synkronoidaan Tunnisteita (%1%)...</translation>
    </message>
    <message>
        <source>Reindexing blocks on disk...</source>
        <translation>Ladataan lohkoindeksiä...</translation>
    </message>
    <message>
        <source>Send coins to a Particl address</source>
        <translation>Lähetä kolikoita Particl-osoitteeseen</translation>
    </message>
    <message>
        <source>Backup wallet to another location</source>
        <translation>Varmuuskopioi lompakko toiseen sijaintiin</translation>
    </message>
    <message>
        <source>Change the passphrase used for wallet encryption</source>
        <translation>Vaihda lompakon salaukseen käytettävä tunnuslause</translation>
    </message>
    <message>
        <source>&amp;Debug window</source>
        <translation>&amp;Testausikkuna</translation>
    </message>
    <message>
        <source>Open debugging and diagnostic console</source>
        <translation>Avaa debuggaus- ja diagnostiikkakonsoli</translation>
    </message>
    <message>
        <source>&amp;Verify message...</source>
        <translation>Varmista &amp;viesti...</translation>
    </message>
    <message>
        <source>Particl</source>
        <translation>Particl</translation>
    </message>
    <message>
        <source>Wallet</source>
        <translation>Lompakko</translation>
    </message>
    <message>
        <source>&amp;Send</source>
        <translation>&amp;Lähetä</translation>
    </message>
    <message>
        <source>&amp;Receive</source>
        <translation>&amp;Vastaanota</translation>
    </message>
    <message>
        <source>&amp;Show / Hide</source>
        <translation>&amp;Näytä / Piilota</translation>
    </message>
    <message>
        <source>Show or hide the main Window</source>
        <translation>Näytä tai piilota Particl-ikkuna</translation>
    </message>
    <message>
        <source>Encrypt the private keys that belong to your wallet</source>
        <translation>Suojaa yksityiset avaimet, jotka kuuluvat lompakkoosi</translation>
    </message>
    <message>
        <source>Sign messages with your Particl addresses to prove you own them</source>
        <translation>Allekirjoita viestisi omalla Particl -osoitteellasi todistaaksesi, että omistat ne</translation>
    </message>
    <message>
        <source>Verify messages to ensure they were signed with specified Particl addresses</source>
        <translation>Varmista, että viestisi on allekirjoitettu määritetyllä Particl -osoitteella</translation>
    </message>
    <message>
        <source>&amp;File</source>
        <translation>&amp;Tiedosto</translation>
    </message>
    <message>
        <source>&amp;Settings</source>
        <translation>&amp;Asetukset</translation>
    </message>
    <message>
        <source>&amp;Help</source>
        <translation>&amp;Apua</translation>
    </message>
    <message>
        <source>Tabs toolbar</source>
        <translation>Välilehtipalkki</translation>
    </message>
    <message>
        <source>Request payments (generates QR codes and bitcoin: URIs)</source>
        <translation>Pyydä maksuja (Luo QR koodit ja bitcoin: URIt)</translation>
    </message>
    <message>
        <source>Show the list of used sending addresses and labels</source>
        <translation>Näytä lähettämiseen käytettyjen osoitteiden ja nimien lista</translation>
    </message>
    <message>
        <source>Show the list of used receiving addresses and labels</source>
        <translation>Näytä vastaanottamiseen käytettyjen osoitteiden ja nimien lista</translation>
    </message>
    <message>
        <source>Open a bitcoin: URI or payment request</source>
        <translation>Avaa bitcoin: URI tai maksupyyntö</translation>
    </message>
    <message>
        <source>&amp;Command-line options</source>
        <translation>&amp;Komentorivin valinnat</translation>
    </message>
<<<<<<< HEAD
    <message numerus="yes">
        <source>%n active connection(s) to Particl network</source>
        <translation><numerusform>%n aktiivinen yhteys Particl-verkkoon</numerusform><numerusform>%n aktiivista yhteyttä Particl-verkkoon</numerusform></translation>
    </message>
=======
>>>>>>> f17942a3
    <message>
        <source>Indexing blocks on disk...</source>
        <translation>Ladataan lohkoindeksiä...</translation>
    </message>
    <message>
        <source>Processing blocks on disk...</source>
        <translation>Käsitellään lohkoja levyllä...</translation>
    </message>
    <message>
        <source>%1 behind</source>
        <translation>%1 jäljessä</translation>
    </message>
    <message>
        <source>Last received block was generated %1 ago.</source>
        <translation>Viimeisin vastaanotettu lohko tuotettu %1.</translation>
    </message>
    <message>
        <source>Transactions after this will not yet be visible.</source>
        <translation>Tämän jälkeiset rahansiirrot eivät ole vielä näkyvissä.</translation>
    </message>
    <message>
        <source>Error</source>
        <translation>Virhe</translation>
    </message>
    <message>
        <source>Warning</source>
        <translation>Varoitus</translation>
    </message>
    <message>
        <source>Information</source>
        <translation>Tietoa</translation>
    </message>
    <message>
        <source>Up to date</source>
        <translation>Rahansiirtohistoria on ajan tasalla</translation>
    </message>
    <message>
        <source>Show the %1 help message to get a list with possible Particl command-line options</source>
        <translation>Näytä %1 ohjeet saadaksesi listan mahdollisista Bitcoinin komentorivivalinnoista</translation>
    </message>
    <message>
        <source>%1 client</source>
        <translation>%1-asiakas</translation>
    </message>
    <message>
        <source>Connecting to peers...</source>
        <translation>Yhdistetään vertaisiin...</translation>
    </message>
    <message>
        <source>Catching up...</source>
        <translation>Saavutetaan verkkoa...</translation>
    </message>
    <message>
        <source>Date: %1
</source>
        <translation>Päivämäärä: %1
</translation>
    </message>
    <message>
        <source>Amount: %1
</source>
        <translation>Määrä: %1
</translation>
    </message>
    <message>
        <source>Type: %1
</source>
        <translation>Tyyppi: %1
</translation>
    </message>
    <message>
        <source>Label: %1
</source>
        <translation>Nimike: %1
</translation>
    </message>
    <message>
        <source>Address: %1
</source>
        <translation>Osoite: %1
</translation>
    </message>
    <message>
        <source>Sent transaction</source>
        <translation>Lähetetyt rahansiirrot</translation>
    </message>
    <message>
        <source>Incoming transaction</source>
        <translation>Saapuva rahansiirto</translation>
    </message>
    <message>
        <source>HD key generation is &lt;b&gt;enabled&lt;/b&gt;</source>
        <translation>HD avaimen generointi on &lt;b&gt;päällä&lt;/b&gt;</translation>
    </message>
    <message>
        <source>HD key generation is &lt;b&gt;disabled&lt;/b&gt;</source>
        <translation>HD avaimen generointi on &lt;/b&gt;pois päältä&lt;/b&gt;</translation>
    </message>
    <message>
        <source>Wallet is &lt;b&gt;encrypted&lt;/b&gt; and currently &lt;b&gt;unlocked&lt;/b&gt;</source>
        <translation>Lompakko on &lt;b&gt;salattu&lt;/b&gt; ja tällä hetkellä &lt;b&gt;avoinna&lt;/b&gt;</translation>
    </message>
    <message>
        <source>Wallet is &lt;b&gt;encrypted&lt;/b&gt; and currently &lt;b&gt;locked&lt;/b&gt;</source>
        <translation>Lompakko on &lt;b&gt;salattu&lt;/b&gt; ja tällä hetkellä &lt;b&gt;lukittuna&lt;/b&gt;</translation>
    </message>
    <message>
        <source>A fatal error occurred. Bitcoin can no longer continue safely and will quit.</source>
        <translation>Peruuttamaton virhe on tapahtunut. Bitcoin ei voi enää jatkaa turvallisesti ja sammutetaan.</translation>
    </message>
</context>
<context>
    <name>CoinControlDialog</name>
    <message>
        <source>Coin Selection</source>
        <translation>Kolikoiden valinta</translation>
    </message>
    <message>
        <source>Quantity:</source>
        <translation>Määrä:</translation>
    </message>
    <message>
        <source>Bytes:</source>
        <translation>Tavuja:</translation>
    </message>
    <message>
        <source>Amount:</source>
        <translation>Määrä:</translation>
    </message>
    <message>
        <source>Fee:</source>
        <translation>Palkkio:</translation>
    </message>
    <message>
        <source>Dust:</source>
        <translation>Tomu:</translation>
    </message>
    <message>
        <source>After Fee:</source>
        <translation>Palkkion jälkeen:</translation>
    </message>
    <message>
        <source>Change:</source>
        <translation>Vaihtoraha:</translation>
    </message>
    <message>
        <source>(un)select all</source>
        <translation>(epä)valitse kaikki</translation>
    </message>
    <message>
        <source>Tree mode</source>
        <translation>Puurakenne</translation>
    </message>
    <message>
        <source>List mode</source>
        <translation>Listarakenne</translation>
    </message>
    <message>
        <source>Amount</source>
        <translation>Määrä</translation>
    </message>
    <message>
        <source>Received with label</source>
        <translation>Vastaanotettu nimikkeellä</translation>
    </message>
    <message>
        <source>Received with address</source>
        <translation>Vastaanotettu osoitteella</translation>
    </message>
    <message>
        <source>Date</source>
        <translation>Aika</translation>
    </message>
    <message>
        <source>Confirmations</source>
        <translation>Vahvistuksia</translation>
    </message>
    <message>
        <source>Confirmed</source>
        <translation>Vahvistettu</translation>
    </message>
    <message>
        <source>Copy address</source>
        <translation>Kopioi osoite</translation>
    </message>
    <message>
        <source>Copy label</source>
        <translation>Kopioi nimike</translation>
    </message>
    <message>
        <source>Copy amount</source>
        <translation>Kopioi määrä</translation>
    </message>
    <message>
        <source>Copy transaction ID</source>
        <translation>Kopioi transaktion ID</translation>
    </message>
    <message>
        <source>Lock unspent</source>
        <translation>Lukitse käyttämättömät</translation>
    </message>
    <message>
        <source>Unlock unspent</source>
        <translation>Avaa käyttämättömien lukitus</translation>
    </message>
    <message>
        <source>Copy quantity</source>
        <translation>Kopioi lukumäärä</translation>
    </message>
    <message>
        <source>Copy fee</source>
        <translation>Kopioi rahansiirtokulu</translation>
    </message>
    <message>
        <source>Copy after fee</source>
        <translation>Kopioi rahansiirtokulun jälkeen</translation>
    </message>
    <message>
        <source>Copy bytes</source>
        <translation>Kopioi tavut</translation>
    </message>
    <message>
        <source>Copy dust</source>
        <translation>Kopioi tomu</translation>
    </message>
    <message>
        <source>Copy change</source>
        <translation>Kopioi vaihtorahat</translation>
    </message>
    <message>
        <source>(%1 locked)</source>
        <translation>(%1 lukittu)</translation>
    </message>
    <message>
        <source>yes</source>
        <translation>kyllä</translation>
    </message>
    <message>
        <source>no</source>
        <translation>ei</translation>
    </message>
    <message>
        <source>This label turns red if any recipient receives an amount smaller than the current dust threshold.</source>
        <translation>Tämä nimike muuttuu punaiseksi, jos jokin vastaanottajista on saamassa tämänhetkistä tomun rajaa pienemmän summan.</translation>
    </message>
    <message>
        <source>Can vary +/- %1 satoshi(s) per input.</source>
        <translation>Saattaa vaihdella +/- %1 satoshia per syöte.</translation>
    </message>
    <message>
        <source>(no label)</source>
        <translation>(ei nimikettä)</translation>
    </message>
    <message>
        <source>change from %1 (%2)</source>
        <translation>Vaihda %1 (%2)</translation>
    </message>
    <message>
        <source>(change)</source>
        <translation>(vaihtoraha)</translation>
    </message>
</context>
<context>
    <name>EditAddressDialog</name>
    <message>
        <source>Edit Address</source>
        <translation>Muokkaa osoitetta</translation>
    </message>
    <message>
        <source>&amp;Label</source>
        <translation>&amp;Nimi</translation>
    </message>
    <message>
        <source>The label associated with this address list entry</source>
        <translation>Tähän osoitteeseen liitetty nimi</translation>
    </message>
    <message>
        <source>The address associated with this address list entry. This can only be modified for sending addresses.</source>
        <translation>Osoite liitettynä tähän osoitekirjan alkioon. Tämä voidaan muokata vain lähetysosoitteissa.</translation>
    </message>
    <message>
        <source>&amp;Address</source>
        <translation>&amp;Osoite</translation>
    </message>
    <message>
        <source>New receiving address</source>
        <translation>Uusi vastaanotto-osoite</translation>
    </message>
    <message>
        <source>New sending address</source>
        <translation>Uusi lähetysosoite</translation>
    </message>
    <message>
        <source>Edit receiving address</source>
        <translation>Muokkaa vastaanottavaa osoitetta</translation>
    </message>
    <message>
        <source>Edit sending address</source>
        <translation>Muokkaa lähettävää osoitetta</translation>
    </message>
    <message>
        <source>The entered address "%1" is not a valid Bitcoin address.</source>
        <translation>Antamasi osoite "%1" ei ole kelvollinen Bitcoin-osoite.</translation>
    </message>
    <message>
        <source>The entered address "%1" is already in the address book.</source>
        <translation>Antamasi osoite "%1" on jo osoitekirjassa</translation>
    </message>
    <message>
        <source>Could not unlock wallet.</source>
        <translation>Lompakkoa ei voitu avata.</translation>
    </message>
    <message>
        <source>New key generation failed.</source>
        <translation>Uuden avaimen luonti epäonnistui.</translation>
    </message>
</context>
<context>
    <name>FreespaceChecker</name>
    <message>
        <source>A new data directory will be created.</source>
        <translation>Luodaan uusi kansio.</translation>
    </message>
    <message>
        <source>name</source>
        <translation>Nimi</translation>
    </message>
    <message>
        <source>Directory already exists. Add %1 if you intend to create a new directory here.</source>
        <translation>Hakemisto on jo olemassa. Lisää %1 jos tarkoitus on luoda hakemisto tänne.</translation>
    </message>
    <message>
        <source>Path already exists, and is not a directory.</source>
        <translation>Polku on jo olemassa, eikä se ole kansio.</translation>
    </message>
    <message>
        <source>Cannot create data directory here.</source>
        <translation>Ei voida luoda data-hakemistoa tänne.</translation>
    </message>
</context>
<context>
    <name>HelpMessageDialog</name>
    <message>
        <source>version</source>
        <translation>versio</translation>
    </message>
    <message>
        <source>(%1-bit)</source>
        <translation>(%1-bit)</translation>
    </message>
    <message>
        <source>About %1</source>
        <translation>Tietoja %1</translation>
    </message>
    <message>
        <source>Command-line options</source>
        <translation>Komentorivi parametrit</translation>
    </message>
    <message>
        <source>Usage:</source>
        <translation>Käyttö:</translation>
    </message>
    <message>
        <source>command-line options</source>
        <translation>komentorivi parametrit</translation>
    </message>
    <message>
        <source>UI Options:</source>
        <translation>Käyttöliittymän asetukset:</translation>
    </message>
    <message>
        <source>Choose data directory on startup (default: %u)</source>
        <translation>Valitse datahakemisto käynnistyksen yhteydessä (oletus: %u)</translation>
    </message>
    <message>
        <source>Set language, for example "de_DE" (default: system locale)</source>
        <translation>Aseta kieli, esimerkiksi "de_DE" (oletus: järjestelmän kieli)</translation>
    </message>
    <message>
        <source>Start minimized</source>
        <translation>Käynnistä pienennettynä</translation>
    </message>
    <message>
        <source>Set SSL root certificates for payment request (default: -system-)</source>
        <translation>Aseta maksupyynnöille SSL-juurivarmenteet (oletus: -system-)</translation>
    </message>
    <message>
        <source>Show splash screen on startup (default: %u)</source>
        <translation>Näytä aloitusruutu käynnistyksen yhteydessä (oletus: %u)</translation>
    </message>
    <message>
        <source>Reset all settings changed in the GUI</source>
        <translation>Nollaa kaikki graafisen käyttöliittymän kautta tehdyt muutokset</translation>
    </message>
</context>
<context>
    <name>Intro</name>
    <message>
        <source>Welcome</source>
        <translation>Tervetuloa</translation>
    </message>
    <message>
        <source>Welcome to %1.</source>
        <translation>Tervetuloa %1 pariin.</translation>
    </message>
    <message>
        <source>As this is the first time the program is launched, you can choose where %1 will store its data.</source>
        <translation>Tämä on ensimmäinen kerta, kun %1 on käynnistetty, joten voit valita data-hakemiston paikan.</translation>
    </message>
    <message>
<<<<<<< HEAD
        <source>%1 will download and store a copy of the Particl block chain. At least %2GB of data will be stored in this directory, and it will grow over time. The wallet will also be stored in this directory.</source>
        <translation>%1 lataa ja tallentaa kopion Bitcoinin lohkoketjusta. Vähintään %2Gt dataa tullaan tallentamaan tähän hakemistoon, ja tarve kasvaa ajan myötä. Lompakko tullaan myös tallentamaan tähän hakemistoon.</translation>
=======
        <source>When you click OK, %1 will begin to download and process the full %4 block chain (%2GB) starting with the earliest transactions in %3 when %4 initially launched.</source>
        <translation>Kun valitset OK, %1 aloittaa lataamaan ja käsittelemään koko %4 lohkoketjua (%2GB) aloittaen ensimmäisestä siirrosta %3 jolloin %4 käynnistettiin ensimmäistä kertaa.</translation>
    </message>
    <message>
        <source>This initial synchronisation is very demanding, and may expose hardware problems with your computer that had previously gone unnoticed. Each time you run %1, it will continue downloading where it left off.</source>
        <translation>Tämä alustava synkronointi on erittäin vaativa ja saattaa tuoda esiin laiteongelmia, joita ei aikaisemmin ole havaittu. Aina kun ajat %1:n, jatketaan siitä kohdasta, mihin viimeksi jäätiin.</translation>
    </message>
    <message>
        <source>If you have chosen to limit block chain storage (pruning), the historical data must still be downloaded and processed, but will be deleted afterward to keep your disk usage low.</source>
        <translation>Vaikka olisitkin valinnut rajoittaa lohkoketjun tallennustilaa (karsinnalla), täytyy historiatiedot silti ladata ja käsitellä, mutta ne poistetaan jälkikäteen levytilan säästämiseksi.</translation>
>>>>>>> f17942a3
    </message>
    <message>
        <source>Use the default data directory</source>
        <translation>Käytä oletuskansiota</translation>
    </message>
    <message>
        <source>Use a custom data directory:</source>
        <translation>Määritä oma kansio:</translation>
    </message>
    <message>
        <source>Bitcoin</source>
        <translation>Bitcoin</translation>
    </message>
    <message>
        <source>At least %1 GB of data will be stored in this directory, and it will grow over time.</source>
        <translation>Ainakin %1 GB tietoa varastoidaan tähän hakemistoon ja tarve kasvaa ajan myötä.</translation>
    </message>
    <message>
        <source>Approximately %1 GB of data will be stored in this directory.</source>
        <translation>Noin %1 GB tietoa varastoidaan tähän hakemistoon.</translation>
    </message>
    <message>
        <source>%1 will download and store a copy of the Bitcoin block chain.</source>
        <translation>%1 lataa ja tallentaa kopion Bitcoinin lohkoketjusta.</translation>
    </message>
    <message>
        <source>The wallet will also be stored in this directory.</source>
        <translation>Lompakko tallennetaan myös tähän hakemistoon.</translation>
    </message>
    <message>
        <source>Error: Specified data directory "%1" cannot be created.</source>
        <translation>Virhe: Annettu datahakemistoa "%1" ei voida luoda.</translation>
    </message>
    <message>
        <source>Error</source>
        <translation>Virhe</translation>
    </message>
    </context>
<context>
    <name>ModalOverlay</name>
    <message>
        <source>Form</source>
        <translation>Lomake</translation>
    </message>
    <message>
        <source>Recent transactions may not yet be visible, and therefore your wallet's balance might be incorrect. This information will be correct once your wallet has finished synchronizing with the bitcoin network, as detailed below.</source>
        <translation>Viimeiset tapahtumat eivät välttämättä vielä näy, joten lompakkosi saldo voi olla virheellinen. Tieto korjautuu, kunhan lompakkosi synkronointi bitcoin-verkon kanssa on päättynyt. Tiedot näkyvät alla.</translation>
    </message>
    <message>
        <source>Attempting to spend bitcoins that are affected by not-yet-displayed transactions will not be accepted by the network.</source>
        <translation>Verkko ei tule hyväksymään sellaisten bitcoinien käyttämistä, jotka liittyvät vielä näkymättömissä oleviin siirtoihin.</translation>
    </message>
    <message>
        <source>Number of blocks left</source>
        <translation>Lohkoja jäljellä</translation>
    </message>
    <message>
        <source>Unknown...</source>
        <translation>Tunnistamaton..</translation>
    </message>
    <message>
        <source>Last block time</source>
        <translation>Viimeisimmän lohkon aika</translation>
    </message>
    <message>
        <source>Progress</source>
        <translation>Edistyminen</translation>
    </message>
    <message>
        <source>Progress increase per hour</source>
        <translation>Edistymisen kasvu tunnissa</translation>
    </message>
    <message>
        <source>calculating...</source>
        <translation>lasketaan..</translation>
    </message>
    <message>
        <source>Estimated time left until synced</source>
        <translation>Arvioitu jäljellä oleva aika, kunnes synkronoitu</translation>
    </message>
    <message>
        <source>Hide</source>
        <translation>Piilota</translation>
    </message>
    <message>
        <source>Unknown. Syncing Headers (%1)...</source>
        <translation>Tuntematon. Synkronoidaan tunnisteita (%1)...</translation>
    </message>
</context>
<context>
    <name>OpenURIDialog</name>
    <message>
        <source>Open URI</source>
        <translation>Avaa URI</translation>
    </message>
    <message>
        <source>Open payment request from URI or file</source>
        <translation>Avaa maksupyyntö URI:sta tai tiedostosta</translation>
    </message>
    <message>
        <source>URI:</source>
        <translation>URI:</translation>
    </message>
    <message>
        <source>Select payment request file</source>
        <translation>Valitse maksupyynnön tiedosto</translation>
    </message>
    <message>
        <source>Select payment request file to open</source>
        <translation>Valitse maksypyynnön tiedosto avattavaksi</translation>
    </message>
</context>
<context>
    <name>OptionsDialog</name>
    <message>
        <source>Options</source>
        <translation>Asetukset</translation>
    </message>
    <message>
        <source>&amp;Main</source>
        <translation>&amp;Yleiset</translation>
    </message>
    <message>
        <source>Automatically start %1 after logging in to the system.</source>
        <translation>Käynnistä %1 automaattisesti järjestelmään kirjautumisen jälkeen.</translation>
    </message>
    <message>
        <source>&amp;Start %1 on system login</source>
        <translation>&amp;Käynnistä %1 järjestelmään kirjautuessa</translation>
    </message>
    <message>
        <source>Size of &amp;database cache</source>
        <translation>&amp;Tietokannan välimuistin koko</translation>
    </message>
    <message>
        <source>MB</source>
        <translation>MB</translation>
    </message>
    <message>
        <source>Number of script &amp;verification threads</source>
        <translation>Script &amp;varmistuksen threadien määrä</translation>
    </message>
    <message>
        <source>IP address of the proxy (e.g. IPv4: 127.0.0.1 / IPv6: ::1)</source>
        <translation>IP osoite proxille (esim. IPv4: 127.0.0.1 / IPv6: ::1)</translation>
    </message>
    <message>
        <source>Shows if the supplied default SOCKS5 proxy is used to reach peers via this network type.</source>
        <translation>Ilmoittaa, mikäli oletetettua SOCKS5-välityspalvelinta käytetään vertaisten tavoittamiseen tämän verkkotyypin kautta.</translation>
    </message>
    <message>
        <source>Minimize instead of exit the application when the window is closed. When this option is enabled, the application will be closed only after selecting Exit in the menu.</source>
        <translation>Minimoi ikkuna ohjelman sulkemisen sijasta kun ikkuna suljetaan. Kun tämä asetus on käytössä, ohjelma suljetaan vain valittaessa valikosta Poistu.</translation>
    </message>
    <message>
        <source>Third party URLs (e.g. a block explorer) that appear in the transactions tab as context menu items. %s in the URL is replaced by transaction hash. Multiple URLs are separated by vertical bar |.</source>
        <translation>Ulkopuoliset URL-osoitteet (esim. block explorer,) jotka esiintyvät siirrot-välilehdellä valikossa. %s URL-osoitteessa korvataan siirtotunnuksella. Useampi URL-osoite on eroteltu pystyviivalla |.</translation>
    </message>
    <message>
        <source>Active command-line options that override above options:</source>
        <translation>Aktiiviset komentorivivalinnat jotka ohittavat ylläolevat valinnat:</translation>
    </message>
    <message>
        <source>Open the %1 configuration file from the working directory.</source>
        <translation>Avaa %1 asetustiedosto työhakemistosta.</translation>
    </message>
    <message>
        <source>Open Configuration File</source>
        <translation>Avaa asetustiedosto.</translation>
    </message>
    <message>
        <source>Reset all client options to default.</source>
        <translation>Palauta kaikki asetukset takaisin alkuperäisiksi.</translation>
    </message>
    <message>
        <source>&amp;Reset Options</source>
        <translation>&amp;Palauta asetukset</translation>
    </message>
    <message>
        <source>&amp;Network</source>
        <translation>&amp;Verkko</translation>
    </message>
    <message>
        <source>(0 = auto, &lt;0 = leave that many cores free)</source>
        <translation>(0 = auto, &lt;0 = jätä näin monta ydintä vapaaksi)</translation>
    </message>
    <message>
        <source>W&amp;allet</source>
        <translation>&amp;Lompakko</translation>
    </message>
    <message>
        <source>Expert</source>
        <translation>Expertti</translation>
    </message>
    <message>
        <source>Enable coin &amp;control features</source>
        <translation>Ota käytöön &amp;Kolikkokontrolli-ominaisuudet</translation>
    </message>
    <message>
        <source>If you disable the spending of unconfirmed change, the change from a transaction cannot be used until that transaction has at least one confirmation. This also affects how your balance is computed.</source>
        <translation>Jos poistat varmistamattomien vaihtorahojen käytön, rahansiirron vaihtorahaa ei voida käyttää ennen vähintään yhtä varmistusta. Tämä vaikuttaa myös kuinka taseesi lasketaan.</translation>
    </message>
    <message>
        <source>&amp;Spend unconfirmed change</source>
        <translation>&amp;Käytä varmistamattomia vaihtorahoja</translation>
    </message>
    <message>
        <source>Automatically open the Particl client port on the router. This only works when your router supports UPnP and it is enabled.</source>
        <translation>Avaa Particl-asiakasohjelman portti reitittimellä automaattisesti. Tämä toimii vain, jos reitittimesi tukee UPnP:tä ja se on käytössä.</translation>
    </message>
    <message>
        <source>Map port using &amp;UPnP</source>
        <translation>Portin uudelleenohjaus &amp;UPnP:llä</translation>
    </message>
    <message>
        <source>Connect to the Particl network through a SOCKS5 proxy.</source>
        <translation>Yhdistä Particl-verkkoon SOCKS5-välityspalvelimen kautta.</translation>
    </message>
    <message>
        <source>&amp;Connect through SOCKS5 proxy (default proxy):</source>
        <translation>&amp;Yhdistä SOCKS5-välityspalvelimen kautta (oletus välityspalvelin):</translation>
    </message>
    <message>
        <source>Proxy &amp;IP:</source>
        <translation>Proxyn &amp;IP:</translation>
    </message>
    <message>
        <source>&amp;Port:</source>
        <translation>&amp;Portti</translation>
    </message>
    <message>
        <source>Port of the proxy (e.g. 9050)</source>
        <translation>Proxyn Portti (esim. 9050)</translation>
    </message>
    <message>
        <source>Used for reaching peers via:</source>
        <translation>Vertaisten saavuttamiseen käytettävät verkkotyypit:</translation>
    </message>
    <message>
        <source>IPv4</source>
        <translation>IPv4</translation>
    </message>
    <message>
        <source>IPv6</source>
        <translation>IPv6</translation>
    </message>
    <message>
        <source>Tor</source>
        <translation>Tor</translation>
    </message>
    <message>
        <source>Connect to the Particl network through a separate SOCKS5 proxy for Tor hidden services.</source>
        <translation>Yhdistä Particl-verkkoon erillisen SOCKS5-välityspalvelimen kautta piilotettuja Tor-palveluja varten.</translation>
    </message>
    <message>
        <source>&amp;Window</source>
        <translation>&amp;Ikkuna</translation>
    </message>
    <message>
        <source>Show only a tray icon after minimizing the window.</source>
        <translation>Näytä ainoastaan ilmaisinalueella ikkunan pienentämisen jälkeen.</translation>
    </message>
    <message>
        <source>&amp;Minimize to the tray instead of the taskbar</source>
        <translation>&amp;Pienennä ilmaisinalueelle työkalurivin sijasta</translation>
    </message>
    <message>
        <source>M&amp;inimize on close</source>
        <translation>P&amp;ienennä suljettaessa</translation>
    </message>
    <message>
        <source>&amp;Display</source>
        <translation>&amp;Käyttöliittymä</translation>
    </message>
    <message>
        <source>User Interface &amp;language:</source>
        <translation>&amp;Käyttöliittymän kieli</translation>
    </message>
    <message>
        <source>The user interface language can be set here. This setting will take effect after restarting %1.</source>
        <translation>Tässä voit määritellä käyttöliittymän kielen. Muutokset astuvat voimaan seuraavan kerran, kun %1 käynnistetään.</translation>
    </message>
    <message>
        <source>&amp;Unit to show amounts in:</source>
        <translation>Yksikkö jona bitcoin-määrät näytetään</translation>
    </message>
    <message>
        <source>Choose the default subdivision unit to show in the interface and when sending coins.</source>
        <translation>Valitse mitä yksikköä käytetään ensisijaisesti bitcoin-määrien näyttämiseen.</translation>
    </message>
    <message>
        <source>Whether to show coin control features or not.</source>
        <translation>Näytetäänkö kolikkokontrollin ominaisuuksia vai ei</translation>
    </message>
    <message>
        <source>&amp;OK</source>
        <translation>&amp;OK</translation>
    </message>
    <message>
        <source>&amp;Cancel</source>
        <translation>&amp;Peruuta</translation>
    </message>
    <message>
        <source>default</source>
        <translation>oletus</translation>
    </message>
    <message>
        <source>none</source>
        <translation>ei mitään</translation>
    </message>
    <message>
        <source>Confirm options reset</source>
        <translation>Varmista asetusten palautus</translation>
    </message>
    <message>
        <source>Client restart required to activate changes.</source>
        <translation>Ohjelman uudelleenkäynnistys aktivoi muutokset.</translation>
    </message>
    <message>
        <source>Client will be shut down. Do you want to proceed?</source>
        <translation>Asiakasohjelma sammutetaan. Haluatko jatkaa?</translation>
    </message>
    <message>
        <source>Configuration options</source>
        <translation>Kokoonpanoasetukset</translation>
    </message>
    <message>
        <source>The configuration file is used to specify advanced user options which override GUI settings. Additionally, any command-line options will override this configuration file.</source>
        <translation>Asetustiedostoa käytetään määrittämään kokeneen käyttäjän lisävalintoja, jotka ylikirjoittavat graafisen käyttöliittymän asetukset. Lisäksi komentokehoitteen valinnat ylikirjoittavat kyseisen asetustiedoston.</translation>
    </message>
    <message>
        <source>Error</source>
        <translation>Virhe</translation>
    </message>
    <message>
        <source>The configuration file could not be opened.</source>
        <translation>Asetustiedostoa ei voitu avata.</translation>
    </message>
    <message>
        <source>This change would require a client restart.</source>
        <translation>Tämä muutos vaatii ohjelman uudelleenkäynnistyksen.</translation>
    </message>
    <message>
        <source>The supplied proxy address is invalid.</source>
        <translation>Antamasi proxy-osoite on virheellinen.</translation>
    </message>
</context>
<context>
    <name>OverviewPage</name>
    <message>
        <source>Form</source>
        <translation>Lomake</translation>
    </message>
    <message>
        <source>The displayed information may be out of date. Your wallet automatically synchronizes with the Particl network after a connection is established, but this process has not completed yet.</source>
        <translation>Näytetyt tiedot eivät välttämättä ole ajantasalla. Lompakkosi synkronoituu Particl-verkon kanssa automaattisesti yhteyden muodostamisen jälkeen, mutta synkronointi on vielä meneillään.</translation>
    </message>
    <message>
        <source>Watch-only:</source>
        <translation>Seuranta:</translation>
    </message>
    <message>
        <source>Available:</source>
        <translation>Käytettävissä:</translation>
    </message>
    <message>
        <source>Your current spendable balance</source>
        <translation>Nykyinen käytettävissä oleva tase</translation>
    </message>
    <message>
        <source>Pending:</source>
        <translation>Odotetaan:</translation>
    </message>
    <message>
        <source>Total of transactions that have yet to be confirmed, and do not yet count toward the spendable balance</source>
        <translation>Varmistamattomien rahansiirtojen summa, jota ei lasketa käytettävissä olevaan taseeseen.</translation>
    </message>
    <message>
        <source>Immature:</source>
        <translation>Epäkypsää:</translation>
    </message>
    <message>
        <source>Mined balance that has not yet matured</source>
        <translation>Louhittu saldo, joka ei ole vielä kypsynyt</translation>
    </message>
    <message>
        <source>Balances</source>
        <translation>Saldot</translation>
    </message>
    <message>
        <source>Total:</source>
        <translation>Yhteensä:</translation>
    </message>
    <message>
        <source>Your current total balance</source>
        <translation>Tililläsi tällä hetkellä olevien Bitcoinien määrä</translation>
    </message>
    <message>
        <source>Your current balance in watch-only addresses</source>
        <translation>Nykyinen tase seurantaosoitetteissa</translation>
    </message>
    <message>
        <source>Spendable:</source>
        <translation>Käytettävissä:</translation>
    </message>
    <message>
        <source>Recent transactions</source>
        <translation>Viimeisimmät rahansiirrot</translation>
    </message>
    <message>
        <source>Unconfirmed transactions to watch-only addresses</source>
        <translation>Vahvistamattomat rahansiirrot vain katseltaviin osoitteisiin</translation>
    </message>
    <message>
        <source>Mined balance in watch-only addresses that has not yet matured</source>
        <translation>Louhittu, ei vielä kypsynyt saldo vain katseltavissa osoitteissa</translation>
    </message>
    <message>
        <source>Current total balance in watch-only addresses</source>
        <translation>Nykyinen tase seurantaosoitetteissa</translation>
    </message>
</context>
<context>
    <name>PaymentServer</name>
    <message>
        <source>Payment request error</source>
        <translation>Maksupyyntövirhe</translation>
    </message>
    <message>
        <source>Cannot start bitcoin: click-to-pay handler</source>
        <translation>Bitcoinia ei voi käynnistää: klikkaa-maksaaksesi -käsittelijän virhe</translation>
    </message>
    <message>
        <source>URI handling</source>
        <translation>URI käsittely</translation>
    </message>
    <message>
        <source>Payment request fetch URL is invalid: %1</source>
        <translation>Maksupyynnön haku URL on virheellinen: %1</translation>
    </message>
    <message>
        <source>Invalid payment address %1</source>
        <translation>Virheellinen maksuosoite %1</translation>
    </message>
    <message>
        <source>URI cannot be parsed! This can be caused by an invalid Bitcoin address or malformed URI parameters.</source>
        <translation>URIa ei voitu jäsentää! Tämä voi johtua virheellisestä Bitcoin-osoitteesta tai väärin muotoilluista URI parametreista.</translation>
    </message>
    <message>
        <source>Payment request file handling</source>
        <translation>Maksupyynnön tiedoston käsittely</translation>
    </message>
    <message>
        <source>Payment request file cannot be read! This can be caused by an invalid payment request file.</source>
        <translation>Maksupyyntötiedostoa ei voi lukea! Tämä saattaa johtua epäkelvosta maksupyyntötiedostosta.</translation>
    </message>
    <message>
        <source>Payment request rejected</source>
        <translation>Maksupyyntö hylätty</translation>
    </message>
    <message>
        <source>Payment request network doesn't match client network.</source>
        <translation>Maksupyyntoverkko ei täsmää asiakasohjelman verkon kanssa.</translation>
    </message>
    <message>
        <source>Payment request expired.</source>
        <translation>Maksupyyntö vanhentui.</translation>
    </message>
    <message>
        <source>Payment request is not initialized.</source>
        <translation>Maksupyyntöä ei ole alustettu.</translation>
    </message>
    <message>
        <source>Unverified payment requests to custom payment scripts are unsupported.</source>
        <translation>Varmistamattomia maksupyyntöjä kustomoituun maksupalveluun ei tueta.</translation>
    </message>
    <message>
        <source>Invalid payment request.</source>
        <translation>Virheellinen maksupyyntö.</translation>
    </message>
    <message>
        <source>Requested payment amount of %1 is too small (considered dust).</source>
        <translation>Maksupyyntö %1 on liian pieni (kohdellaan tomuna).</translation>
    </message>
    <message>
        <source>Refund from %1</source>
        <translation>Maksupalautus %1:sta</translation>
    </message>
    <message>
        <source>Payment request %1 is too large (%2 bytes, allowed %3 bytes).</source>
        <translation>Maksupyyntö %1 on liian suuri (%2 tavua, sallittu %3 tavua).</translation>
    </message>
    <message>
        <source>Error communicating with %1: %2</source>
        <translation>Virhe kommunikoidessa %1n kanssa: %2</translation>
    </message>
    <message>
        <source>Payment request cannot be parsed!</source>
        <translation>Maksupyyntöä ei voida jäsentää!</translation>
    </message>
    <message>
        <source>Bad response from server %1</source>
        <translation>Virheellinen vastaus palvelimelta %1</translation>
    </message>
    <message>
        <source>Network request error</source>
        <translation>Tietoverkon pyyntövirhe</translation>
    </message>
    <message>
        <source>Payment acknowledged</source>
        <translation>Rahansiirto tunnistettu</translation>
    </message>
</context>
<context>
    <name>PeerTableModel</name>
    <message>
        <source>User Agent</source>
        <translation>Käyttöliittymä</translation>
    </message>
    <message>
        <source>Node/Service</source>
        <translation>Noodi/Palvelu</translation>
    </message>
    <message>
        <source>Ping</source>
        <translation>Vasteaika</translation>
    </message>
    <message>
        <source>Sent</source>
        <translation>Lähetetyt</translation>
    </message>
    <message>
        <source>Received</source>
        <translation>Vastaanotetut</translation>
    </message>
</context>
<context>
    <name>QObject</name>
    <message>
        <source>Amount</source>
        <translation>Määrä</translation>
    </message>
    <message>
        <source>Enter a Particl address (e.g. %1)</source>
        <translation>Syötä Particl-osoite (esim. %1)</translation>
    </message>
    <message>
        <source>%1 d</source>
        <translation>%1 d</translation>
    </message>
    <message>
        <source>%1 h</source>
        <translation>%1 h</translation>
    </message>
    <message>
        <source>%1 m</source>
        <translation>%1 m</translation>
    </message>
    <message>
        <source>%1 s</source>
        <translation>%1 s</translation>
    </message>
    <message>
        <source>None</source>
        <translation>Ei yhtään</translation>
    </message>
    <message>
        <source>N/A</source>
        <translation>Ei saatavilla</translation>
    </message>
    <message>
        <source>%1 ms</source>
        <translation>%1 ms</translation>
    </message>
    <message>
        <source>%1 and %2</source>
        <translation>%1 ja %2</translation>
    </message>
    <message>
        <source>%1 B</source>
        <translation>%1 B</translation>
    </message>
    <message>
        <source>%1 KB</source>
        <translation>%1 KB</translation>
    </message>
    <message>
        <source>%1 MB</source>
        <translation>%1 MB</translation>
    </message>
    <message>
        <source>%1 GB</source>
        <translation>%1 GB</translation>
    </message>
    <message>
        <source>%1 didn't yet exit safely...</source>
        <translation>%1 ei vielä sulkeutunut turvallisesti...</translation>
    </message>
    <message>
        <source>unknown</source>
        <translation>tuntematon</translation>
    </message>
</context>
<context>
    <name>QObject::QObject</name>
    <message>
        <source>Error: Specified data directory "%1" does not exist.</source>
        <translation>Virhe: Annettua data-hakemistoa "%1" ei ole olemassa.</translation>
    </message>
    <message>
        <source>Error: Cannot parse configuration file: %1. Only use key=value syntax.</source>
        <translation>Virhe: asetustiedostoa %1 ei voida jäsentää. Käytä vain avain=arvo merkintätapaa.</translation>
    </message>
    <message>
        <source>Error: %1</source>
        <translation>Virhe: %1</translation>
    </message>
</context>
<context>
    <name>QRImageWidget</name>
    <message>
        <source>&amp;Save Image...</source>
        <translation>&amp;Tallenna kuva</translation>
    </message>
    <message>
        <source>&amp;Copy Image</source>
        <translation>&amp;Kopioi kuva</translation>
    </message>
    <message>
        <source>Save QR Code</source>
        <translation>Tallenna QR-koodi</translation>
    </message>
    <message>
        <source>PNG Image (*.png)</source>
        <translation>PNG kuva (*.png)</translation>
    </message>
</context>
<context>
    <name>RPCConsole</name>
    <message>
        <source>N/A</source>
        <translation>Ei saatavilla</translation>
    </message>
    <message>
        <source>Client version</source>
        <translation>Pääteohjelman versio</translation>
    </message>
    <message>
        <source>&amp;Information</source>
        <translation>T&amp;ietoa</translation>
    </message>
    <message>
        <source>Debug window</source>
        <translation>&amp;Debug-ikkuna</translation>
    </message>
    <message>
        <source>General</source>
        <translation>Yleinen</translation>
    </message>
    <message>
        <source>Using BerkeleyDB version</source>
        <translation>Käyttää BerkeleyDB-versiota</translation>
    </message>
    <message>
        <source>Datadir</source>
        <translation>Data-hakemisto</translation>
    </message>
    <message>
        <source>Startup time</source>
        <translation>Käynnistysaika</translation>
    </message>
    <message>
        <source>Network</source>
        <translation>Verkko</translation>
    </message>
    <message>
        <source>Name</source>
        <translation>Nimi</translation>
    </message>
    <message>
        <source>Number of connections</source>
        <translation>Yhteyksien lukumäärä</translation>
    </message>
    <message>
        <source>Block chain</source>
        <translation>Lohkoketju</translation>
    </message>
    <message>
        <source>Current number of blocks</source>
        <translation>Nykyinen Lohkojen määrä</translation>
    </message>
    <message>
        <source>Memory Pool</source>
        <translation>Muistiallas</translation>
    </message>
    <message>
        <source>Current number of transactions</source>
        <translation>Tämänhetkinen rahansiirtojen määrä</translation>
    </message>
    <message>
        <source>Memory usage</source>
        <translation>Muistin käyttö</translation>
    </message>
    <message>
        <source>&amp;Reset</source>
        <translation>&amp;Nollaa</translation>
    </message>
    <message>
        <source>Received</source>
        <translation>Vastaanotetut</translation>
    </message>
    <message>
        <source>Sent</source>
        <translation>Lähetetyt</translation>
    </message>
    <message>
        <source>&amp;Peers</source>
        <translation>&amp;Vertaiset</translation>
    </message>
    <message>
        <source>Banned peers</source>
        <translation>Estetyt vertaiset</translation>
    </message>
    <message>
        <source>Select a peer to view detailed information.</source>
        <translation>Valitse vertainen eriteltyjä tietoja varten.</translation>
    </message>
    <message>
        <source>Whitelisted</source>
        <translation>Sallittu</translation>
    </message>
    <message>
        <source>Direction</source>
        <translation>Suunta</translation>
    </message>
    <message>
        <source>Version</source>
        <translation>Versio</translation>
    </message>
    <message>
        <source>Starting Block</source>
        <translation>Alkaen lohkosta</translation>
    </message>
    <message>
        <source>Synced Headers</source>
        <translation>Synkronoidut ylätunnisteet</translation>
    </message>
    <message>
        <source>Synced Blocks</source>
        <translation>Synkronoidut lohkot</translation>
    </message>
    <message>
        <source>User Agent</source>
        <translation>Käyttöliittymä</translation>
    </message>
    <message>
        <source>Open the %1 debug log file from the current data directory. This can take a few seconds for large log files.</source>
        <translation>Avaa %1 -debug-loki tämänhetkisestä data-hakemistosta. Tämä voi viedä muutaman sekunnin suurille lokitiedostoille.</translation>
    </message>
    <message>
        <source>Decrease font size</source>
        <translation>Pienennä fontin kokoa</translation>
    </message>
    <message>
        <source>Increase font size</source>
        <translation>Suurenna fontin kokoa</translation>
    </message>
    <message>
        <source>Services</source>
        <translation>Palvelut</translation>
    </message>
    <message>
        <source>Ban Score</source>
        <translation>Panna-pisteytys</translation>
    </message>
    <message>
        <source>Connection Time</source>
        <translation>Yhteysaika</translation>
    </message>
    <message>
        <source>Last Send</source>
        <translation>Viimeisin lähetetty</translation>
    </message>
    <message>
        <source>Last Receive</source>
        <translation>Viimeisin vastaanotettu</translation>
    </message>
    <message>
        <source>Ping Time</source>
        <translation>Vasteaika</translation>
    </message>
    <message>
        <source>The duration of a currently outstanding ping.</source>
        <translation>Tämänhetkisen merkittävän yhteyskokeilun kesto.</translation>
    </message>
    <message>
        <source>Ping Wait</source>
        <translation>Yhteyskokeilun odotus</translation>
    </message>
    <message>
        <source>Min Ping</source>
        <translation>Pienin vasteaika</translation>
    </message>
    <message>
        <source>Time Offset</source>
        <translation>Ajan poikkeama</translation>
    </message>
    <message>
        <source>Last block time</source>
        <translation>Viimeisimmän lohkon aika</translation>
    </message>
    <message>
        <source>&amp;Open</source>
        <translation>&amp;Avaa</translation>
    </message>
    <message>
        <source>&amp;Console</source>
        <translation>&amp;Konsoli</translation>
    </message>
    <message>
        <source>&amp;Network Traffic</source>
        <translation>&amp;Verkkoliikenne</translation>
    </message>
    <message>
        <source>Totals</source>
        <translation>Yhteensä</translation>
    </message>
    <message>
        <source>In:</source>
        <translation>Sisään:</translation>
    </message>
    <message>
        <source>Out:</source>
        <translation>Ulos:</translation>
    </message>
    <message>
        <source>Debug log file</source>
        <translation>Debug lokitiedosto</translation>
    </message>
    <message>
        <source>Clear console</source>
        <translation>Tyhjennä konsoli</translation>
    </message>
    <message>
        <source>1 &amp;hour</source>
        <translation>1 &amp;tunti</translation>
    </message>
    <message>
        <source>1 &amp;day</source>
        <translation>1 &amp;päivä</translation>
    </message>
    <message>
        <source>1 &amp;week</source>
        <translation>1 &amp;viikko</translation>
    </message>
    <message>
        <source>1 &amp;year</source>
        <translation>1 &amp;vuosi</translation>
    </message>
    <message>
        <source>&amp;Disconnect</source>
        <translation>&amp;Katkaise yhteys</translation>
    </message>
    <message>
        <source>Ban for</source>
        <translation>Estä </translation>
    </message>
    <message>
        <source>&amp;Unban</source>
        <translation>&amp;Poista esto</translation>
    </message>
    <message>
        <source>Welcome to the %1 RPC console.</source>
        <translation>Tervetuloa %1 RPC-konsoliin.</translation>
    </message>
    <message>
        <source>Use up and down arrows to navigate history, and %1 to clear screen.</source>
        <translation>Käytä nuolia ylös ja alas selataksesi historiaa, sekä %1 tyhjentääkseksi ruudun.</translation>
    </message>
    <message>
        <source>WARNING: Scammers have been active, telling users to type commands here, stealing their wallet contents. Do not use this console without fully understanding the ramifications of a command.</source>
        <translation>VAROITUS: aktiiviset huijarit neuvovat kirjoittamaan komentoja tähän komentoriviin, varastaen lompakkosi sisällön. Älä käytä komentoriviä ilman täyttä ymmärrystä kirjoittamasi komennon toiminnasta.</translation>
    </message>
    <message>
        <source>Network activity disabled</source>
        <translation>Verkkoliikenne pysäytetty</translation>
    </message>
    <message>
        <source>(node id: %1)</source>
        <translation>(solmukohdan id: %1)</translation>
    </message>
    <message>
        <source>via %1</source>
        <translation>%1 kautta</translation>
    </message>
    <message>
        <source>never</source>
        <translation>ei koskaan</translation>
    </message>
    <message>
        <source>Inbound</source>
        <translation>Sisääntuleva</translation>
    </message>
    <message>
        <source>Outbound</source>
        <translation>Ulosmenevä</translation>
    </message>
    <message>
        <source>Yes</source>
        <translation>Kyllä</translation>
    </message>
    <message>
        <source>No</source>
        <translation>Ei</translation>
    </message>
    <message>
        <source>Unknown</source>
        <translation>Tuntematon</translation>
    </message>
</context>
<context>
    <name>ReceiveCoinsDialog</name>
    <message>
        <source>&amp;Amount:</source>
        <translation>&amp;Määrä</translation>
    </message>
    <message>
        <source>&amp;Label:</source>
        <translation>&amp;Nimi:</translation>
    </message>
    <message>
        <source>&amp;Message:</source>
        <translation>&amp;Viesti:</translation>
    </message>
    <message>
<<<<<<< HEAD
        <source>Reuse one of the previously used receiving addresses. Reusing addresses has security and privacy issues. Do not use this unless re-generating a payment request made before.</source>
        <translation>Uudelleenkäytä yksi vanhoista vastaanotto-osoitteista. Uudelleenkäyttössä on turvallisuus- ja yksityisyysongelmia. Älä käytä tätä ellet ole uudelleenluomassa aikaisempaa maksupyyntöä.</translation>
    </message>
    <message>
        <source>R&amp;euse an existing receiving address (not recommended)</source>
        <translation>&amp;Uudelleenkäytä vastaanotto-osoitetta (ei suositella)</translation>
    </message>
    <message>
        <source>An optional message to attach to the payment request, which will be displayed when the request is opened. Note: The message will not be sent with the payment over the Particl network.</source>
        <translation>Valinnainen viesti liitetään maksupyyntöön ja näytetään avattaessa. Viestiä ei lähetetä Particl-verkkoon.</translation>
=======
        <source>An optional message to attach to the payment request, which will be displayed when the request is opened. Note: The message will not be sent with the payment over the Bitcoin network.</source>
        <translation>Valinnainen viesti liitetään maksupyyntöön ja näytetään avattaessa. Viestiä ei lähetetä Bitcoin-verkkoon.</translation>
>>>>>>> f17942a3
    </message>
    <message>
        <source>An optional label to associate with the new receiving address.</source>
        <translation>Valinnainen nimi liitetään vastaanottavaan osoitteeseen.</translation>
    </message>
    <message>
        <source>Use this form to request payments. All fields are &lt;b&gt;optional&lt;/b&gt;.</source>
        <translation>Käytä lomaketta maksupyyntöihin. Kaikki kentät ovat &lt;b&gt;valinnaisia&lt;/b&gt;.</translation>
    </message>
    <message>
        <source>An optional amount to request. Leave this empty or zero to not request a specific amount.</source>
        <translation>Valinnainen pyyntömäärä. Jätä tyhjäksi tai nollaksi jos et pyydä tiettyä määrää.</translation>
    </message>
    <message>
        <source>Clear all fields of the form.</source>
        <translation>Tyhjennä lomakkeen kaikki kentät.</translation>
    </message>
    <message>
        <source>Clear</source>
        <translation>Tyhjennä</translation>
    </message>
    <message>
        <source>Requested payments history</source>
        <translation>Pyydettyjen maksujen historia</translation>
    </message>
    <message>
        <source>&amp;Request payment</source>
        <translation>&amp;Vastaanota maksu</translation>
    </message>
    <message>
        <source>Generate Bech32 address</source>
        <translation>Luo Bech32-osoite</translation>
    </message>
    <message>
        <source>Show the selected request (does the same as double clicking an entry)</source>
        <translation>Näytä valittu pyyntö (sama toiminta kuin alkion tuplaklikkaus)</translation>
    </message>
    <message>
        <source>Show</source>
        <translation>Näytä</translation>
    </message>
    <message>
        <source>Remove the selected entries from the list</source>
        <translation>Poista valitut alkiot listasta</translation>
    </message>
    <message>
        <source>Remove</source>
        <translation>Poista</translation>
    </message>
    <message>
        <source>Copy URI</source>
        <translation>Kopioi URI</translation>
    </message>
    <message>
        <source>Copy label</source>
        <translation>Kopioi nimike</translation>
    </message>
    <message>
        <source>Copy message</source>
        <translation>Kopioi viesti</translation>
    </message>
    <message>
        <source>Copy amount</source>
        <translation>Kopioi määrä</translation>
    </message>
</context>
<context>
    <name>ReceiveRequestDialog</name>
    <message>
        <source>QR Code</source>
        <translation>QR-koodi</translation>
    </message>
    <message>
        <source>Copy &amp;URI</source>
        <translation>Kopioi &amp;URI</translation>
    </message>
    <message>
        <source>Copy &amp;Address</source>
        <translation>Kopioi &amp;Osoite</translation>
    </message>
    <message>
        <source>&amp;Save Image...</source>
        <translation>&amp;Tallenna kuva</translation>
    </message>
    <message>
        <source>Request payment to %1</source>
        <translation>Pyydä maksua osoitteeseen %1</translation>
    </message>
    <message>
        <source>Payment information</source>
        <translation>Maksutiedot</translation>
    </message>
    <message>
        <source>URI</source>
        <translation>URI</translation>
    </message>
    <message>
        <source>Address</source>
        <translation>Osoite</translation>
    </message>
    <message>
        <source>Amount</source>
        <translation>Määrä</translation>
    </message>
    <message>
        <source>Label</source>
        <translation>Nimike</translation>
    </message>
    <message>
        <source>Message</source>
        <translation>Viesti</translation>
    </message>
    <message>
        <source>Resulting URI too long, try to reduce the text for label / message.</source>
        <translation>Tuloksen URI on liian pitkä, yritä lyhentää otsikon tai viestin tekstiä.</translation>
    </message>
    <message>
        <source>Error encoding URI into QR Code.</source>
        <translation>Virhe käännettäessä URI:a QR-koodiksi.</translation>
    </message>
</context>
<context>
    <name>RecentRequestsTableModel</name>
    <message>
        <source>Date</source>
        <translation>Aika</translation>
    </message>
    <message>
        <source>Label</source>
        <translation>Nimike</translation>
    </message>
    <message>
        <source>Message</source>
        <translation>Viesti</translation>
    </message>
    <message>
        <source>(no label)</source>
        <translation>(ei nimikettä)</translation>
    </message>
    <message>
        <source>(no message)</source>
        <translation>(ei viestiä)</translation>
    </message>
    <message>
        <source>(no amount requested)</source>
        <translation>(ei pyydettyä määrää)</translation>
    </message>
    <message>
        <source>Requested</source>
        <translation>Pyydetty</translation>
    </message>
</context>
<context>
    <name>SendCoinsDialog</name>
    <message>
        <source>Send Coins</source>
        <translation>Lähetä kolikoita</translation>
    </message>
    <message>
        <source>Coin Control Features</source>
        <translation>Kolikkokontrolli ominaisuudet</translation>
    </message>
    <message>
        <source>Inputs...</source>
        <translation>Sisääntulot...</translation>
    </message>
    <message>
        <source>automatically selected</source>
        <translation>automaattisesti valitut</translation>
    </message>
    <message>
        <source>Insufficient funds!</source>
        <translation>Lompakon saldo ei riitä!</translation>
    </message>
    <message>
        <source>Quantity:</source>
        <translation>Määrä:</translation>
    </message>
    <message>
        <source>Bytes:</source>
        <translation>Tavuja:</translation>
    </message>
    <message>
        <source>Amount:</source>
        <translation>Määrä:</translation>
    </message>
    <message>
        <source>Fee:</source>
        <translation>Palkkio:</translation>
    </message>
    <message>
        <source>After Fee:</source>
        <translation>Palkkion jälkeen:</translation>
    </message>
    <message>
        <source>Change:</source>
        <translation>Vaihtoraha:</translation>
    </message>
    <message>
        <source>If this is activated, but the change address is empty or invalid, change will be sent to a newly generated address.</source>
        <translation>Jos tämä aktivoidaan mutta vaihtorahan osoite on tyhjä tai virheellinen, vaihtoraha tullaan lähettämään uuteen luotuun osoitteeseen.</translation>
    </message>
    <message>
        <source>Custom change address</source>
        <translation>Kustomoitu vaihtorahan osoite</translation>
    </message>
    <message>
        <source>Transaction Fee:</source>
        <translation>Rahansiirtokulu:</translation>
    </message>
    <message>
        <source>Choose...</source>
        <translation>Valitse...</translation>
    </message>
    <message>
        <source>Using the fallbackfee can result in sending a transaction that will take several hours or days (or never) to confirm. Consider choosing your fee manually or wait until you have validated the complete chain.</source>
        <translation>Fallbackfeen käyttö voi johtaa useita tunteja, päiviä (tai loputtomiin) kestävän siirron lähettämiseen. Harkitse palkkion valitsemista itse tai odota kunnes koko ketju on vahvistettu.</translation>
    </message>
    <message>
        <source>Warning: Fee estimation is currently not possible.</source>
        <translation>Varoitus: Kulujen arviointi ei ole juuri nyt mahdollista.</translation>
    </message>
    <message>
        <source>collapse fee-settings</source>
        <translation>pudota kulujen asetukset</translation>
    </message>
    <message>
        <source>per kilobyte</source>
        <translation>per kilotavu</translation>
    </message>
    <message>
        <source>If the custom fee is set to 1000 satoshis and the transaction is only 250 bytes, then "per kilobyte" only pays 250 satoshis in fee, while "total at least" pays 1000 satoshis. For transactions bigger than a kilobyte both pay by kilobyte.</source>
        <translation>Jos määritelty palkkio on asetettu 1000 satoshiin ja siirto on vain 250 tavua, niin "kilotavua kohti" maksaa vain 250 satoshin palkkion, kun "vähintään" maksaa 1000 satoshia. Kilotavua suuremmilla siirroilla molemmat maksavat jokaista kilotavua kohti.</translation>
    </message>
    <message>
        <source>Hide</source>
        <translation>Piilota</translation>
    </message>
    <message>
        <source>(read the tooltip)</source>
        <translation>(lue työkaluvinkki)</translation>
    </message>
    <message>
        <source>Recommended:</source>
        <translation>Suositeltu:</translation>
    </message>
    <message>
        <source>Custom:</source>
        <translation>Muokattu:</translation>
    </message>
    <message>
        <source>(Smart fee not initialized yet. This usually takes a few blocks...)</source>
        <translation>(Älykästä rahansiirtokulua ei ole vielä alustettu. Tähän kuluu yleensä aikaa muutaman lohkon verran...)</translation>
    </message>
    <message>
        <source>Send to multiple recipients at once</source>
        <translation>Lähetä usealla vastaanottajalle samanaikaisesti</translation>
    </message>
    <message>
        <source>Add &amp;Recipient</source>
        <translation>Lisää &amp;Vastaanottaja</translation>
    </message>
    <message>
        <source>Clear all fields of the form.</source>
        <translation>Tyhjennä lomakkeen kaikki kentät.</translation>
    </message>
    <message>
        <source>Dust:</source>
        <translation>Tomu:</translation>
    </message>
    <message>
        <source>Confirmation time target:</source>
        <translation>Vahvistusajan tavoite:</translation>
    </message>
    <message>
        <source>Clear &amp;All</source>
        <translation>&amp;Tyhjennnä Kaikki</translation>
    </message>
    <message>
        <source>Balance:</source>
        <translation>Balanssi:</translation>
    </message>
    <message>
        <source>Confirm the send action</source>
        <translation>Vahvista lähetys</translation>
    </message>
    <message>
        <source>S&amp;end</source>
        <translation>&amp;Lähetä</translation>
    </message>
    <message>
        <source>Copy quantity</source>
        <translation>Kopioi lukumäärä</translation>
    </message>
    <message>
        <source>Copy amount</source>
        <translation>Kopioi määrä</translation>
    </message>
    <message>
        <source>Copy fee</source>
        <translation>Kopioi rahansiirtokulu</translation>
    </message>
    <message>
        <source>Copy after fee</source>
        <translation>Kopioi rahansiirtokulun jälkeen</translation>
    </message>
    <message>
        <source>Copy bytes</source>
        <translation>Kopioi tavut</translation>
    </message>
    <message>
        <source>Copy dust</source>
        <translation>Kopioi tomu</translation>
    </message>
    <message>
        <source>Copy change</source>
        <translation>Kopioi vaihtorahat</translation>
    </message>
    <message>
        <source>%1 (%2 blocks)</source>
        <translation>%1 (%2 lohkoa)</translation>
    </message>
    <message>
        <source>%1 to %2</source>
        <translation>%1 to %2</translation>
    </message>
    <message>
        <source>Are you sure you want to send?</source>
        <translation>Oletko varma, että haluat lähettää?</translation>
    </message>
    <message>
        <source>added as transaction fee</source>
        <translation>lisätty rahansiirtomaksuna</translation>
    </message>
    <message>
        <source>Total Amount %1</source>
        <translation>Kokonaismäärä %1</translation>
    </message>
    <message>
        <source>or</source>
        <translation>tai</translation>
    </message>
    <message>
        <source>Confirm send coins</source>
        <translation>Vahvista kolikoiden lähetys</translation>
    </message>
    <message>
        <source>The recipient address is not valid. Please recheck.</source>
        <translation>Vastaanottajan osoite ei ole kelvollinen. Tarkista osoite.</translation>
    </message>
    <message>
        <source>The amount to pay must be larger than 0.</source>
        <translation>Maksettavan määrän täytyy olla suurempi kuin 0.</translation>
    </message>
    <message>
        <source>The amount exceeds your balance.</source>
        <translation>Määrä ylittää tilisi saldon.</translation>
    </message>
    <message>
        <source>The total exceeds your balance when the %1 transaction fee is included.</source>
        <translation>Kokonaismäärä ylittää saldosi kun %1 siirtomaksu lisätään summaan.</translation>
    </message>
    <message>
        <source>Duplicate address found: addresses should only be used once each.</source>
        <translation>Osoite esiintyy useaan kertaan: osoitteita tulisi käyttää vain kerran kutakin.</translation>
    </message>
    <message>
        <source>Transaction creation failed!</source>
        <translation>Rahansiirron luonti epäonnistui!</translation>
    </message>
    <message>
        <source>The transaction was rejected with the following reason: %1</source>
        <translation>Siirto hylättiin seuraavasta syystä: %1</translation>
    </message>
    <message>
        <source>A fee higher than %1 is considered an absurdly high fee.</source>
        <translation>%1:tä ja korkeampaa siirtokulua pidetään mielettömän korkeana.</translation>
    </message>
    <message>
        <source>Payment request expired.</source>
        <translation>Maksupyyntö vanhentui.</translation>
    </message>
    <message>
        <source>Pay only the required fee of %1</source>
        <translation>Maksa vain vaadittu kulu %1 </translation>
    </message>
    <message>
        <source>Warning: Invalid Bitcoin address</source>
        <translation>Varoitus: Virheellinen Bitcoin-osoite </translation>
    </message>
    <message>
        <source>Warning: Unknown change address</source>
        <translation>Varoitus: Tuntematon vaihtorahan osoite</translation>
    </message>
    <message>
        <source>Confirm custom change address</source>
        <translation>Vahvista kustomoitu vaihtorahan osoite</translation>
    </message>
    <message>
        <source>The address you selected for change is not part of this wallet. Any or all funds in your wallet may be sent to this address. Are you sure?</source>
        <translation>Valitsemasi vaihtorahan osoite ei kuulu tähän lompakkoon. Osa tai kaikki varoista lompakossasi voidaan lähettää tähän osoitteeseen. Oletko varma?</translation>
    </message>
    <message>
        <source>(no label)</source>
        <translation>(ei nimikettä)</translation>
    </message>
</context>
<context>
    <name>SendCoinsEntry</name>
    <message>
        <source>A&amp;mount:</source>
        <translation>M&amp;äärä:</translation>
    </message>
    <message>
        <source>Pay &amp;To:</source>
        <translation>Maksun saaja:</translation>
    </message>
    <message>
        <source>&amp;Label:</source>
        <translation>&amp;Nimi:</translation>
    </message>
    <message>
        <source>Choose previously used address</source>
        <translation>Valitse aikaisemmin käytetty osoite</translation>
    </message>
    <message>
        <source>This is a normal payment.</source>
        <translation>Tämä on normaali maksu.</translation>
    </message>
    <message>
        <source>The Particl address to send the payment to</source>
        <translation>Particl-osoite johon maksu lähetetään</translation>
    </message>
    <message>
        <source>Alt+A</source>
        <translation>Alt+A</translation>
    </message>
    <message>
        <source>Paste address from clipboard</source>
        <translation>Liitä osoite leikepöydältä</translation>
    </message>
    <message>
        <source>Alt+P</source>
        <translation>Alt+P</translation>
    </message>
    <message>
        <source>Remove this entry</source>
        <translation>Poista tämä alkio</translation>
    </message>
    <message>
        <source>The fee will be deducted from the amount being sent. The recipient will receive less bitcoins than you enter in the amount field. If multiple recipients are selected, the fee is split equally.</source>
        <translation>Kulu vähennetään lähetettävästä määrästä. Saaja vastaanottaa vähemmän bitcoineja kuin merkitset Määrä-kenttään. Jos saajia on monia, kulu jaetaan tasan.</translation>
    </message>
    <message>
        <source>S&amp;ubtract fee from amount</source>
        <translation>V&amp;ähennä maksukulu määrästä</translation>
    </message>
    <message>
        <source>Message:</source>
        <translation>Viesti:</translation>
    </message>
    <message>
        <source>This is an unauthenticated payment request.</source>
        <translation>Tämä on todentamaton maksupyyntö.</translation>
    </message>
    <message>
        <source>This is an authenticated payment request.</source>
        <translation>Tämä on todennettu maksupyyntö.</translation>
    </message>
    <message>
        <source>Enter a label for this address to add it to the list of used addresses</source>
        <translation>Aseta nimi tälle osoitteelle lisätäksesi sen käytettyjen osoitteiden listalle.</translation>
    </message>
    <message>
        <source>A message that was attached to the bitcoin: URI which will be stored with the transaction for your reference. Note: This message will not be sent over the Particl network.</source>
        <translation>Viesti joka liitettiin bitcoin: URI:iin tallennetaan rahansiirtoon viitteeksi. Tätä viestiä ei lähetetä Particl-verkkoon.</translation>
    </message>
    <message>
        <source>Pay To:</source>
        <translation>Saaja:</translation>
    </message>
    <message>
        <source>Memo:</source>
        <translation>Muistio:</translation>
    </message>
    <message>
        <source>Enter a label for this address to add it to your address book</source>
        <translation>Syötä tälle osoitteelle nimi lisätäksesi sen osoitekirjaan</translation>
    </message>
</context>
<context>
    <name>SendConfirmationDialog</name>
    <message>
        <source>Yes</source>
        <translation>Kyllä</translation>
    </message>
</context>
<context>
    <name>ShutdownWindow</name>
    <message>
        <source>%1 is shutting down...</source>
        <translation>%1 sulkeutuu...</translation>
    </message>
    <message>
        <source>Do not shut down the computer until this window disappears.</source>
        <translation>Älä sammuta tietokonetta ennenkuin tämä ikkuna katoaa.</translation>
    </message>
</context>
<context>
    <name>SignVerifyMessageDialog</name>
    <message>
        <source>Signatures - Sign / Verify a Message</source>
        <translation>Allekirjoitukset - Allekirjoita / Varmista viesti</translation>
    </message>
    <message>
        <source>&amp;Sign Message</source>
        <translation>&amp;Allekirjoita viesti</translation>
    </message>
    <message>
<<<<<<< HEAD
        <source>The Particl address to sign the message with</source>
        <translation>Particl-osoite jolla viesti allekirjoitetaan</translation>
=======
        <source>You can sign messages/agreements with your addresses to prove you can receive bitcoins sent to them. Be careful not to sign anything vague or random, as phishing attacks may try to trick you into signing your identity over to them. Only sign fully-detailed statements you agree to.</source>
        <translation>Voit allekirjoittaa viestit / sopimukset omalla osoitteellasi todistaaksesi että voit vastaanottaa siihen lähetetyt bitcoinit. Varo allekirjoittamasta mitään epämääräistä, sillä phishing-hyökkääjät voivat huijata sinua luovuttamaan henkilöllisyytesi allekirjoituksella. Allekirjoita ainoastaan täysin yksityiskohtainen selvitys siitä, mihin olet sitoutumassa.</translation>
    </message>
    <message>
        <source>The Bitcoin address to sign the message with</source>
        <translation>Bitcoin-osoite jolla viesti allekirjoitetaan</translation>
>>>>>>> f17942a3
    </message>
    <message>
        <source>Choose previously used address</source>
        <translation>Valitse aikaisemmin käytetty osoite</translation>
    </message>
    <message>
        <source>Alt+A</source>
        <translation>Alt+A</translation>
    </message>
    <message>
        <source>Paste address from clipboard</source>
        <translation>Liitä osoite leikepöydältä</translation>
    </message>
    <message>
        <source>Alt+P</source>
        <translation>Alt+P</translation>
    </message>
    <message>
        <source>Enter the message you want to sign here</source>
        <translation>Kirjoita tähän viesti minkä haluat allekirjoittaa</translation>
    </message>
    <message>
        <source>Signature</source>
        <translation>Allekirjoitus</translation>
    </message>
    <message>
        <source>Copy the current signature to the system clipboard</source>
        <translation>Kopioi tämänhetkinen allekirjoitus leikepöydälle</translation>
    </message>
    <message>
        <source>Sign the message to prove you own this Particl address</source>
        <translation>Allekirjoita viesti todistaaksesi, että omistat tämän Particl-osoitteen</translation>
    </message>
    <message>
        <source>Sign &amp;Message</source>
        <translation>Allekirjoita &amp;viesti</translation>
    </message>
    <message>
        <source>Reset all sign message fields</source>
        <translation>Tyhjennä kaikki allekirjoita-viesti-kentät</translation>
    </message>
    <message>
        <source>Clear &amp;All</source>
        <translation>&amp;Tyhjennnä Kaikki</translation>
    </message>
    <message>
        <source>&amp;Verify Message</source>
        <translation>&amp;Varmista viesti</translation>
    </message>
    <message>
<<<<<<< HEAD
        <source>The Particl address the message was signed with</source>
        <translation>Particl-osoite jolla viesti on allekirjoitettu</translation>
=======
        <source>Enter the receiver's address, message (ensure you copy line breaks, spaces, tabs, etc. exactly) and signature below to verify the message. Be careful not to read more into the signature than what is in the signed message itself, to avoid being tricked by a man-in-the-middle attack. Note that this only proves the signing party receives with the address, it cannot prove sendership of any transaction!</source>
        <translation>Syötä vastaanottajan osoite, viesti ja allekirjoitus (varmista että kopioit rivinvaihdot, välilyönnit, sarkaimet yms. täsmälleen) alle vahvistaaksesi viestin. Varo lukemasta allekirjoitukseen enempää kuin mitä viestissä itsessään on välttääksesi man-in-the-middle -hyökkäyksiltä. Huomaa, että tämä todentaa ainoastaan allekirjoittavan vastaanottajan osoitteen, tämä ei voi todentaa minkään tapahtuman lähettäjää!</translation>
    </message>
    <message>
        <source>The Bitcoin address the message was signed with</source>
        <translation>Bitcoin-osoite jolla viesti on allekirjoitettu</translation>
>>>>>>> f17942a3
    </message>
    <message>
        <source>Verify the message to ensure it was signed with the specified Particl address</source>
        <translation>Tarkista viestin allekirjoitus varmistaaksesi, että se allekirjoitettiin tietyllä Particl-osoitteella</translation>
    </message>
    <message>
        <source>Verify &amp;Message</source>
        <translation>Varmista &amp;viesti...</translation>
    </message>
    <message>
        <source>Reset all verify message fields</source>
        <translation>Tyhjennä kaikki varmista-viesti-kentät</translation>
    </message>
    <message>
        <source>Click "Sign Message" to generate signature</source>
        <translation>Valitse "Allekirjoita Viesti" luodaksesi allekirjoituksen.</translation>
    </message>
    <message>
        <source>The entered address is invalid.</source>
        <translation>Syötetty osoite on virheellinen.</translation>
    </message>
    <message>
        <source>Please check the address and try again.</source>
        <translation>Tarkista osoite ja yritä uudelleen.</translation>
    </message>
    <message>
        <source>The entered address does not refer to a key.</source>
        <translation>Syötetty osoite ei viittaa tunnettuun avaimeen.</translation>
    </message>
    <message>
        <source>Wallet unlock was cancelled.</source>
        <translation>Lompakon avaaminen peruttiin.</translation>
    </message>
    <message>
        <source>Private key for the entered address is not available.</source>
        <translation>Yksityistä avainta syötetylle osoitteelle ei ole saatavilla.</translation>
    </message>
    <message>
        <source>Message signing failed.</source>
        <translation>Viestin allekirjoitus epäonnistui.</translation>
    </message>
    <message>
        <source>Message signed.</source>
        <translation>Viesti allekirjoitettu.</translation>
    </message>
    <message>
        <source>The signature could not be decoded.</source>
        <translation>Allekirjoitusta ei pystytty tulkitsemaan.</translation>
    </message>
    <message>
        <source>Please check the signature and try again.</source>
        <translation>Tarkista allekirjoitus ja yritä uudelleen.</translation>
    </message>
    <message>
        <source>The signature did not match the message digest.</source>
        <translation>Allekirjoitus ei täsmää viestin tiivisteeseen.</translation>
    </message>
    <message>
        <source>Message verification failed.</source>
        <translation>Viestin varmistus epäonnistui.</translation>
    </message>
    <message>
        <source>Message verified.</source>
        <translation>Viesti varmistettu.</translation>
    </message>
</context>
<context>
    <name>SplashScreen</name>
    <message>
        <source>[testnet]</source>
        <translation>[testnet]</translation>
    </message>
</context>
<context>
    <name>TrafficGraphWidget</name>
    <message>
        <source>KB/s</source>
        <translation>KB/s</translation>
    </message>
</context>
<context>
    <name>TransactionDesc</name>
    <message>
        <source>Open until %1</source>
        <translation>Avoinna %1 asti</translation>
    </message>
    <message>
        <source>conflicted with a transaction with %1 confirmations</source>
        <translation>ristiriidassa maksutapahtumalle, jolla on %1 varmistusta</translation>
    </message>
    <message>
        <source>%1/offline</source>
        <translation>%1/ei linjalla</translation>
    </message>
    <message>
        <source>0/unconfirmed, %1</source>
        <translation>0/varmistamaton, %1</translation>
    </message>
    <message>
        <source>in memory pool</source>
        <translation>muistialtaassa</translation>
    </message>
    <message>
        <source>not in memory pool</source>
        <translation>ei muistialtaassa</translation>
    </message>
    <message>
        <source>abandoned</source>
        <translation>hylätty</translation>
    </message>
    <message>
        <source>%1/unconfirmed</source>
        <translation>%1/vahvistamaton</translation>
    </message>
    <message>
        <source>%1 confirmations</source>
        <translation>%1 vahvistusta</translation>
    </message>
    <message>
        <source>Status</source>
        <translation>Tila</translation>
    </message>
    <message>
        <source>, has not been successfully broadcast yet</source>
        <translation>, ei ole vielä onnistuneesti kuulutettu</translation>
    </message>
    <message>
        <source>Date</source>
        <translation>Aika</translation>
    </message>
    <message>
        <source>Source</source>
        <translation>Lähde</translation>
    </message>
    <message>
        <source>Generated</source>
        <translation>Generoitu</translation>
    </message>
    <message>
        <source>From</source>
        <translation>Lähettäjä</translation>
    </message>
    <message>
        <source>unknown</source>
        <translation>tuntematon</translation>
    </message>
    <message>
        <source>To</source>
        <translation>Saaja</translation>
    </message>
    <message>
        <source>own address</source>
        <translation>oma osoite</translation>
    </message>
    <message>
        <source>watch-only</source>
        <translation>vain katseltava</translation>
    </message>
    <message>
        <source>label</source>
        <translation>nimi</translation>
    </message>
    <message>
        <source>Credit</source>
        <translation>Krediitti</translation>
    </message>
    <message>
        <source>not accepted</source>
        <translation>ei hyväksytty</translation>
    </message>
    <message>
        <source>Debit</source>
        <translation>Debiitti</translation>
    </message>
    <message>
        <source>Total debit</source>
        <translation>Debiitti yhteensä</translation>
    </message>
    <message>
        <source>Total credit</source>
        <translation>Krediitti yhteensä</translation>
    </message>
    <message>
        <source>Transaction fee</source>
        <translation>Siirtokulu</translation>
    </message>
    <message>
        <source>Net amount</source>
        <translation>Nettomäärä</translation>
    </message>
    <message>
        <source>Message</source>
        <translation>Viesti</translation>
    </message>
    <message>
        <source>Comment</source>
        <translation>Kommentti</translation>
    </message>
    <message>
        <source>Transaction ID</source>
        <translation>Maksutapahtuman tunnus</translation>
    </message>
    <message>
        <source>Transaction total size</source>
        <translation>Maksutapahtuman kokonaiskoko</translation>
    </message>
    <message>
        <source>Merchant</source>
        <translation>Kauppias</translation>
    </message>
    <message>
        <source>Generated coins must mature %1 blocks before they can be spent. When you generated this block, it was broadcast to the network to be added to the block chain. If it fails to get into the chain, its state will change to "not accepted" and it won't be spendable. This may occasionally happen if another node generates a block within a few seconds of yours.</source>
        <translation>Luotujen kolikoiden täytyy kypsyä vielä %1 lohkoa ennenkuin niitä voidaan käyttää. Luotuasi tämän lohkon, se kuulutettiin verkolle lohkoketjuun lisättäväksi. Mikäli lohko ei kuitenkaan pääse ketjuun, sen tilaksi vaihdetaan "ei hyväksytty" ja sitä ei voida käyttää. Toisinaan näin tapahtuu, jos jokin verkon toinen solmu luo lohkon lähes samanaikaisesti sinun lohkosi kanssa.</translation>
    </message>
    <message>
        <source>Debug information</source>
        <translation>Debug tiedot</translation>
    </message>
    <message>
        <source>Transaction</source>
        <translation>Maksutapahtuma</translation>
    </message>
    <message>
        <source>Inputs</source>
        <translation>Sisääntulot</translation>
    </message>
    <message>
        <source>Amount</source>
        <translation>Määrä</translation>
    </message>
    <message>
        <source>true</source>
        <translation>tosi</translation>
    </message>
    <message>
        <source>false</source>
        <translation>epätosi</translation>
    </message>
</context>
<context>
    <name>TransactionDescDialog</name>
    <message>
        <source>This pane shows a detailed description of the transaction</source>
        <translation>Tämä ruutu näyttää yksityiskohtaisen tiedon rahansiirrosta</translation>
    </message>
    <message>
        <source>Details for %1</source>
        <translation>%1:n yksityiskohdat</translation>
    </message>
</context>
<context>
    <name>TransactionTableModel</name>
    <message>
        <source>Date</source>
        <translation>Aika</translation>
    </message>
    <message>
        <source>Type</source>
        <translation>Tyyppi</translation>
    </message>
    <message>
        <source>Label</source>
        <translation>Nimike</translation>
    </message>
    <message>
        <source>Open until %1</source>
        <translation>Avoinna %1 asti</translation>
    </message>
    <message>
        <source>Offline</source>
        <translation>Ei yhteydessä</translation>
    </message>
    <message>
        <source>Unconfirmed</source>
        <translation>Varmistamaton</translation>
    </message>
    <message>
        <source>Abandoned</source>
        <translation>Hylätty</translation>
    </message>
    <message>
        <source>Confirming (%1 of %2 recommended confirmations)</source>
        <translation>Varmistetaan (%1 suositellusta %2 varmistuksesta)</translation>
    </message>
    <message>
        <source>Confirmed (%1 confirmations)</source>
        <translation>Varmistettu (%1 varmistusta)</translation>
    </message>
    <message>
        <source>Conflicted</source>
        <translation>Ristiriitainen</translation>
    </message>
    <message>
        <source>Immature (%1 confirmations, will be available after %2)</source>
        <translation>Epäkypsä (%1 varmistusta, saatavilla %2 jälkeen)</translation>
    </message>
    <message>
        <source>This block was not received by any other nodes and will probably not be accepted!</source>
        <translation>Tätä lohkoa ei vastaanotettu mistään muusta solmusta ja sitä ei mahdollisesti hyväksytä!</translation>
    </message>
    <message>
        <source>Generated but not accepted</source>
        <translation>Luotu, mutta ei hyäksytty</translation>
    </message>
    <message>
        <source>Received with</source>
        <translation>Vastaanotettu osoitteella</translation>
    </message>
    <message>
        <source>Received from</source>
        <translation>Vastaanotettu</translation>
    </message>
    <message>
        <source>Sent to</source>
        <translation>Lähetetty vastaanottajalle</translation>
    </message>
    <message>
        <source>Payment to yourself</source>
        <translation>Maksu itsellesi</translation>
    </message>
    <message>
        <source>Mined</source>
        <translation>Louhittu</translation>
    </message>
    <message>
        <source>watch-only</source>
        <translation>vain katseltava</translation>
    </message>
    <message>
        <source>(n/a)</source>
        <translation>(ei saatavilla)</translation>
    </message>
    <message>
        <source>(no label)</source>
        <translation>(ei nimikettä)</translation>
    </message>
    <message>
        <source>Transaction status. Hover over this field to show number of confirmations.</source>
        <translation>Rahansiirron tila. Siirrä osoitin kentän päälle nähdäksesi vahvistusten lukumäärä.</translation>
    </message>
    <message>
        <source>Date and time that the transaction was received.</source>
        <translation>Rahansiirron vastaanottamisen päivämäärä ja aika.</translation>
    </message>
    <message>
        <source>Type of transaction.</source>
        <translation>Maksutapahtuman tyyppi.</translation>
    </message>
    <message>
        <source>Whether or not a watch-only address is involved in this transaction.</source>
        <translation>Onko rahansiirrossa mukana ainoastaan katseltava osoite vai ei.</translation>
    </message>
    <message>
        <source>User-defined intent/purpose of the transaction.</source>
        <translation>Käyttäjän määrittämä käyttötarkoitus rahansiirrolle.</translation>
    </message>
    <message>
        <source>Amount removed from or added to balance.</source>
        <translation>Saldoon lisätty tai siitä vähennetty määrä.</translation>
    </message>
</context>
<context>
    <name>TransactionView</name>
    <message>
        <source>All</source>
        <translation>Kaikki</translation>
    </message>
    <message>
        <source>Today</source>
        <translation>Tänään</translation>
    </message>
    <message>
        <source>This week</source>
        <translation>Tällä viikolla</translation>
    </message>
    <message>
        <source>This month</source>
        <translation>Tässä kuussa</translation>
    </message>
    <message>
        <source>Last month</source>
        <translation>Viime kuussa</translation>
    </message>
    <message>
        <source>This year</source>
        <translation>Tänä vuonna</translation>
    </message>
    <message>
        <source>Range...</source>
        <translation>Alue...</translation>
    </message>
    <message>
        <source>Received with</source>
        <translation>Vastaanotettu osoitteella</translation>
    </message>
    <message>
        <source>Sent to</source>
        <translation>Lähetetty vastaanottajalle</translation>
    </message>
    <message>
        <source>To yourself</source>
        <translation>Itsellesi</translation>
    </message>
    <message>
        <source>Mined</source>
        <translation>Louhittu</translation>
    </message>
    <message>
        <source>Other</source>
        <translation>Muu</translation>
    </message>
    <message>
        <source>Min amount</source>
        <translation>Minimimäärä</translation>
    </message>
    <message>
        <source>Abandon transaction</source>
        <translation>Hylkää siirto</translation>
    </message>
    <message>
        <source>Increase transaction fee</source>
        <translation>Kasvata siirtokulun määrää</translation>
    </message>
    <message>
        <source>Copy address</source>
        <translation>Kopioi osoite</translation>
    </message>
    <message>
        <source>Copy label</source>
        <translation>Kopioi nimike</translation>
    </message>
    <message>
        <source>Copy amount</source>
        <translation>Kopioi määrä</translation>
    </message>
    <message>
        <source>Copy transaction ID</source>
        <translation>Kopioi transaktion ID</translation>
    </message>
    <message>
        <source>Copy raw transaction</source>
        <translation>Kopioi rahansiirron raakavedos</translation>
    </message>
    <message>
        <source>Copy full transaction details</source>
        <translation>Kopioi rahansiirron täydet yksityiskohdat</translation>
    </message>
    <message>
        <source>Edit label</source>
        <translation>Muokkaa nimeä</translation>
    </message>
    <message>
        <source>Show transaction details</source>
        <translation>Näytä rahansiirron yksityiskohdat</translation>
    </message>
    <message>
        <source>Export Transaction History</source>
        <translation>Vie rahansiirtohistoria</translation>
    </message>
    <message>
        <source>Comma separated file (*.csv)</source>
        <translation>Pilkuilla erotettu tiedosto (*.csv)</translation>
    </message>
    <message>
        <source>Confirmed</source>
        <translation>Vahvistettu</translation>
    </message>
    <message>
        <source>Watch-only</source>
        <translation>Vain katseltava</translation>
    </message>
    <message>
        <source>Date</source>
        <translation>Aika</translation>
    </message>
    <message>
        <source>Type</source>
        <translation>Tyyppi</translation>
    </message>
    <message>
        <source>Label</source>
        <translation>Nimike</translation>
    </message>
    <message>
        <source>Address</source>
        <translation>Osoite</translation>
    </message>
    <message>
        <source>ID</source>
        <translation>ID</translation>
    </message>
    <message>
        <source>Exporting Failed</source>
        <translation>Vienti epäonnistui</translation>
    </message>
    <message>
        <source>There was an error trying to save the transaction history to %1.</source>
        <translation>Rahansiirron historian tallentamisessa tapahtui virhe paikkaan %1.</translation>
    </message>
    <message>
        <source>Exporting Successful</source>
        <translation>Vienti onnistui</translation>
    </message>
    <message>
        <source>The transaction history was successfully saved to %1.</source>
        <translation>Rahansiirron historia tallennettiin onnistuneesti kohteeseen %1.</translation>
    </message>
    <message>
        <source>Range:</source>
        <translation>Alue:</translation>
    </message>
    <message>
        <source>to</source>
        <translation>vastaanottaja</translation>
    </message>
</context>
<context>
    <name>UnitDisplayStatusBarControl</name>
    <message>
        <source>Unit to show amounts in. Click to select another unit.</source>
        <translation>Yksikkö jossa määrät näytetään. Klikkaa valitaksesi toisen yksikön.</translation>
    </message>
</context>
<context>
    <name>WalletFrame</name>
    <message>
        <source>No wallet has been loaded.</source>
        <translation>Lomakkoa ei ole ladattu.</translation>
    </message>
</context>
<context>
    <name>WalletModel</name>
    <message>
        <source>Send Coins</source>
        <translation>Lähetä kolikoita</translation>
    </message>
    <message>
        <source>Increasing transaction fee failed</source>
        <translation>Siirtokulun nosto epäonnistui</translation>
    </message>
    <message>
        <source>Do you want to increase the fee?</source>
        <translation>Haluatko nostaa siirtomaksua?</translation>
    </message>
    <message>
        <source>Current fee:</source>
        <translation>Nykyinen palkkio:</translation>
    </message>
    <message>
        <source>New fee:</source>
        <translation>Uusi palkkio:</translation>
    </message>
    <message>
        <source>Can't sign transaction.</source>
        <translation>Siirtoa ei voida allekirjoittaa.</translation>
    </message>
    <message>
        <source>Could not commit transaction</source>
        <translation>Siirtoa ei voitu tehdä</translation>
    </message>
</context>
<context>
    <name>WalletView</name>
    <message>
        <source>&amp;Export</source>
        <translation>&amp;Vie</translation>
    </message>
    <message>
        <source>Export the data in the current tab to a file</source>
        <translation>Vie auki olevan välilehden tiedot tiedostoon</translation>
    </message>
    <message>
        <source>Backup Wallet</source>
        <translation>Varmuuskopioi lompakko</translation>
    </message>
    <message>
        <source>Wallet Data (*.dat)</source>
        <translation>Lompakkodata (*.dat)</translation>
    </message>
    <message>
        <source>Backup Failed</source>
        <translation>Varmuuskopio epäonnistui</translation>
    </message>
    <message>
        <source>There was an error trying to save the wallet data to %1.</source>
        <translation>Lompakon tallennuksessa tapahtui virhe %1.</translation>
    </message>
    <message>
        <source>Backup Successful</source>
        <translation>Varmuuskopio Onnistui</translation>
    </message>
    <message>
        <source>The wallet data was successfully saved to %1.</source>
        <translation>Lompakko tallennettiin onnistuneesti tiedostoon %1.</translation>
    </message>
</context>
<context>
    <name>bitcoin-core</name>
    <message>
        <source>Options:</source>
        <translation>Asetukset:</translation>
    </message>
    <message>
        <source>Specify data directory</source>
        <translation>Määritä data-hakemisto</translation>
    </message>
    <message>
        <source>Connect to a node to retrieve peer addresses, and disconnect</source>
        <translation>Yhdistä noodiin hakeaksesi naapurien osoitteet ja katkaise yhteys</translation>
    </message>
    <message>
        <source>Specify your own public address</source>
        <translation>Määritä julkinen osoitteesi</translation>
    </message>
    <message>
        <source>Accept command line and JSON-RPC commands</source>
        <translation>Hyväksy merkkipohjaiset- ja JSON-RPC-käskyt</translation>
    </message>
    <message>
        <source>Distributed under the MIT software license, see the accompanying file %s or %s</source>
        <translation>Jaettu MIT -ohjelmistolisenssin alaisuudessa, katso mukana tuleva %s tiedosto tai %s</translation>
    </message>
    <message>
        <source>If &lt;category&gt; is not supplied or if &lt;category&gt; = 1, output all debugging information.</source>
        <translation>Jos &lt;category&gt; on toimittamatta tai jos &lt;category&gt; = 1, tulosta kaikki debug-tieto.</translation>
    </message>
    <message>
        <source>Prune configured below the minimum of %d MiB.  Please use a higher number.</source>
        <translation>Karsinta konfiguroitu alle minimin %d MiB. Käytä surempaa numeroa.</translation>
    </message>
    <message>
        <source>Prune: last wallet synchronisation goes beyond pruned data. You need to -reindex (download the whole blockchain again in case of pruned node)</source>
        <translation>Karsinta: viime lompakon synkronisointi menee karsitun datan taakse. Sinun tarvitsee ajaa -reindex (lataa koko lohkoketju uudelleen tapauksessa jossa karsiva noodi)</translation>
    </message>
    <message>
        <source>Rescans are not possible in pruned mode. You will need to use -reindex which will download the whole blockchain again.</source>
        <translation>Uudelleenskannaukset eivät ole mahdollisia karsivassa tilassa. Sinun täytyy käyttää -reindex joka lataa koko lohkoketjun uudelleen.</translation>
    </message>
    <message>
        <source>Error: A fatal internal error occurred, see debug.log for details</source>
        <translation>Virhe: Kriittinen sisäinen virhe kohdattiin, katso debug.log lisätietoja varten</translation>
    </message>
    <message>
        <source>Fee (in %s/kB) to add to transactions you send (default: %s)</source>
        <translation>Kulu (muodossa %s/kB) joka lisätään rahansiirtoihin joita lähetät (oletus: %s)</translation>
    </message>
    <message>
        <source>Pruning blockstore...</source>
        <translation>Karsitaan lohkovarastoa...</translation>
    </message>
    <message>
        <source>Run in the background as a daemon and accept commands</source>
        <translation>Aja taustalla daemonina ja hyväksy komennot</translation>
    </message>
    <message>
        <source>Unable to start HTTP server. See debug log for details.</source>
        <translation>HTTP-palvelinta ei voitu käynnistää. Katso debug-lokista lisätietoja.</translation>
    </message>
    <message>
        <source>Particl Core</source>
        <translation>Particl-ydin</translation>
    </message>
    <message>
        <source>The %s developers</source>
        <translation>%s kehittäjät</translation>
    </message>
    <message>
        <source>A fee rate (in %s/kB) that will be used when fee estimation has insufficient data (default: %s)</source>
        <translation>Kulusuhde (%s/kt) jota käytetään, kun kulun arviointiin tarvittava tietomäärä ei riitä (oletus: %s)</translation>
    </message>
    <message>
        <source>Accept relayed transactions received from whitelisted peers even when not relaying transactions (default: %d)</source>
        <translation>Hyväksy valkolistatuilta vertaisilta vastaanotetut, välitetyt siirrot silloinkin, kun siirtojen välitys ei ole käytössä (oletus: %d)</translation>
    </message>
    <message>
        <source>Bind to given address and always listen on it. Use [host]:port notation for IPv6</source>
        <translation>Kytkeydy annettuun osoitteeseen ja pidä linja aina auki. Käytä [host]:portin merkintätapaa IPv6:lle.</translation>
    </message>
    <message>
        <source>Cannot obtain a lock on data directory %s. %s is probably already running.</source>
        <translation>Ei voida lukita data-hakemistoa %s. %s on luultavasti jo käynnissä.</translation>
    </message>
    <message>
        <source>Delete all wallet transactions and only recover those parts of the blockchain through -rescan on startup</source>
        <translation>Poista kaikki lompakon rahasiirrot ja palauta vain määrätyt osat lohkoketjusta -rescan -valitsimella käynnistyksen yhteydessä.</translation>
    </message>
    <message>
        <source>Error reading %s! All keys read correctly, but transaction data or address book entries might be missing or incorrect.</source>
        <translation>Virhe luettaessa %s! Avaimet luetttiin oikein, mutta rahansiirtotiedot tai osoitekirjan sisältö saattavat olla puutteellisia tai vääriä.</translation>
    </message>
    <message>
        <source>Execute command when a wallet transaction changes (%s in cmd is replaced by TxID)</source>
        <translation>Suorita käsky kun lompakossa rahansiirto muuttuu (%s cmd on vaihdettu TxID kanssa)</translation>
    </message>
    <message>
        <source>Extra transactions to keep in memory for compact block reconstructions (default: %u)</source>
        <translation>Muistissa pidettävien rahansiirtojen määrä tiiviiden lohkojen muodostusta varten (oletus: %u)</translation>
    </message>
    <message>
        <source>If this block is in the chain assume that it and its ancestors are valid and potentially skip their script verification (0 to verify all, default: %s, testnet: %s)</source>
        <translation>Jos tämä lohko on ketjussa, oleta lohkon sekä sen edeltäjien olevan kelvollisia ja mahdollisesti ohita niiden skriptin vahvistus (0 vahvistaa kaiken, oletus: %s, testnet: %s)</translation>
    </message>
    <message>
        <source>Please check that your computer's date and time are correct! If your clock is wrong, %s will not work properly.</source>
        <translation>Tarkistathan että tietokoneesi päivämäärä ja kellonaika ovat oikeassa! Jos kellosi on väärässä, %s ei toimi oikein.</translation>
    </message>
    <message>
        <source>Please contribute if you find %s useful. Visit %s for further information about the software.</source>
        <translation>Ole hyvä ja avusta, jos %s on mielestäsi hyödyllinen. Vieraile %s saadaksesi lisää tietoa ohjelmistosta.</translation>
    </message>
    <message>
        <source>Query for peer addresses via DNS lookup, if low on addresses (default: 1 unless -connect used)</source>
        <translation>Pyydä vertaisten osoitteita DNS-kyselyjen avulla, mikäli osoitteita on vähän (oletus: 1, ellei -connect valitsinta käytetä)</translation>
    </message>
    <message>
        <source>Set lowest fee rate (in %s/kB) for transactions to be included in block creation. (default: %s)</source>
        <translation>Aseta lohkon luonnissa lisättävien siirtojen vähimmäispalkkion suhde (%s/kt) (oletus: %s)</translation>
    </message>
    <message>
        <source>Set the number of script verification threads (%u to %d, 0 = auto, &lt;0 = leave that many cores free, default: %d)</source>
        <translation>Aseta script varmistuksen threadien lukumäärä (%u - %d, 0= auto, &lt;0 = jätä näin monta ydintä vapaaksi, oletus: %d)</translation>
    </message>
    <message>
        <source>The block database contains a block which appears to be from the future. This may be due to your computer's date and time being set incorrectly. Only rebuild the block database if you are sure that your computer's date and time are correct</source>
        <translation>Lohkotietokanta sisältää lohkon, joka vaikuttaa olevan tulevaisuudesta. Tämä saattaa johtua tietokoneesi virheellisesti asetetuista aika-asetuksista. Rakenna lohkotietokanta uudelleen vain jos olet varma, että tietokoneesi päivämäärä ja aika ovat oikein.</translation>
    </message>
    <message>
        <source>This is a pre-release test build - use at your own risk - do not use for mining or merchant applications</source>
        <translation>Tämä on esi-julkaistu kokeiluversio - Käyttö omalla vastuullasi - Ethän käytä louhimiseen tai kauppasovelluksiin.</translation>
    </message>
    <message>
        <source>Unable to replay blocks. You will need to rebuild the database using -reindex-chainstate.</source>
        <translation>Lohkoja ei voida uudelleenlukea. Joulut uudelleenrakentamaan tietokannan käyttämällä -reindex-chainstate -valitsinta.</translation>
    </message>
    <message>
        <source>Unable to rewind the database to a pre-fork state. You will need to redownload the blockchain</source>
        <translation>Tietokantaa ei onnistuttu palauttamaan tilaan ennen haarautumista. Lohkoketju pitää ladata uudestaan.</translation>
    </message>
    <message>
        <source>Use UPnP to map the listening port (default: 1 when listening and no -proxy)</source>
        <translation>Käytä UPnP:ta kuuntelevan portin kartoitukseen (oletus: 1 kun kuunnellaan ja -proxy ei käytössä)</translation>
    </message>
    <message>
        <source>Warning: The network does not appear to fully agree! Some miners appear to be experiencing issues.</source>
        <translation>Varoitus: Tietoverkko ei ole sovussa! Luohijat näyttävät kokevan virhetilanteita.</translation>
    </message>
    <message>
        <source>Warning: We do not appear to fully agree with our peers! You may need to upgrade, or other nodes may need to upgrade.</source>
        <translation>Varoitus: Olemme ristiriidassa vertaisten kanssa! Sinun tulee päivittää tai toisten solmujen tulee päivitää.</translation>
    </message>
    <message>
        <source>Whether to save the mempool on shutdown and load on restart (default: %u)</source>
        <translation>Tallennetaanko muistivaranto sulkemisen yhteydessä ja ladataanko se käynnistyksessä (oletus: %u)</translation>
    </message>
    <message>
        <source>%d of last 100 blocks have unexpected version</source>
        <translation>%d viimeisestä 100 lohkosta sisälsi odottamattoman versiotiedon</translation>
    </message>
    <message>
        <source>%s corrupt, salvage failed</source>
        <translation>%s korruptoitunut, korjaaminen epäonnistui</translation>
    </message>
    <message>
        <source>-maxmempool must be at least %d MB</source>
        <translation>-maxmempool on oltava vähintään %d MB</translation>
    </message>
    <message>
        <source>&lt;category&gt; can be:</source>
        <translation>&lt;category&gt; voi olla:</translation>
    </message>
    <message>
        <source>Accept connections from outside (default: 1 if no -proxy or -connect)</source>
        <translation>Hyväksy yhteyksiä ulkopuolelta (vakioasetus: 1 jos -proxy tai -connect ei määritelty)</translation>
    </message>
    <message>
        <source>Attempt to recover private keys from a corrupt wallet on startup</source>
        <translation>Yritä palauttaa yksityiset avaimet korruptoituneesta lompakosta käynnistyksen yhteydessä</translation>
    </message>
    <message>
        <source>Block creation options:</source>
        <translation>Lohkon luonnin asetukset:</translation>
    </message>
    <message>
        <source>Cannot resolve -%s address: '%s'</source>
        <translation>-%s -osoitteen '%s' selvittäminen epäonnistui</translation>
    </message>
    <message>
        <source>Connection options:</source>
        <translation>Yhteyden valinnat:</translation>
    </message>
    <message>
        <source>Copyright (C) %i-%i</source>
        <translation>Tekijänoikeus (C) %i-%i</translation>
    </message>
    <message>
        <source>Corrupted block database detected</source>
        <translation>Vioittunut lohkotietokanta havaittu</translation>
    </message>
    <message>
        <source>Debugging/Testing options:</source>
        <translation>Debuggaus/Testauksen valinnat:</translation>
    </message>
    <message>
        <source>Do not load the wallet and disable wallet RPC calls</source>
        <translation>Älä lataa lompakkoa ja poista lompakon RPC kutsut</translation>
    </message>
    <message>
        <source>Do you want to rebuild the block database now?</source>
        <translation>Haluatko uudelleenrakentaa lohkotietokannan nyt?</translation>
    </message>
    <message>
        <source>Enable publish raw transaction in &lt;address&gt;</source>
        <translation>Ota rahansiirtojen raakavedosten julkaisu käyttöön osoitteessa &lt;address&gt;</translation>
    </message>
    <message>
        <source>Enable transaction replacement in the memory pool (default: %u)</source>
        <translation>Ota rahansiirron korvaaminen käyttöön muistivarannossa (oletus: %u)</translation>
    </message>
    <message>
        <source>Error initializing block database</source>
        <translation>Virhe alustaessa lohkotietokantaa</translation>
    </message>
    <message>
        <source>Error initializing wallet database environment %s!</source>
        <translation>Virhe alustaessa lompakon tietokantaympäristöä %s!</translation>
    </message>
    <message>
        <source>Error loading %s</source>
        <translation>Virhe ladattaessa %s</translation>
    </message>
    <message>
        <source>Error loading %s: Wallet corrupted</source>
        <translation>Virhe ladattaessa %s: Lompakko vioittunut</translation>
    </message>
    <message>
        <source>Error loading %s: Wallet requires newer version of %s</source>
        <translation>Virhe ladattaessa %s: Tarvitset uudemman %s -version</translation>
    </message>
    <message>
        <source>Error loading block database</source>
        <translation>Virhe avattaessa lohkoketjua</translation>
    </message>
    <message>
        <source>Error opening block database</source>
        <translation>Virhe avattaessa lohkoindeksiä</translation>
    </message>
    <message>
        <source>Error: Disk space is low!</source>
        <translation>Varoitus: Levytila on vähissä!</translation>
    </message>
    <message>
        <source>Failed to listen on any port. Use -listen=0 if you want this.</source>
        <translation>Ei onnistuttu kuuntelemaan missään portissa. Käytä -listen=0 jos haluat tätä.</translation>
    </message>
    <message>
        <source>Importing...</source>
        <translation>Tuodaan...</translation>
    </message>
    <message>
        <source>Incorrect or no genesis block found. Wrong datadir for network?</source>
        <translation>Virheellinen tai olematon alkulohko löydetty. Väärä data-hakemisto verkolle?</translation>
    </message>
    <message>
        <source>Initialization sanity check failed. %s is shutting down.</source>
        <translation>Alustava järkevyyden tarkistus epäonnistui. %s sulkeutuu.</translation>
    </message>
    <message>
        <source>Invalid amount for -%s=&lt;amount&gt;: '%s'</source>
        <translation>Virheellinen määrä -%s=&lt;amount&gt;: '%s'</translation>
    </message>
    <message>
        <source>Invalid amount for -discardfee=&lt;amount&gt;: '%s'</source>
        <translation>Virheellinen määrä -discardfee=&lt;amount&gt;: '%s'</translation>
    </message>
    <message>
        <source>Invalid amount for -fallbackfee=&lt;amount&gt;: '%s'</source>
        <translation>Virheellinen määrä -fallbackfee=&lt;amount&gt;: '%s'</translation>
    </message>
    <message>
        <source>Keep the transaction memory pool below &lt;n&gt; megabytes (default: %u)</source>
        <translation>Pidä siirtojen muistivaranto alle &lt;n&gt; megatavun (oletus: %u)</translation>
    </message>
    <message>
        <source>Loading P2P addresses...</source>
        <translation>Ladataan P2P-vertaisten osoitteita...</translation>
    </message>
    <message>
        <source>Loading banlist...</source>
        <translation>Ladataan kieltolistaa...</translation>
    </message>
    <message>
        <source>Location of the auth cookie (default: data dir)</source>
        <translation>Todennusevästeen sijainti (oletus: datahakemisto)</translation>
    </message>
    <message>
        <source>Not enough file descriptors available.</source>
        <translation>Ei tarpeeksi tiedostomerkintöjä vapaana.</translation>
    </message>
    <message>
        <source>Only connect to nodes in network &lt;net&gt; (ipv4, ipv6 or onion)</source>
        <translation>Yhdistä vain solmukohtiin &lt;net&gt;-verkossa (ipv4, ipv6 tai onion)</translation>
    </message>
    <message>
        <source>Print this help message and exit</source>
        <translation>Näytä tämä ohjeviesti ja poistu</translation>
    </message>
    <message>
        <source>Print version and exit</source>
        <translation>Näytä versio ja poistu.</translation>
    </message>
    <message>
        <source>Prune cannot be configured with a negative value.</source>
        <translation>Karsintaa ei voi toteuttaa negatiivisella arvolla.</translation>
    </message>
    <message>
        <source>Prune mode is incompatible with -txindex.</source>
        <translation>Karsittu tila ei ole yhteensopiva -txindex:n kanssa.</translation>
    </message>
    <message>
        <source>Rebuild chain state and block index from the blk*.dat files on disk</source>
        <translation>Muodosta ketjun tila ja lohkoindeksi levyllä olevista blk*.dat -tiedostoista</translation>
    </message>
    <message>
        <source>Rebuild chain state from the currently indexed blocks</source>
        <translation>Muodosta ketjun tila tällä hetkellä indeksoiduista lohkoista</translation>
    </message>
    <message>
        <source>Rewinding blocks...</source>
        <translation>Varmistetaan lohkoja...</translation>
    </message>
    <message>
        <source>Set database cache size in megabytes (%d to %d, default: %d)</source>
        <translation>Aseta tietokannan välimuistin koko megatavuissa (%d - %d, oletus: %d</translation>
    </message>
    <message>
        <source>Specify wallet file (within data directory)</source>
        <translation>Aseta lompakkotiedosto (data-hakemiston sisällä)</translation>
    </message>
    <message>
        <source>The source code is available from %s.</source>
        <translation>Lähdekoodi löytyy %s.</translation>
    </message>
    <message>
        <source>Transaction fee and change calculation failed</source>
        <translation>Siirtokulun ja vaihtorahan laskenta epäonnistui</translation>
    </message>
    <message>
        <source>Unable to bind to %s on this computer. %s is probably already running.</source>
        <translation>Kytkeytyminen kohteeseen %s ei onnistu tällä tietokoneella. %s on luultavasti jo käynnissä.</translation>
    </message>
    <message>
        <source>Unsupported argument -benchmark ignored, use -debug=bench.</source>
        <translation>Argumenttia -benchmark ei tueta, käytä -debug=bench.</translation>
    </message>
    <message>
        <source>Unsupported argument -debugnet ignored, use -debug=net.</source>
        <translation>Argumenttia -debugnet ei tueta, käytä -debug=net.</translation>
    </message>
    <message>
        <source>Unsupported argument -tor found, use -onion.</source>
        <translation>Argumenttia -tor ei tueta, käytä -onion.</translation>
    </message>
    <message>
        <source>Unsupported logging category %s=%s.</source>
        <translation>Lokikategoriaa %s=%s ei tueta.</translation>
    </message>
    <message>
        <source>Upgrading UTXO database</source>
        <translation>Päivitetään UTXO-tietokantaa</translation>
    </message>
    <message>
        <source>Use UPnP to map the listening port (default: %u)</source>
        <translation>Käytä UPnP:ta kuuntelevan portin kartoittamiseen (oletus: %u)</translation>
    </message>
    <message>
        <source>Use the test chain</source>
        <translation>Käytä testiketjua</translation>
    </message>
    <message>
        <source>Verifying blocks...</source>
        <translation>Varmistetaan lohkoja...</translation>
    </message>
    <message>
        <source>Wallet debugging/testing options:</source>
        <translation>Lompakon debug- ja testausvalinnat:</translation>
    </message>
    <message>
        <source>Wallet needed to be rewritten: restart %s to complete</source>
        <translation>Lompakko tarvitsee uudelleenkirjoittaa: käynnistä %s uudelleen</translation>
    </message>
    <message>
        <source>Wallet options:</source>
        <translation>Lompakon valinnat:</translation>
    </message>
    <message>
        <source>Allow JSON-RPC connections from specified source. Valid for &lt;ip&gt; are a single IP (e.g. 1.2.3.4), a network/netmask (e.g. 1.2.3.4/255.255.255.0) or a network/CIDR (e.g. 1.2.3.4/24). This option can be specified multiple times</source>
        <translation>Salli JSON-RPC-yhteydet määritetystä lähteestä. Kelvolliset arvot &lt;ip&gt; ovat yksittäinen IP (esim. 1.2.3.4), verkko/verkkomaski (esim. 1.2.3.4/255.255.255.0) tai verkko/luokaton reititys (esim. 1.2.3.4/24). Tätä valintatapaa voidaan käyttää useita kertoja</translation>
    </message>
    <message>
        <source>Bind to given address and whitelist peers connecting to it. Use [host]:port notation for IPv6</source>
        <translation>Kytkeydy osoitteeseen ja valkolistaa siihen yhdistävät vertaiset. Käytä [isäntä]:portti -merkintätapaa IPv6:lle</translation>
    </message>
    <message>
        <source>Create new files with system default permissions, instead of umask 077 (only effective with disabled wallet functionality)</source>
        <translation>Luo uudet tiedostot järjestelmän oletusoikeuksilla, älä umask 077:llä (toimii vain, jos lompakkotoiminto on poissa käytöstä)</translation>
    </message>
    <message>
        <source>Discover own IP addresses (default: 1 when listening and no -externalip or -proxy)</source>
        <translation>Paljasta omat IP-osoitteet (oletus: 1 kun kuunnellaan ja -externalip tai -proxy ei ole käytössä)</translation>
    </message>
    <message>
        <source>Error: Listening for incoming connections failed (listen returned error %s)</source>
        <translation>Virhe: Saapuvien yhteyksien kuuntelu epäonnistui (kuuntelu palautti virheen %s)</translation>
    </message>
    <message>
        <source>Execute command when a relevant alert is received or we see a really long fork (%s in cmd is replaced by message)</source>
        <translation>Aja komento kun olennainen hälytys vastaanotetaan tai nähdään todella pitkä haara (%s komennossa korvataan viestillä)</translation>
    </message>
    <message>
        <source>Fees (in %s/kB) smaller than this are considered zero fee for relaying, mining and transaction creation (default: %s)</source>
        <translation>Tätä pienempiä palkkioita (%s/kt) kohdellaan väittäessä, louhittaessa ja siirtoja luodessa nollana (oletus: %s)</translation>
    </message>
    <message>
        <source>If paytxfee is not set, include enough fee so transactions begin confirmation on average within n blocks (default: %u)</source>
        <translation>Mikäli paytxfee -valitsinta ei ole asetettu, sisällytä riittävä maksu, jotta siirron vahvistus alkaa keskimäärin n lohkon sisällä (oletus: %u)</translation>
    </message>
    <message>
        <source>Maximum size of data in data carrier transactions we relay and mine (default: %u)</source>
        <translation>Suurin tietoa kantavien rahasiirtojen tietomäärä, joita välitetään ja louhitaan (oletus: %u)</translation>
    </message>
    <message>
        <source>Randomize credentials for every proxy connection. This enables Tor stream isolation (default: %u)</source>
        <translation>Satunnaista tunnisteet jokaiselle välityspalvelinyhteydelle. Tämä mahdollistaa Tor -virran eristämisen (oletus: %u)</translation>
    </message>
    <message>
        <source>The transaction amount is too small to send after the fee has been deducted</source>
        <translation>Siirtomäärä on liian pieni lähetettäväksi kulun vähentämisen jälkeen.</translation>
    </message>
    <message>
        <source>Whitelisted peers cannot be DoS banned and their transactions are always relayed, even if they are already in the mempool, useful e.g. for a gateway</source>
        <translation>Valkolistattuja vertaisia eivät voi DoS -estää, joten niiden siirrot välitetään aina, myös silloin, kun ne ovat jo muistivarannossa. Hyödyllinen esim. yhdyskäytävälle</translation>
    </message>
    <message>
        <source>You need to rebuild the database using -reindex to go back to unpruned mode.  This will redownload the entire blockchain</source>
        <translation>Palataksesi karsimattomaan tilaan joudut uudelleenrakentamaan tietokannan -reindex -valinnalla. Tämä lataa koko lohkoketjun uudestaan.</translation>
    </message>
    <message>
        <source>(default: %u)</source>
        <translation>(oletus: %u)</translation>
    </message>
    <message>
        <source>Accept public REST requests (default: %u)</source>
        <translation>Hyväksy julkisia REST-pyyntöjä (oletus: %u)</translation>
    </message>
    <message>
        <source>Automatically create Tor hidden service (default: %d)</source>
        <translation>Luo Tor-salattu palvelu automaattisesti (oletus: %d)</translation>
    </message>
    <message>
        <source>Connect through SOCKS5 proxy</source>
        <translation>Yhdistä SOCKS5 proxin kautta</translation>
    </message>
    <message>
        <source>Error loading %s: You can't disable HD on an already existing HD wallet</source>
        <translation>Virhe ladattaessa %s: Et voi poistaa HD-ominaisuutta jo olemassa olevasta HD-lompakosta.</translation>
    </message>
    <message>
        <source>Error reading from database, shutting down.</source>
        <translation>Virheitä tietokantaa luettaessa, ohjelma pysäytetään.</translation>
    </message>
    <message>
        <source>Imports blocks from external blk000??.dat file on startup</source>
        <translation>Tuo lohkot ulkoisesta blk000??.dat -tiedostosta käynnistettäessä</translation>
    </message>
    <message>
        <source>Information</source>
        <translation>Tietoa</translation>
    </message>
    <message>
        <source>Invalid -onion address or hostname: '%s'</source>
        <translation>Virheellinen -onion osoite tai isäntänimi: '%s'</translation>
    </message>
    <message>
        <source>Invalid -proxy address or hostname: '%s'</source>
        <translation>Virheellinen -proxy osoite tai isäntänimi: '%s'</translation>
    </message>
    <message>
        <source>Invalid amount for -paytxfee=&lt;amount&gt;: '%s' (must be at least %s)</source>
        <translation>Kelvoton määrä argumentille -paytxfee=&lt;amount&gt;: '%s' (pitää olla vähintään %s)</translation>
    </message>
    <message>
        <source>Invalid netmask specified in -whitelist: '%s'</source>
        <translation>Kelvoton verkkopeite määritelty argumentissa -whitelist: '%s'</translation>
    </message>
    <message>
        <source>Keep at most &lt;n&gt; unconnectable transactions in memory (default: %u)</source>
        <translation>Pidä enimmillään &lt;n&gt; yhdistämiskelvotonta rahansiirtoa muistissa (oletus: %u)</translation>
    </message>
    <message>
        <source>Need to specify a port with -whitebind: '%s'</source>
        <translation>Pitää määritellä portti argumentilla -whitebind: '%s'</translation>
    </message>
    <message>
        <source>Node relay options:</source>
        <translation>Välityssolmukohdan asetukset:</translation>
    </message>
    <message>
        <source>RPC server options:</source>
        <translation>RPC-palvelimen valinnat:</translation>
    </message>
    <message>
        <source>Reducing -maxconnections from %d to %d, because of system limitations.</source>
        <translation>Vähennetään -maxconnections arvoa %d:stä %d:hen järjestelmän rajoitusten vuoksi.</translation>
    </message>
    <message>
        <source>Rescan the block chain for missing wallet transactions on startup</source>
        <translation>Uudelleenskannaa lohkoketju käynnistyksen yhteydessä puuttuvien lompakon rahansiirtojen vuoksi</translation>
    </message>
    <message>
        <source>Send trace/debug info to console instead of debug.log file</source>
        <translation>Lähetä jäljitys/debug-tieto konsoliin, debug.log-tiedoston sijaan</translation>
    </message>
    <message>
        <source>Show all debugging options (usage: --help -help-debug)</source>
        <translation>Näytä kaikki debuggaus valinnat: (käyttö: --help -help-debug)</translation>
    </message>
    <message>
        <source>Shrink debug.log file on client startup (default: 1 when no -debug)</source>
        <translation>Pienennä debug.log tiedosto käynnistyksen yhteydessä (vakioasetus: 1 kun ei -debug)</translation>
    </message>
    <message>
        <source>Signing transaction failed</source>
        <translation>Siirron vahvistus epäonnistui</translation>
    </message>
    <message>
        <source>The transaction amount is too small to pay the fee</source>
        <translation>Rahansiirron määrä on liian pieni kattaakseen maksukulun</translation>
    </message>
    <message>
        <source>This is experimental software.</source>
        <translation>Tämä on ohjelmistoa kokeelliseen käyttöön.</translation>
    </message>
    <message>
        <source>Tor control port password (default: empty)</source>
        <translation>Tor-hallintaportin salasana (oletus: tyhjä)</translation>
    </message>
    <message>
        <source>Tor control port to use if onion listening enabled (default: %s)</source>
        <translation>Tor-hallintaportti jota käytetään jos onion-kuuntelu on käytössä (oletus: %s)</translation>
    </message>
    <message>
        <source>Transaction amount too small</source>
        <translation>Siirtosumma liian pieni</translation>
    </message>
    <message>
        <source>Transaction too large for fee policy</source>
        <translation>Rahansiirto on liian suuri maksukulukäytännölle</translation>
    </message>
    <message>
        <source>Transaction too large</source>
        <translation>Siirtosumma liian iso</translation>
    </message>
    <message>
        <source>Unable to bind to %s on this computer (bind returned error %s)</source>
        <translation>Kytkeytyminen kohteeseen %s ei onnistunut tällä tietokonella (kytkeytyminen palautti virheen %s)</translation>
    </message>
    <message>
        <source>Upgrade wallet to latest format on startup</source>
        <translation>Päivitä lompakko viimeisimpään formaattiin käynnistyksen yhteydessä</translation>
    </message>
    <message>
        <source>Username for JSON-RPC connections</source>
        <translation>Käyttäjätunnus JSON-RPC-yhteyksille</translation>
    </message>
    <message>
        <source>Verifying wallet(s)...</source>
        <translation>Varmistetaan lompakko(ja)...</translation>
    </message>
    <message>
        <source>Warning</source>
        <translation>Varoitus</translation>
    </message>
    <message>
        <source>Warning: unknown new rules activated (versionbit %i)</source>
        <translation>Varoitus: tuntemattomia uusia sääntöjä aktivoitu (versiobitti %i)</translation>
    </message>
    <message>
        <source>Whether to operate in a blocks only mode (default: %u)</source>
        <translation>Toimitaanko tilassa jossa ainoastaan lohkot sallitaan (oletus: %u)</translation>
    </message>
    <message>
        <source>You need to rebuild the database using -reindex to change -txindex</source>
        <translation>Sinun tulee uudelleenrakentaa tietokanta -reindex -valitsimella vaihtaaksesi -txindex -arvoa</translation>
    </message>
    <message>
        <source>Zapping all transactions from wallet...</source>
        <translation>Tyhjennetään kaikki rahansiirrot lompakosta....</translation>
    </message>
    <message>
        <source>ZeroMQ notification options:</source>
        <translation>ZeroMQ-ilmoitusasetukset:</translation>
    </message>
    <message>
        <source>Password for JSON-RPC connections</source>
        <translation>Salasana JSON-RPC-yhteyksille</translation>
    </message>
    <message>
        <source>Execute command when the best block changes (%s in cmd is replaced by block hash)</source>
        <translation>Suorita käsky kun paras lohko muuttuu (%s cmd on vaihdettu block hashin kanssa)</translation>
    </message>
    <message>
        <source>Allow DNS lookups for -addnode, -seednode and -connect</source>
        <translation>Salli DNS kyselyt -addnode, -seednode ja -connect yhteydessä</translation>
    </message>
    <message>
        <source>-maxtxfee is set very high! Fees this large could be paid on a single transaction.</source>
        <translation>-maxtxfee on asetettu erittäin suureksi! Tämänkokoisia kuluja saatetaan maksaa yhdessä rahansiirrossa.</translation>
    </message>
    <message>
        <source>Do not keep transactions in the mempool longer than &lt;n&gt; hours (default: %u)</source>
        <translation>Älä pidä rahansiirtoja muistivarannoissa kauemmin kuin &lt;n&gt; tuntia (oletus: %u)</translation>
    </message>
    <message>
        <source>Error loading %s: You can't enable HD on an already existing non-HD wallet</source>
        <translation>Virhe ladattaessa %s: Et voi ottaa HD:ta käyttöön jo olemassa olevalle ei-HD -lompakolle.</translation>
    </message>
    <message>
        <source>Error loading wallet %s. -wallet parameter must only specify a filename (not a path).</source>
        <translation>Virhe ladattaessa lompakkoa %s. -wallet -valitsimen pitää osoittaa tiedostonimeen (ei polkuun).</translation>
    </message>
    <message>
        <source>Force relay of transactions from whitelisted peers even if they violate local relay policy (default: %d)</source>
        <translation>Pakota rahansiirtojen välitys valkolistatuilta vertaisilta, vaikka ne rikkoisivatkin paikallisia välitysmääräyksiä (oletus: %d)</translation>
    </message>
    <message>
        <source>How thorough the block verification of -checkblocks is (0-4, default: %u)</source>
        <translation>Kuinka läpikäyvä lohkojen -checkblocks -todennus on (0-4, oletus: %u)</translation>
    </message>
    <message>
        <source>Number of seconds to keep misbehaving peers from reconnecting (default: %u)</source>
        <translation>Kuinka monta sekuntia huonosti käyttäytyviä vertaisia estetään yhdistämästä (oletus: %u)</translation>
    </message>
    <message>
        <source>Output debugging information (default: %u, supplying &lt;category&gt; is optional)</source>
        <translation>Tulosta debuggaustieto (oletus: %u, annettu &lt;category&gt; valinnainen)</translation>
    </message>
    <message>
        <source>Tries to keep outbound traffic under the given target (in MiB per 24h), 0 = no limit (default: %d)</source>
        <translation>Pyrkii pitämään lähtevän liikenteen alle annetun tavoitetteen (megatavuina 24 tunnissa). 0 = ei rajaa (oletus: %d)</translation>
    </message>
    <message>
        <source>Unsupported argument -socks found. Setting SOCKS version isn't possible anymore, only SOCKS5 proxies are supported.</source>
        <translation>Ei tuettu argumentti -socks löytynyt. SOCKS -version asetusta ei enää tueta, ainoastaan SOCKS5 -välityspalvelimet on tuettu.</translation>
    </message>
    <message>
        <source>Unsupported argument -whitelistalwaysrelay ignored, use -whitelistrelay and/or -whitelistforcerelay.</source>
        <translation>Argumenttia -whitelistalwaysrelay ei tueta ja se ohitettiin. Käytä -whitelistrelay ja/tai -whitelistforcerelay.</translation>
    </message>
    <message>
        <source>Use separate SOCKS5 proxy to reach peers via Tor hidden services (default: %s)</source>
        <translation>Käytä erillistä SOCKS5-proxyä tavoittaaksesi vertaisia Tor-piilopalveluiden kautta (oletus: %s)</translation>
    </message>
    <message>
        <source>Warning: Unknown block versions being mined! It's possible unknown rules are in effect</source>
        <translation>Varoitus: Tuntemattomia lohkoversioita louhitaan! Tuntemattomia sääntöjä saattaa olla voimassa</translation>
    </message>
    <message>
        <source>%s is set very high!</source>
        <translation>%s on asetettu todella korkeaksi!</translation>
    </message>
    <message>
        <source>(default: %s)</source>
        <translation>(oletus: %s)</translation>
    </message>
    <message>
        <source>Always query for peer addresses via DNS lookup (default: %u)</source>
        <translation>Pyydä vertaisten osoitteita aina DNS-kyselyjen avulla (oletus: %u)</translation>
    </message>
    <message>
        <source>Error loading wallet %s. -wallet filename must be a regular file.</source>
        <translation>Virhe ladattaessa lompakkoa %s. -wallet tiedostonimen pitää osoittaa tavalliseen tiedostoon.</translation>
    </message>
    <message>
        <source>Error loading wallet %s. Duplicate -wallet filename specified.</source>
        <translation>Virhe ladattaessa lompakkoa %s. -wallet -tiedostonimi esiintyy useaan kertaan.</translation>
    </message>
    <message>
        <source>Error loading wallet %s. Invalid characters in -wallet filename.</source>
        <translation>Virhe ladattaessa lompakkoa %s. -wallet tiedostonimi sisältää virheellisiä merkkejä.</translation>
    </message>
    <message>
        <source>How many blocks to check at startup (default: %u, 0 = all)</source>
        <translation>Kuinka monta lohkoa tarkistetaan käynnistyksessä (oletus: %u, 0 = kaikki)</translation>
    </message>
    <message>
        <source>Include IP addresses in debug output (default: %u)</source>
        <translation>Sisällytä IP-osoitteet virheenkorjauslokissa (oletus: %u)</translation>
    </message>
    <message>
        <source>Keypool ran out, please call keypoolrefill first</source>
        <translation>Avainallas tyhjentyi, ole hyvä ja kutsu keypoolrefill ensin</translation>
    </message>
    <message>
        <source>Listen for JSON-RPC connections on &lt;port&gt; (default: %u or testnet: %u)</source>
        <translation>Kuuntele JSON-RPC-yhteyksiä portissa &lt;port&gt; (oletus: %u tai testnet: %u)</translation>
    </message>
    <message>
        <source>Listen for connections on &lt;port&gt; (default: %u or testnet: %u)</source>
        <translation>Kuuntele yhteyksiä portissa &lt;port&gt; (oletus: %u tai testnet: %u)</translation>
    </message>
    <message>
        <source>Maintain at most &lt;n&gt; connections to peers (default: %u)</source>
        <translation>Ylläpidä enimmillään &lt;n&gt; yhteyttä vertaisiin (oletus: %u)</translation>
    </message>
    <message>
        <source>Make the wallet broadcast transactions</source>
        <translation>Aseta lompakko kuuluttamaan rahansiirtoja</translation>
    </message>
    <message>
        <source>Maximum per-connection receive buffer, &lt;n&gt;*1000 bytes (default: %u)</source>
        <translation>Maksimi yhteyttä kohden käytettävä vastaanottopuskurin koko, &lt;n&gt;*1000 tavua (oletus: %u)</translation>
    </message>
    <message>
        <source>Maximum per-connection send buffer, &lt;n&gt;*1000 bytes (default: %u)</source>
        <translation>Maksimi yhteyttä kohden käytettävä lähetyspuskurin koko, &lt;n&gt;*1000 tavua (oletus: %u)</translation>
    </message>
    <message>
        <source>Prepend debug output with timestamp (default: %u)</source>
        <translation>Lisää debug-tietojen alkuun aikaleimat (oletus: %u)</translation>
    </message>
    <message>
        <source>Relay and mine data carrier transactions (default: %u)</source>
        <translation>Välitä ja louhi dataa kantavia rahansiirtoja (oletus: %u)</translation>
    </message>
    <message>
        <source>Relay non-P2SH multisig (default: %u)</source>
        <translation>Välitä ei-P2SH-multisig (oletus: %u)</translation>
    </message>
    <message>
        <source>Set key pool size to &lt;n&gt; (default: %u)</source>
        <translation>Aseta avainaltaan kooksi &lt;n&gt; (oletus: %u)</translation>
    </message>
    <message>
        <source>Set maximum BIP141 block weight (default: %d)</source>
        <translation>Aseta suurin BIP141-lohkopaino (oletus: %d)</translation>
    </message>
    <message>
        <source>Set the number of threads to service RPC calls (default: %d)</source>
        <translation>Aseta RPC-kutsujen palvelemiseen tarkoitettujen säikeiden lukumäärä (oletus: %d)</translation>
    </message>
    <message>
        <source>Specify configuration file (default: %s)</source>
        <translation>Määritä asetustiedosto (oletus: %s)</translation>
    </message>
    <message>
        <source>Specify connection timeout in milliseconds (minimum: 1, default: %d)</source>
        <translation>Määritä yhteyden aikakatkaisu millisekunneissa (minimi: 1, oletus: %d)</translation>
    </message>
    <message>
        <source>Specify pid file (default: %s)</source>
        <translation>Määritä pid-tiedosto (oletus: %s)</translation>
    </message>
    <message>
        <source>Spend unconfirmed change when sending transactions (default: %u)</source>
        <translation>Käytä vahvistamattomia vaihtorahoja lähetettäessä rahansiirtoja (oletus: %u)</translation>
    </message>
    <message>
        <source>Starting network threads...</source>
        <translation>Käynnistetään verkkoa...</translation>
    </message>
    <message>
        <source>This is the minimum transaction fee you pay on every transaction.</source>
        <translation>Tämä on jokaisesta siirrosta maksettava vähimmäismaksu.</translation>
    </message>
    <message>
        <source>This is the transaction fee you will pay if you send a transaction.</source>
        <translation>Tämä on lähetyksestä maksettava maksu jonka maksat</translation>
    </message>
    <message>
        <source>Threshold for disconnecting misbehaving peers (default: %u)</source>
        <translation>Aikaväli sopimattomien vertaisten yhteyksien katkaisuun (oletus: %u)</translation>
    </message>
    <message>
        <source>Transaction amounts must not be negative</source>
        <translation>Lähetyksen siirtosumman tulee olla positiivinen</translation>
    </message>
    <message>
        <source>Transaction has too long of a mempool chain</source>
        <translation>Maksutapahtumalla on liian pitkä muistialtaan ketju</translation>
    </message>
    <message>
        <source>Transaction must have at least one recipient</source>
        <translation>Lähetyksessä tulee olla ainakin yksi vastaanottaja</translation>
    </message>
    <message>
        <source>Unknown network specified in -onlynet: '%s'</source>
        <translation>Tuntematon verkko -onlynet parametrina: '%s'</translation>
    </message>
    <message>
        <source>Insufficient funds</source>
        <translation>Lompakon saldo ei riitä</translation>
    </message>
    <message>
        <source>Loading block index...</source>
        <translation>Ladataan lohkoindeksiä...</translation>
    </message>
    <message>
        <source>Loading wallet...</source>
        <translation>Ladataan lompakkoa...</translation>
    </message>
    <message>
        <source>Cannot downgrade wallet</source>
        <translation>Et voi päivittää lompakkoasi vanhempaan versioon</translation>
    </message>
    <message>
        <source>Rescanning...</source>
        <translation>Skannataan uudelleen...</translation>
    </message>
    <message>
        <source>Done loading</source>
        <translation>Lataus on valmis</translation>
    </message>
    <message>
        <source>Error</source>
        <translation>Virhe</translation>
    </message>
</context>
</TS><|MERGE_RESOLUTION|>--- conflicted
+++ resolved
@@ -437,13 +437,6 @@
         <source>&amp;Command-line options</source>
         <translation>&amp;Komentorivin valinnat</translation>
     </message>
-<<<<<<< HEAD
-    <message numerus="yes">
-        <source>%n active connection(s) to Particl network</source>
-        <translation><numerusform>%n aktiivinen yhteys Particl-verkkoon</numerusform><numerusform>%n aktiivista yhteyttä Particl-verkkoon</numerusform></translation>
-    </message>
-=======
->>>>>>> f17942a3
     <message>
         <source>Indexing blocks on disk...</source>
         <translation>Ladataan lohkoindeksiä...</translation>
@@ -854,10 +847,6 @@
         <translation>Tämä on ensimmäinen kerta, kun %1 on käynnistetty, joten voit valita data-hakemiston paikan.</translation>
     </message>
     <message>
-<<<<<<< HEAD
-        <source>%1 will download and store a copy of the Particl block chain. At least %2GB of data will be stored in this directory, and it will grow over time. The wallet will also be stored in this directory.</source>
-        <translation>%1 lataa ja tallentaa kopion Bitcoinin lohkoketjusta. Vähintään %2Gt dataa tullaan tallentamaan tähän hakemistoon, ja tarve kasvaa ajan myötä. Lompakko tullaan myös tallentamaan tähän hakemistoon.</translation>
-=======
         <source>When you click OK, %1 will begin to download and process the full %4 block chain (%2GB) starting with the earliest transactions in %3 when %4 initially launched.</source>
         <translation>Kun valitset OK, %1 aloittaa lataamaan ja käsittelemään koko %4 lohkoketjua (%2GB) aloittaen ensimmäisestä siirrosta %3 jolloin %4 käynnistettiin ensimmäistä kertaa.</translation>
     </message>
@@ -868,7 +857,6 @@
     <message>
         <source>If you have chosen to limit block chain storage (pruning), the historical data must still be downloaded and processed, but will be deleted afterward to keep your disk usage low.</source>
         <translation>Vaikka olisitkin valinnut rajoittaa lohkoketjun tallennustilaa (karsinnalla), täytyy historiatiedot silti ladata ja käsitellä, mutta ne poistetaan jälkikäteen levytilan säästämiseksi.</translation>
->>>>>>> f17942a3
     </message>
     <message>
         <source>Use the default data directory</source>
@@ -1804,21 +1792,8 @@
         <translation>&amp;Viesti:</translation>
     </message>
     <message>
-<<<<<<< HEAD
-        <source>Reuse one of the previously used receiving addresses. Reusing addresses has security and privacy issues. Do not use this unless re-generating a payment request made before.</source>
-        <translation>Uudelleenkäytä yksi vanhoista vastaanotto-osoitteista. Uudelleenkäyttössä on turvallisuus- ja yksityisyysongelmia. Älä käytä tätä ellet ole uudelleenluomassa aikaisempaa maksupyyntöä.</translation>
-    </message>
-    <message>
-        <source>R&amp;euse an existing receiving address (not recommended)</source>
-        <translation>&amp;Uudelleenkäytä vastaanotto-osoitetta (ei suositella)</translation>
-    </message>
-    <message>
         <source>An optional message to attach to the payment request, which will be displayed when the request is opened. Note: The message will not be sent with the payment over the Particl network.</source>
-        <translation>Valinnainen viesti liitetään maksupyyntöön ja näytetään avattaessa. Viestiä ei lähetetä Particl-verkkoon.</translation>
-=======
-        <source>An optional message to attach to the payment request, which will be displayed when the request is opened. Note: The message will not be sent with the payment over the Bitcoin network.</source>
         <translation>Valinnainen viesti liitetään maksupyyntöön ja näytetään avattaessa. Viestiä ei lähetetä Bitcoin-verkkoon.</translation>
->>>>>>> f17942a3
     </message>
     <message>
         <source>An optional label to associate with the new receiving address.</source>
@@ -2338,17 +2313,12 @@
         <translation>&amp;Allekirjoita viesti</translation>
     </message>
     <message>
-<<<<<<< HEAD
+        <source>You can sign messages/agreements with your addresses to prove you can receive bitcoins sent to them. Be careful not to sign anything vague or random, as phishing attacks may try to trick you into signing your identity over to them. Only sign fully-detailed statements you agree to.</source>
+        <translation>Voit allekirjoittaa viestit / sopimukset omalla osoitteellasi todistaaksesi että voit vastaanottaa siihen lähetetyt bitcoinit. Varo allekirjoittamasta mitään epämääräistä, sillä phishing-hyökkääjät voivat huijata sinua luovuttamaan henkilöllisyytesi allekirjoituksella. Allekirjoita ainoastaan täysin yksityiskohtainen selvitys siitä, mihin olet sitoutumassa.</translation>
+    </message>
+    <message>
         <source>The Particl address to sign the message with</source>
         <translation>Particl-osoite jolla viesti allekirjoitetaan</translation>
-=======
-        <source>You can sign messages/agreements with your addresses to prove you can receive bitcoins sent to them. Be careful not to sign anything vague or random, as phishing attacks may try to trick you into signing your identity over to them. Only sign fully-detailed statements you agree to.</source>
-        <translation>Voit allekirjoittaa viestit / sopimukset omalla osoitteellasi todistaaksesi että voit vastaanottaa siihen lähetetyt bitcoinit. Varo allekirjoittamasta mitään epämääräistä, sillä phishing-hyökkääjät voivat huijata sinua luovuttamaan henkilöllisyytesi allekirjoituksella. Allekirjoita ainoastaan täysin yksityiskohtainen selvitys siitä, mihin olet sitoutumassa.</translation>
-    </message>
-    <message>
-        <source>The Bitcoin address to sign the message with</source>
-        <translation>Bitcoin-osoite jolla viesti allekirjoitetaan</translation>
->>>>>>> f17942a3
     </message>
     <message>
         <source>Choose previously used address</source>
@@ -2399,17 +2369,12 @@
         <translation>&amp;Varmista viesti</translation>
     </message>
     <message>
-<<<<<<< HEAD
+        <source>Enter the receiver's address, message (ensure you copy line breaks, spaces, tabs, etc. exactly) and signature below to verify the message. Be careful not to read more into the signature than what is in the signed message itself, to avoid being tricked by a man-in-the-middle attack. Note that this only proves the signing party receives with the address, it cannot prove sendership of any transaction!</source>
+        <translation>Syötä vastaanottajan osoite, viesti ja allekirjoitus (varmista että kopioit rivinvaihdot, välilyönnit, sarkaimet yms. täsmälleen) alle vahvistaaksesi viestin. Varo lukemasta allekirjoitukseen enempää kuin mitä viestissä itsessään on välttääksesi man-in-the-middle -hyökkäyksiltä. Huomaa, että tämä todentaa ainoastaan allekirjoittavan vastaanottajan osoitteen, tämä ei voi todentaa minkään tapahtuman lähettäjää!</translation>
+    </message>
+    <message>
         <source>The Particl address the message was signed with</source>
         <translation>Particl-osoite jolla viesti on allekirjoitettu</translation>
-=======
-        <source>Enter the receiver's address, message (ensure you copy line breaks, spaces, tabs, etc. exactly) and signature below to verify the message. Be careful not to read more into the signature than what is in the signed message itself, to avoid being tricked by a man-in-the-middle attack. Note that this only proves the signing party receives with the address, it cannot prove sendership of any transaction!</source>
-        <translation>Syötä vastaanottajan osoite, viesti ja allekirjoitus (varmista että kopioit rivinvaihdot, välilyönnit, sarkaimet yms. täsmälleen) alle vahvistaaksesi viestin. Varo lukemasta allekirjoitukseen enempää kuin mitä viestissä itsessään on välttääksesi man-in-the-middle -hyökkäyksiltä. Huomaa, että tämä todentaa ainoastaan allekirjoittavan vastaanottajan osoitteen, tämä ei voi todentaa minkään tapahtuman lähettäjää!</translation>
-    </message>
-    <message>
-        <source>The Bitcoin address the message was signed with</source>
-        <translation>Bitcoin-osoite jolla viesti on allekirjoitettu</translation>
->>>>>>> f17942a3
     </message>
     <message>
         <source>Verify the message to ensure it was signed with the specified Particl address</source>
