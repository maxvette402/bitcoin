--- conflicted
+++ resolved
@@ -144,14 +144,10 @@
 
     QString address;
     QString label = ui->reqLabel->text();
-<<<<<<< HEAD
 
     /* Generate new receiving address
-    OutputType address_type = model->getDefaultAddressType();
-=======
-    /* Generate new receiving address */
     OutputType address_type = model->wallet().getDefaultAddressType();
->>>>>>> 5f0c6a7b
+    / Generate new receiving address /
     if (address_type != OutputType::LEGACY) {
         address_type = ui->useBech32->isChecked() ? OutputType::BECH32 : OutputType::P2SH_SEGWIT;
     }
