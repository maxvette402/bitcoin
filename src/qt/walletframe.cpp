--- conflicted
+++ resolved
@@ -112,12 +112,8 @@
     walletView->updateGeometry();
 
     walletStack->setCurrentWidget(walletView);
-<<<<<<< HEAD
-    walletView->updateEncryptionStatus();
-=======
 
     Q_EMIT currentWalletSet();
->>>>>>> f6a356d2
 }
 
 void WalletFrame::removeWallet(WalletModel* wallet_model)
