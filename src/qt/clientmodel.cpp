--- conflicted
+++ resolved
@@ -31,16 +31,8 @@
     QObject(parent),
     optionsModel(optionsModel),
     peerTableModel(0),
-<<<<<<< HEAD
-    cachedNumBlocks(0),
-    cachedReindexing(0), cachedImporting(0),
-    numBlocksAtStartup(-1), pollTimer(0),
-    lockedOmniStateChanged(false),
-    lockedOmniBalanceChanged(false)
-=======
     banTableModel(0),
     pollTimer(0)
->>>>>>> 9460771a
 {
     peerTableModel = new PeerTableModel(this);
     banTableModel = new BanTableModel(this);
@@ -130,51 +122,7 @@
     Q_EMIT numConnectionsChanged(numConnections);
 }
 
-<<<<<<< HEAD
-void ClientModel::invalidateOmniState()
-{
-    emit reinitOmniState();
-}
-
-void ClientModel::updateOmniState()
-{
-    lockedOmniStateChanged = false;
-    emit refreshOmniState();
-}
-
-bool ClientModel::tryLockOmniStateChanged()
-{
-    if (lockedOmniStateChanged) {
-        return false;
-    }
-    lockedOmniStateChanged = true;
-    return true;
-}
-
-void ClientModel::updateOmniBalance()
-{
-    lockedOmniBalanceChanged = false;
-    emit refreshOmniBalance();
-}
-
-bool ClientModel::tryLockOmniBalanceChanged()
-{
-    if (lockedOmniBalanceChanged) {
-        return false;
-    }
-    lockedOmniBalanceChanged = true;
-    return true;
-}
-
-void ClientModel::updateOmniPending(bool pending)
-{
-    emit refreshOmniPending(pending);
-}
-
-void ClientModel::updateAlert(const QString &hash, int status)
-=======
 void ClientModel::updateAlert()
->>>>>>> 9460771a
 {
     Q_EMIT alertsChanged(getStatusBarWarnings());
 }
@@ -247,34 +195,6 @@
 }
 
 // Handlers for core signals
-static void OmniStateInvalidated(ClientModel *clientmodel)
-{
-    // This will be triggered for if a reorg invalidates the state
-    QMetaObject::invokeMethod(clientmodel, "invalidateOmniState", Qt::QueuedConnection);
-}
-
-static void OmniStateChanged(ClientModel *clientmodel)
-{
-    // This will be triggered for each block that contains Omni layer transactions
-    if (clientmodel->tryLockOmniStateChanged()) {
-        QMetaObject::invokeMethod(clientmodel, "updateOmniState", Qt::QueuedConnection);
-    }
-}
-
-static void OmniBalanceChanged(ClientModel *clientmodel)
-{
-    // Triggered when a balance for a wallet address changes
-    if (clientmodel->tryLockOmniBalanceChanged()) {
-        QMetaObject::invokeMethod(clientmodel, "updateOmniBalance", Qt::QueuedConnection);
-    }
-}
-
-static void OmniPendingChanged(ClientModel *clientmodel, bool pending)
-{
-    // Triggered when Omni pending map adds/removes transactions
-    QMetaObject::invokeMethod(clientmodel, "updateOmniPending", Qt::QueuedConnection, Q_ARG(bool, pending));
-}
-
 static void ShowProgress(ClientModel *clientmodel, const std::string &title, int nProgress)
 {
     // emits signal "showProgress"
@@ -330,18 +250,10 @@
     // Connect signals to client
     uiInterface.ShowProgress.connect(boost::bind(ShowProgress, this, _1, _2));
     uiInterface.NotifyNumConnectionsChanged.connect(boost::bind(NotifyNumConnectionsChanged, this, _1));
-<<<<<<< HEAD
-    uiInterface.NotifyAlertChanged.connect(boost::bind(NotifyAlertChanged, this, _1, _2));
-    uiInterface.OmniStateChanged.connect(boost::bind(OmniStateChanged, this));
-    uiInterface.OmniPendingChanged.connect(boost::bind(OmniPendingChanged, this, _1));
-    uiInterface.OmniBalanceChanged.connect(boost::bind(OmniBalanceChanged, this));
-    uiInterface.OmniStateInvalidated.connect(boost::bind(OmniStateInvalidated, this));
-=======
     uiInterface.NotifyAlertChanged.connect(boost::bind(NotifyAlertChanged, this));
     uiInterface.BannedListChanged.connect(boost::bind(BannedListChanged, this));
     uiInterface.NotifyBlockTip.connect(boost::bind(BlockTipChanged, this, _1, _2, false));
     uiInterface.NotifyHeaderTip.connect(boost::bind(BlockTipChanged, this, _1, _2, true));
->>>>>>> 9460771a
 }
 
 void ClientModel::unsubscribeFromCoreSignals()
@@ -349,16 +261,8 @@
     // Disconnect signals from client
     uiInterface.ShowProgress.disconnect(boost::bind(ShowProgress, this, _1, _2));
     uiInterface.NotifyNumConnectionsChanged.disconnect(boost::bind(NotifyNumConnectionsChanged, this, _1));
-<<<<<<< HEAD
-    uiInterface.NotifyAlertChanged.disconnect(boost::bind(NotifyAlertChanged, this, _1, _2));
-    uiInterface.OmniStateChanged.disconnect(boost::bind(OmniStateChanged, this));
-    uiInterface.OmniPendingChanged.disconnect(boost::bind(OmniPendingChanged, this, _1));
-    uiInterface.OmniBalanceChanged.disconnect(boost::bind(OmniBalanceChanged, this));
-    uiInterface.OmniStateInvalidated.disconnect(boost::bind(OmniStateInvalidated, this));
-=======
     uiInterface.NotifyAlertChanged.disconnect(boost::bind(NotifyAlertChanged, this));
     uiInterface.BannedListChanged.disconnect(boost::bind(BannedListChanged, this));
     uiInterface.NotifyBlockTip.disconnect(boost::bind(BlockTipChanged, this, _1, _2, false));
     uiInterface.NotifyHeaderTip.disconnect(boost::bind(BlockTipChanged, this, _1, _2, true));
->>>>>>> 9460771a
 }