--- conflicted
+++ resolved
@@ -119,11 +119,7 @@
 {
     GUIUtil::restoreWindowGeometry("nWindow", QSize(850, 550), this);
 
-<<<<<<< HEAD
-    QString windowTitle = tr("Zetacoin Core") + " - ";
-=======
     QString windowTitle = tr(PACKAGE_NAME) + " - ";
->>>>>>> 0d719145
 #ifdef ENABLE_WALLET
     /* if compiled with wallet support, -disablewallet can still disable the wallet */
     enableWallet = !GetBoolArg("-disablewallet", false);
@@ -321,24 +317,15 @@
     quitAction->setStatusTip(tr("Quit application"));
     quitAction->setShortcut(QKeySequence(Qt::CTRL + Qt::Key_Q));
     quitAction->setMenuRole(QAction::QuitRole);
-<<<<<<< HEAD
-    aboutAction = new QAction(platformStyle->TextColorIcon(":/icons/about"), tr("&About Zetacoin Core"), this);
-    aboutAction->setStatusTip(tr("Show information about Zetacoin Core"));
-=======
     aboutAction = new QAction(platformStyle->TextColorIcon(":/icons/about"), tr("&About %1").arg(tr(PACKAGE_NAME)), this);
     aboutAction->setStatusTip(tr("Show information about %1").arg(tr(PACKAGE_NAME)));
->>>>>>> 0d719145
     aboutAction->setMenuRole(QAction::AboutRole);
     aboutAction->setEnabled(false);
     aboutQtAction = new QAction(platformStyle->TextColorIcon(":/icons/about_qt"), tr("About &Qt"), this);
     aboutQtAction->setStatusTip(tr("Show information about Qt"));
     aboutQtAction->setMenuRole(QAction::AboutQtRole);
     optionsAction = new QAction(platformStyle->TextColorIcon(":/icons/options"), tr("&Options..."), this);
-<<<<<<< HEAD
-    optionsAction->setStatusTip(tr("Modify configuration options for Zetacoin Core"));
-=======
     optionsAction->setStatusTip(tr("Modify configuration options for %1").arg(tr(PACKAGE_NAME)));
->>>>>>> 0d719145
     optionsAction->setMenuRole(QAction::PreferencesRole);
     optionsAction->setEnabled(false);
     toggleHideAction = new QAction(platformStyle->TextColorIcon(":/icons/about"), tr("&Show / Hide"), this);
@@ -371,11 +358,7 @@
 
     showHelpMessageAction = new QAction(platformStyle->TextColorIcon(":/icons/info"), tr("&Command-line options"), this);
     showHelpMessageAction->setMenuRole(QAction::NoRole);
-<<<<<<< HEAD
-    showHelpMessageAction->setStatusTip(tr("Show the Zetacoin Core help message to get a list with possible Zetacoin command-line options"));
-=======
     showHelpMessageAction->setStatusTip(tr("Show the %1 help message to get a list with possible Bitcoin command-line options").arg(tr(PACKAGE_NAME)));
->>>>>>> 0d719145
 
     connect(quitAction, SIGNAL(triggered()), qApp, SLOT(quit()));
     connect(aboutAction, SIGNAL(triggered()), this, SLOT(aboutClicked()));
@@ -569,11 +552,7 @@
 {
 #ifndef Q_OS_MAC
     trayIcon = new QSystemTrayIcon(this);
-<<<<<<< HEAD
-    QString toolTip = tr("Zetacoin Core client") + " " + networkStyle->getTitleAddText();
-=======
     QString toolTip = tr("%1 client").arg(tr(PACKAGE_NAME)) + " " + networkStyle->getTitleAddText();
->>>>>>> 0d719145
     trayIcon->setToolTip(toolTip);
     trayIcon->setIcon(networkStyle->getTrayAndWindowIcon());
     trayIcon->hide();
