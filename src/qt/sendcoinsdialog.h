--- conflicted
+++ resolved
@@ -49,23 +49,16 @@
     void accept();
     SendCoinsEntry *addEntry();
     void updateTabsAndLabels();
-<<<<<<< HEAD
-    void setBalance(qint64 balance, qint64 unconfirmedBalance, qint64 immatureBalance, qint64 anonymizedBalance);
-=======
-    void setBalance(const CAmount& balance, const CAmount& unconfirmedBalance, const CAmount& immatureBalance,
+    void setBalance(const CAmount& balance, const CAmount& unconfirmedBalance, const CAmount& immatureBalance, const CAmount& anonymizedBalance,
                     const CAmount& watchOnlyBalance, const CAmount& watchUnconfBalance, const CAmount& watchImmatureBalance);
->>>>>>> 69570148
 
 private:
     Ui::SendCoinsDialog *ui;
     ClientModel *clientModel;
     WalletModel *model;
     bool fNewRecipientAllowed;
-<<<<<<< HEAD
     void send(QList<SendCoinsRecipient> recipients, QString strFee, QStringList formatted);
-=======
     bool fFeeMinimized;
->>>>>>> 69570148
 
     // Process WalletModel::SendCoinsReturn and generate a pair consisting
     // of a message and message flags for use in emit message().
