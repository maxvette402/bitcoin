// Copyright (c) 2009-2010 Satoshi Nakamoto
// Copyright (c) 2009-2016 The Bitcoin Core developers
// Distributed under the MIT software license, see the accompanying
// file COPYING or http://www.opensource.org/licenses/mit-license.php.

#include "txdb.h"

#include "chainparams.h"
#include "hash.h"
#include "random.h"
#include "pow.h"
#include "uint256.h"
<<<<<<< HEAD
#include "validation.h"
=======
#include "util.h"
#include "ui_interface.h"
#include "init.h"
>>>>>>> 0d3e8183

#include <stdint.h>

#include <boost/thread.hpp>

static const char DB_COIN = 'C';
static const char DB_COINS = 'c';
static const char DB_BLOCK_FILES = 'f';
static const char DB_TXINDEX = 't';
static const char DB_ADDRESSINDEX = 'a';
static const char DB_ADDRESSUNSPENTINDEX = 'u';
static const char DB_TIMESTAMPINDEX = 's';
static const char DB_BLOCKHASHINDEX = 'z';
static const char DB_SPENTINDEX = 'p';
static const char DB_BLOCK_INDEX = 'b';

static const char DB_BEST_BLOCK = 'B';
static const char DB_HEAD_BLOCKS = 'H';
static const char DB_FLAG = 'F';
static const char DB_REINDEX_FLAG = 'R';
static const char DB_LAST_BLOCK = 'l';

<<<<<<< HEAD
/*
static const char DB_RCTOUTPUT = 'A';
static const char DB_RCTOUTPUT_LAST = 'I';
static const char DB_RCTOUTPUT_LINK = 'L';
static const char DB_RCTOUTPUT_CHECKPOINT = 'H';
static const char DB_RCTKEYIMAGE = 'K';
*/
=======
namespace {

struct CoinEntry {
    COutPoint* outpoint;
    char key;
    CoinEntry(const COutPoint* ptr) : outpoint(const_cast<COutPoint*>(ptr)), key(DB_COIN)  {}

    template<typename Stream>
    void Serialize(Stream &s) const {
        s << key;
        s << outpoint->hash;
        s << VARINT(outpoint->n);
    }

    template<typename Stream>
    void Unserialize(Stream& s) {
        s >> key;
        s >> outpoint->hash;
        s >> VARINT(outpoint->n);
    }
};

}
>>>>>>> 0d3e8183


CCoinsViewDB::CCoinsViewDB(size_t nCacheSize, bool fMemory, bool fWipe) : db(GetDataDir() / "chainstate", nCacheSize, fMemory, fWipe, true, false, 64)
{
}

bool CCoinsViewDB::GetCoin(const COutPoint &outpoint, Coin &coin) const {
    return db.Read(CoinEntry(&outpoint), coin);
}

bool CCoinsViewDB::HaveCoin(const COutPoint &outpoint) const {
    return db.Exists(CoinEntry(&outpoint));
}

uint256 CCoinsViewDB::GetBestBlock() const {
    uint256 hashBestChain;
    if (!db.Read(DB_BEST_BLOCK, hashBestChain))
        return uint256();
    return hashBestChain;
}

std::vector<uint256> CCoinsViewDB::GetHeadBlocks() const {
    std::vector<uint256> vhashHeadBlocks;
    if (!db.Read(DB_HEAD_BLOCKS, vhashHeadBlocks)) {
        return std::vector<uint256>();
    }
    return vhashHeadBlocks;
}

bool CCoinsViewDB::BatchWrite(CCoinsMap &mapCoins, const uint256 &hashBlock) {
    CDBBatch batch(db);
    size_t count = 0;
    size_t changed = 0;
    size_t batch_size = (size_t)gArgs.GetArg("-dbbatchsize", nDefaultDbBatchSize);
    int crash_simulate = gArgs.GetArg("-dbcrashratio", 0);
    assert(!hashBlock.IsNull());

    uint256 old_tip = GetBestBlock();
    if (old_tip.IsNull()) {
        // We may be in the middle of replaying.
        std::vector<uint256> old_heads = GetHeadBlocks();
        if (old_heads.size() == 2) {
            assert(old_heads[0] == hashBlock);
            old_tip = old_heads[1];
        }
    }

    // In the first batch, mark the database as being in the middle of a
    // transition from old_tip to hashBlock.
    // A vector is used for future extensibility, as we may want to support
    // interrupting after partial writes from multiple independent reorgs.
    batch.Erase(DB_BEST_BLOCK);
    batch.Write(DB_HEAD_BLOCKS, std::vector<uint256>{hashBlock, old_tip});

    for (CCoinsMap::iterator it = mapCoins.begin(); it != mapCoins.end();) {
        if (it->second.flags & CCoinsCacheEntry::DIRTY) {
            CoinEntry entry(&it->first);
            if (it->second.coin.IsSpent())
                batch.Erase(entry);
            else
                batch.Write(entry, it->second.coin);
            changed++;
        }
        count++;
        CCoinsMap::iterator itOld = it++;
        mapCoins.erase(itOld);
        if (batch.SizeEstimate() > batch_size) {
            LogPrint(BCLog::COINDB, "Writing partial batch of %.2f MiB\n", batch.SizeEstimate() * (1.0 / 1048576.0));
            db.WriteBatch(batch);
            batch.Clear();
            if (crash_simulate) {
                static FastRandomContext rng;
                if (rng.randrange(crash_simulate) == 0) {
                    LogPrintf("Simulating a crash. Goodbye.\n");
                    _Exit(0);
                }
            }
        }
    }

    // In the last batch, mark the database as consistent with hashBlock again.
    batch.Erase(DB_HEAD_BLOCKS);
    batch.Write(DB_BEST_BLOCK, hashBlock);

    LogPrint(BCLog::COINDB, "Writing final batch of %.2f MiB\n", batch.SizeEstimate() * (1.0 / 1048576.0));
    bool ret = db.WriteBatch(batch);
    LogPrint(BCLog::COINDB, "Committed %u changed transaction outputs (out of %u) to coin database...\n", (unsigned int)changed, (unsigned int)count);
    return ret;
}

size_t CCoinsViewDB::EstimateSize() const
{
    return db.EstimateSize(DB_COIN, (char)(DB_COIN+1));
}

CBlockTreeDB::CBlockTreeDB(size_t nCacheSize, bool fMemory, bool fWipe, bool compression, int maxOpenFiles) : CDBWrapper(GetDataDir() / "blocks" / "index", nCacheSize, fMemory, fWipe, false, compression, maxOpenFiles)
{
}

bool CBlockTreeDB::ReadBlockFileInfo(int nFile, CBlockFileInfo &info) {
    return Read(std::make_pair(DB_BLOCK_FILES, nFile), info);
}

bool CBlockTreeDB::WriteReindexing(bool fReindexing) {
    if (fReindexing)
        return Write(DB_REINDEX_FLAG, '1');
    else
        return Erase(DB_REINDEX_FLAG);
}

bool CBlockTreeDB::ReadReindexing(bool &fReindexing) {
    fReindexing = Exists(DB_REINDEX_FLAG);
    return true;
}

bool CBlockTreeDB::ReadLastBlockFile(int &nFile) {
    return Read(DB_LAST_BLOCK, nFile);
}

CCoinsViewCursor *CCoinsViewDB::Cursor() const
{
    CCoinsViewDBCursor *i = new CCoinsViewDBCursor(const_cast<CDBWrapper&>(db).NewIterator(), GetBestBlock());
    /* It seems that there are no "const iterators" for LevelDB.  Since we
       only need read operations on it, use a const-cast to get around
       that restriction.  */
    i->pcursor->Seek(DB_COIN);
    // Cache key of first record
    if (i->pcursor->Valid()) {
        CoinEntry entry(&i->keyTmp.second);
        i->pcursor->GetKey(entry);
        i->keyTmp.first = entry.key;
    } else {
        i->keyTmp.first = 0; // Make sure Valid() and GetKey() return false
    }
    return i;
}

bool CCoinsViewDBCursor::GetKey(COutPoint &key) const
{
    // Return cached key
    if (keyTmp.first == DB_COIN) {
        key = keyTmp.second;
        return true;
    }
    return false;
}

bool CCoinsViewDBCursor::GetValue(Coin &coin) const
{
    return pcursor->GetValue(coin);
}

unsigned int CCoinsViewDBCursor::GetValueSize() const
{
    return pcursor->GetValueSize();
}

bool CCoinsViewDBCursor::Valid() const
{
    return keyTmp.first == DB_COIN;
}

void CCoinsViewDBCursor::Next()
{
    pcursor->Next();
    CoinEntry entry(&keyTmp.second);
    if (!pcursor->Valid() || !pcursor->GetKey(entry)) {
        keyTmp.first = 0; // Invalidate cached key after last record so that Valid() and GetKey() return false
    } else {
        keyTmp.first = entry.key;
    }
}

bool CBlockTreeDB::WriteBatchSync(const std::vector<std::pair<int, const CBlockFileInfo*> >& fileInfo, int nLastFile, const std::vector<const CBlockIndex*>& blockinfo) {
    CDBBatch batch(*this);
    for (std::vector<std::pair<int, const CBlockFileInfo*> >::const_iterator it=fileInfo.begin(); it != fileInfo.end(); it++) {
        batch.Write(std::make_pair(DB_BLOCK_FILES, it->first), *it->second);
    }
    batch.Write(DB_LAST_BLOCK, nLastFile);
    for (std::vector<const CBlockIndex*>::const_iterator it=blockinfo.begin(); it != blockinfo.end(); it++) {
        batch.Write(std::make_pair(DB_BLOCK_INDEX, (*it)->GetBlockHash()), CDiskBlockIndex(*it));
    }
    return WriteBatch(batch, true);
}

bool CBlockTreeDB::ReadTxIndex(const uint256 &txid, CDiskTxPos &pos) {
    return Read(std::make_pair(DB_TXINDEX, txid), pos);
}

bool CBlockTreeDB::WriteTxIndex(const std::vector<std::pair<uint256, CDiskTxPos> >&vect) {
    CDBBatch batch(*this);
    for (std::vector<std::pair<uint256,CDiskTxPos> >::const_iterator it=vect.begin(); it!=vect.end(); it++)
        batch.Write(std::make_pair(DB_TXINDEX, it->first), it->second);
    return WriteBatch(batch);
}

bool CBlockTreeDB::ReadSpentIndex(CSpentIndexKey &key, CSpentIndexValue &value) {
    return Read(std::make_pair(DB_SPENTINDEX, key), value);
}

bool CBlockTreeDB::UpdateSpentIndex(const std::vector<std::pair<CSpentIndexKey, CSpentIndexValue> >&vect) {
    CDBBatch batch(*this);
    for (std::vector<std::pair<CSpentIndexKey,CSpentIndexValue> >::const_iterator it=vect.begin(); it!=vect.end(); it++) {
        if (it->second.IsNull()) {
            batch.Erase(std::make_pair(DB_SPENTINDEX, it->first));
        } else {
            batch.Write(std::make_pair(DB_SPENTINDEX, it->first), it->second);
        }
    }
    return WriteBatch(batch);
}

bool CBlockTreeDB::UpdateAddressUnspentIndex(const std::vector<std::pair<CAddressUnspentKey, CAddressUnspentValue > >&vect) {
    CDBBatch batch(*this);
    for (std::vector<std::pair<CAddressUnspentKey, CAddressUnspentValue> >::const_iterator it=vect.begin(); it!=vect.end(); it++) {
        if (it->second.IsNull()) {
            batch.Erase(std::make_pair(DB_ADDRESSUNSPENTINDEX, it->first));
        } else {
            batch.Write(std::make_pair(DB_ADDRESSUNSPENTINDEX, it->first), it->second);
        }
    }
    return WriteBatch(batch);
}

bool CBlockTreeDB::ReadAddressUnspentIndex(uint160 addressHash, int type,
                                           std::vector<std::pair<CAddressUnspentKey, CAddressUnspentValue> > &unspentOutputs) {

    boost::scoped_ptr<CDBIterator> pcursor(NewIterator());

    pcursor->Seek(std::make_pair(DB_ADDRESSUNSPENTINDEX, CAddressIndexIteratorKey(type, addressHash)));

    while (pcursor->Valid()) {
        boost::this_thread::interruption_point();
        std::pair<char,CAddressUnspentKey> key;
        if (pcursor->GetKey(key) && key.first == DB_ADDRESSUNSPENTINDEX && key.second.hashBytes == addressHash) {
            CAddressUnspentValue nValue;
            if (pcursor->GetValue(nValue)) {
                unspentOutputs.push_back(std::make_pair(key.second, nValue));
                pcursor->Next();
            } else {
                return error("failed to get address unspent value");
            }
        } else {
            break;
        }
    }

    return true;
}

bool CBlockTreeDB::WriteAddressIndex(const std::vector<std::pair<CAddressIndexKey, CAmount > >&vect) {
    CDBBatch batch(*this);
    for (std::vector<std::pair<CAddressIndexKey, CAmount> >::const_iterator it=vect.begin(); it!=vect.end(); it++)
        batch.Write(std::make_pair(DB_ADDRESSINDEX, it->first), it->second);
    return WriteBatch(batch);
}

bool CBlockTreeDB::EraseAddressIndex(const std::vector<std::pair<CAddressIndexKey, CAmount > >&vect) {
    CDBBatch batch(*this);
    for (std::vector<std::pair<CAddressIndexKey, CAmount> >::const_iterator it=vect.begin(); it!=vect.end(); it++)
        batch.Erase(std::make_pair(DB_ADDRESSINDEX, it->first));
    return WriteBatch(batch);
}

bool CBlockTreeDB::ReadAddressIndex(uint160 addressHash, int type,
                                    std::vector<std::pair<CAddressIndexKey, CAmount> > &addressIndex,
                                    int start, int end) {

    boost::scoped_ptr<CDBIterator> pcursor(NewIterator());

    if (start > 0 && end > 0) {
        pcursor->Seek(std::make_pair(DB_ADDRESSINDEX, CAddressIndexIteratorHeightKey(type, addressHash, start)));
    } else {
        pcursor->Seek(std::make_pair(DB_ADDRESSINDEX, CAddressIndexIteratorKey(type, addressHash)));
    }

    while (pcursor->Valid()) {
        boost::this_thread::interruption_point();
        std::pair<char,CAddressIndexKey> key;
        if (pcursor->GetKey(key) && key.first == DB_ADDRESSINDEX && key.second.hashBytes == addressHash) {
            if (end > 0 && key.second.blockHeight > end) {
                break;
            }
            CAmount nValue;
            if (pcursor->GetValue(nValue)) {
                addressIndex.push_back(std::make_pair(key.second, nValue));
                pcursor->Next();
            } else {
                return error("failed to get address index value");
            }
        } else {
            break;
        }
    }

    return true;
}

bool CBlockTreeDB::WriteTimestampIndex(const CTimestampIndexKey &timestampIndex)
{
    CDBBatch batch(*this);
    batch.Write(std::make_pair(DB_TIMESTAMPINDEX, timestampIndex), 0);
    return WriteBatch(batch);
}

bool CBlockTreeDB::ReadTimestampIndex(const unsigned int &high, const unsigned int &low, const bool fActiveOnly, std::vector<std::pair<uint256, unsigned int> > &hashes)
{
    boost::scoped_ptr<CDBIterator> pcursor(NewIterator());

    pcursor->Seek(std::make_pair(DB_TIMESTAMPINDEX, CTimestampIndexIteratorKey(low)));

    while (pcursor->Valid())
    {
        boost::this_thread::interruption_point();
        std::pair<char, CTimestampIndexKey> key;
        if (pcursor->GetKey(key) && key.first == DB_TIMESTAMPINDEX && key.second.timestamp < high)
        {
            if (fActiveOnly) {
                if (HashOnchainActive(key.second.blockHash)) {
                    hashes.push_back(std::make_pair(key.second.blockHash, key.second.timestamp));
                }
            } else {
                hashes.push_back(std::make_pair(key.second.blockHash, key.second.timestamp));
            }

            pcursor->Next();
        } else {
            break;
        }
    }

    return true;
}

bool CBlockTreeDB::WriteTimestampBlockIndex(const CTimestampBlockIndexKey &blockhashIndex, const CTimestampBlockIndexValue &logicalts) {
    CDBBatch batch(*this);
    batch.Write(std::make_pair(DB_BLOCKHASHINDEX, blockhashIndex), logicalts);
    return WriteBatch(batch);
}

bool CBlockTreeDB::ReadTimestampBlockIndex(const uint256 &hash, unsigned int &ltimestamp) {

    CTimestampBlockIndexValue(lts);
    if (!Read(std::make_pair(DB_BLOCKHASHINDEX, hash), lts))
        return false;

    ltimestamp = lts.ltimestamp;
    return true;
}

bool CBlockTreeDB::WriteFlag(const std::string &name, bool fValue) {
    return Write(std::make_pair(DB_FLAG, name), fValue ? '1' : '0');
}

bool CBlockTreeDB::ReadFlag(const std::string &name, bool &fValue) {
    char ch;
    if (!Read(std::make_pair(DB_FLAG, name), ch))
        return false;
    fValue = ch == '1';
    return true;
}

bool CBlockTreeDB::LoadBlockIndexGuts(const Consensus::Params& consensusParams, std::function<CBlockIndex*(const uint256&)> insertBlockIndex)
{
    std::unique_ptr<CDBIterator> pcursor(NewIterator());

    pcursor->Seek(std::make_pair(DB_BLOCK_INDEX, uint256()));

    // Load mapBlockIndex
    while (pcursor->Valid()) {
        boost::this_thread::interruption_point();
        std::pair<char, uint256> key;
        if (pcursor->GetKey(key) && key.first == DB_BLOCK_INDEX) {
            CDiskBlockIndex diskindex;
            if (pcursor->GetValue(diskindex)) {
                // Construct block index object
                CBlockIndex* pindexNew = insertBlockIndex(diskindex.GetBlockHash());
<<<<<<< HEAD
                pindexNew->pprev                    = insertBlockIndex(diskindex.hashPrev);
                pindexNew->nHeight                  = diskindex.nHeight;
                pindexNew->nFile                    = diskindex.nFile;
                pindexNew->nDataPos                 = diskindex.nDataPos;
                pindexNew->nUndoPos                 = diskindex.nUndoPos;
                pindexNew->nVersion                 = diskindex.nVersion;
                pindexNew->hashMerkleRoot           = diskindex.hashMerkleRoot;
                pindexNew->hashWitnessMerkleRoot    = diskindex.hashWitnessMerkleRoot;
                pindexNew->nTime                    = diskindex.nTime;
                pindexNew->nBits                    = diskindex.nBits;
                pindexNew->nNonce                   = diskindex.nNonce;
                pindexNew->nStatus                  = diskindex.nStatus;
                pindexNew->nTx                      = diskindex.nTx;
                
                pindexNew->nFlags                   = diskindex.nFlags;
                pindexNew->bnStakeModifier          = diskindex.bnStakeModifier;
                pindexNew->prevoutStake             = diskindex.prevoutStake;
                //pindexNew->nStakeTime               = diskindex.nStakeTime;
                //pindexNew->hashProof                = diskindex.hashProof;
        
                pindexNew->nMoneySupply             = diskindex.nMoneySupply;
        
                
                if (pindexNew->nHeight == 0
                    && pindexNew->GetBlockHash() != Params().GetConsensus().hashGenesisBlock)
                    return error("LoadBlockIndex(): Genesis block hash incorrect: %s", pindexNew->ToString());
                
                if (fParticlMode)
                {
                    // only CheckProofOfWork for genesis blocks
                    if (diskindex.hashPrev.IsNull() && !CheckProofOfWork(pindexNew->GetBlockHash(),
                        pindexNew->nBits, Params().GetConsensus(), 0, Params().GetLastImportHeight()))
                        return error("LoadBlockIndex(): CheckProofOfWork failed: %s", pindexNew->ToString());
                } else
                if (!CheckProofOfWork(pindexNew->GetBlockHash(), pindexNew->nBits, Params().GetConsensus()))
                {
                    return error("LoadBlockIndex(): CheckProofOfWork failed: %s", pindexNew->ToString());
                };
                
=======
                pindexNew->pprev          = insertBlockIndex(diskindex.hashPrev);
                pindexNew->nHeight        = diskindex.nHeight;
                pindexNew->nFile          = diskindex.nFile;
                pindexNew->nDataPos       = diskindex.nDataPos;
                pindexNew->nUndoPos       = diskindex.nUndoPos;
                pindexNew->nVersion       = diskindex.nVersion;
                pindexNew->hashMerkleRoot = diskindex.hashMerkleRoot;
                pindexNew->nTime          = diskindex.nTime;
                pindexNew->nBits          = diskindex.nBits;
                pindexNew->nNonce         = diskindex.nNonce;
                pindexNew->nStatus        = diskindex.nStatus;
                pindexNew->nTx            = diskindex.nTx;

                if (!CheckProofOfWork(pindexNew->GetBlockHash(), pindexNew->nBits, consensusParams))
                    return error("%s: CheckProofOfWork failed: %s", __func__, pindexNew->ToString());

>>>>>>> 0d3e8183
                pcursor->Next();
            } else {
                return error("%s: failed to read value", __func__);
            }
        } else {
            break;
        }
    }

    return true;
}

<<<<<<< HEAD
bool CBlockTreeDB::ReadLastRCTOutput(int64_t &rv)
{
    boost::scoped_ptr<CDBIterator> pcursor(NewIterator());
    
    if (!Read(DB_RCTOUTPUT_LAST, rv))
        rv = 0;
    
    return true;
};


bool CBlockTreeDB::WriteLastRCTOutput(int64_t i)
{
    CDBBatch batch(*this);
    batch.Write(DB_RCTOUTPUT_LAST, i);
    return WriteBatch(batch);
};

bool CBlockTreeDB::ReadRCTOutput(int64_t i, CAnonOutput &ao)
{
    return Read(std::make_pair(DB_RCTOUTPUT, i), ao);
};

bool CBlockTreeDB::WriteRCTOutput(int64_t i, const CAnonOutput &ao)
{
    CDBBatch batch(*this);
    batch.Write(std::make_pair(DB_RCTOUTPUT, i), ao);
    return WriteBatch(batch);
};

bool CBlockTreeDB::EraseRCTOutput(int64_t i)
{
    CDBBatch batch(*this);
    batch.Erase(std::make_pair(DB_RCTOUTPUT, i));
    return WriteBatch(batch);
};


bool CBlockTreeDB::ReadRCTOutputLink(const CCmpPubKey &pk, int64_t &i)
{
    return Read(std::make_pair(DB_RCTOUTPUT_LINK, pk), i);
};

bool CBlockTreeDB::WriteRCTOutputLink(const CCmpPubKey &pk, int64_t i)
{
    CDBBatch batch(*this);
    batch.Write(std::make_pair(DB_RCTOUTPUT_LINK, pk), i);
    return WriteBatch(batch);
};

bool CBlockTreeDB::EraseRCTOutputLink(const CCmpPubKey &pk)
{
    CDBBatch batch(*this);
    batch.Erase(std::make_pair(DB_RCTOUTPUT_LINK, pk));
    return WriteBatch(batch);
};

bool CBlockTreeDB::ReadRCTOutputCheckpoint(int nBlock, int64_t &i)
{
    return Read(std::make_pair(DB_RCTOUTPUT_CHECKPOINT, nBlock), i);
};


bool CBlockTreeDB::ReadRCTKeyImage(const CCmpPubKey &ki, uint256 &txhash)
{
    return Read(std::make_pair(DB_RCTKEYIMAGE, ki), txhash);
};

bool CBlockTreeDB::WriteRCTKeyImage(const CCmpPubKey &ki, const uint256 &txhash)
{
    CDBBatch batch(*this);
    batch.Write(std::make_pair(DB_RCTKEYIMAGE, ki), txhash);
    return WriteBatch(batch);
};

bool CBlockTreeDB::EraseRCTKeyImage(const CCmpPubKey &ki)
{
    CDBBatch batch(*this);
    batch.Erase(std::make_pair(DB_RCTKEYIMAGE, ki));
    return WriteBatch(batch);
};

=======
namespace {

//! Legacy class to deserialize pre-pertxout database entries without reindex.
class CCoins
{
public:
    //! whether transaction is a coinbase
    bool fCoinBase;

    //! unspent transaction outputs; spent outputs are .IsNull(); spent outputs at the end of the array are dropped
    std::vector<CTxOut> vout;

    //! at which height this transaction was included in the active block chain
    int nHeight;

    //! empty constructor
    CCoins() : fCoinBase(false), vout(0), nHeight(0) { }

    template<typename Stream>
    void Unserialize(Stream &s) {
        unsigned int nCode = 0;
        // version
        int nVersionDummy;
        ::Unserialize(s, VARINT(nVersionDummy));
        // header code
        ::Unserialize(s, VARINT(nCode));
        fCoinBase = nCode & 1;
        std::vector<bool> vAvail(2, false);
        vAvail[0] = (nCode & 2) != 0;
        vAvail[1] = (nCode & 4) != 0;
        unsigned int nMaskCode = (nCode / 8) + ((nCode & 6) != 0 ? 0 : 1);
        // spentness bitmask
        while (nMaskCode > 0) {
            unsigned char chAvail = 0;
            ::Unserialize(s, chAvail);
            for (unsigned int p = 0; p < 8; p++) {
                bool f = (chAvail & (1 << p)) != 0;
                vAvail.push_back(f);
            }
            if (chAvail != 0)
                nMaskCode--;
        }
        // txouts themself
        vout.assign(vAvail.size(), CTxOut());
        for (unsigned int i = 0; i < vAvail.size(); i++) {
            if (vAvail[i])
                ::Unserialize(s, REF(CTxOutCompressor(vout[i])));
        }
        // coinbase height
        ::Unserialize(s, VARINT(nHeight));
    }
};

}

/** Upgrade the database from older formats.
 *
 * Currently implemented: from the per-tx utxo model (0.8..0.14.x) to per-txout.
 */
bool CCoinsViewDB::Upgrade() {
    std::unique_ptr<CDBIterator> pcursor(db.NewIterator());
    pcursor->Seek(std::make_pair(DB_COINS, uint256()));
    if (!pcursor->Valid()) {
        return true;
    }

    int64_t count = 0;
    LogPrintf("Upgrading utxo-set database...\n");
    LogPrintf("[0%%]...");
    size_t batch_size = 1 << 24;
    CDBBatch batch(db);
    uiInterface.SetProgressBreakAction(StartShutdown);
    int reportDone = 0;
    std::pair<unsigned char, uint256> key;
    std::pair<unsigned char, uint256> prev_key = {DB_COINS, uint256()};
    while (pcursor->Valid()) {
        boost::this_thread::interruption_point();
        if (ShutdownRequested()) {
            break;
        }
        if (pcursor->GetKey(key) && key.first == DB_COINS) {
            if (count++ % 256 == 0) {
                uint32_t high = 0x100 * *key.second.begin() + *(key.second.begin() + 1);
                int percentageDone = (int)(high * 100.0 / 65536.0 + 0.5);
                uiInterface.ShowProgress(_("Upgrading UTXO database") + "\n"+ _("(press q to shutdown and continue later)") + "\n", percentageDone);
                if (reportDone < percentageDone/10) {
                    // report max. every 10% step
                    LogPrintf("[%d%%]...", percentageDone);
                    reportDone = percentageDone/10;
                }
            }
            CCoins old_coins;
            if (!pcursor->GetValue(old_coins)) {
                return error("%s: cannot parse CCoins record", __func__);
            }
            COutPoint outpoint(key.second, 0);
            for (size_t i = 0; i < old_coins.vout.size(); ++i) {
                if (!old_coins.vout[i].IsNull() && !old_coins.vout[i].scriptPubKey.IsUnspendable()) {
                    Coin newcoin(std::move(old_coins.vout[i]), old_coins.nHeight, old_coins.fCoinBase);
                    outpoint.n = i;
                    CoinEntry entry(&outpoint);
                    batch.Write(entry, newcoin);
                }
            }
            batch.Erase(key);
            if (batch.SizeEstimate() > batch_size) {
                db.WriteBatch(batch);
                batch.Clear();
                db.CompactRange(prev_key, key);
                prev_key = key;
            }
            pcursor->Next();
        } else {
            break;
        }
    }
    db.WriteBatch(batch);
    db.CompactRange({DB_COINS, uint256()}, key);
    uiInterface.SetProgressBreakAction(std::function<void(void)>());
    LogPrintf("[%s].\n", ShutdownRequested() ? "CANCELLED" : "DONE");
    return !ShutdownRequested();
}
>>>>>>> 0d3e8183
<|MERGE_RESOLUTION|>--- conflicted
+++ resolved
@@ -10,13 +10,10 @@
 #include "random.h"
 #include "pow.h"
 #include "uint256.h"
-<<<<<<< HEAD
 #include "validation.h"
-=======
 #include "util.h"
 #include "ui_interface.h"
 #include "init.h"
->>>>>>> 0d3e8183
 
 #include <stdint.h>
 
@@ -39,7 +36,6 @@
 static const char DB_REINDEX_FLAG = 'R';
 static const char DB_LAST_BLOCK = 'l';
 
-<<<<<<< HEAD
 /*
 static const char DB_RCTOUTPUT = 'A';
 static const char DB_RCTOUTPUT_LAST = 'I';
@@ -47,7 +43,7 @@
 static const char DB_RCTOUTPUT_CHECKPOINT = 'H';
 static const char DB_RCTKEYIMAGE = 'K';
 */
-=======
+
 namespace {
 
 struct CoinEntry {
@@ -71,7 +67,6 @@
 };
 
 }
->>>>>>> 0d3e8183
 
 
 CCoinsViewDB::CCoinsViewDB(size_t nCacheSize, bool fMemory, bool fWipe) : db(GetDataDir() / "chainstate", nCacheSize, fMemory, fWipe, true, false, 64)
@@ -448,8 +443,7 @@
             CDiskBlockIndex diskindex;
             if (pcursor->GetValue(diskindex)) {
                 // Construct block index object
-                CBlockIndex* pindexNew = insertBlockIndex(diskindex.GetBlockHash());
-<<<<<<< HEAD
+                CBlockIndex* pindexNew  = insertBlockIndex(diskindex.GetBlockHash());
                 pindexNew->pprev                    = insertBlockIndex(diskindex.hashPrev);
                 pindexNew->nHeight                  = diskindex.nHeight;
                 pindexNew->nFile                    = diskindex.nFile;
@@ -467,11 +461,10 @@
                 pindexNew->nFlags                   = diskindex.nFlags;
                 pindexNew->bnStakeModifier          = diskindex.bnStakeModifier;
                 pindexNew->prevoutStake             = diskindex.prevoutStake;
-                //pindexNew->nStakeTime               = diskindex.nStakeTime;
                 //pindexNew->hashProof                = diskindex.hashProof;
-        
+                
                 pindexNew->nMoneySupply             = diskindex.nMoneySupply;
-        
+                
                 
                 if (pindexNew->nHeight == 0
                     && pindexNew->GetBlockHash() != Params().GetConsensus().hashGenesisBlock)
@@ -482,31 +475,13 @@
                     // only CheckProofOfWork for genesis blocks
                     if (diskindex.hashPrev.IsNull() && !CheckProofOfWork(pindexNew->GetBlockHash(),
                         pindexNew->nBits, Params().GetConsensus(), 0, Params().GetLastImportHeight()))
-                        return error("LoadBlockIndex(): CheckProofOfWork failed: %s", pindexNew->ToString());
+                        return error("%s: CheckProofOfWork failed: %s", __func__, pindexNew->ToString());
                 } else
                 if (!CheckProofOfWork(pindexNew->GetBlockHash(), pindexNew->nBits, Params().GetConsensus()))
                 {
-                    return error("LoadBlockIndex(): CheckProofOfWork failed: %s", pindexNew->ToString());
+                    return error("%s: CheckProofOfWork failed: %s", __func__, pindexNew->ToString());
                 };
                 
-=======
-                pindexNew->pprev          = insertBlockIndex(diskindex.hashPrev);
-                pindexNew->nHeight        = diskindex.nHeight;
-                pindexNew->nFile          = diskindex.nFile;
-                pindexNew->nDataPos       = diskindex.nDataPos;
-                pindexNew->nUndoPos       = diskindex.nUndoPos;
-                pindexNew->nVersion       = diskindex.nVersion;
-                pindexNew->hashMerkleRoot = diskindex.hashMerkleRoot;
-                pindexNew->nTime          = diskindex.nTime;
-                pindexNew->nBits          = diskindex.nBits;
-                pindexNew->nNonce         = diskindex.nNonce;
-                pindexNew->nStatus        = diskindex.nStatus;
-                pindexNew->nTx            = diskindex.nTx;
-
-                if (!CheckProofOfWork(pindexNew->GetBlockHash(), pindexNew->nBits, consensusParams))
-                    return error("%s: CheckProofOfWork failed: %s", __func__, pindexNew->ToString());
-
->>>>>>> 0d3e8183
                 pcursor->Next();
             } else {
                 return error("%s: failed to read value", __func__);
@@ -519,7 +494,6 @@
     return true;
 }
 
-<<<<<<< HEAD
 bool CBlockTreeDB::ReadLastRCTOutput(int64_t &rv)
 {
     boost::scoped_ptr<CDBIterator> pcursor(NewIterator());
@@ -602,7 +576,13 @@
     return WriteBatch(batch);
 };
 
-=======
+bool CCoinsViewDB::Upgrade()
+{
+    // TODO
+    return true;
+};
+
+/* TODO: force reindex
 namespace {
 
 //! Legacy class to deserialize pre-pertxout database entries without reindex.
@@ -658,10 +638,10 @@
 
 }
 
-/** Upgrade the database from older formats.
+Upgrade the database from older formats.
  *
  * Currently implemented: from the per-tx utxo model (0.8..0.14.x) to per-txout.
- */
+
 bool CCoinsViewDB::Upgrade() {
     std::unique_ptr<CDBIterator> pcursor(db.NewIterator());
     pcursor->Seek(std::make_pair(DB_COINS, uint256()));
@@ -725,4 +705,4 @@
     LogPrintf("[%s].\n", ShutdownRequested() ? "CANCELLED" : "DONE");
     return !ShutdownRequested();
 }
->>>>>>> 0d3e8183
+*/