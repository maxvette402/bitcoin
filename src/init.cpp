// Copyright (c) 2009-2010 Satoshi Nakamoto
// Copyright (c) 2009-2017 The Bitcoin Core developers
// Distributed under the MIT software license, see the accompanying
// file COPYING or http://www.opensource.org/licenses/mit-license.php.

#if defined(HAVE_CONFIG_H)
#include <config/bitcoin-config.h>
#endif

#include <init.h>

#include <addrman.h>
#include <amount.h>
#include <blind.h>
#include <chain.h>
#include <chainparams.h>
#include <checkpoints.h>
#include <compat/sanity.h>
#include <consensus/validation.h>
#include <fs.h>
#include <httpserver.h>
#include <httprpc.h>
#include <index/txindex.h>
#include <key.h>
#include <validation.h>
#include <miner.h>
#include <netbase.h>
#include <net.h>
#include <net_processing.h>
#include <policy/feerate.h>
#include <policy/fees.h>
#include <policy/policy.h>
#include <rpc/server.h>
#include <rpc/register.h>
#include <rpc/safemode.h>
#include <rpc/blockchain.h>
#include <script/standard.h>
#include <script/sigcache.h>
#include <scheduler.h>
#include <timedata.h>
#include <txdb.h>
#include <txmempool.h>
#include <torcontrol.h>
#include <ui_interface.h>
#include <util.h>
#include <utilmoneystr.h>
#include <validationinterface.h>
#include <smsg/smessage.h>
#include <smsg/rpcsmessage.h>
#include <pos/miner.h>
#ifdef ENABLE_WALLET
#include <wallet/hdwallet.h>
#endif
#if ENABLE_USBDEVICE
#include <usbdevice/rpcusbdevice.h>
#endif
#include <anon.h>
#include <core_io.h>
#include <warnings.h>
#include <walletinitinterface.h>
#include <stdint.h>
#include <stdio.h>

#ifndef WIN32
#include <signal.h>
#endif

#include <boost/algorithm/string/classification.hpp>
#include <boost/algorithm/string/replace.hpp>
#include <boost/algorithm/string/split.hpp>
#include <boost/bind.hpp>
#include <boost/interprocess/sync/file_lock.hpp>
#include <boost/thread.hpp>
#include <openssl/crypto.h>

#if ENABLE_ZMQ
#include <zmq/zmqnotificationinterface.h>
#endif

bool fFeeEstimatesInitialized = false;
static const bool DEFAULT_PROXYRANDOMIZE = true;
static const bool DEFAULT_REST_ENABLE = false;
static const bool DEFAULT_STOPAFTERBLOCKIMPORT = false;

std::unique_ptr<CConnman> g_connman;
std::unique_ptr<PeerLogicValidation> peerLogic;

#if !(ENABLE_WALLET)
class DummyWalletInit : public WalletInitInterface {
public:

    std::string GetHelpString(bool showDebug) const override {return std::string{};}
    bool ParameterInteraction() const override {return true;}
    void RegisterRPC(CRPCTable &) const override {}
    bool Verify() const override {return true;}
    bool Open() const override {LogPrintf("No wallet support compiled in!\n"); return true;}
    void Start(CScheduler& scheduler) const override {}
    void Flush() const override {}
    void Stop() const override {}
    void Close() const override {}
};

const WalletInitInterface& g_wallet_init_interface = DummyWalletInit();
#endif

#if ENABLE_ZMQ
static CZMQNotificationInterface* pzmqNotificationInterface = nullptr;
#endif

#ifdef WIN32
// Win32 LevelDB doesn't use filedescriptors, and the ones used for
// accessing block files don't count towards the fd_set size limit
// anyway.
#define MIN_CORE_FILEDESCRIPTORS 0
#else
#define MIN_CORE_FILEDESCRIPTORS 150
#endif

static const char* FEE_ESTIMATES_FILENAME="fee_estimates.dat";

//////////////////////////////////////////////////////////////////////////////
//
// Shutdown
//

//
// Thread management and startup/shutdown:
//
// The network-processing threads are all part of a thread group
// created by AppInit() or the Qt main() function.
//
// A clean exit happens when StartShutdown() or the SIGTERM
// signal handler sets fRequestShutdown, which makes main thread's
// WaitForShutdown() interrupts the thread group.
// And then, WaitForShutdown() makes all other on-going threads
// in the thread group join the main thread.
// Shutdown() is then called to clean up database connections, and stop other
// threads that should only be stopped after the main network-processing
// threads have exited.
//
// Shutdown for Qt is very similar, only it uses a QTimer to detect
// fRequestShutdown getting set, and then does the normal Qt
// shutdown thing.
//

std::atomic<bool> fRequestShutdown(false);

void StartShutdown()
{
    fRequestShutdown = true;
}
bool ShutdownRequested()
{
    return fRequestShutdown;
}

/**
 * This is a minimally invasive approach to shutdown on LevelDB read errors from the
 * chainstate, while keeping user interface out of the common library, which is shared
 * between bitcoind, and bitcoin-qt and non-server tools.
*/
class CCoinsViewErrorCatcher final : public CCoinsViewBacked
{
public:
    explicit CCoinsViewErrorCatcher(CCoinsView* view) : CCoinsViewBacked(view) {}
    bool GetCoin(const COutPoint &outpoint, Coin &coin) const override {
        try {
            return CCoinsViewBacked::GetCoin(outpoint, coin);
        } catch(const std::runtime_error& e) {
            uiInterface.ThreadSafeMessageBox(_("Error reading from database, shutting down."), "", CClientUIInterface::MSG_ERROR);
            LogPrintf("Error reading from database: %s\n", e.what());
            // Starting the shutdown sequence and returning false to the caller would be
            // interpreted as 'entry not found' (as opposed to unable to read data), and
            // could lead to invalid interpretation. Just exit immediately, as we can't
            // continue anyway, and all writes should be atomic.
            abort();
        }
    }
    // Writes do not need similar protection, as failure to write is handled by the caller.
};

static std::unique_ptr<CCoinsViewErrorCatcher> pcoinscatcher;
static std::unique_ptr<ECCVerifyHandle> globalVerifyHandle;

static boost::thread_group threadGroup;
static CScheduler scheduler;

void Interrupt()
{
    InterruptHTTPServer();
    InterruptHTTPRPC();
    InterruptRPC();
    InterruptREST();
    InterruptTorControl();
    InterruptMapPort();
    if (g_connman)
        g_connman->Interrupt();
    if (g_txindex) {
        g_txindex->Interrupt();
    }
}

void Shutdown()
{
    LogPrintf("%s: In progress...\n", __func__);
    static CCriticalSection cs_Shutdown;
    TRY_LOCK(cs_Shutdown, lockShutdown);
    if (!lockShutdown)
        return;

    /// Note: Shutdown() must be able to handle cases in which initialization failed part of the way,
    /// for example if the data directory was found to be locked.
    /// Be sure that anything that writes files or flushes caches only does this if the respective
    /// module was initialized.
    RenameThread("particl-shutoff");
    mempool.AddTransactionsUpdated(1);


    StopHTTPRPC();
    StopREST();
    StopRPC();
    StopHTTPServer();
    smsgModule.Shutdown();
#ifdef ENABLE_WALLET
    StopThreadStakeMiner();
#endif
    g_wallet_init_interface.Flush();
    StopMapPort();

    // Because these depend on each-other, we make sure that neither can be
    // using the other before destroying them.
    if (peerLogic) UnregisterValidationInterface(peerLogic.get());
    if (g_connman) g_connman->Stop();

    peerLogic.reset();
    g_connman.reset();
    if (g_txindex) {
        g_txindex.reset();
    }

    StopTorControl();

    // After everything has been shut down, but before things get flushed, stop the
    // CScheduler/checkqueue threadGroup
    threadGroup.interrupt_all();
    threadGroup.join_all();

    if (g_is_mempool_loaded && gArgs.GetArg("-persistmempool", DEFAULT_PERSIST_MEMPOOL)) {
        DumpMempool();
    }

    if (fFeeEstimatesInitialized)
    {
        ::feeEstimator.FlushUnconfirmed();
        fs::path est_path = GetDataDir() / FEE_ESTIMATES_FILENAME;
        CAutoFile est_fileout(fsbridge::fopen(est_path, "wb"), SER_DISK, CLIENT_VERSION);
        if (!est_fileout.IsNull())
            ::feeEstimator.Write(est_fileout);
        else
            LogPrintf("%s: Failed to write fee estimates to %s\n", __func__, est_path.string());
        fFeeEstimatesInitialized = false;
    }

    // FlushStateToDisk generates a SetBestChain callback, which we should avoid missing
    if (pcoinsTip != nullptr) {
        FlushStateToDisk();
    }

    // After there are no more peers/RPC left to give us new data which may generate
    // CValidationInterface callbacks, flush them...
    GetMainSignals().FlushBackgroundCallbacks();

    // Any future callbacks will be dropped. This should absolutely be safe - if
    // missing a callback results in an unrecoverable situation, unclean shutdown
    // would too. The only reason to do the above flushes is to let the wallet catch
    // up with our current chain to avoid any strange pruning edge cases and make
    // next startup faster by avoiding rescan.

    {
        LOCK(cs_main);
        if (pcoinsTip != nullptr) {
            FlushStateToDisk();
        }
        pcoinsTip.reset();
        pcoinscatcher.reset();
        pcoinsdbview.reset();
        pblocktree.reset();
    }
    g_wallet_init_interface.Stop();

#if ENABLE_ZMQ
    if (pzmqNotificationInterface) {
        UnregisterValidationInterface(pzmqNotificationInterface);
        delete pzmqNotificationInterface;
        pzmqNotificationInterface = nullptr;
    }
#endif

#ifndef WIN32
    try {
        fs::remove(GetPidFile());
    } catch (const fs::filesystem_error& e) {
        LogPrintf("%s: Unable to remove pidfile: %s\n", __func__, e.what());
    }
#endif
    UnregisterAllValidationInterfaces();
    GetMainSignals().UnregisterBackgroundSignalScheduler();
    GetMainSignals().UnregisterWithMempoolSignals(mempool);
    g_wallet_init_interface.Close();
    globalVerifyHandle.reset();
    ECC_Stop();
    ECC_Stop_Stealth();
    ECC_Stop_Blinding();
    LogPrintf("%s: done\n", __func__);
}

/**
 * Signal handlers are very limited in what they are allowed to do.
 * The execution context the handler is invoked in is not guaranteed,
 * so we restrict handler operations to just touching variables:
 */
static void HandleSIGTERM(int)
{
    fRequestShutdown = true;
}

static void HandleSIGHUP(int)
{
    fReopenDebugLog = true;
}

#ifndef WIN32
static void registerSignalHandler(int signal, void(*handler)(int))
{
    struct sigaction sa;
    sa.sa_handler = handler;
    sigemptyset(&sa.sa_mask);
    sa.sa_flags = 0;
    sigaction(signal, &sa, nullptr);
}
#else
BOOL WINAPI ConsoleHandler(DWORD dwType)
{
    switch(dwType)
    {
        case CTRL_C_EVENT:
            HandleSIGTERM(1);
            return TRUE;
        default:
            break;
    }
    return FALSE;
}
#endif

void OnRPCStarted()
{
    uiInterface.NotifyBlockTip.connect(&RPCNotifyBlockChange);
}

void OnRPCStopped()
{
    uiInterface.NotifyBlockTip.disconnect(&RPCNotifyBlockChange);
    RPCNotifyBlockChange(false, nullptr);
    g_best_block_cv.notify_all();
    LogPrint(BCLog::RPC, "RPC stopped.\n");
}

std::string HelpMessage(HelpMessageMode mode)
{
    const auto defaultBaseParams = CreateBaseChainParams(CBaseChainParams::MAIN);
    const auto testnetBaseParams = CreateBaseChainParams(CBaseChainParams::TESTNET);
    const auto defaultChainParams = CreateChainParams(CBaseChainParams::MAIN);
    const auto testnetChainParams = CreateChainParams(CBaseChainParams::TESTNET);
    const bool showDebug = gArgs.GetBoolArg("-help-debug", false);

    // When adding new options to the categories, please keep and ensure alphabetical ordering.
    // Do not translate _(...) -help-debug options, Many technical terms, and only a very small audience, so is unnecessary stress to translators.
    std::string strUsage = HelpMessageGroup(_("Options:"));
    strUsage += HelpMessageOpt("-?", _("Print this help message and exit"));
    strUsage += HelpMessageOpt("-version", _("Print version and exit"));
    strUsage += HelpMessageOpt("-alertnotify=<cmd>", _("Execute command when a relevant alert is received or we see a really long fork (%s in cmd is replaced by message)"));
    strUsage +=HelpMessageOpt("-assumevalid=<hex>", strprintf(_("If this block is in the chain assume that it and its ancestors are valid and potentially skip their script verification (0 to verify all, default: %s, testnet: %s)"), defaultChainParams->GetConsensus().defaultAssumeValid.GetHex(), testnetChainParams->GetConsensus().defaultAssumeValid.GetHex()));
    strUsage += HelpMessageOpt("-blocksdir=<dir>", _("Specify blocks directory (default: <datadir>/blocks)"));
    strUsage += HelpMessageOpt("-blocknotify=<cmd>", _("Execute command when the best block changes (%s in cmd is replaced by block hash)"));
    strUsage += HelpMessageOpt("-blockreconstructionextratxn=<n>", strprintf(_("Extra transactions to keep in memory for compact block reconstructions (default: %u)"), DEFAULT_BLOCK_RECONSTRUCTION_EXTRA_TXN));
    if (showDebug)
        strUsage += HelpMessageOpt("-blocksonly", strprintf(_("Whether to operate in a blocks only mode (default: %u)"), DEFAULT_BLOCKSONLY));
    strUsage += HelpMessageOpt("-conf=<file>", strprintf(_("Specify configuration file. Relative paths will be prefixed by datadir location. (default: %s)"), BITCOIN_CONF_FILENAME));
    if (mode == HelpMessageMode::BITCOIND)
    {
#if HAVE_DECL_DAEMON
        strUsage += HelpMessageOpt("-daemon", _("Run in the background as a daemon and accept commands"));
#endif
    }
    strUsage += HelpMessageOpt("-datadir=<dir>", _("Specify data directory"));
    if (showDebug) {
        strUsage += HelpMessageOpt("-dbbatchsize", strprintf("Maximum database write batch size in bytes (default: %u)", nDefaultDbBatchSize));
    }
    strUsage += HelpMessageOpt("-dbcache=<n>", strprintf(_("Set database cache size in megabytes (%d to %d, default: %d)"), nMinDbCache, nMaxDbCache, nDefaultDbCache));
    strUsage += HelpMessageOpt("-debuglogfile=<file>", strprintf(_("Specify location of debug log file. Relative paths will be prefixed by a net-specific datadir location. (default: %s)"), DEFAULT_DEBUGLOGFILE));
    if (showDebug)
        strUsage += HelpMessageOpt("-feefilter", strprintf("Tell other nodes to filter invs to us by our mempool min fee (default: %u)", DEFAULT_FEEFILTER));
    strUsage += HelpMessageOpt("-loadblock=<file>", _("Imports blocks from external blk000??.dat file on startup"));
    strUsage += HelpMessageOpt("-maxmempool=<n>", strprintf(_("Keep the transaction memory pool below <n> megabytes (default: %u)"), DEFAULT_MAX_MEMPOOL_SIZE));
    strUsage += HelpMessageOpt("-maxorphantx=<n>", strprintf(_("Keep at most <n> unconnectable transactions in memory (default: %u)"), DEFAULT_MAX_ORPHAN_TRANSACTIONS));
    strUsage += HelpMessageOpt("-mempoolexpiry=<n>", strprintf(_("Do not keep transactions in the mempool longer than <n> hours (default: %u)"), DEFAULT_MEMPOOL_EXPIRY));
    if (showDebug) {
        strUsage += HelpMessageOpt("-minimumchainwork=<hex>", strprintf("Minimum work assumed to exist on a valid chain in hex (default: %s, testnet: %s)", defaultChainParams->GetConsensus().nMinimumChainWork.GetHex(), testnetChainParams->GetConsensus().nMinimumChainWork.GetHex()));
    }
    strUsage += HelpMessageOpt("-par=<n>", strprintf(_("Set the number of script verification threads (%u to %d, 0 = auto, <0 = leave that many cores free, default: %d)"),
        -GetNumCores(), MAX_SCRIPTCHECK_THREADS, DEFAULT_SCRIPTCHECK_THREADS));
    strUsage += HelpMessageOpt("-persistmempool", strprintf(_("Whether to save the mempool on shutdown and load on restart (default: %u)"), DEFAULT_PERSIST_MEMPOOL));
#ifndef WIN32
    strUsage += HelpMessageOpt("-pid=<file>", strprintf(_("Specify pid file. Relative paths will be prefixed by a net-specific datadir location. (default: %s)"), BITCOIN_PID_FILENAME));
#endif
    strUsage += HelpMessageOpt("-prune=<n>", strprintf(_("Reduce storage requirements by enabling pruning (deleting) of old blocks. This allows the pruneblockchain RPC to be called to delete specific blocks, and enables automatic pruning of old blocks if a target size in MiB is provided. This mode is incompatible with -txindex and -rescan. "
            "Warning: Reverting this setting requires re-downloading the entire blockchain. "
            "(default: 0 = disable pruning blocks, 1 = allow manual pruning via RPC, >%u = automatically prune block files to stay under the specified target size in MiB)"), MIN_DISK_SPACE_FOR_BLOCK_FILES / 1024 / 1024));
    strUsage += HelpMessageOpt("-reindex", _("Rebuild chain state and block index from the blk*.dat files on disk"));
    strUsage += HelpMessageOpt("-reindex-chainstate", _("Rebuild chain state from the currently indexed blocks"));
    strUsage += HelpMessageOpt("-skiprangeproofverify", _("Skip verifying rangeproofs when reindexing or importing."));
#ifndef WIN32
    strUsage += HelpMessageOpt("-sysperms", _("Create new files with system default permissions, instead of umask 077 (only effective with disabled wallet functionality)"));
#endif
    strUsage += HelpMessageOpt("-txindex", strprintf(_("Maintain a full transaction index, used by the getrawtransaction rpc call (default: %u)"), DEFAULT_TXINDEX));

    strUsage += HelpMessageOpt("-addressindex", strprintf(_("Maintain a full address index, used to query for the balance, txids and unspent outputs for addresses (default: %u)"), DEFAULT_ADDRESSINDEX));
    strUsage += HelpMessageOpt("-timestampindex", strprintf(_("Maintain a timestamp index for block hashes, used to query blocks hashes by a range of timestamps (default: %u)"), DEFAULT_TIMESTAMPINDEX));
    strUsage += HelpMessageOpt("-spentindex", strprintf(_("Maintain a full spent index, used to query the spending txid and input index for an outpoint (default: %u)"), DEFAULT_SPENTINDEX));

    strUsage += HelpMessageOpt("-spentindex", strprintf(_("Maintain a full spent index, used to query the spending txid and input index for an outpoint (default: %u)"), DEFAULT_SPENTINDEX));

    strUsage += HelpMessageOpt("-dbmaxopenfiles", strprintf(_("Maximum number of open files parameter passed to level-db (default: %u)"), DEFAULT_DB_MAX_OPEN_FILES));
    strUsage += HelpMessageOpt("-dbcompression", strprintf(_("Database compression parameter passed to level-db (default: %s)"), DEFAULT_DB_COMPRESSION ? "true" : "false"));

    strUsage += HelpMessageGroup(_("Connection options:"));

    strUsage += HelpMessageOpt("-findpeers", _("Node will search for peers (default: 1)"));
    strUsage += HelpMessageOpt("-addnode=<ip>", _("Add a node to connect to and attempt to keep the connection open"));
    strUsage += HelpMessageOpt("-banscore=<n>", strprintf(_("Threshold for disconnecting misbehaving peers (default: %u)"), DEFAULT_BANSCORE_THRESHOLD));
    strUsage += HelpMessageOpt("-bantime=<n>", strprintf(_("Number of seconds to keep misbehaving peers from reconnecting (default: %u)"), DEFAULT_MISBEHAVING_BANTIME));
    strUsage += HelpMessageOpt("-bind=<addr>", _("Bind to given address and always listen on it. Use [host]:port notation for IPv6"));
    strUsage += HelpMessageOpt("-connect=<ip>", _("Connect only to the specified node(s); -connect=0 disables automatic connections (the rules for this peer are the same as for -addnode)"));
    strUsage += HelpMessageOpt("-discover", _("Discover own IP addresses (default: 1 when listening and no -externalip or -proxy)"));
    strUsage += HelpMessageOpt("-dns", _("Allow DNS lookups for -addnode, -seednode and -connect") + " " + strprintf(_("(default: %u)"), DEFAULT_NAME_LOOKUP));
    strUsage += HelpMessageOpt("-dnsseed", _("Query for peer addresses via DNS lookup, if low on addresses (default: 1 unless -connect used)"));
    strUsage += HelpMessageOpt("-externalip=<ip>", _("Specify your own public address"));
    strUsage += HelpMessageOpt("-forcednsseed", strprintf(_("Always query for peer addresses via DNS lookup (default: %u)"), DEFAULT_FORCEDNSSEED));
    strUsage += HelpMessageOpt("-listen", _("Accept connections from outside (default: 1 if no -proxy or -connect)"));
    strUsage += HelpMessageOpt("-listenonion", strprintf(_("Automatically create Tor hidden service (default: %d)"), DEFAULT_LISTEN_ONION));
    strUsage += HelpMessageOpt("-maxconnections=<n>", strprintf(_("Maintain at most <n> connections to peers (default: %u)"), DEFAULT_MAX_PEER_CONNECTIONS));
    strUsage += HelpMessageOpt("-maxreceivebuffer=<n>", strprintf(_("Maximum per-connection receive buffer, <n>*1000 bytes (default: %u)"), DEFAULT_MAXRECEIVEBUFFER));
    strUsage += HelpMessageOpt("-maxsendbuffer=<n>", strprintf(_("Maximum per-connection send buffer, <n>*1000 bytes (default: %u)"), DEFAULT_MAXSENDBUFFER));
    strUsage += HelpMessageOpt("-maxtimeadjustment", strprintf(_("Maximum allowed median peer time offset adjustment. Local perspective of time may be influenced by peers forward or backward by this amount. (default: %u seconds)"), DEFAULT_MAX_TIME_ADJUSTMENT));
    strUsage += HelpMessageOpt("-maxuploadtarget=<n>", strprintf(_("Tries to keep outbound traffic under the given target (in MiB per 24h), 0 = no limit (default: %d)"), DEFAULT_MAX_UPLOAD_TARGET));
    strUsage += HelpMessageOpt("-onion=<ip:port>", strprintf(_("Use separate SOCKS5 proxy to reach peers via Tor hidden services (default: %s)"), "-proxy"));
    strUsage += HelpMessageOpt("-onlynet=<net>", _("Only connect to nodes in network <net> (ipv4, ipv6 or onion)"));
    strUsage += HelpMessageOpt("-peerbloomfilters", strprintf(_("Support filtering of blocks and transaction with bloom filters (default: %u)"), DEFAULT_PEERBLOOMFILTERS));
    strUsage += HelpMessageOpt("-permitbaremultisig", strprintf(_("Relay non-P2SH multisig (default: %u)"), DEFAULT_PERMIT_BAREMULTISIG));
    strUsage += HelpMessageOpt("-port=<port>", strprintf(_("Listen for connections on <port> (default: %u or testnet: %u)"), defaultChainParams->GetDefaultPort(), testnetChainParams->GetDefaultPort()));
    strUsage += HelpMessageOpt("-proxy=<ip:port>", _("Connect through SOCKS5 proxy"));
    strUsage += HelpMessageOpt("-proxyrandomize", strprintf(_("Randomize credentials for every proxy connection. This enables Tor stream isolation (default: %u)"), DEFAULT_PROXYRANDOMIZE));
    strUsage += HelpMessageOpt("-seednode=<ip>", _("Connect to a node to retrieve peer addresses, and disconnect"));
    strUsage += HelpMessageOpt("-timeout=<n>", strprintf(_("Specify connection timeout in milliseconds (minimum: 1, default: %d)"), DEFAULT_CONNECT_TIMEOUT));
    strUsage += HelpMessageOpt("-torcontrol=<ip>:<port>", strprintf(_("Tor control port to use if onion listening enabled (default: %s)"), DEFAULT_TOR_CONTROL));
    strUsage += HelpMessageOpt("-torpassword=<pass>", _("Tor control port password (default: empty)"));
#ifdef USE_UPNP
#if USE_UPNP
    strUsage += HelpMessageOpt("-upnp", _("Use UPnP to map the listening port (default: 1 when listening and no -proxy)"));
#else
    strUsage += HelpMessageOpt("-upnp", strprintf(_("Use UPnP to map the listening port (default: %u)"), 0));
#endif
#endif
    strUsage += HelpMessageOpt("-whitebind=<addr>", _("Bind to given address and whitelist peers connecting to it. Use [host]:port notation for IPv6"));
    strUsage += HelpMessageOpt("-whitelist=<IP address or network>", _("Whitelist peers connecting from the given IP address (e.g. 1.2.3.4) or CIDR notated network (e.g. 1.2.3.0/24). Can be specified multiple times.") +
        " " + _("Whitelisted peers cannot be DoS banned and their transactions are always relayed, even if they are already in the mempool, useful e.g. for a gateway"));

    strUsage += smsg::GetHelpString(showDebug);

    strUsage += g_wallet_init_interface.GetHelpString(showDebug);
#ifdef ENABLE_WALLET
    if (fParticlMode) {
        strUsage += CHDWallet::GetWalletHelpString(showDebug);
    }
#endif

#if ENABLE_ZMQ
    strUsage += HelpMessageGroup(_("ZeroMQ notification options:"));
    strUsage += HelpMessageOpt("-zmqpubhashblock=<address>", _("Enable publish hash block in <address>"));
    strUsage += HelpMessageOpt("-zmqpubhashtx=<address>", _("Enable publish hash transaction in <address>"));
    strUsage += HelpMessageOpt("-zmqpubrawblock=<address>", _("Enable publish raw block in <address>"));
    strUsage += HelpMessageOpt("-zmqpubrawtx=<address>", _("Enable publish raw transaction in <address>"));
    strUsage += HelpMessageOpt("-zmqpubhashwtx=<address>", _("Enable publish hash transaction received by wallets in <address>"));
    strUsage += HelpMessageOpt("-zmqpubsmsg=<address>", _("Enable publish secure message in <address>"));
    strUsage += HelpMessageOpt("-serverkeyzmq=<secret_key>", _("Base64 encoded string of the z85 encoded secret key for CurveZMQ."));
    strUsage += HelpMessageOpt("-newserverkeypairzmq", _("Generate new key pair for CurveZMQ, print and exit."));
    strUsage += HelpMessageOpt("-whitelistzmq=<IP address or network>", _("Whitelist peers connecting from the given IP address (e.g. 1.2.3.4) or CIDR notated network (e.g. 1.2.3.0/24). Can be specified multiple times."));
#endif

    strUsage += HelpMessageGroup(_("Debugging/Testing options:"));
    if (showDebug) {
        strUsage += HelpMessageOpt("-checkblocks=<n>", strprintf(_("How many blocks to check at startup (default: %u, 0 = all)"), DEFAULT_CHECKBLOCKS));
        strUsage += HelpMessageOpt("-checklevel=<n>", strprintf(_("How thorough the block verification of -checkblocks is (0-4, default: %u)"), DEFAULT_CHECKLEVEL));
        strUsage += HelpMessageOpt("-checkblockindex", strprintf("Do a full consistency check for mapBlockIndex, setBlockIndexCandidates, chainActive and mapBlocksUnlinked occasionally. (default: %u)", defaultChainParams->DefaultConsistencyChecks()));
        strUsage += HelpMessageOpt("-checkmempool=<n>", strprintf("Run checks every <n> transactions (default: %u)", defaultChainParams->DefaultConsistencyChecks()));
        strUsage += HelpMessageOpt("-checkpoints", strprintf("Disable expensive verification for known chain history (default: %u)", DEFAULT_CHECKPOINTS_ENABLED));
        strUsage += HelpMessageOpt("-disablesafemode", strprintf("Disable safemode, override a real safe mode event (default: %u)", DEFAULT_DISABLE_SAFEMODE));
        strUsage += HelpMessageOpt("-deprecatedrpc=<method>", "Allows deprecated RPC method(s) to be used");
        strUsage += HelpMessageOpt("-testsafemode", strprintf("Force safe mode (default: %u)", DEFAULT_TESTSAFEMODE));
        strUsage += HelpMessageOpt("-dropmessagestest=<n>", "Randomly drop 1 of every <n> network messages");
        strUsage += HelpMessageOpt("-stopafterblockimport", strprintf("Stop running after importing blocks from disk (default: %u)", DEFAULT_STOPAFTERBLOCKIMPORT));
        strUsage += HelpMessageOpt("-stopatheight", strprintf("Stop running after reaching the given height in the main chain (default: %u)", DEFAULT_STOPATHEIGHT));

        strUsage += HelpMessageOpt("-limitancestorcount=<n>", strprintf("Do not accept transactions if number of in-mempool ancestors is <n> or more (default: %u)", DEFAULT_ANCESTOR_LIMIT));
        strUsage += HelpMessageOpt("-limitancestorsize=<n>", strprintf("Do not accept transactions whose size with all in-mempool ancestors exceeds <n> kilobytes (default: %u)", DEFAULT_ANCESTOR_SIZE_LIMIT));
        strUsage += HelpMessageOpt("-limitdescendantcount=<n>", strprintf("Do not accept transactions if any ancestor would have <n> or more in-mempool descendants (default: %u)", DEFAULT_DESCENDANT_LIMIT));
        strUsage += HelpMessageOpt("-limitdescendantsize=<n>", strprintf("Do not accept transactions if any ancestor would have more than <n> kilobytes of in-mempool descendants (default: %u).", DEFAULT_DESCENDANT_SIZE_LIMIT));
        strUsage += HelpMessageOpt("-vbparams=deployment:start:end", "Use given start/end times for specified version bits deployment (regtest-only)");
        strUsage += HelpMessageOpt("-addrmantest", "Allows to test address relay on localhost");
    }
    strUsage += HelpMessageOpt("-debug=<category>", strprintf(_("Output debugging information (default: %u, supplying <category> is optional)"), 0) + ". " +
        _("If <category> is not supplied or if <category> = 1, output all debugging information.") + " " + _("<category> can be:") + " " + ListLogCategories() + ".");
    strUsage += HelpMessageOpt("-debugexclude=<category>", strprintf(_("Exclude debugging information for a category. Can be used in conjunction with -debug=1 to output debug logs for all categories except one or more specified categories.")));
    strUsage += HelpMessageOpt("-help-debug", _("Show all debugging options (usage: --help -help-debug)"));
    strUsage += HelpMessageOpt("-logips", strprintf(_("Include IP addresses in debug output (default: %u)"), DEFAULT_LOGIPS));
    strUsage += HelpMessageOpt("-logtimestamps", strprintf(_("Prepend debug output with timestamp (default: %u)"), DEFAULT_LOGTIMESTAMPS));
    if (showDebug)
    {
        strUsage += HelpMessageOpt("-logtimemicros", strprintf("Add microsecond precision to debug timestamps (default: %u)", DEFAULT_LOGTIMEMICROS));
        strUsage += HelpMessageOpt("-mocktime=<n>", "Replace actual time with <n> seconds since epoch (default: 0)");
        strUsage += HelpMessageOpt("-maxsigcachesize=<n>", strprintf("Limit sum of signature cache and script execution cache sizes to <n> MiB (default: %u)", DEFAULT_MAX_SIG_CACHE_SIZE));
        strUsage += HelpMessageOpt("-maxtipage=<n>", strprintf("Maximum tip age in seconds to consider node in initial block download (default: %u)", DEFAULT_MAX_TIP_AGE));
    }
    strUsage += HelpMessageOpt("-maxtxfee=<amt>", strprintf(_("Maximum total fees (in %s) to use in a single wallet transaction or raw transaction; setting this too low may abort large transactions (default: %s)"),
        CURRENCY_UNIT, FormatMoney(DEFAULT_TRANSACTION_MAXFEE)));
    if (showDebug)
    {
        strUsage += HelpMessageOpt("-printpriority", strprintf("Log transaction fee per kB when mining blocks (default: %u)", DEFAULT_PRINTPRIORITY));
    }
    strUsage += HelpMessageOpt("-printtoconsole", _("Send trace/debug info to console instead of debug.log file"));
    strUsage += HelpMessageOpt("-shrinkdebugfile", _("Shrink debug.log file on client startup (default: 1 when no -debug)"));
    strUsage += HelpMessageOpt("-uacomment=<cmt>", _("Append comment to the user agent string"));

    AppendParamsHelpMessages(strUsage, showDebug);

    strUsage += HelpMessageGroup(_("Node relay options:"));
    if (showDebug) {
        strUsage += HelpMessageOpt("-acceptnonstdtxn", strprintf("Relay and mine \"non-standard\" transactions (%sdefault: %u)", "testnet/regtest only; ", !testnetChainParams->RequireStandard()));
        strUsage += HelpMessageOpt("-incrementalrelayfee=<amt>", strprintf("Fee rate (in %s/kB) used to define cost of relay, used for mempool limiting and BIP 125 replacement. (default: %s)", CURRENCY_UNIT, FormatMoney(DEFAULT_INCREMENTAL_RELAY_FEE)));
        strUsage += HelpMessageOpt("-dustrelayfee=<amt>", strprintf("Fee rate (in %s/kB) used to defined dust, the value of an output such that it will cost more than its value in fees at this fee rate to spend it. (default: %s)", CURRENCY_UNIT, FormatMoney(DUST_RELAY_TX_FEE)));
    }
    strUsage += HelpMessageOpt("-bytespersigop", strprintf(_("Equivalent bytes per sigop in transactions for relay and mining (default: %u)"), DEFAULT_BYTES_PER_SIGOP));
    strUsage += HelpMessageOpt("-datacarrier", strprintf(_("Relay and mine data carrier transactions (default: %u)"), DEFAULT_ACCEPT_DATACARRIER));
    strUsage += HelpMessageOpt("-datacarriersize", strprintf(_("Maximum size of data in data carrier transactions we relay and mine (default: %u)"), MAX_OP_RETURN_RELAY));
    strUsage += HelpMessageOpt("-mempoolreplacement", strprintf(_("Enable transaction replacement in the memory pool (default: %u)"), DEFAULT_ENABLE_REPLACEMENT));
    strUsage += HelpMessageOpt("-minrelaytxfee=<amt>", strprintf(_("Fees (in %s/kB) smaller than this are considered zero fee for relaying, mining and transaction creation (default: %s)"),
        CURRENCY_UNIT, FormatMoney(DEFAULT_MIN_RELAY_TX_FEE)));
    strUsage += HelpMessageOpt("-whitelistforcerelay", strprintf(_("Force relay of transactions from whitelisted peers even if they violate local relay policy (default: %d)"), DEFAULT_WHITELISTFORCERELAY));
    strUsage += HelpMessageOpt("-whitelistrelay", strprintf(_("Accept relayed transactions received from whitelisted peers even when not relaying transactions (default: %d)"), DEFAULT_WHITELISTRELAY));

    strUsage += HelpMessageGroup(_("Block creation options:"));
    strUsage += HelpMessageOpt("-blockmaxweight=<n>", strprintf(_("Set maximum BIP141 block weight (default: %d)"), DEFAULT_BLOCK_MAX_WEIGHT));
    strUsage += HelpMessageOpt("-blockmintxfee=<amt>", strprintf(_("Set lowest fee rate (in %s/kB) for transactions to be included in block creation. (default: %s)"), CURRENCY_UNIT, FormatMoney(DEFAULT_BLOCK_MIN_TX_FEE)));
    if (showDebug)
        strUsage += HelpMessageOpt("-blockversion=<n>", "Override block version to test forking scenarios");

    strUsage += HelpMessageGroup(_("RPC server options:"));
    strUsage += HelpMessageOpt("-rest", strprintf(_("Accept public REST requests (default: %u)"), DEFAULT_REST_ENABLE));
    strUsage += HelpMessageOpt("-rpcallowip=<ip>", _("Allow JSON-RPC connections from specified source. Valid for <ip> are a single IP (e.g. 1.2.3.4), a network/netmask (e.g. 1.2.3.4/255.255.255.0) or a network/CIDR (e.g. 1.2.3.4/24). This option can be specified multiple times"));
    strUsage += HelpMessageOpt("-rpcauth=<userpw>", _("Username and hashed password for JSON-RPC connections. The field <userpw> comes in the format: <USERNAME>:<SALT>$<HASH>. A canonical python script is included in share/rpcuser. The client then connects normally using the rpcuser=<USERNAME>/rpcpassword=<PASSWORD> pair of arguments. This option can be specified multiple times"));
    strUsage += HelpMessageOpt("-rpcbind=<addr>[:port]", _("Bind to given address to listen for JSON-RPC connections. This option is ignored unless -rpcallowip is also passed. Port is optional and overrides -rpcport. Use [host]:port notation for IPv6. This option can be specified multiple times (default: 127.0.0.1 and ::1 i.e., localhost, or if -rpcallowip has been specified, 0.0.0.0 and :: i.e., all addresses)"));
    strUsage += HelpMessageOpt("-rpccookiefile=<loc>", _("Location of the auth cookie. Relative paths will be prefixed by a net-specific datadir location. (default: data dir)"));
    strUsage += HelpMessageOpt("-rpcpassword=<pw>", _("Password for JSON-RPC connections"));
    strUsage += HelpMessageOpt("-rpcport=<port>", strprintf(_("Listen for JSON-RPC connections on <port> (default: %u or testnet: %u)"), defaultBaseParams->RPCPort(), testnetBaseParams->RPCPort()));
    strUsage += HelpMessageOpt("-rpcserialversion", strprintf(_("Sets the serialization of raw transaction or block hex returned in non-verbose mode, non-segwit(0) or segwit(1) (default: %d)"), DEFAULT_RPC_SERIALIZE_VERSION));
    if (showDebug)
        strUsage += HelpMessageOpt("-rpcservertimeout=<n>", strprintf("Timeout during HTTP requests (default: %d)", DEFAULT_HTTP_SERVER_TIMEOUT));
    strUsage += HelpMessageOpt("-rpcthreads=<n>", strprintf(_("Set the number of threads to service RPC calls (default: %d)"), DEFAULT_HTTP_THREADS));
    strUsage += HelpMessageOpt("-rpccorsdomain=<domain>", _("Allow JSON-RPC connections from specified domain (e.g. http://localhost:4200 or \"*\"). This needs to be set if you are using the Particl GUI in a browser."));

    strUsage += HelpMessageOpt("-displaylocaltime", _("Display human readable time strings in local timezone (default: false)"));
    strUsage += HelpMessageOpt("-displayutctime", _("Display human readable time strings in UTC (default: false)"));

    strUsage += HelpMessageOpt("-rpcuser=<user>", _("Username for JSON-RPC connections"));
    if (showDebug)
        strUsage += HelpMessageOpt("-rpcworkqueue=<n>", strprintf("Set the depth of the work queue to service RPC calls (default: %d)", DEFAULT_HTTP_WORKQUEUE));
    strUsage += HelpMessageOpt("-server", _("Accept command line and JSON-RPC commands"));

    return strUsage;
}

std::string LicenseInfo()
{
    const std::string URL_SOURCE_CODE = "<https://github.com/particl/particl-core>";
    const std::string URL_WEBSITE = "<https://particl.io/>";

    return CopyrightHolders(_("Copyright (C)")) + "\n" +
           "\n" +
           strprintf(_("Please contribute if you find %s useful. "
                       "Visit %s for further information about the software."),
               PACKAGE_NAME, URL_WEBSITE) +
           "\n" +
           strprintf(_("The source code is available from %s."),
               URL_SOURCE_CODE) +
           "\n" +
           "\n" +
           _("This is experimental software.") + "\n" +
           strprintf(_("Distributed under the MIT software license, see the accompanying file %s or %s"), "COPYING", "<https://opensource.org/licenses/MIT>") + "\n" +
           "\n" +
           strprintf(_("This product includes software developed by the OpenSSL Project for use in the OpenSSL Toolkit %s and cryptographic software written by Eric Young and UPnP software written by Thomas Bernard."), "<https://www.openssl.org>") +
           "\n";
}

static void BlockNotifyCallback(bool initialSync, const CBlockIndex *pBlockIndex)
{
    if (initialSync || !pBlockIndex)
        return;

    std::string strCmd = gArgs.GetArg("-blocknotify", "");
    if (!strCmd.empty()) {
        boost::replace_all(strCmd, "%s", pBlockIndex->GetBlockHash().GetHex());
        std::thread t(runCommand, strCmd);
        t.detach(); // thread runs free
    }
}

static bool fHaveGenesis = false;
static CWaitableCriticalSection cs_GenesisWait;
static CConditionVariable condvar_GenesisWait;

static void BlockNotifyGenesisWait(bool, const CBlockIndex *pBlockIndex)
{
    if (pBlockIndex != nullptr) {
        {
            WaitableLock lock_GenesisWait(cs_GenesisWait);
            fHaveGenesis = true;
        }
        condvar_GenesisWait.notify_all();
    }
}

struct CImportingNow
{
    CImportingNow() {
        assert(fImporting == false);
        fImporting = true;
    }

    ~CImportingNow() {
        assert(fImporting == true);
        fImporting = false;
    }
};


// If we're using -prune with -reindex, then delete block files that will be ignored by the
// reindex.  Since reindexing works by starting at block file 0 and looping until a blockfile
// is missing, do the same here to delete any later block files after a gap.  Also delete all
// rev files since they'll be rewritten by the reindex anyway.  This ensures that vinfoBlockFile
// is in sync with what's actually on disk by the time we start downloading, so that pruning
// works correctly.
void CleanupBlockRevFiles()
{
    std::map<std::string, fs::path> mapBlockFiles;

    // Glob all blk?????.dat and rev?????.dat files from the blocks directory.
    // Remove the rev files immediately and insert the blk file paths into an
    // ordered map keyed by block file index.
    LogPrintf("Removing unusable blk?????.dat and rev?????.dat files for -reindex with -prune\n");
    fs::path blocksdir = GetBlocksDir();
    for (fs::directory_iterator it(blocksdir); it != fs::directory_iterator(); it++) {
        if (fs::is_regular_file(*it) &&
            it->path().filename().string().length() == 12 &&
            it->path().filename().string().substr(8,4) == ".dat")
        {
            if (it->path().filename().string().substr(0,3) == "blk")
                mapBlockFiles[it->path().filename().string().substr(3,5)] = it->path();
            else if (it->path().filename().string().substr(0,3) == "rev")
                remove(it->path());
        }
    }

    // Remove all block files that aren't part of a contiguous set starting at
    // zero by walking the ordered map (keys are block file indices) by
    // keeping a separate counter.  Once we hit a gap (or if 0 doesn't exist)
    // start removing block files.
    int nContigCounter = 0;
    for (const std::pair<std::string, fs::path>& item : mapBlockFiles) {
        if (atoi(item.first) == nContigCounter) {
            nContigCounter++;
            continue;
        }
        remove(item.second);
    }
}

void ThreadImport(std::vector<fs::path> vImportFiles)
{
    const CChainParams& chainparams = Params();
    RenameThread("particl-loadblk");
    ScheduleBatchPriority();

    fBusyImporting = true;
    {
    CImportingNow imp;

    // -reindex
    if (fReindex) {
        int nFile = 0;
        while (true) {
            CDiskBlockPos pos(nFile, 0);
            if (!fs::exists(GetBlockPosFilename(pos, "blk")))
                break; // No block files left to reindex
            FILE *file = OpenBlockFile(pos, true);
            if (!file)
                break; // This error is logged in OpenBlockFile
            LogPrintf("Reindexing block file blk%05u.dat...\n", (unsigned int)nFile);
            LoadExternalBlockFile(chainparams, file, &pos);
            nFile++;
        }
        pblocktree->WriteReindexing(false);
        fReindex = false;
        LogPrintf("Reindexing finished\n");
        // To avoid ending up in a situation without genesis block, re-try initializing (no-op if reindexing worked):
        LoadGenesisBlock(chainparams);
    }

    // hardcoded $DATADIR/bootstrap.dat
    fs::path pathBootstrap = GetDataDir() / "bootstrap.dat";
    if (fs::exists(pathBootstrap)) {
        FILE *file = fsbridge::fopen(pathBootstrap, "rb");
        if (file) {
            fs::path pathBootstrapOld = GetDataDir() / "bootstrap.dat.old";
            LogPrintf("Importing bootstrap.dat...\n");
            LoadExternalBlockFile(chainparams, file);
            RenameOver(pathBootstrap, pathBootstrapOld);
        } else {
            LogPrintf("Warning: Could not open bootstrap file %s\n", pathBootstrap.string());
        }
    }

    // -loadblock=
    for (const fs::path& path : vImportFiles) {
        FILE *file = fsbridge::fopen(path, "rb");
        if (file) {
            LogPrintf("Importing blocks file %s...\n", path.string());
            LoadExternalBlockFile(chainparams, file);
        } else {
            LogPrintf("Warning: Could not open blocks file %s\n", path.string());
        }
    }

    } // End scope of CImportingNow (set fImporting to false)

    assert(fImporting == false);
    assert(fReindex == false);

    // scan for better chains in the block chain database, that are not yet connected in the active best chain
    CValidationState state;
    if (!ActivateBestChain(state, chainparams)) {
        LogPrintf("Failed to connect best block (%s)\n", FormatStateMessage(state));
        //StartShutdown();
        //return;
    }

    if (gArgs.GetBoolArg("-stopafterblockimport", DEFAULT_STOPAFTERBLOCKIMPORT)) {
        LogPrintf("Stopping after block import\n");
        StartShutdown();
        return;
    }

    if (gArgs.GetArg("-persistmempool", DEFAULT_PERSIST_MEMPOOL)) {
        LoadMempool();
    }
    fBusyImporting = false;
    g_is_mempool_loaded = !fRequestShutdown;
}

/** Sanity checks
 *  Ensure that Bitcoin is running in a usable environment with all
 *  necessary library support.
 */
bool InitSanityCheck(void)
{
    if(!ECC_InitSanityCheck()) {
        InitError("Elliptic curve cryptography sanity check failure. Aborting.");
        return false;
    }

    if (!glibc_sanity_test() || !glibcxx_sanity_test())
        return false;

    if (!Random_SanityCheck()) {
        InitError("OS cryptographic RNG sanity check failure. Aborting.");
        return false;
    }

    return true;
}

bool AppInitServers()
{
    RPCServer::OnStarted(&OnRPCStarted);
    RPCServer::OnStopped(&OnRPCStopped);
    if (!InitHTTPServer())
        return false;
    if (!StartRPC())
        return false;
    if (!StartHTTPRPC())
        return false;
    if (gArgs.GetBoolArg("-rest", DEFAULT_REST_ENABLE) && !StartREST())
        return false;
    if (!StartHTTPServer())
        return false;
    return true;
}

// Parameter interaction based on rules
void InitParameterInteraction()
{
    // when specifying an explicit binding address, you want to listen on it
    // even when -connect or -proxy is specified
    if (gArgs.IsArgSet("-bind")) {
        if (gArgs.SoftSetBoolArg("-listen", true))
            LogPrintf("%s: parameter interaction: -bind set -> setting -listen=1\n", __func__);
    }
    if (gArgs.IsArgSet("-whitebind")) {
        if (gArgs.SoftSetBoolArg("-listen", true))
            LogPrintf("%s: parameter interaction: -whitebind set -> setting -listen=1\n", __func__);
    }

    if (gArgs.IsArgSet("-connect")) {
        // when only connecting to trusted nodes, do not seed via DNS, or listen by default
        if (gArgs.SoftSetBoolArg("-dnsseed", false))
            LogPrintf("%s: parameter interaction: -connect set -> setting -dnsseed=0\n", __func__);
        if (gArgs.SoftSetBoolArg("-listen", false))
            LogPrintf("%s: parameter interaction: -connect set -> setting -listen=0\n", __func__);
    }

    if (gArgs.IsArgSet("-proxy")) {
        // to protect privacy, do not listen by default if a default proxy server is specified
        if (gArgs.SoftSetBoolArg("-listen", false))
            LogPrintf("%s: parameter interaction: -proxy set -> setting -listen=0\n", __func__);
        // to protect privacy, do not use UPNP when a proxy is set. The user may still specify -listen=1
        // to listen locally, so don't rely on this happening through -listen below.
        if (gArgs.SoftSetBoolArg("-upnp", false))
            LogPrintf("%s: parameter interaction: -proxy set -> setting -upnp=0\n", __func__);
        // to protect privacy, do not discover addresses by default
        if (gArgs.SoftSetBoolArg("-discover", false))
            LogPrintf("%s: parameter interaction: -proxy set -> setting -discover=0\n", __func__);
    }

    if (!gArgs.GetBoolArg("-listen", DEFAULT_LISTEN)) {
        // do not map ports or try to retrieve public IP when not listening (pointless)
        if (gArgs.SoftSetBoolArg("-upnp", false))
            LogPrintf("%s: parameter interaction: -listen=0 -> setting -upnp=0\n", __func__);
        if (gArgs.SoftSetBoolArg("-discover", false))
            LogPrintf("%s: parameter interaction: -listen=0 -> setting -discover=0\n", __func__);
        if (gArgs.SoftSetBoolArg("-listenonion", false))
            LogPrintf("%s: parameter interaction: -listen=0 -> setting -listenonion=0\n", __func__);
    }

    if (gArgs.IsArgSet("-externalip")) {
        // if an explicit public IP is specified, do not try to find others
        if (gArgs.SoftSetBoolArg("-discover", false))
            LogPrintf("%s: parameter interaction: -externalip set -> setting -discover=0\n", __func__);
    }

    // disable whitelistrelay in blocksonly mode
    if (gArgs.GetBoolArg("-blocksonly", DEFAULT_BLOCKSONLY)) {
        if (gArgs.SoftSetBoolArg("-whitelistrelay", false))
            LogPrintf("%s: parameter interaction: -blocksonly=1 -> setting -whitelistrelay=0\n", __func__);
    }

    // Forcing relay from whitelisted hosts implies we will accept relays from them in the first place.
    if (gArgs.GetBoolArg("-whitelistforcerelay", DEFAULT_WHITELISTFORCERELAY)) {
        if (gArgs.SoftSetBoolArg("-whitelistrelay", true))
            LogPrintf("%s: parameter interaction: -whitelistforcerelay=1 -> setting -whitelistrelay=1\n", __func__);
    }

    // Warn if network-specific options (-addnode, -connect, etc) are
    // specified in default section of config file, but not overridden
    // on the command line or in this network's section of the config file.
    gArgs.WarnForSectionOnlyArgs();
}

static std::string ResolveErrMsg(const char * const optname, const std::string& strBind)
{
    return strprintf(_("Cannot resolve -%s address: '%s'"), optname, strBind);
}

/**
 * Initialize global loggers.
 *
 * Note that this is called very early in the process lifetime, so you should be
 * careful about what global state you rely on here.
 */
void InitLogging()
{
    // Add newlines to the logfile to distinguish this execution from the last
    // one; called before console logging is set up, so this is only sent to
    // debug.log.
    LogPrintf("\n\n\n\n\n");

    fPrintToConsole = gArgs.GetBoolArg("-printtoconsole", !gArgs.GetBoolArg("-daemon", false));
    fPrintToDebugLog = !gArgs.IsArgNegated("-debuglogfile");
    fLogTimestamps = gArgs.GetBoolArg("-logtimestamps", DEFAULT_LOGTIMESTAMPS);
    fLogTimeMicros = gArgs.GetBoolArg("-logtimemicros", DEFAULT_LOGTIMEMICROS);
    fLogIPs = gArgs.GetBoolArg("-logips", DEFAULT_LOGIPS);

    std::string version_string = FormatFullVersion();
#ifdef DEBUG
    version_string += " (debug build)";
#else
    version_string += " (release build)";
#endif
    LogPrintf(PACKAGE_NAME " version %s\n", version_string);
}

namespace { // Variables internal to initialization process only

int nMaxConnections;
int nUserMaxConnections;
int nFD;
ServiceFlags nLocalServices = ServiceFlags(NODE_NETWORK | NODE_NETWORK_LIMITED);

} // namespace

[[noreturn]] static void new_handler_terminate()
{
    // Rather than throwing std::bad-alloc if allocation fails, terminate
    // immediately to (try to) avoid chain corruption.
    // Since LogPrintf may itself allocate memory, set the handler directly
    // to terminate first.
    std::set_new_handler(std::terminate);
    LogPrintf("Error: Out of memory. Terminating.\n");

    // The log was successful, terminate now.
    std::terminate();
};

bool AppInitBasicSetup()
{
    // ********************************************************* Step 1: setup
#ifdef _MSC_VER
    // Turn off Microsoft heap dump noise
    _CrtSetReportMode(_CRT_WARN, _CRTDBG_MODE_FILE);
    _CrtSetReportFile(_CRT_WARN, CreateFileA("NUL", GENERIC_WRITE, 0, nullptr, OPEN_EXISTING, 0, 0));
    // Disable confusing "helpful" text message on abort, Ctrl-C
    _set_abort_behavior(0, _WRITE_ABORT_MSG | _CALL_REPORTFAULT);
#endif
#ifdef WIN32
    // Enable Data Execution Prevention (DEP)
    // Minimum supported OS versions: WinXP SP3, WinVista >= SP1, Win Server 2008
    // A failure is non-critical and needs no further attention!
#ifndef PROCESS_DEP_ENABLE
    // We define this here, because GCCs winbase.h limits this to _WIN32_WINNT >= 0x0601 (Windows 7),
    // which is not correct. Can be removed, when GCCs winbase.h is fixed!
#define PROCESS_DEP_ENABLE 0x00000001
#endif
    typedef BOOL (WINAPI *PSETPROCDEPPOL)(DWORD);
    PSETPROCDEPPOL setProcDEPPol = (PSETPROCDEPPOL)GetProcAddress(GetModuleHandleA("Kernel32.dll"), "SetProcessDEPPolicy");
    if (setProcDEPPol != nullptr) setProcDEPPol(PROCESS_DEP_ENABLE);
#endif

    if (!SetupNetworking())
        return InitError("Initializing networking failed");

#ifndef WIN32
    if (!gArgs.GetBoolArg("-sysperms", false)) {
        umask(077);
    }

    // Clean shutdown on SIGTERM
    registerSignalHandler(SIGTERM, HandleSIGTERM);
    registerSignalHandler(SIGINT, HandleSIGTERM);

    // Reopen debug.log on SIGHUP
    registerSignalHandler(SIGHUP, HandleSIGHUP);

    // Ignore SIGPIPE, otherwise it will bring the daemon down if the client closes unexpectedly
    signal(SIGPIPE, SIG_IGN);
#else
    if (!SetConsoleCtrlHandler((PHANDLER_ROUTINE)ConsoleHandler, TRUE))
        return InitError("SetConsoleCtrlHandler failed");
#endif

    std::set_new_handler(new_handler_terminate);

    return true;
}

bool AppInitParameterInteraction()
{
    fParticlMode = !gArgs.GetBoolArg("-legacymode", false); // qa tests
    if (!fParticlMode)
    {
        WITNESS_SCALE_FACTOR = WITNESS_SCALE_FACTOR_BTC;
        if (gArgs.GetBoolArg("-regtest", false))
            ResetParams(CBaseChainParams::REGTEST, fParticlMode);
    };

    const CChainParams& chainparams = Params();
    // ********************************************************* Step 2: parameter interactions

    // also see: InitParameterInteraction()

    if (!fs::is_directory(GetBlocksDir(false))) {
        return InitError(strprintf(_("Specified blocks directory \"%s\" does not exist.\n"), gArgs.GetArg("-blocksdir", "").c_str()));
    }

    // if using block pruning, then disallow txindex
    if (gArgs.GetArg("-prune", 0)) {
        if (gArgs.GetBoolArg("-txindex", DEFAULT_TXINDEX))
            return InitError(_("Prune mode is incompatible with -txindex."));
    }

    // -bind and -whitebind can't be set when not listening
    size_t nUserBind = gArgs.GetArgs("-bind").size() + gArgs.GetArgs("-whitebind").size();
    if (nUserBind != 0 && !gArgs.GetBoolArg("-listen", DEFAULT_LISTEN)) {
        return InitError("Cannot set -bind or -whitebind together with -listen=0");
    }

    // Make sure enough file descriptors are available
    int nBind = std::max(nUserBind, size_t(1));
    nUserMaxConnections = gArgs.GetArg("-maxconnections", DEFAULT_MAX_PEER_CONNECTIONS);
    nMaxConnections = std::max(nUserMaxConnections, 0);

    // Trim requested connection counts, to fit into system limitations
    nMaxConnections = std::max(std::min(nMaxConnections, FD_SETSIZE - nBind - MIN_CORE_FILEDESCRIPTORS - MAX_ADDNODE_CONNECTIONS), 0);
    nFD = RaiseFileDescriptorLimit(nMaxConnections + MIN_CORE_FILEDESCRIPTORS + MAX_ADDNODE_CONNECTIONS);
    if (nFD < MIN_CORE_FILEDESCRIPTORS)
        return InitError(_("Not enough file descriptors available."));
    nMaxConnections = std::min(nFD - MIN_CORE_FILEDESCRIPTORS - MAX_ADDNODE_CONNECTIONS, nMaxConnections);

    if (nMaxConnections < nUserMaxConnections)
        InitWarning(strprintf(_("Reducing -maxconnections from %d to %d, because of system limitations."), nUserMaxConnections, nMaxConnections));

    // ********************************************************* Step 3: parameter-to-internal-flags

    if (gArgs.IsArgSet("-debug")) {
        // Special-case: if -debug=0/-nodebug is set, turn off debugging messages
        const std::vector<std::string> categories = gArgs.GetArgs("-debug");

        if (std::none_of(categories.begin(), categories.end(),
            [](std::string cat){return cat == "0" || cat == "none";})) {
            for (const auto& cat : categories) {
                uint32_t flag = 0;
                if (!GetLogCategory(&flag, &cat)) {
                    InitWarning(strprintf(_("Unsupported logging category %s=%s."), "-debug", cat));
                    continue;
                }
                logCategories |= flag;
            }
        }
    }

    // Now remove the logging categories which were explicitly excluded
    for (const std::string& cat : gArgs.GetArgs("-debugexclude")) {
        uint32_t flag = 0;
        if (!GetLogCategory(&flag, &cat)) {
            InitWarning(strprintf(_("Unsupported logging category %s=%s."), "-debugexclude", cat));
            continue;
        }
        logCategories &= ~flag;
    }

    // Check for -debugsmsg
    if (gArgs.GetBoolArg("-debugsmsg", false))
        InitWarning(_("Unsupported argument -debugnet ignored, use -debug=smsg."));
    // Check for -debugnet
    if (gArgs.GetBoolArg("-debugnet", false))
        InitWarning(_("Unsupported argument -debugnet ignored, use -debug=net."));
    // Check for -socks - as this is a privacy risk to continue, exit here
    if (gArgs.IsArgSet("-socks"))
        return InitError(_("Unsupported argument -socks found. Setting SOCKS version isn't possible anymore, only SOCKS5 proxies are supported."));
    // Check for -tor - as this is a privacy risk to continue, exit here
    if (gArgs.GetBoolArg("-tor", false))
        return InitError(_("Unsupported argument -tor found, use -onion."));

    if (gArgs.GetBoolArg("-benchmark", false))
        InitWarning(_("Unsupported argument -benchmark ignored, use -debug=bench."));

    if (gArgs.GetBoolArg("-whitelistalwaysrelay", false))
        InitWarning(_("Unsupported argument -whitelistalwaysrelay ignored, use -whitelistrelay and/or -whitelistforcerelay."));

    if (gArgs.IsArgSet("-blockminsize"))
        InitWarning("Unsupported argument -blockminsize ignored.");

    // Checkmempool and checkblockindex default to true in regtest mode
    int ratio = std::min<int>(std::max<int>(gArgs.GetArg("-checkmempool", chainparams.DefaultConsistencyChecks() ? 1 : 0), 0), 1000000);
    if (ratio != 0) {
        mempool.setSanityCheck(1.0 / ratio);
    }
    fCheckBlockIndex = gArgs.GetBoolArg("-checkblockindex", chainparams.DefaultConsistencyChecks());
    fCheckpointsEnabled = gArgs.GetBoolArg("-checkpoints", DEFAULT_CHECKPOINTS_ENABLED);

    hashAssumeValid = uint256S(gArgs.GetArg("-assumevalid", chainparams.GetConsensus().defaultAssumeValid.GetHex()));
    if (!hashAssumeValid.IsNull())
        LogPrintf("Assuming ancestors of block %s have valid signatures.\n", hashAssumeValid.GetHex());
    else
        LogPrintf("Validating signatures for all blocks.\n");

    if (gArgs.IsArgSet("-minimumchainwork")) {
        const std::string minChainWorkStr = gArgs.GetArg("-minimumchainwork", "");
        if (!IsHexNumber(minChainWorkStr)) {
            return InitError(strprintf("Invalid non-hex (%s) minimum chain work value specified", minChainWorkStr));
        }
        nMinimumChainWork = UintToArith256(uint256S(minChainWorkStr));
    } else {
        nMinimumChainWork = UintToArith256(chainparams.GetConsensus().nMinimumChainWork);
    }
    LogPrintf("Setting nMinimumChainWork=%s\n", nMinimumChainWork.GetHex());
    if (nMinimumChainWork < UintToArith256(chainparams.GetConsensus().nMinimumChainWork)) {
        LogPrintf("Warning: nMinimumChainWork set below default value of %s\n", chainparams.GetConsensus().nMinimumChainWork.GetHex());
    }

    // mempool limits
    int64_t nMempoolSizeMax = gArgs.GetArg("-maxmempool", DEFAULT_MAX_MEMPOOL_SIZE) * 1000000;
    int64_t nMempoolSizeMin = gArgs.GetArg("-limitdescendantsize", DEFAULT_DESCENDANT_SIZE_LIMIT) * 1000 * 40;
    if (nMempoolSizeMax < 0 || nMempoolSizeMax < nMempoolSizeMin)
        return InitError(strprintf(_("-maxmempool must be at least %d MB"), std::ceil(nMempoolSizeMin / 1000000.0)));
    // incremental relay fee sets the minimum feerate increase necessary for BIP 125 replacement in the mempool
    // and the amount the mempool min fee increases above the feerate of txs evicted due to mempool limiting.
    if (gArgs.IsArgSet("-incrementalrelayfee"))
    {
        CAmount n = 0;
        if (!ParseMoney(gArgs.GetArg("-incrementalrelayfee", ""), n))
            return InitError(AmountErrMsg("incrementalrelayfee", gArgs.GetArg("-incrementalrelayfee", "")));
        incrementalRelayFee = CFeeRate(n);
    }

    // -par=0 means autodetect, but nScriptCheckThreads==0 means no concurrency
    nScriptCheckThreads = gArgs.GetArg("-par", DEFAULT_SCRIPTCHECK_THREADS);
    if (nScriptCheckThreads <= 0)
        nScriptCheckThreads += GetNumCores();
    if (nScriptCheckThreads <= 1)
        nScriptCheckThreads = 0;
    else if (nScriptCheckThreads > MAX_SCRIPTCHECK_THREADS)
        nScriptCheckThreads = MAX_SCRIPTCHECK_THREADS;

    // block pruning; get the amount of disk space (in MiB) to allot for block & undo files
    int64_t nPruneArg = gArgs.GetArg("-prune", 0);
    if (nPruneArg < 0) {
        return InitError(_("Prune cannot be configured with a negative value."));
    }
    nPruneTarget = (uint64_t) nPruneArg * 1024 * 1024;
    if (nPruneArg == 1) {  // manual pruning: -prune=1
        LogPrintf("Block pruning enabled.  Use RPC call pruneblockchain(height) to manually prune block and undo files.\n");
        nPruneTarget = std::numeric_limits<uint64_t>::max();
        fPruneMode = true;
    } else if (nPruneTarget) {
        if (nPruneTarget < MIN_DISK_SPACE_FOR_BLOCK_FILES) {
            return InitError(strprintf(_("Prune configured below the minimum of %d MiB.  Please use a higher number."), MIN_DISK_SPACE_FOR_BLOCK_FILES / 1024 / 1024));
        }
        LogPrintf("Prune configured to target %uMiB on disk for block and undo files.\n", nPruneTarget / 1024 / 1024);
        fPruneMode = true;
    }

    // TODO: Check pruning
    if (fPruneMode && fParticlMode)
    {
        LogPrintf("Block pruning disabled.  Todo.\n");
        fPruneMode = false;
    }

    nConnectTimeout = gArgs.GetArg("-timeout", DEFAULT_CONNECT_TIMEOUT);
    if (nConnectTimeout <= 0)
        nConnectTimeout = DEFAULT_CONNECT_TIMEOUT;

    if (gArgs.IsArgSet("-minrelaytxfee")) {
        CAmount n = 0;
        if (!ParseMoney(gArgs.GetArg("-minrelaytxfee", ""), n)) {
            return InitError(AmountErrMsg("minrelaytxfee", gArgs.GetArg("-minrelaytxfee", "")));
        }
        // High fee check is done afterward in WalletParameterInteraction()
        ::minRelayTxFee = CFeeRate(n);
    } else if (incrementalRelayFee > ::minRelayTxFee) {
        // Allow only setting incrementalRelayFee to control both
        ::minRelayTxFee = incrementalRelayFee;
        LogPrintf("Increasing minrelaytxfee to %s to match incrementalrelayfee\n",::minRelayTxFee.ToString());
    }

    // Sanity check argument for min fee for including tx in block
    // TODO: Harmonize which arguments need sanity checking and where that happens
    if (gArgs.IsArgSet("-blockmintxfee"))
    {
        CAmount n = 0;
        if (!ParseMoney(gArgs.GetArg("-blockmintxfee", ""), n))
            return InitError(AmountErrMsg("blockmintxfee", gArgs.GetArg("-blockmintxfee", "")));
    }

    // Feerate used to define dust.  Shouldn't be changed lightly as old
    // implementations may inadvertently create non-standard transactions
    if (gArgs.IsArgSet("-dustrelayfee"))
    {
        CAmount n = 0;
        if (!ParseMoney(gArgs.GetArg("-dustrelayfee", ""), n))
            return InitError(AmountErrMsg("dustrelayfee", gArgs.GetArg("-dustrelayfee", "")));
        dustRelayFee = CFeeRate(n);
    }

    fRequireStandard = !gArgs.GetBoolArg("-acceptnonstdtxn", !chainparams.RequireStandard());
    if (chainparams.RequireStandard() && !fRequireStandard)
        return InitError(strprintf("acceptnonstdtxn is not currently supported for %s chain", chainparams.NetworkIDString()));
    nBytesPerSigOp = gArgs.GetArg("-bytespersigop", nBytesPerSigOp);

    if (!g_wallet_init_interface.ParameterInteraction()) return false;

    fIsBareMultisigStd = gArgs.GetBoolArg("-permitbaremultisig", DEFAULT_PERMIT_BAREMULTISIG);
    fAcceptDatacarrier = gArgs.GetBoolArg("-datacarrier", DEFAULT_ACCEPT_DATACARRIER);
    nMaxDatacarrierBytes = gArgs.GetArg("-datacarriersize", nMaxDatacarrierBytes);

    // Option to startup with mocktime set (used for regression testing):
    SetMockTime(gArgs.GetArg("-mocktime", 0)); // SetMockTime(0) is a no-op

    if (gArgs.GetBoolArg("-peerbloomfilters", DEFAULT_PEERBLOOMFILTERS))
        nLocalServices = ServiceFlags(nLocalServices | NODE_BLOOM);

    if (gArgs.GetArg("-rpcserialversion", DEFAULT_RPC_SERIALIZE_VERSION) < 0)
        return InitError("rpcserialversion must be non-negative.");

    if (gArgs.GetArg("-rpcserialversion", DEFAULT_RPC_SERIALIZE_VERSION) > 1)
        return InitError("unknown rpcserialversion requested.");

    nMaxTipAge = gArgs.GetArg("-maxtipage", DEFAULT_MAX_TIP_AGE);

    fEnableReplacement = gArgs.GetBoolArg("-mempoolreplacement", DEFAULT_ENABLE_REPLACEMENT);
    if ((!fEnableReplacement) && gArgs.IsArgSet("-mempoolreplacement")) {
        // Minimal effort at forwards compatibility
        std::string strReplacementModeList = gArgs.GetArg("-mempoolreplacement", "");  // default is impossible
        std::vector<std::string> vstrReplacementModes;
        boost::split(vstrReplacementModes, strReplacementModeList, boost::is_any_of(","));
        fEnableReplacement = (std::find(vstrReplacementModes.begin(), vstrReplacementModes.end(), "fee") != vstrReplacementModes.end());
    }

    if (gArgs.IsArgSet("-vbparams")) {
        // Allow overriding version bits parameters for testing
        if (!chainparams.MineBlocksOnDemand()) {
            return InitError("Version bits parameters may only be overridden on regtest.");
        }
        for (const std::string& strDeployment : gArgs.GetArgs("-vbparams")) {
            std::vector<std::string> vDeploymentParams;
            boost::split(vDeploymentParams, strDeployment, boost::is_any_of(":"));
            if (vDeploymentParams.size() != 3) {
                return InitError("Version bits parameters malformed, expecting deployment:start:end");
            }
            int64_t nStartTime, nTimeout;
            if (!ParseInt64(vDeploymentParams[1], &nStartTime)) {
                return InitError(strprintf("Invalid nStartTime (%s)", vDeploymentParams[1]));
            }
            if (!ParseInt64(vDeploymentParams[2], &nTimeout)) {
                return InitError(strprintf("Invalid nTimeout (%s)", vDeploymentParams[2]));
            }
            bool found = false;
            for (int j=0; j<(int)Consensus::MAX_VERSION_BITS_DEPLOYMENTS; ++j)
            {
                if (vDeploymentParams[0].compare(VersionBitsDeploymentInfo[j].name) == 0) {
                    UpdateVersionBitsParameters(Consensus::DeploymentPos(j), nStartTime, nTimeout);
                    found = true;
                    LogPrintf("Setting version bits activation parameters for %s to start=%ld, timeout=%ld\n", vDeploymentParams[0], nStartTime, nTimeout);
                    break;
                }
            }
            if (!found) {
                return InitError(strprintf("Invalid deployment (%s)", vDeploymentParams[0]));
            }
        }
    }
    return true;
}

static bool LockDataDirectory(bool probeOnly)
{
    // Make sure only a single Bitcoin process is using the data directory.
    fs::path datadir = GetDataDir();
    if (!DirIsWritable(datadir)) {
        return InitError(strprintf(_("Cannot write to data directory '%s'; check permissions."), datadir.string()));
    }
    if (!LockDirectory(datadir, ".lock", probeOnly)) {
        return InitError(strprintf(_("Cannot obtain a lock on data directory %s. %s is probably already running."), datadir.string(), _(PACKAGE_NAME)));
    }
    return true;
}

bool AppInitSanityChecks()
{
    // ********************************************************* Step 4: sanity checks

    // Initialize elliptic curve code
    std::string sha256_algo = SHA256AutoDetect();
    LogPrintf("Using the '%s' SHA256 implementation\n", sha256_algo);
    RandomInit();
    ECC_Start();
    ECC_Start_Stealth();
    ECC_Start_Blinding();
    globalVerifyHandle.reset(new ECCVerifyHandle());

    // Sanity check
    if (!InitSanityCheck())
        return InitError(strprintf(_("Initialization sanity check failed. %s is shutting down."), _(PACKAGE_NAME)));

    // Probe the data directory lock to give an early error message, if possible
    // We cannot hold the data directory lock here, as the forking for daemon() hasn't yet happened,
    // and a fork will cause weird behavior to it.
    return LockDataDirectory(true);
}

bool AppInitLockDataDirectory()
{
    // After daemonization get the data directory lock again and hold on to it until exit
    // This creates a slight window for a race condition to happen, however this condition is harmless: it
    // will at most make us exit without printing a message to console.
    if (!LockDataDirectory(false)) {
        // Detailed error printed inside LockDataDirectory
        return false;
    }
    return true;
}

bool AppInitMain()
{
    const CChainParams& chainparams = Params();
    // ********************************************************* Step 4a: application initialization
#ifndef WIN32
    CreatePidFile(GetPidFile(), getpid());
#endif
    if (fPrintToDebugLog) {
        if (gArgs.GetBoolArg("-shrinkdebugfile", logCategories == BCLog::NONE)) {
            // Do this first since it both loads a bunch of debug.log into memory,
            // and because this needs to happen before any other debug.log printing
            ShrinkDebugFile();
        }
        if (!OpenDebugLog()) {
            return InitError(strprintf("Could not open debug log file %s", GetDebugLogPath().string()));
        }
    }

    if (!fLogTimestamps)
        LogPrintf("Startup time: %s\n", FormatISO8601DateTime(GetTime()));
    LogPrintf("Default data directory %s\n", GetDefaultDataDir().string());
    LogPrintf("Using data directory %s\n", GetDataDir().string());
    LogPrintf("Using config file %s\n", GetConfigFile(gArgs.GetArg("-conf", BITCOIN_CONF_FILENAME)).string());
    LogPrintf("Using at most %i automatic connections (%i file descriptors available)\n", nMaxConnections, nFD);

    // Warn about relative -datadir path.
    if (gArgs.IsArgSet("-datadir") && !fs::path(gArgs.GetArg("-datadir", "")).is_absolute()) {
        LogPrintf("Warning: relative datadir option '%s' specified, which will be interpreted relative to the " /* Continued */
                  "current working directory '%s'. This is fragile, because if bitcoin is started in the future "
                  "from a different location, it will be unable to locate the current data files. There could "
                  "also be data loss if bitcoin is started while in a temporary directory.\n",
            gArgs.GetArg("-datadir", ""), fs::current_path().string());
    }

    InitSignatureCache();
    InitScriptExecutionCache();

    LogPrintf("Using %u threads for script verification\n", nScriptCheckThreads);
    if (nScriptCheckThreads) {
        for (int i=0; i<nScriptCheckThreads-1; i++)
            threadGroup.create_thread(&ThreadScriptCheck);
    }

    // Start the lightweight task scheduler thread
    CScheduler::Function serviceLoop = boost::bind(&CScheduler::serviceQueue, &scheduler);
    threadGroup.create_thread(boost::bind(&TraceThread<CScheduler::Function>, "scheduler", serviceLoop));

    GetMainSignals().RegisterBackgroundSignalScheduler(scheduler);
    GetMainSignals().RegisterWithMempoolSignals(mempool);

    /* Register RPC commands regardless of -server setting so they will be
     * available in the GUI RPC console even if external calls are disabled.
     */
    RegisterAllCoreRPCCommands(tableRPC);
    RegisterSmsgRPCCommands(tableRPC);
#ifdef ENABLE_WALLET
    RegisterHDWalletRPCCommands(tableRPC);
#endif
#if ENABLE_USBDEVICE
    RegisterUSBDeviceRPC(tableRPC);
#endif
    g_wallet_init_interface.RegisterRPC(tableRPC);

    /* Start the RPC server already.  It will be started in "warmup" mode
     * and not really process calls already (but it will signify connections
     * that the server is there and will be ready later).  Warmup mode will
     * be disabled when initialisation is finished.
     */
    if (gArgs.GetBoolArg("-server", false))
    {
        uiInterface.InitMessage.connect(SetRPCWarmupStatus);
        if (!AppInitServers())
            return InitError(_("Unable to start HTTP server. See debug log for details."));
    }

    int64_t nStart;

    // ********************************************************* Step 5: verify wallet database integrity
    if (!g_wallet_init_interface.Verify()) return false;

    // ********************************************************* Step 6: network initialization
    // Note that we absolutely cannot open any actual connections
    // until the very end ("start node") as the UTXO/block state
    // is not yet setup and may end up being set up twice if we
    // need to reindex later.

    assert(!g_connman);
    g_connman = std::unique_ptr<CConnman>(new CConnman(GetRand(std::numeric_limits<uint64_t>::max()), GetRand(std::numeric_limits<uint64_t>::max())));
    CConnman& connman = *g_connman;

    peerLogic.reset(new PeerLogicValidation(&connman, scheduler));
    RegisterValidationInterface(peerLogic.get());

    // sanitize comments per BIP-0014, format user agent and check total size
    std::vector<std::string> uacomments;
    for (const std::string& cmt : gArgs.GetArgs("-uacomment")) {
        if (cmt != SanitizeString(cmt, SAFE_CHARS_UA_COMMENT))
            return InitError(strprintf(_("User Agent comment (%s) contains unsafe characters."), cmt));
        uacomments.push_back(cmt);
    }
    strSubVersion = FormatSubVersion(CLIENT_NAME, CLIENT_VERSION, uacomments);
    if (strSubVersion.size() > MAX_SUBVERSION_LENGTH) {
        return InitError(strprintf(_("Total length of network version string (%i) exceeds maximum length (%i). Reduce the number or size of uacomments."),
            strSubVersion.size(), MAX_SUBVERSION_LENGTH));
    }

    if (gArgs.IsArgSet("-onlynet")) {
        std::set<enum Network> nets;
        for (const std::string& snet : gArgs.GetArgs("-onlynet")) {
            enum Network net = ParseNetwork(snet);
            if (net == NET_UNROUTABLE)
                return InitError(strprintf(_("Unknown network specified in -onlynet: '%s'"), snet));
            nets.insert(net);
        }
        for (int n = 0; n < NET_MAX; n++) {
            enum Network net = (enum Network)n;
            if (!nets.count(net))
                SetLimited(net);
        }
    }

    // Check for host lookup allowed before parsing any network related parameters
    fNameLookup = gArgs.GetBoolArg("-dns", DEFAULT_NAME_LOOKUP);

    bool proxyRandomize = gArgs.GetBoolArg("-proxyrandomize", DEFAULT_PROXYRANDOMIZE);
    // -proxy sets a proxy for all outgoing network traffic
    // -noproxy (or -proxy=0) as well as the empty string can be used to not set a proxy, this is the default
    std::string proxyArg = gArgs.GetArg("-proxy", "");
    SetLimited(NET_TOR);
    if (proxyArg != "" && proxyArg != "0") {
        CService proxyAddr;
        if (!Lookup(proxyArg.c_str(), proxyAddr, 9050, fNameLookup)) {
            return InitError(strprintf(_("Invalid -proxy address or hostname: '%s'"), proxyArg));
        }

        proxyType addrProxy = proxyType(proxyAddr, proxyRandomize);
        if (!addrProxy.IsValid())
            return InitError(strprintf(_("Invalid -proxy address or hostname: '%s'"), proxyArg));

        SetProxy(NET_IPV4, addrProxy);
        SetProxy(NET_IPV6, addrProxy);
        SetProxy(NET_TOR, addrProxy);
        SetNameProxy(addrProxy);
        SetLimited(NET_TOR, false); // by default, -proxy sets onion as reachable, unless -noonion later
    }

    // -onion can be used to set only a proxy for .onion, or override normal proxy for .onion addresses
    // -noonion (or -onion=0) disables connecting to .onion entirely
    // An empty string is used to not override the onion proxy (in which case it defaults to -proxy set above, or none)
    std::string onionArg = gArgs.GetArg("-onion", "");
    if (onionArg != "") {
        if (onionArg == "0") { // Handle -noonion/-onion=0
            SetLimited(NET_TOR); // set onions as unreachable
        } else {
            CService onionProxy;
            if (!Lookup(onionArg.c_str(), onionProxy, 9050, fNameLookup)) {
                return InitError(strprintf(_("Invalid -onion address or hostname: '%s'"), onionArg));
            }
            proxyType addrOnion = proxyType(onionProxy, proxyRandomize);
            if (!addrOnion.IsValid())
                return InitError(strprintf(_("Invalid -onion address or hostname: '%s'"), onionArg));
            SetProxy(NET_TOR, addrOnion);
            SetLimited(NET_TOR, false);
        }
    }

    // see Step 2: parameter interactions for more information about these
    fListen = gArgs.GetBoolArg("-listen", DEFAULT_LISTEN);
    fDiscover = gArgs.GetBoolArg("-discover", true);
    fRelayTxes = !gArgs.GetBoolArg("-blocksonly", DEFAULT_BLOCKSONLY);

    for (const std::string& strAddr : gArgs.GetArgs("-externalip")) {
        CService addrLocal;
        if (Lookup(strAddr.c_str(), addrLocal, GetListenPort(), fNameLookup) && addrLocal.IsValid())
            AddLocal(addrLocal, LOCAL_MANUAL);
        else
            return InitError(ResolveErrMsg("externalip", strAddr));
    }

#if ENABLE_ZMQ
    pzmqNotificationInterface = CZMQNotificationInterface::Create();

    if (pzmqNotificationInterface) {
        RegisterValidationInterface(pzmqNotificationInterface);
    }
#endif
    uint64_t nMaxOutboundLimit = 0; //unlimited unless -maxuploadtarget is set
    uint64_t nMaxOutboundTimeframe = MAX_UPLOAD_TIMEFRAME;

    if (gArgs.IsArgSet("-maxuploadtarget")) {
        nMaxOutboundLimit = gArgs.GetArg("-maxuploadtarget", DEFAULT_MAX_UPLOAD_TARGET)*1024*1024;
    }

    // ********************************************************* Step 7: load block chain

    fReindex = gArgs.GetBoolArg("-reindex", false);
    fSkipRangeproof = gArgs.GetBoolArg("-skiprangeproofverify", false);
    bool fReindexChainState = gArgs.GetBoolArg("-reindex-chainstate", false);

    fs::path blocksDir = GetDataDir() / "blocks";
    if (!fs::exists(blocksDir))
        fs::create_directories(blocksDir);


    // block tree db settings
    int dbMaxOpenFiles = gArgs.GetArg("-dbmaxopenfiles", DEFAULT_DB_MAX_OPEN_FILES);
    bool dbCompression = gArgs.GetBoolArg("-dbcompression", DEFAULT_DB_COMPRESSION);

    LogPrintf("Block index database configuration:\n");
    LogPrintf("* Using %d max open files\n", dbMaxOpenFiles);
    LogPrintf("* Compression is %s\n", dbCompression ? "enabled" : "disabled");

    // cache size calculations
    int64_t nTotalCache = (gArgs.GetArg("-dbcache", nDefaultDbCache) << 20);
    nTotalCache = std::max(nTotalCache, nMinDbCache << 20); // total cache cannot be less than nMinDbCache
    nTotalCache = std::min(nTotalCache, nMaxDbCache << 20); // total cache cannot be greater than nMaxDbcache
<<<<<<< HEAD
    int64_t nBlockTreeDBCache = nTotalCache / 8;

    if (gArgs.GetBoolArg("-addressindex", DEFAULT_ADDRESSINDEX) || gArgs.GetBoolArg("-spentindex", DEFAULT_SPENTINDEX))
    {
        // enable 3/4 of the cache if addressindex and/or spentindex is enabled
        nBlockTreeDBCache = nTotalCache * 3 / 4;
    } else
    {
        nBlockTreeDBCache = std::min(nBlockTreeDBCache, (gArgs.GetBoolArg("-txindex", DEFAULT_TXINDEX) ? nMaxBlockDBAndTxIndexCache : nMaxBlockDBCache) << 20);
    };

=======
    int64_t nBlockTreeDBCache = std::min(nTotalCache / 8, nMaxBlockDBCache << 20);
>>>>>>> 6f8b3453
    nTotalCache -= nBlockTreeDBCache;
    int64_t nTxIndexCache = std::min(nTotalCache / 8, gArgs.GetBoolArg("-txindex", DEFAULT_TXINDEX) ? nMaxTxIndexCache << 20 : 0);
    nTotalCache -= nTxIndexCache;
    int64_t nCoinDBCache = std::min(nTotalCache / 2, (nTotalCache / 4) + (1 << 23)); // use 25%-50% of the remainder for disk cache
    nCoinDBCache = std::min(nCoinDBCache, nMaxCoinsDBCache << 20); // cap total coins db cache
    nTotalCache -= nCoinDBCache;
    nCoinCacheUsage = nTotalCache; // the rest goes to in-memory cache
    int64_t nMempoolSizeMax = gArgs.GetArg("-maxmempool", DEFAULT_MAX_MEMPOOL_SIZE) * 1000000;
    LogPrintf("Cache configuration:\n");
    LogPrintf("* Max cache setting possible %.1fMiB\n", nMaxDbCache);
    LogPrintf("* Using %.1fMiB for block index database\n", nBlockTreeDBCache * (1.0 / 1024 / 1024));
    if (gArgs.GetBoolArg("-txindex", DEFAULT_TXINDEX)) {
        LogPrintf("* Using %.1fMiB for transaction index database\n", nTxIndexCache * (1.0 / 1024 / 1024));
    }
    LogPrintf("* Using %.1fMiB for chain state database\n", nCoinDBCache * (1.0 / 1024 / 1024));
    LogPrintf("* Using %.1fMiB for in-memory UTXO set (plus up to %.1fMiB of unused mempool space)\n", nCoinCacheUsage * (1.0 / 1024 / 1024), nMempoolSizeMax * (1.0 / 1024 / 1024));

    bool fLoaded = false;
    while (!fLoaded && !fRequestShutdown) {
        bool fReset = fReindex;
        std::string strLoadError;

        uiInterface.InitMessage(_("Loading block index..."));

        LOCK(cs_main);

        nStart = GetTimeMillis();
        do {
            try {
                UnloadBlockIndex();
                pcoinsTip.reset();
                pcoinsdbview.reset();
                pcoinscatcher.reset();
                // new CBlockTreeDB tries to delete the existing file, which
                // fails if it's still open from the previous loop. Close it first:
                pblocktree.reset();
                pblocktree.reset(new CBlockTreeDB(nBlockTreeDBCache, false, fReset));

                if (fReset) {
                    pblocktree->WriteReindexing(true);
                    //If we're reindexing in prune mode, wipe away unusable block files and all undo data files
                    if (fPruneMode)
                        CleanupBlockRevFiles();
                }

                if (fRequestShutdown) break;

                // LoadBlockIndex will load fHavePruned if we've ever removed a
                // block file from disk.
                // Note that it also sets fReindex based on the disk flag!
                // From here on out fReindex and fReset mean something different!
                if (!LoadBlockIndex(chainparams)) {
                    strLoadError = _("Error loading block database");
                    break;
                }

                // If the loaded chain has a wrong genesis, bail out immediately
                // (we're likely using a testnet datadir, or the other way around).
                if (!mapBlockIndex.empty() && !LookupBlockIndex(chainparams.GetConsensus().hashGenesisBlock)) {
                    return InitError(_("Incorrect or no genesis block found. Wrong datadir for network?"));
                }

<<<<<<< HEAD
                // Check for changed -txindex state
                if (fTxIndex != gArgs.GetBoolArg("-txindex", DEFAULT_TXINDEX)) {
                    strLoadError = _("You need to rebuild the database using -reindex to change -txindex");
                    break;
                }

                // Check for changed -addressindex state
                if (fAddressIndex != gArgs.GetBoolArg("-addressindex", DEFAULT_ADDRESSINDEX)) {
                    strLoadError = _("You need to rebuild the database using -reindex to change -addressindex");
                    break;
                }

                // Check for changed -spentindex state
                if (fSpentIndex != gArgs.GetBoolArg("-spentindex", DEFAULT_SPENTINDEX)) {
                    strLoadError = _("You need to rebuild the database using -reindex to change -spentindex");
                    break;
                }

                // Check for changed -timestampindex state
                if (fTimestampIndex != gArgs.GetBoolArg("-timestampindex", DEFAULT_TIMESTAMPINDEX)) {
                    strLoadError = _("You need to rebuild the database using -reindex to change -timestampindex");
                    break;
                }

=======
>>>>>>> 6f8b3453
                // Check for changed -prune state.  What we are concerned about is a user who has pruned blocks
                // in the past, but is now trying to run unpruned.
                if (fHavePruned && !fPruneMode) {
                    strLoadError = _("You need to rebuild the database using -reindex to go back to unpruned mode.  This will redownload the entire blockchain");
                    break;
                }

                // At this point blocktree args are consistent with what's on disk.
                // If we're not mid-reindex (based on disk + args), add a genesis block on disk
                // (otherwise we use the one already on disk).
                // This is called again in ThreadImport after the reindex completes.
                if (!fReindex && !LoadGenesisBlock(chainparams)) {
                    strLoadError = _("Error initializing block database");
                    break;
                }

                // At this point we're either in reindex or we've loaded a useful
                // block tree into mapBlockIndex!

                pcoinsdbview.reset(new CCoinsViewDB(nCoinDBCache, false, fReset || fReindexChainState));
                pcoinscatcher.reset(new CCoinsViewErrorCatcher(pcoinsdbview.get()));

                // If necessary, upgrade from older database format.
                // This is a no-op if we cleared the coinsviewdb with -reindex or -reindex-chainstate
                if (!pcoinsdbview->Upgrade()) {
                    strLoadError = _("Error upgrading chainstate database");
                    break;
                }

                // ReplayBlocks is a no-op if we cleared the coinsviewdb with -reindex or -reindex-chainstate
                if (!ReplayBlocks(chainparams, pcoinsdbview.get())) {
                    strLoadError = _("Unable to replay blocks. You will need to rebuild the database using -reindex-chainstate.");
                    break;
                }

                // The on-disk coinsdb is now in a good state, create the cache
                pcoinsTip.reset(new CCoinsViewCache(pcoinscatcher.get()));

                bool is_coinsview_empty = fReset || fReindexChainState || pcoinsTip->GetBestBlock().IsNull();
                if (!is_coinsview_empty) {
                    // LoadChainTip sets chainActive based on pcoinsTip's best block
                    if (!LoadChainTip(chainparams)) {
                        strLoadError = _("Error initializing block database");
                        break;
                    }
                    assert(chainActive.Tip() != nullptr);
                }

                if (!fReset) {
                    // Note that RewindBlockIndex MUST run even if we're about to -reindex-chainstate.
                    // It both disconnects blocks based on chainActive, and drops block data in
                    // mapBlockIndex based on lack of available witness data.
                    uiInterface.InitMessage(_("Rewinding blocks..."));
                    if (!RewindBlockIndex(chainparams)) {
                        strLoadError = _("Unable to rewind the database to a pre-fork state. You will need to redownload the blockchain");
                        break;
                    }
                }

                if (!is_coinsview_empty) {
                    uiInterface.InitMessage(_("Verifying blocks..."));
                    if (fHavePruned && gArgs.GetArg("-checkblocks", DEFAULT_CHECKBLOCKS) > MIN_BLOCKS_TO_KEEP) {
                        LogPrintf("Prune: pruned datadir may not have more than %d blocks; only checking available blocks\n",
                            MIN_BLOCKS_TO_KEEP);
                    }

                    CBlockIndex* tip = chainActive.Tip();
                    if (tip)
                        nHeightAtStartup = tip->nHeight;
                    RPCNotifyBlockChange(true, tip);

                    if (tip
                        && tip != chainActive.Genesis() // genesis block can be set in the future
                        && tip->nTime > GetAdjustedTime() + MAX_FUTURE_BLOCK_TIME) {
                        strLoadError = _("The block database contains a block which appears to be from the future. "
                            "This may be due to your computer's date and time being set incorrectly. "
                            "Only rebuild the block database if you are sure that your computer's date and time are correct");
                        break;
                    }

                    if (!CVerifyDB().VerifyDB(chainparams, pcoinsdbview.get(), gArgs.GetArg("-checklevel", DEFAULT_CHECKLEVEL),
                                  gArgs.GetArg("-checkblocks", DEFAULT_CHECKBLOCKS))) {
                        strLoadError = _("Corrupted block database detected");
                        break;
                    }
                }
            } catch (const std::exception& e) {
                LogPrintf("%s\n", e.what());
                strLoadError = _("Error opening block database");
                break;
            }

            fLoaded = true;
        } while(false);

        if (!fLoaded && !fRequestShutdown) {
            // first suggest a reindex
            if (!fReset) {
                bool fRet = uiInterface.ThreadSafeQuestion(
                    strLoadError + ".\n\n" + _("Do you want to rebuild the block database now?"),
                    strLoadError + ".\nPlease restart with -reindex or -reindex-chainstate to recover.",
                    "", CClientUIInterface::MSG_ERROR | CClientUIInterface::BTN_ABORT);
                if (fRet) {
                    fReindex = true;
                    fRequestShutdown = false;
                } else {
                    LogPrintf("Aborted block database rebuild. Exiting.\n");
                    return false;
                }
            } else {
                return InitError(strLoadError);
            }
        }
    }

    // As LoadBlockIndex can take several minutes, it's possible the user
    // requested to kill the GUI during the last operation. If so, exit.
    // As the program has not fully started yet, Shutdown() is possibly overkill.
    if (fRequestShutdown)
    {
        LogPrintf("Shutdown requested. Exiting.\n");
        return false;
    }
    if (fLoaded) {
        LogPrintf(" block index %15dms\n", GetTimeMillis() - nStart);
    }

    fs::path est_path = GetDataDir() / FEE_ESTIMATES_FILENAME;
    CAutoFile est_filein(fsbridge::fopen(est_path, "rb"), SER_DISK, CLIENT_VERSION);
    // Allowed to fail as this file IS missing on first startup.
    if (!est_filein.IsNull())
        ::feeEstimator.Read(est_filein);
    fFeeEstimatesInitialized = true;

<<<<<<< HEAD

    SetCoreWriteGetSpentIndex(&GetSpentIndex);

    // ********************************************************* Step 8: load wallet
#ifdef ENABLE_WALLET
    if (fParticlMode)
    {
        if (!CHDWallet::InitLoadWallet())
            return InitError(_("Load HD wallet failed. Exiting."));
    };
#else
    LogPrintf("No wallet support compiled in!\n");
#endif
    if (!fParticlMode)
=======
    // ********************************************************* Step 8: start indexers
    if (gArgs.GetBoolArg("-txindex", DEFAULT_TXINDEX)) {
        auto txindex_db = MakeUnique<TxIndexDB>(nTxIndexCache, false, fReindex);
        g_txindex = MakeUnique<TxIndex>(std::move(txindex_db));
        g_txindex->Start();
    }

    // ********************************************************* Step 9: load wallet
>>>>>>> 6f8b3453
    if (!g_wallet_init_interface.Open()) return false;

    // ********************************************************* Step 10: data directory maintenance

    // if pruning, unset the service bit and perform the initial blockstore prune
    // after any wallet rescanning has taken place.
    if (fPruneMode) {
        LogPrintf("Unsetting NODE_NETWORK on prune mode\n");
        nLocalServices = ServiceFlags(nLocalServices & ~NODE_NETWORK);
        if (!fReindex) {
            uiInterface.InitMessage(_("Pruning blockstore..."));
            PruneAndFlush();
        }
    }

    if (chainparams.GetConsensus().vDeployments[Consensus::DEPLOYMENT_SEGWIT].nTimeout != 0) {
        // Only advertise witness capabilities if they have a reasonable start time.
        // This allows us to have the code merged without a defined softfork, by setting its
        // end time to 0.
        // Note that setting NODE_WITNESS is never required: the only downside from not
        // doing so is that after activation, no upgraded nodes will fetch from you.
        nLocalServices = ServiceFlags(nLocalServices | NODE_WITNESS);
    }

    // ********************************************************* Step 11: import blocks

    if (!CheckDiskSpace() && !CheckDiskSpace(0, true))
        return false;

    // Either install a handler to notify us when genesis activates, or set fHaveGenesis directly.
    // No locking, as this happens before any background thread is started.
    if (chainActive.Tip() == nullptr) {
        uiInterface.NotifyBlockTip.connect(BlockNotifyGenesisWait);
    } else {
        fHaveGenesis = true;
    }

    if (gArgs.IsArgSet("-blocknotify"))
        uiInterface.NotifyBlockTip.connect(BlockNotifyCallback);

    std::vector<fs::path> vImportFiles;
    for (const std::string& strFile : gArgs.GetArgs("-loadblock")) {
        vImportFiles.push_back(strFile);
    }

    threadGroup.create_thread(boost::bind(&ThreadImport, vImportFiles));

    // Wait for genesis block to be processed
    {
        WaitableLock lock(cs_GenesisWait);
        // We previously could hang here if StartShutdown() is called prior to
        // ThreadImport getting started, so instead we just wait on a timer to
        // check ShutdownRequested() regularly.
        while (!fHaveGenesis && !ShutdownRequested()) {
            condvar_GenesisWait.wait_for(lock, std::chrono::milliseconds(500));
        }
        uiInterface.NotifyBlockTip.disconnect(BlockNotifyGenesisWait);
    }

    // ********************************************************* Step 10.1: start secure messaging
#ifdef ENABLE_WALLET
    if (fParticlMode) // SMSG breaks functional tests with services flag, see version msg
    {
        auto vpwallets = GetWallets();
        smsgModule.Start(vpwallets.size() > 0 ? vpwallets[0] : nullptr, !gArgs.GetBoolArg("-smsg", true), gArgs.GetBoolArg("-smsgscanchain", false));
    };
#else
    if (fParticlMode)
    smsgModule.Start(nullptr, !gArgs.GetBoolArg("-smsg", true), gArgs.GetBoolArg("-smsgscanchain", false));
#endif

    if (ShutdownRequested()) {
        return false;
    }

    // ********************************************************* Step 12: start node

    int chain_active_height;

    //// debug print
    {
        LOCK(cs_main);
        LogPrintf("mapBlockIndex.size() = %u\n", mapBlockIndex.size());
        chain_active_height = chainActive.Height();
    }
    LogPrintf("nBestHeight = %d\n", chain_active_height);

    if (gArgs.GetBoolArg("-listenonion", DEFAULT_LISTEN_ONION))
        StartTorControl();

    Discover();

    // Map ports with UPnP
    if (gArgs.GetBoolArg("-upnp", DEFAULT_UPNP)) {
        StartMapPort();
    }

    CConnman::Options connOptions;
    connOptions.nLocalServices = smsg::fSecMsgEnabled ? ServiceFlags(nLocalServices | NODE_SMSG) : nLocalServices;
    connOptions.nMaxConnections = nMaxConnections;
    connOptions.nMaxOutbound = std::min(MAX_OUTBOUND_CONNECTIONS, connOptions.nMaxConnections);
    connOptions.nMaxAddnode = MAX_ADDNODE_CONNECTIONS;
    connOptions.nMaxFeeler = 1;
    connOptions.nBestHeight = chain_active_height;
    connOptions.uiInterface = &uiInterface;
    connOptions.m_msgproc = peerLogic.get();
    connOptions.nSendBufferMaxSize = 1000*gArgs.GetArg("-maxsendbuffer", DEFAULT_MAXSENDBUFFER);
    connOptions.nReceiveFloodSize = 1000*gArgs.GetArg("-maxreceivebuffer", DEFAULT_MAXRECEIVEBUFFER);
    connOptions.m_added_nodes = gArgs.GetArgs("-addnode");

    connOptions.nMaxOutboundTimeframe = nMaxOutboundTimeframe;
    connOptions.nMaxOutboundLimit = nMaxOutboundLimit;

    for (const std::string& strBind : gArgs.GetArgs("-bind")) {
        CService addrBind;
        if (!Lookup(strBind.c_str(), addrBind, GetListenPort(), false)) {
            return InitError(ResolveErrMsg("bind", strBind));
        }
        connOptions.vBinds.push_back(addrBind);
    }
    for (const std::string& strBind : gArgs.GetArgs("-whitebind")) {
        CService addrBind;
        if (!Lookup(strBind.c_str(), addrBind, 0, false)) {
            return InitError(ResolveErrMsg("whitebind", strBind));
        }
        if (addrBind.GetPort() == 0) {
            return InitError(strprintf(_("Need to specify a port with -whitebind: '%s'"), strBind));
        }
        connOptions.vWhiteBinds.push_back(addrBind);
    }

    for (const auto& net : gArgs.GetArgs("-whitelist")) {
        CSubNet subnet;
        LookupSubNet(net.c_str(), subnet);
        if (!subnet.IsValid())
            return InitError(strprintf(_("Invalid netmask specified in -whitelist: '%s'"), net));
        connOptions.vWhitelistedRange.push_back(subnet);
    }

    connOptions.vSeedNodes = gArgs.GetArgs("-seednode");

    // Initiate outbound connections unless connect=0
    connOptions.m_use_addrman_outgoing = !gArgs.IsArgSet("-connect");
    if (!connOptions.m_use_addrman_outgoing) {
        const auto connect = gArgs.GetArgs("-connect");
        if (connect.size() != 1 || connect[0] != "0") {
            connOptions.m_specified_outgoing = connect;
        }
    }
    if (!connman.Start(scheduler, connOptions)) {
        return false;
    }

<<<<<<< HEAD
    // ********************************************************* Step 11.1: start staking
    #ifdef ENABLE_WALLET
    if (fParticlWallet)
    {
        nMinStakeInterval = gArgs.GetArg("-minstakeinterval", 0);
        nMinerSleep = gArgs.GetArg("-minersleep", 500);
        if (!gArgs.GetBoolArg("-staking", true))
            LogPrintf("Staking disabled\n");
        else
        {
            auto vpwallets = GetWallets();
            size_t nWallets = vpwallets.size();
            assert(nWallets > 0);
            size_t nThreads = std::min(nWallets, (size_t)gArgs.GetArg("-stakingthreads", 1));

            size_t nPerThread = nWallets / nThreads;
            for (size_t i = 0; i < nThreads; ++i)
            {
                size_t nStart = nPerThread * i;
                size_t nEnd = (i == nThreads-1) ? nWallets : nPerThread * (i+1);
                StakeThread *t = new StakeThread();
                vStakeThreads.push_back(t);
                GetHDWallet(vpwallets[i])->nStakeThread = i;
                t->sName = strprintf("miner%d", i);
                t->thread = std::thread(&TraceThread<std::function<void()> >, t->sName.c_str(), std::function<void()>(std::bind(&ThreadStakeMiner, i, vpwallets, nStart, nEnd)));
            };
        }
    };
    #endif

    // ********************************************************* Step 12: finished
=======
    // ********************************************************* Step 13: finished
>>>>>>> 6f8b3453

    SetRPCWarmupFinished();

    uiInterface.InitMessage(_("Done loading"));

    g_wallet_init_interface.Start(scheduler);

    return true;
}<|MERGE_RESOLUTION|>--- conflicted
+++ resolved
@@ -1535,7 +1535,6 @@
     int64_t nTotalCache = (gArgs.GetArg("-dbcache", nDefaultDbCache) << 20);
     nTotalCache = std::max(nTotalCache, nMinDbCache << 20); // total cache cannot be less than nMinDbCache
     nTotalCache = std::min(nTotalCache, nMaxDbCache << 20); // total cache cannot be greater than nMaxDbcache
-<<<<<<< HEAD
     int64_t nBlockTreeDBCache = nTotalCache / 8;
 
     if (gArgs.GetBoolArg("-addressindex", DEFAULT_ADDRESSINDEX) || gArgs.GetBoolArg("-spentindex", DEFAULT_SPENTINDEX))
@@ -1544,12 +1543,10 @@
         nBlockTreeDBCache = nTotalCache * 3 / 4;
     } else
     {
-        nBlockTreeDBCache = std::min(nBlockTreeDBCache, (gArgs.GetBoolArg("-txindex", DEFAULT_TXINDEX) ? nMaxBlockDBAndTxIndexCache : nMaxBlockDBCache) << 20);
+        nBlockTreeDBCache = std::min(nBlockTreeDBCache, (gArgs.GetBoolArg("-txindex", DEFAULT_TXINDEX) ? nMaxTxIndexCache : nMaxBlockDBCache) << 20);
     };
 
-=======
-    int64_t nBlockTreeDBCache = std::min(nTotalCache / 8, nMaxBlockDBCache << 20);
->>>>>>> 6f8b3453
+    //int64_t nBlockTreeDBCache = std::min(nTotalCache / 8, nMaxBlockDBCache << 20);
     nTotalCache -= nBlockTreeDBCache;
     int64_t nTxIndexCache = std::min(nTotalCache / 8, gArgs.GetBoolArg("-txindex", DEFAULT_TXINDEX) ? nMaxTxIndexCache << 20 : 0);
     nTotalCache -= nTxIndexCache;
@@ -1612,13 +1609,6 @@
                     return InitError(_("Incorrect or no genesis block found. Wrong datadir for network?"));
                 }
 
-<<<<<<< HEAD
-                // Check for changed -txindex state
-                if (fTxIndex != gArgs.GetBoolArg("-txindex", DEFAULT_TXINDEX)) {
-                    strLoadError = _("You need to rebuild the database using -reindex to change -txindex");
-                    break;
-                }
-
                 // Check for changed -addressindex state
                 if (fAddressIndex != gArgs.GetBoolArg("-addressindex", DEFAULT_ADDRESSINDEX)) {
                     strLoadError = _("You need to rebuild the database using -reindex to change -addressindex");
@@ -1637,8 +1627,6 @@
                     break;
                 }
 
-=======
->>>>>>> 6f8b3453
                 // Check for changed -prune state.  What we are concerned about is a user who has pruned blocks
                 // in the past, but is now trying to run unpruned.
                 if (fHavePruned && !fPruneMode) {
@@ -1773,11 +1761,16 @@
         ::feeEstimator.Read(est_filein);
     fFeeEstimatesInitialized = true;
 
-<<<<<<< HEAD
-
+    // ********************************************************* Step 8: start indexers
     SetCoreWriteGetSpentIndex(&GetSpentIndex);
 
-    // ********************************************************* Step 8: load wallet
+    if (gArgs.GetBoolArg("-txindex", DEFAULT_TXINDEX)) {
+        auto txindex_db = MakeUnique<TxIndexDB>(nTxIndexCache, false, fReindex);
+        g_txindex = MakeUnique<TxIndex>(std::move(txindex_db));
+        g_txindex->Start();
+    }
+
+    // ********************************************************* Step 9: load wallet
 #ifdef ENABLE_WALLET
     if (fParticlMode)
     {
@@ -1788,16 +1781,6 @@
     LogPrintf("No wallet support compiled in!\n");
 #endif
     if (!fParticlMode)
-=======
-    // ********************************************************* Step 8: start indexers
-    if (gArgs.GetBoolArg("-txindex", DEFAULT_TXINDEX)) {
-        auto txindex_db = MakeUnique<TxIndexDB>(nTxIndexCache, false, fReindex);
-        g_txindex = MakeUnique<TxIndex>(std::move(txindex_db));
-        g_txindex->Start();
-    }
-
-    // ********************************************************* Step 9: load wallet
->>>>>>> 6f8b3453
     if (!g_wallet_init_interface.Open()) return false;
 
     // ********************************************************* Step 10: data directory maintenance
@@ -1951,8 +1934,7 @@
         return false;
     }
 
-<<<<<<< HEAD
-    // ********************************************************* Step 11.1: start staking
+    // ********************************************************* Step 12.5: start staking
     #ifdef ENABLE_WALLET
     if (fParticlWallet)
     {
@@ -1982,10 +1964,7 @@
     };
     #endif
 
-    // ********************************************************* Step 12: finished
-=======
     // ********************************************************* Step 13: finished
->>>>>>> 6f8b3453
 
     SetRPCWarmupFinished();
 
