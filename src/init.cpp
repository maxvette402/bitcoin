--- conflicted
+++ resolved
@@ -1,31 +1,4 @@
 // Copyright (c) 2009-2010 Satoshi Nakamoto
-<<<<<<< HEAD
-// Copyright (c) 2009-2012 The Bitcoin developers
-// Copyright (c) 2011-2018 The Peercoin developers
-// Distributed under the MIT/X11 software license, see the accompanying
-// file COPYING or http://www.opensource.org/licenses/mit-license.php.
-
-#if defined(HAVE_CONFIG_H)
-#include "bitcoin-config.h"
-#endif
-
-#include "txdb.h"
-#include "addrman.h"
-#include "rpcserver.h"
-#include "checkpoints.h"
-#include "net.h"
-#include "init.h"
-#include "util.h"
-#include "ui_interface.h"
-#include "checkpointsync.h"
-
-#include <boost/filesystem.hpp>
-#include <boost/filesystem/fstream.hpp>
-#include <boost/filesystem/convenience.hpp>
-#include <boost/interprocess/sync/file_lock.hpp>
-#include <boost/algorithm/string/predicate.hpp>
-#include <openssl/crypto.h>
-=======
 // Copyright (c) 2009-2017 The Bitcoin Core developers
 // Distributed under the MIT software license, see the accompanying
 // file COPYING or http://www.opensource.org/licenses/mit-license.php.
@@ -77,7 +50,6 @@
 #include <stdint.h>
 #include <stdio.h>
 #include <memory>
->>>>>>> dac5d68f
 
 #ifndef WIN32
 #include <signal.h>
@@ -100,16 +72,12 @@
 static const bool DEFAULT_REST_ENABLE = false;
 static const bool DEFAULT_STOPAFTERBLOCKIMPORT = false;
 
-<<<<<<< HEAD
-CWallet* pwalletMain;
-=======
 std::unique_ptr<CConnman> g_connman;
 std::unique_ptr<PeerLogicValidation> peerLogic;
 
 #if ENABLE_ZMQ
 static CZMQNotificationInterface* pzmqNotificationInterface = nullptr;
 #endif
->>>>>>> dac5d68f
 
 #ifdef WIN32
 // Win32 LevelDB doesn't use filedescriptors, and the ones used for
@@ -166,41 +134,6 @@
 */
 class CCoinsViewErrorCatcher final : public CCoinsViewBacked
 {
-<<<<<<< HEAD
-    printf("Shutdown : In progress...\n");
-    static CCriticalSection cs_Shutdown;
-    TRY_LOCK(cs_Shutdown, lockShutdown);
-    if (!lockShutdown) return;
-
-    RenameThread("bitcoin-shutoff");
-    nTransactionsUpdated++;
-    StopRPCThreads();
-    bitdb.Flush(false);
-    StopNode();
-    {
-        LOCK(cs_main);
-        if (pwalletMain)
-            pwalletMain->SetBestChain(CBlockLocator(pindexBest));
-        if (pblocktree)
-            pblocktree->Flush();
-        if (pcoinsTip)
-            pcoinsTip->Flush();
-        delete pcoinsTip; pcoinsTip = NULL;
-        delete pcoinsdbview; pcoinsdbview = NULL;
-        delete pblocktree; pblocktree = NULL;
-    }
-    bitdb.Flush(true);
-    boost::filesystem::remove(GetPidFile());
-    UnregisterWallet(pwalletMain);
-    delete pwalletMain;
-    printf("Shutdown : done\n");
-}
-
-//
-// Signal handlers are very limited in what they are allowed to do, so:
-//
-void HandleSIGTERM(int)
-=======
 public:
     explicit CCoinsViewErrorCatcher(CCoinsView* view) : CCoinsViewBacked(view) {}
     bool GetCoin(const COutPoint &outpoint, Coin &coin) const override {
@@ -226,7 +159,6 @@
 static CScheduler scheduler;
 
 void Interrupt()
->>>>>>> dac5d68f
 {
     InterruptHTTPServer();
     InterruptHTTPRPC();
@@ -245,14 +177,11 @@
     if (!lockShutdown)
         return;
 
-<<<<<<< HEAD
-bool static InitError(const std::string &str)
-=======
     /// Note: Shutdown() must be able to handle cases in which initialization failed part of the way,
     /// for example if the data directory was found to be locked.
     /// Be sure that anything that writes files or flushes caches only does this if the respective
     /// module was initialized.
-    RenameThread("bitcoin-shutoff");
+    RenameThread("peercoin-shutoff");
     mempool.AddTransactionsUpdated(1);
 
     StopHTTPRPC();
@@ -366,7 +295,6 @@
 
 #ifndef WIN32
 static void registerSignalHandler(int signal, void(*handler)(int))
->>>>>>> dac5d68f
 {
     struct sigaction sa;
     sa.sa_handler = handler;
@@ -389,43 +317,6 @@
     LogPrint(BCLog::RPC, "RPC stopped.\n");
 }
 
-<<<<<<< HEAD
-// Core-specific options shared between UI and daemon
-std::string HelpMessage(HelpMessageMode hmm)
-{
-    string strUsage = _("Options:") + "\n" +
-        "  -?                     " + _("This help message") + "\n" +
-        "  -conf=<file>           " + _("Specify configuration file (default: peercoin.conf)") + "\n" +
-        "  -pid=<file>            " + _("Specify pid file (default: peercoind.pid)") + "\n" +
-        "  -gen                   " + _("Generate coins (default: 0)") + "\n" +
-        "  -nominting             " + _("Disable minting of POS blocks") + "\n" +
-        "  -datadir=<dir>         " + _("Specify data directory") + "\n" +
-        "  -dbcache=<n>           " + _("Set database cache size in megabytes (default: 25)") + "\n" +
-        "  -maxorphanblocks=<n>   " + _("Keep at most <n> unconnectable blocks in memory (default: 750)") + "\n" +
-        "  -maxorphantx=<n>       " + _("Keep at most <n> unconnectable transactions in memory (default: 100)") + "\n" +
-        "  -timeout=<n>           " + _("Specify connection timeout in milliseconds (default: 5000)") + "\n" +
-        "  -proxy=<ip:port>       " + _("Connect through socks proxy") + "\n" +
-        "  -socks=<n>             " + _("Select the version of socks proxy to use (4-5, default: 5)") + "\n" +
-        "  -tor=<ip:port>         " + _("Use proxy to reach tor hidden services (default: same as -proxy)") + "\n"
-        "  -dns                   " + _("Allow DNS lookups for -addnode, -seednode and -connect") + "\n" +
-        "  -port=<port>           " + _("Listen for connections on <port> (default: 9901 or testnet: 9903)") + "\n" +
-        "  -maxconnections=<n>    " + _("Maintain at most <n> connections to peers (default: 125)") + "\n" +
-        "  -addnode=<ip>          " + _("Add a node to connect to and attempt to keep the connection open") + "\n" +
-        "  -connect=<ip>          " + _("Connect only to the specified node(s)") + "\n" +
-        "  -seednode=<ip>         " + _("Connect to a node to retrieve peer addresses, and disconnect") + "\n" +
-        "  -externalip=<ip>       " + _("Specify your own public address") + "\n" +
-        "  -onlynet=<net>         " + _("Only connect to nodes in network <net> (IPv4, IPv6 or Tor)") + "\n" +
-        "  -discover              " + _("Discover own IP address (default: 1 when listening and no -externalip)") + "\n" +
-        "  -checkpoints           " + _("Only accept block chain matching built-in checkpoints (default: 1)") + "\n" +
-        "  -listen                " + _("Accept connections from outside (default: 1 if no -proxy or -connect)") + "\n" +
-        "  -bind=<addr>           " + _("Bind to given address and always listen on it. Use [host]:port notation for IPv6") + "\n" +
-        "  -dnsseed               " + _("Find peers using DNS lookup (default: 1 unless -connect)") + "\n" +
-        "  -banscore=<n>          " + _("Threshold for disconnecting misbehaving peers (default: 100)") + "\n" +
-        "  -bantime=<n>           " + _("Number of seconds to keep misbehaving peers from reconnecting (default: 86400)") + "\n" +
-        "  -maxreceivebuffer=<n>  " + _("Maximum per-connection receive buffer, <n>*1000 bytes (default: 5000)") + "\n" +
-        "  -maxsendbuffer=<n>     " + _("Maximum per-connection send buffer, <n>*1000 bytes (default: 1000)") + "\n" +
-
-=======
 std::string HelpMessage(HelpMessageMode mode)
 {
     const auto defaultBaseParams = CreateBaseChainParams(CBaseChainParams::MAIN);
@@ -473,9 +364,10 @@
 #ifndef WIN32
     strUsage += HelpMessageOpt("-pid=<file>", strprintf(_("Specify pid file (default: %s)"), BITCOIN_PID_FILENAME));
 #endif
-    strUsage += HelpMessageOpt("-prune=<n>", strprintf(_("Reduce storage requirements by enabling pruning (deleting) of old blocks. This allows the pruneblockchain RPC to be called to delete specific blocks, and enables automatic pruning of old blocks if a target size in MiB is provided. This mode is incompatible with -txindex and -rescan. "
-            "Warning: Reverting this setting requires re-downloading the entire blockchain. "
-            "(default: 0 = disable pruning blocks, 1 = allow manual pruning via RPC, >%u = automatically prune block files to stay under the specified target size in MiB)"), MIN_DISK_SPACE_FOR_BLOCK_FILES / 1024 / 1024));
+// ppc - disabled until correctly implemented
+//    strUsage += HelpMessageOpt("-prune=<n>", strprintf(_("Reduce storage requirements by enabling pruning (deleting) of old blocks. This allows the pruneblockchain RPC to be called to delete specific blocks, and enables automatic pruning of old blocks if a target size in MiB is provided. This mode is incompatible with -txindex and -rescan. "
+//            "Warning: Reverting this setting requires re-downloading the entire blockchain. "
+//            "(default: 0 = disable pruning blocks, 1 = allow manual pruning via RPC, >%u = automatically prune block files to stay under the specified target size in MiB)"), MIN_DISK_SPACE_FOR_BLOCK_FILES / 1024 / 1024));
     strUsage += HelpMessageOpt("-reindex-chainstate", _("Rebuild chain state from the currently indexed blocks"));
     strUsage += HelpMessageOpt("-reindex", _("Rebuild chain state and block index from the blk*.dat files on disk"));
 #ifndef WIN32
@@ -511,79 +403,12 @@
     strUsage += HelpMessageOpt("-timeout=<n>", strprintf(_("Specify connection timeout in milliseconds (minimum: 1, default: %d)"), DEFAULT_CONNECT_TIMEOUT));
     strUsage += HelpMessageOpt("-torcontrol=<ip>:<port>", strprintf(_("Tor control port to use if onion listening enabled (default: %s)"), DEFAULT_TOR_CONTROL));
     strUsage += HelpMessageOpt("-torpassword=<pass>", _("Tor control port password (default: empty)"));
->>>>>>> dac5d68f
 #ifdef USE_UPNP
 #if USE_UPNP
     strUsage += HelpMessageOpt("-upnp", _("Use UPnP to map the listening port (default: 1 when listening and no -proxy)"));
 #else
     strUsage += HelpMessageOpt("-upnp", strprintf(_("Use UPnP to map the listening port (default: %u)"), 0));
 #endif
-<<<<<<< HEAD
-        "  -paytxfee=<amt>        " + _("Fee per KB to add to transactions you send") + "\n" +
-        "  -debug=<category>      " + _("Output debugging information (default: 0, supplying <category> is optional)") + "\n" +
-                                      _("If <category> is not supplied, output all debugging information.") + "\n" +
-                                      _("<category> can be:") +
-                                        " addrman, alert, coindb, db, lock, rand, rpc, selectcoins, mempool, net"; // Don't translate these and qt below
-    if (hmm == HMM_BITCOIN_QT)
-    {
-        strUsage +=                     ", qt.\n";
-    }
-    else
-    {
-        strUsage +=                     ".\n";
-    }
-    strUsage +=  
-        "  -logtimestamps         " + _("Prepend debug output with timestamp (default: 1)") + "\n" +
-        "  -shrinkdebugfile       " + _("Shrink debug.log file on client startup (default: 1 when no -debug)") + "\n" +
-        "  -printtoconsole        " + _("Send trace/debug info to console instead of debug.log file") + "\n" +
-        "  -regtest               " + _("Enter regression test mode, which uses a special chain in which blocks can be "
-                                            "solved instantly. This is intended for regression testing tools and app development.") + "\n";
-#ifdef WIN32
-        strUsage += 
-        "  -printtodebugger       " + _("Send trace/debug info to debugger") + "\n";
-#endif
-
-    if (hmm == HMM_BITCOIN_QT)
-    {
-        strUsage += 
-        "  -server                " + _("Accept command line and JSON-RPC commands") + "\n";
-    }
-
-    if (hmm == HMM_BITCOIND)
-    {
-#if !defined(WIN32)
-        strUsage += 
-        "  -daemon                " + _("Run in the background as a daemon and accept commands") + "\n";
-#endif
-    }
-        strUsage +=
-        "  -rpcthreads=<n>        " + _("Set the number of threads to service RPC calls (default: 4)") + "\n" +
-        "  -blocknotify=<cmd>     " + _("Execute command when the best block changes (%s in cmd is replaced by block hash)") + "\n" +
-        "  -walletnotify=<cmd>    " + _("Execute command when a wallet transaction changes (%s in cmd is replaced by TxID)") + "\n" +
-        "  -alertnotify=<cmd>     " + _("Execute command when a relevant alert is received (%s in cmd is replaced by message)") + "\n" +
-        "  -upgradewallet         " + _("Upgrade wallet to latest format") + "\n" +
-        "  -keypool=<n>           " + _("Set key pool size to <n> (default: 100)") + "\n" +
-        "  -rescan                " + _("Rescan the block chain for missing wallet transactions") + "\n" +
-        "  -zapwallettxes         " + _("Clear list of wallet transactions (diagnostic tool; implies -rescan)") + "\n" +
-        "  -salvagewallet         " + _("Attempt to recover private keys from a corrupt wallet.dat") + "\n" +
-        "  -checkblocks=<n>       " + _("How many blocks to check at startup (default: 288, 0 = all)") + "\n" +
-        "  -checklevel=<n>        " + _("How thorough the block verification is (0-4, default: 3)") + "\n" +
-        "  -txindex               " + _("Maintain a full transaction index (default: 0)") + "\n" +
-        "  -loadblock=<file>      " + _("Imports blocks from external blk000??.dat file") + "\n" +
-        "  -reindex               " + _("Rebuild block chain index from current blk000??.dat files") + "\n" +
-        "  -par=<n>               " + _("Set the number of script verification threads (up to 16, 0 = auto, <0 = leave that many cores free, default: 0)") + "\n" +
-
-        "\n" + _("Block creation options:") + "\n" +
-        "  -blockminsize=<n>      "   + _("Set minimum block size in bytes (default: 0)") + "\n" +
-        "  -blockmaxsize=<n>      "   + _("Set maximum block size in bytes (default: 250000)") + "\n" +
-        "  -blockprioritysize=<n> "   + _("Set maximum size of high-priority/low-fee transactions in bytes (default: 27000)") + "\n" +
-
-        "\n" + _("SSL options: (see the Bitcoin Wiki for SSL setup instructions)") + "\n" +
-        "  -rpcssl                                  " + _("Use OpenSSL (https) for JSON-RPC connections") + "\n" +
-        "  -rpcsslcertificatechainfile=<file.cert>  " + _("Server certificate file (default: server.cert)") + "\n" +
-        "  -rpcsslprivatekeyfile=<file.pem>         " + _("Server private key (default: server.pem)") + "\n" +
-        "  -rpcsslciphers=<ciphers>                 " + _("Acceptable ciphers (default: TLSv1+HIGH:!SSLv2:!aNULL:!eNULL:!AH:!3DES:@STRENGTH)") + "\n";
-=======
 #endif
     strUsage += HelpMessageOpt("-whitebind=<addr>", _("Bind to given address and whitelist peers connecting to it. Use [host]:port notation for IPv6"));
     strUsage += HelpMessageOpt("-whitelist=<IP address or network>", _("Whitelist peers connecting from the given IP address (e.g. 1.2.3.4) or CIDR notated network (e.g. 1.2.3.0/24). Can be specified multiple times.") +
@@ -659,8 +484,6 @@
     strUsage += HelpMessageOpt("-datacarrier", strprintf(_("Relay and mine data carrier transactions (default: %u)"), DEFAULT_ACCEPT_DATACARRIER));
     strUsage += HelpMessageOpt("-datacarriersize", strprintf(_("Maximum size of data in data carrier transactions we relay and mine (default: %u)"), MAX_OP_RETURN_RELAY));
     strUsage += HelpMessageOpt("-mempoolreplacement", strprintf(_("Enable transaction replacement in the memory pool (default: %u)"), DEFAULT_ENABLE_REPLACEMENT));
-    strUsage += HelpMessageOpt("-minrelaytxfee=<amt>", strprintf(_("Fees (in %s/kB) smaller than this are considered zero fee for relaying, mining and transaction creation (default: %s)"),
-        CURRENCY_UNIT, FormatMoney(DEFAULT_MIN_RELAY_TX_FEE)));
     strUsage += HelpMessageOpt("-whitelistrelay", strprintf(_("Accept relayed transactions received from whitelisted peers even when not relaying transactions (default: %d)"), DEFAULT_WHITELISTRELAY));
     strUsage += HelpMessageOpt("-whitelistforcerelay", strprintf(_("Force relay of transactions from whitelisted peers even if they violate local relay policy (default: %d)"), DEFAULT_WHITELISTFORCERELAY));
 
@@ -686,15 +509,15 @@
         strUsage += HelpMessageOpt("-rpcworkqueue=<n>", strprintf("Set the depth of the work queue to service RPC calls (default: %d)", DEFAULT_HTTP_WORKQUEUE));
         strUsage += HelpMessageOpt("-rpcservertimeout=<n>", strprintf("Timeout during HTTP requests (default: %d)", DEFAULT_HTTP_SERVER_TIMEOUT));
     }
->>>>>>> dac5d68f
+    strUsage += HelpMessageOpt("-nominting", _("Disable minting of POS blocks"));
 
     return strUsage;
 }
 
 std::string LicenseInfo()
 {
-    const std::string URL_SOURCE_CODE = "<https://github.com/bitcoin/bitcoin>";
-    const std::string URL_WEBSITE = "<https://bitcoincore.org>";
+    const std::string URL_SOURCE_CODE = "<https://github.com/peercoin/peercoin>";
+    const std::string URL_WEBSITE = "<https://peercoin.net/>";
 
     return CopyrightHolders(strprintf(_("Copyright (C) %i-%i"), 2009, COPYRIGHT_YEAR) + " ") + "\n" +
            "\n" +
@@ -762,9 +585,6 @@
 // works correctly.
 void CleanupBlockRevFiles()
 {
-<<<<<<< HEAD
-    RenameThread("peercoin-loadblk");
-=======
     std::map<std::string, fs::path> mapBlockFiles;
 
     // Glob all blk?????.dat and rev?????.dat files from the blocks directory.
@@ -801,8 +621,7 @@
 void ThreadImport(std::vector<fs::path> vImportFiles)
 {
     const CChainParams& chainparams = Params();
-    RenameThread("bitcoin-loadblk");
->>>>>>> dac5d68f
+    RenameThread("peercoin-loadblk");
 
     {
     CImportingNow imp;
@@ -1092,12 +911,6 @@
     nUserMaxConnections = gArgs.GetArg("-maxconnections", DEFAULT_MAX_PEER_CONNECTIONS);
     nMaxConnections = std::max(nUserMaxConnections, 0);
 
-<<<<<<< HEAD
-    if (!GetBoolArg("-listen", true)) {
-        // do not map ports or try to retrieve public IP when not listening (pointless)
-        SoftSetBoolArg("-upnp", false);
-        // network discovery still needed to identify network (e.g. IPv4)
-=======
     // Trim requested connection counts, to fit into system limitations
     nMaxConnections = std::max(std::min(nMaxConnections, (int)(FD_SETSIZE - nBind - MIN_CORE_FILEDESCRIPTORS - MAX_ADDNODE_CONNECTIONS)), 0);
     nFD = RaiseFileDescriptorLimit(nMaxConnections + MIN_CORE_FILEDESCRIPTORS + MAX_ADDNODE_CONNECTIONS);
@@ -1124,7 +937,6 @@
                 logCategories |= flag;
             }
         }
->>>>>>> dac5d68f
     }
 
     // Now remove the logging categories which were explicitly excluded
@@ -1164,29 +976,11 @@
     fCheckBlockIndex = gArgs.GetBoolArg("-checkblockindex", chainparams.DefaultConsistencyChecks());
     fCheckpointsEnabled = gArgs.GetBoolArg("-checkpoints", DEFAULT_CHECKPOINTS_ENABLED);
 
-<<<<<<< HEAD
-    // -zapwallettx implies a rescan
-    if (GetBoolArg("-zapwallettxes", false)) {
-        if (SoftSetBoolArg("-rescan", true))
-            printf("AppInit2 : parameter interaction: -zapwallettxes=1 -> setting -rescan=1\n");
-    }
-
-    // Make sure enough file descriptors are available
-    int nBind = std::max((int)mapArgs.count("-bind"), 1);
-    nMaxConnections = GetArg("-maxconnections", 125);
-    nMaxConnections = std::max(std::min(nMaxConnections, (int)(FD_SETSIZE - nBind - MIN_CORE_FILEDESCRIPTORS)), 0);
-    int nFD = RaiseFileDescriptorLimit(nMaxConnections + MIN_CORE_FILEDESCRIPTORS);
-    if (nFD < MIN_CORE_FILEDESCRIPTORS)
-        return InitError(_("Not enough file descriptors available."));
-    if (nFD - MIN_CORE_FILEDESCRIPTORS < nMaxConnections)
-        nMaxConnections = nFD - MIN_CORE_FILEDESCRIPTORS;
-=======
     hashAssumeValid = uint256S(gArgs.GetArg("-assumevalid", chainparams.GetConsensus().defaultAssumeValid.GetHex()));
     if (!hashAssumeValid.IsNull())
         LogPrintf("Assuming ancestors of block %s have valid signatures.\n", hashAssumeValid.GetHex());
     else
         LogPrintf("Validating signatures for all blocks.\n");
->>>>>>> dac5d68f
 
     if (gArgs.IsArgSet("-minimumchainwork")) {
         const std::string minChainWorkStr = gArgs.GetArg("-minimumchainwork", "");
@@ -1244,50 +1038,11 @@
         fPruneMode = true;
     }
 
-<<<<<<< HEAD
-    /* force fServer when running without GUI */
-#if !defined(QT_GUI)
-    fServer = true;
-#endif
-    fPrintToConsole = GetBoolArg("-printtoconsole");
-    fPrintToDebugger = GetBoolArg("-printtodebugger");
-    fLogTimestamps = GetBoolArg("-logtimestamps", true);
-
-    if (mapArgs.count("-timeout"))
-    {
-        int nNewTimeout = GetArg("-timeout", 5000);
-        if (nNewTimeout > 0 && nNewTimeout < 600000)
-            nConnectTimeout = nNewTimeout;
-    }
-
-    // Continue to put "/P2SH/" in the coinbase to monitor
-    // BIP16 support.
-    // This can be removed eventually...
-    const char* pszP2SH = "/P2SH/";
-    COINBASE_FLAGS << std::vector<unsigned char>(pszP2SH, pszP2SH+strlen(pszP2SH));
-
-    // Fee-per-kilobyte amount considered the same as "free"
-    // If you are mining, be careful setting this:
-    // if you set it to zero then
-    // a transaction spammer can cheaply fill blocks using
-    // 1-satoshi-fee transactions. It should be set above the real
-    // cost to you of processing a transaction.
-    //
-    // ppcoin: -mintxfee and -minrelaytxfee options of bitcoin disabled
-    // fixed min fees defined in MIN_TX_FEE and MIN_RELAY_TX_FEE
-=======
     nConnectTimeout = gArgs.GetArg("-timeout", DEFAULT_CONNECT_TIMEOUT);
     if (nConnectTimeout <= 0)
         nConnectTimeout = DEFAULT_CONNECT_TIMEOUT;
 
-    if (gArgs.IsArgSet("-minrelaytxfee")) {
-        CAmount n = 0;
-        if (!ParseMoney(gArgs.GetArg("-minrelaytxfee", ""), n)) {
-            return InitError(AmountErrMsg("minrelaytxfee", gArgs.GetArg("-minrelaytxfee", "")));
-        }
-        // High fee check is done afterward in WalletParameterInteraction()
-        ::minRelayTxFee = CFeeRate(n);
-    } else if (incrementalRelayFee > ::minRelayTxFee) {
+    if (incrementalRelayFee > ::minRelayTxFee) {
         // Allow only setting incrementalRelayFee to control both
         ::minRelayTxFee = incrementalRelayFee;
         LogPrintf("Increasing minrelaytxfee to %s to match incrementalrelayfee\n",::minRelayTxFee.ToString());
@@ -1301,27 +1056,11 @@
         if (!ParseMoney(gArgs.GetArg("-blockmintxfee", ""), n))
             return InitError(AmountErrMsg("blockmintxfee", gArgs.GetArg("-blockmintxfee", "")));
     }
->>>>>>> dac5d68f
 
     // Feerate used to define dust.  Shouldn't be changed lightly as old
     // implementations may inadvertently create non-standard transactions
     if (gArgs.IsArgSet("-dustrelayfee"))
     {
-<<<<<<< HEAD
-        if (!ParseMoney(mapArgs["-paytxfee"], nTransactionFee) || nTransactionFee < MIN_TX_FEE)
-            return InitError(strprintf(_("Invalid amount for -paytxfee=<amount>: '%s'"), mapArgs["-paytxfee"].c_str()));
-        if (nTransactionFee > 0.25 * COIN)
-            InitWarning(_("Warning: -paytxfee is set very high! This is the transaction fee you will pay if you send a transaction."));
-    }
-
-    if (mapArgs.count("-checkpointkey")) // ppcoin: checkpoint master priv key
-    {
-        if (!SetCheckpointPrivKey(GetArg("-checkpointkey", "")))
-            return InitError(_("Unable to sign checkpoint, wrong checkpointkey?"));
-    }
-
-    // ********************************************************* Step 4: application initialization: dir lock, daemonize, pidfile, debug log
-=======
         CAmount n = 0;
         if (!ParseMoney(gArgs.GetArg("-dustrelayfee", ""), n) || 0 == n)
             return InitError(AmountErrMsg("dustrelayfee", gArgs.GetArg("-dustrelayfee", "")));
@@ -1333,6 +1072,13 @@
         return InitError(strprintf("acceptnonstdtxn is not currently supported for %s chain", chainparams.NetworkIDString()));
     nBytesPerSigOp = gArgs.GetArg("-bytespersigop", nBytesPerSigOp);
 
+    if (IsArgSet("-checkpointkey")) // peercoin: checkpoint master priv key
+    {
+        if (!CheckpointsSync::SetCheckpointPrivKey(GetArg("-checkpointkey", "")))
+            return InitError(_("Unable to sign checkpoint, wrong checkpointkey?\n"));
+        else LogPrintf("Setting checkpoint private key is successful\n");
+    }
+
 #ifdef ENABLE_WALLET
     if (!WalletParameterInteraction())
         return false;
@@ -1344,7 +1090,6 @@
 
     // Option to startup with mocktime set (used for regression testing):
     SetMockTime(gArgs.GetArg("-mocktime", 0)); // SetMockTime(0) is a no-op
->>>>>>> dac5d68f
 
     if (gArgs.GetBoolArg("-peerbloomfilters", DEFAULT_PEERBLOOMFILTERS))
         nLocalServices = ServiceFlags(nLocalServices | NODE_BLOOM);
@@ -1405,20 +1150,6 @@
 static bool LockDataDirectory(bool probeOnly)
 {
     // Make sure only a single Bitcoin process is using the data directory.
-<<<<<<< HEAD
-    boost::filesystem::path pathLockFile = GetDataDir() / ".lock";
-    FILE* file = fopen(pathLockFile.string().c_str(), "a"); // empty lock file; created if it doesn't exist.
-    if (file) fclose(file);
-    static boost::interprocess::file_lock lock(pathLockFile.string().c_str());
-    if (!lock.try_lock())
-        return InitError(strprintf(_("Cannot obtain a lock on data directory %s. Peercoin is probably already running."), strDataDir.c_str()));
-
-    if (GetBoolArg("-shrinkdebugfile", !fDebug))
-        ShrinkDebugFile();
-    printf("\n\n\n\n\n\n\n\n\n\n\n\n\n\n\n\n\n\n\n\n");
-    printf("Peercoin version %s (%s)\n", FormatFullVersion().c_str(), CLIENT_DATE.c_str());
-    printf("Using OpenSSL version %s\n", SSLeay_version(SSLEAY_VERSION));
-=======
     fs::path datadir = GetDataDir();
     if (!LockDirectory(datadir, ".lock", probeOnly)) {
         return InitError(strprintf(_("Cannot obtain a lock on data directory %s. %s is probably already running."), datadir.string(), _(PACKAGE_NAME)));
@@ -1478,7 +1209,6 @@
         }
     }
 
->>>>>>> dac5d68f
     if (!fLogTimestamps)
         LogPrintf("Startup time: %s\n", DateTimeStrFormat("%Y-%m-%d %H:%M:%S", GetTime()));
     LogPrintf("Default data directory %s\n", GetDefaultDataDir().string());
@@ -1489,19 +1219,14 @@
     // Warn about relative -datadir path.
     if (gArgs.IsArgSet("-datadir") && !fs::path(gArgs.GetArg("-datadir", "")).is_absolute()) {
         LogPrintf("Warning: relative datadir option '%s' specified, which will be interpreted relative to the "
-                  "current working directory '%s'. This is fragile, because if bitcoin is started in the future "
+                  "current working directory '%s'. This is fragile, because if peercoin is started in the future "
                   "from a different location, it will be unable to locate the current data files. There could "
-                  "also be data loss if bitcoin is started while in a temporary directory.\n",
+                  "also be data loss if peercoin is started while in a temporary directory.\n",
             gArgs.GetArg("-datadir", ""), fs::current_path().string());
     }
 
-<<<<<<< HEAD
-    if (fDaemon)
-        fprintf(stdout, "Peercoin server starting\n");
-=======
     InitSignatureCache();
     InitScriptExecutionCache();
->>>>>>> dac5d68f
 
     LogPrintf("Using %u threads for script verification\n", nScriptCheckThreads);
     if (nScriptCheckThreads) {
@@ -1516,27 +1241,6 @@
     GetMainSignals().RegisterBackgroundSignalScheduler(scheduler);
     GetMainSignals().RegisterWithMempoolSignals(mempool);
 
-<<<<<<< HEAD
-    if (!bitdb.Open(GetDataDir()))
-    {
-        // try moving the database env out of the way
-        boost::filesystem::path pathDatabase = GetDataDir() / "database";
-        boost::filesystem::path pathDatabaseBak = GetDataDir() / strprintf("database.%" PRI64d".bak", GetTime());
-        try {
-            boost::filesystem::rename(pathDatabase, pathDatabaseBak);
-            printf("Moved old %s to %s. Retrying.\n", pathDatabase.string().c_str(), pathDatabaseBak.string().c_str());
-        } catch(boost::filesystem::filesystem_error &error) {
-             // failure is ok (well, not really, but it's not worse than what we started with)
-        }
-
-        // try again
-        if (!bitdb.Open(GetDataDir())) {
-            // if it still fails, it probably means we can't even create the database env
-            string msg = strprintf(_("Error initializing wallet database environment %s!"), strDataDir.c_str());
-            return InitError(msg);
-        }
-    }
-=======
     /* Register RPC commands regardless of -server setting so they will be
      * available in the GUI RPC console even if external calls are disabled.
      */
@@ -1544,7 +1248,6 @@
 #ifdef ENABLE_WALLET
     RegisterWalletRPC(tableRPC);
 #endif
->>>>>>> dac5d68f
 
     /* Start the RPC server already.  It will be started in "warmup" mode
      * and not really process calls already (but it will signify connections
@@ -1765,6 +1468,14 @@
                     break;
                 }
 
+                // peercoin: initialize synchronized checkpoint
+                if (!fReindex && !CheckpointsSync::WriteSyncCheckpoint(block.GetHash()))
+                    return error("failed to init sync checkpoint");
+
+                // peercoin: if checkpoint master key changed must reset sync-checkpoint
+                if (!CheckCheckpointPubKey())
+                    return error("failed to reset checkpoint master pubkey");
+
                 // At this point we're either in reindex or we've loaded a useful
                 // block tree into mapBlockIndex!
 
@@ -1870,17 +1581,8 @@
         LogPrintf("Shutdown requested. Exiting.\n");
         return false;
     }
-<<<<<<< HEAD
-    printf(" block index %15" PRI64d"ms\n", GetTimeMillis() - nStart);
-
-    if (GetBoolArg("-printblockindex") || GetBoolArg("-printblocktree"))
-    {
-        PrintBlockTree();
-        return false;
-=======
     if (fLoaded) {
         LogPrintf(" block index %15dms\n", GetTimeMillis() - nStart);
->>>>>>> dac5d68f
     }
 
     fs::path est_path = GetDataDir() / FEE_ESTIMATES_FILENAME;
@@ -1891,49 +1593,6 @@
     fFeeEstimatesInitialized = true;
 
     // ********************************************************* Step 8: load wallet
-<<<<<<< HEAD
-    if (GetBoolArg("-zapwallettxes", false)) {
-        uiInterface.InitMessage(_("Zapping all transactions from wallet..."));
-
-        pwalletMain = new CWallet("wallet.dat");
-        DBErrors nZapWalletRet = pwalletMain->ZapWalletTx();
-        if (nZapWalletRet != DB_LOAD_OK) {
-            uiInterface.InitMessage(_("Error loading wallet.dat: Wallet corrupted"));
-            return false;
-        }
-
-        delete pwalletMain;
-        pwalletMain = NULL;
-    }
-
-    uiInterface.InitMessage(_("Loading wallet..."));
-
-    nStart = GetTimeMillis();
-    bool fFirstRun = true;
-    pwalletMain = new CWallet("wallet.dat");
-    DBErrors nLoadWalletRet = pwalletMain->LoadWallet(fFirstRun);
-    if (nLoadWalletRet != DB_LOAD_OK)
-    {
-        if (nLoadWalletRet == DB_CORRUPT)
-            strErrors << _("Error loading wallet.dat: Wallet corrupted") << "\n";
-        else if (nLoadWalletRet == DB_NONCRITICAL_ERROR)
-        {
-            string msg(_("Warning: error reading wallet.dat! All keys read correctly, but transaction data"
-                         " or address book entries might be missing or incorrect."));
-            InitWarning(msg);
-        }
-        else if (nLoadWalletRet == DB_TOO_NEW)
-            strErrors << _("Error loading wallet.dat: Wallet requires newer version of Peercoin") << "\n";
-        else if (nLoadWalletRet == DB_NEED_REWRITE)
-        {
-            strErrors << _("Wallet needed to be rewritten: restart Peercoin to complete") << "\n";
-            printf("%s", strErrors.str().c_str());
-            return InitError(strErrors.str());
-        }
-        else
-            strErrors << _("Error loading wallet.dat") << "\n";
-    }
-=======
 #ifdef ENABLE_WALLET
     if (!OpenWallets())
         return false;
@@ -1942,7 +1601,6 @@
 #endif
 
     // ********************************************************* Step 9: data directory maintenance
->>>>>>> dac5d68f
 
     // if pruning, unset the service bit and perform the initial blockstore prune
     // after any wallet rescanning has taken place.
@@ -1964,46 +1622,17 @@
         nLocalServices = ServiceFlags(nLocalServices | NODE_WITNESS);
     }
 
-<<<<<<< HEAD
-    printf("%s", strErrors.str().c_str());
-    printf(" wallet      %15" PRI64d"ms\n", GetTimeMillis() - nStart);
-=======
     // ********************************************************* Step 10: import blocks
->>>>>>> dac5d68f
 
     if (!CheckDiskSpace())
         return false;
 
-<<<<<<< HEAD
-    CBlockIndex *pindexRescan = pindexBest;
-    if (GetBoolArg("-rescan"))
-        pindexRescan = pindexGenesisBlock;
-    else
-    {
-        CWalletDB walletdb("wallet.dat");
-        CBlockLocator locator;
-        if (walletdb.ReadBestBlock(locator))
-            pindexRescan = locator.GetBlockIndex();
-        else
-            pindexRescan = pindexGenesisBlock;
-    }
-    if (pindexBest && pindexBest != pindexRescan && pindexRescan && pindexBest->nHeight > pindexRescan->nHeight)
-    {
-        uiInterface.InitMessage(_("Rescanning..."));
-        printf("Rescanning last %i blocks (from block %i)...\n", pindexBest->nHeight - pindexRescan->nHeight, pindexRescan->nHeight);
-        nStart = GetTimeMillis();
-        pwalletMain->ScanForWalletTransactions(pindexRescan, true);
-        printf(" rescan      %15" PRI64d"ms\n", GetTimeMillis() - nStart);
-        pwalletMain->SetBestChain(CBlockLocator(pindexBest));
-        nWalletDBUpdated++;
-=======
     // Either install a handler to notify us when genesis activates, or set fHaveGenesis directly.
     // No locking, as this happens before any background thread is started.
     if (chainActive.Tip() == nullptr) {
         uiInterface.NotifyBlockTip.connect(BlockNotifyGenesisWait);
     } else {
         fHaveGenesis = true;
->>>>>>> dac5d68f
     }
 
     if (gArgs.IsArgSet("-blocknotify"))
@@ -2028,36 +1657,15 @@
         uiInterface.NotifyBlockTip.disconnect(BlockNotifyGenesisWait);
     }
 
-<<<<<<< HEAD
-    printf("Loaded %i addresses from peers.dat  %" PRI64d"ms\n",
-           addrman.size(), GetTimeMillis() - nStart);
+    if (ShutdownRequested()) {
+        return false;
+    }
 
     // ********************************************************* Step 11: start node
 
-    if (!CheckDiskSpace())
-=======
-    if (ShutdownRequested()) {
->>>>>>> dac5d68f
-        return false;
-    }
-
-    // ********************************************************* Step 11: start node
-
     int chain_active_height;
 
     //// debug print
-<<<<<<< HEAD
-    printf("mapBlockIndex.size() = %" PRIszu"\n",   mapBlockIndex.size());
-    printf("nBestHeight = %d\n",                   nBestHeight);
-    printf("setKeyPool.size() = %" PRIszu"\n",      pwalletMain->setKeyPool.size());
-    printf("mapWallet.size() = %" PRIszu"\n",       pwalletMain->mapWallet.size());
-    printf("mapAddressBook.size() = %" PRIszu"\n",  pwalletMain->mapAddressBook.size());
-
-#ifdef TESTING
-    if (mapArgs.count("-timetravel"))
-        nTimeShift = GetArg("-timetravel", 0);
-#endif
-=======
     {
         LOCK(cs_main);
         LogPrintf("mapBlockIndex.size() = %u\n", mapBlockIndex.size());
@@ -2106,7 +1714,6 @@
         }
         connOptions.vWhiteBinds.push_back(addrBind);
     }
->>>>>>> dac5d68f
 
     for (const auto& net : gArgs.GetArgs("-whitelist")) {
         CSubNet subnet;
@@ -2118,20 +1725,6 @@
 
     connOptions.vSeedNodes = gArgs.GetArgs("-seednode");
 
-<<<<<<< HEAD
-#ifndef DISABLE_MINING
-    // Generate coins in the background
-    GenerateBitcoins(GetBoolArg("-gen", false), pwalletMain);
-#endif // DISABLE_MINING
-
-    // ppcoin: mint proof-of-stake blocks in the background
-#ifndef DISABLE_MINING
-#ifdef TESTING
-    if (GetBoolArg("-stakegen", true))
-#endif
-    MintStake(threadGroup, pwalletMain);
-#endif // DISABLE_MINING
-=======
     // Initiate outbound connections unless connect=0
     connOptions.m_use_addrman_outgoing = !gArgs.IsArgSet("-connect");
     if (!connOptions.m_use_addrman_outgoing) {
@@ -2143,7 +1736,6 @@
     if (!connman.Start(scheduler, connOptions)) {
         return false;
     }
->>>>>>> dac5d68f
 
     // ********************************************************* Step 12: finished
 
@@ -2152,6 +1744,8 @@
 
 #ifdef ENABLE_WALLET
     StartWallets(scheduler);
+    if (GetBoolArg("-stakegen", true))
+        MintStake(threadGroup, pwalletMain);
 #endif
 
     return true;
