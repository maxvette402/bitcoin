--- conflicted
+++ resolved
@@ -44,24 +44,19 @@
 #include <util.h>
 #include <utilmoneystr.h>
 #include <validationinterface.h>
-<<<<<<< HEAD
 #include <smsg/smessage.h>
 #include <smsg/rpcsmessage.h>
 #include <pos/miner.h>
 #ifdef ENABLE_WALLET
-#include <wallet/init.h>
 #include <wallet/hdwallet.h>
 #endif
 #if ENABLE_USBDEVICE
 #include <usbdevice/rpcusbdevice.h>
 #endif
-#include <warnings.h>
 #include <anon.h>
 #include <core_io.h>
-=======
 #include <warnings.h>
 #include <walletinitinterface.h>
->>>>>>> 243c9bb7
 #include <stdint.h>
 #include <stdio.h>
 #include <memory>
@@ -205,15 +200,11 @@
     StopREST();
     StopRPC();
     StopHTTPServer();
-<<<<<<< HEAD
     smsgModule.Shutdown();
 #ifdef ENABLE_WALLET
     ShutdownThreadStakeMiner();
-    FlushWallets();
-#endif
-=======
+#endif
     g_wallet_init_interface->Flush();
->>>>>>> 243c9bb7
     StopMapPort();
 
     // Because these depend on each-other, we make sure that neither can be
@@ -463,18 +454,17 @@
     strUsage += HelpMessageOpt("-whitelist=<IP address or network>", _("Whitelist peers connecting from the given IP address (e.g. 1.2.3.4) or CIDR notated network (e.g. 1.2.3.0/24). Can be specified multiple times.") +
         " " + _("Whitelisted peers cannot be DoS banned and their transactions are always relayed, even if they are already in the mempool, useful e.g. for a gateway"));
 
-<<<<<<< HEAD
     strUsage += smsg::GetHelpString(showDebug);
 
 #ifdef ENABLE_WALLET
     if (fParticlMode)
+    {
+        strUsage += g_wallet_init_interface->GetHelpString(showDebug);
         strUsage += CHDWallet::GetWalletHelpString(showDebug);
-    else
-        strUsage += GetWalletHelpString(showDebug);
-#endif
-=======
+    }
+#endif
+    if (!fParticlMode)
     strUsage += g_wallet_init_interface->GetHelpString(showDebug);
->>>>>>> 243c9bb7
 
 #if ENABLE_ZMQ
     strUsage += HelpMessageGroup(_("ZeroMQ notification options:"));
@@ -763,12 +753,8 @@
     if (gArgs.GetArg("-persistmempool", DEFAULT_PERSIST_MEMPOOL)) {
         LoadMempool();
     }
-<<<<<<< HEAD
-
     fBusyImporting = false;
-=======
     g_is_mempool_loaded = !fRequestShutdown;
->>>>>>> 243c9bb7
 }
 
 /** Sanity checks
@@ -1352,18 +1338,14 @@
      * available in the GUI RPC console even if external calls are disabled.
      */
     RegisterAllCoreRPCCommands(tableRPC);
-<<<<<<< HEAD
     RegisterSmsgRPCCommands(tableRPC);
 #ifdef ENABLE_WALLET
-    RegisterWalletRPC(tableRPC);
     RegisterHDWalletRPCCommands(tableRPC);
 #endif
 #if ENABLE_USBDEVICE
     RegisterUSBDeviceRPC(tableRPC);
 #endif
-=======
     g_wallet_init_interface->RegisterRPC(tableRPC);
->>>>>>> 243c9bb7
 
     /* Start the RPC server already.  It will be started in "warmup" mode
      * and not really process calls already (but it will signify connections
@@ -1677,32 +1659,18 @@
                             MIN_BLOCKS_TO_KEEP);
                     }
 
-<<<<<<< HEAD
-                    {
-                        LOCK(cs_main);
-                        CBlockIndex* tip = chainActive.Tip();
-                        if (tip)
-                            nHeightAtStartup = tip->nHeight;
-                        RPCNotifyBlockChange(true, tip);
-
-                        if (tip
-                            && tip != chainActive.Genesis() // genesis block can be set in the future
-                            && tip->nTime > GetAdjustedTime() + MAX_FUTURE_BLOCK_TIME) {
-                            strLoadError = _("The block database contains a block which appears to be from the future. "
-                                        "This may be due to your computer's date and time being set incorrectly. "
-                                        "Only rebuild the block database if you are sure that your computer's date and time are correct");
-                            break;
-                        }
-
-=======
                     CBlockIndex* tip = chainActive.Tip();
+                    if (tip)
+                        nHeightAtStartup = tip->nHeight;
                     RPCNotifyBlockChange(true, tip);
-                    if (tip && tip->nTime > GetAdjustedTime() + 2 * 60 * 60) {
+
+                    if (tip
+                        && tip != chainActive.Genesis() // genesis block can be set in the future
+                        && tip->nTime > GetAdjustedTime() + MAX_FUTURE_BLOCK_TIME) {
                         strLoadError = _("The block database contains a block which appears to be from the future. "
-                                "This may be due to your computer's date and time being set incorrectly. "
-                                "Only rebuild the block database if you are sure that your computer's date and time are correct");
+                            "This may be due to your computer's date and time being set incorrectly. "
+                            "Only rebuild the block database if you are sure that your computer's date and time are correct");
                         break;
->>>>>>> 243c9bb7
                     }
 
                     if (!CVerifyDB().VerifyDB(chainparams, pcoinsdbview.get(), gArgs.GetArg("-checklevel", DEFAULT_CHECKLEVEL),
@@ -1763,23 +1731,17 @@
     SetCoreWriteGetSpentIndex(&GetSpentIndex);
 
     // ********************************************************* Step 8: load wallet
-<<<<<<< HEAD
 #ifdef ENABLE_WALLET
     if (fParticlMode)
     {
         if (!CHDWallet::InitLoadWallet())
             return InitError(_("Load HD wallet failed. Exiting."));
-    } else
-    {
-        if (!OpenWallets())
-            return false;
     };
 #else
     LogPrintf("No wallet support compiled in!\n");
 #endif
-=======
+    if (!fParticlMode)
     if (!g_wallet_init_interface->Open()) return false;
->>>>>>> 243c9bb7
 
     // ********************************************************* Step 9: data directory maintenance
 
