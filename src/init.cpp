--- conflicted
+++ resolved
@@ -1010,9 +1010,6 @@
         return InitError(_("No proxy server specified. Use -proxy=<ip> or -proxy=<ip:port>."));
     }
 
-<<<<<<< HEAD
-    if (!CStats::parameterInteraction()) return false;
-=======
     fEnableReplacement = gArgs.GetBoolArg("-mempoolreplacement", DEFAULT_ENABLE_REPLACEMENT);
     if ((!fEnableReplacement) && gArgs.IsArgSet("-mempoolreplacement")) {
         // Minimal effort at forwards compatibility
@@ -1026,7 +1023,8 @@
             fReplacementHonourOptOut = true;
         }
     }
->>>>>>> 5d58ebcc
+
+    if (!CStats::parameterInteraction()) return false;
 
     return true;
 }
