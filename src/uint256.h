--- conflicted
+++ resolved
@@ -120,20 +120,10 @@
      * used when the contents are considered uniformly random. It is not appropriate
      * when the value can easily be influenced from outside as e.g. a network adversary could
      * provide values to trigger worst-case behavior.
-<<<<<<< HEAD
-     * @note The result of this function is not stable between little and big endian.
-     */
-    uint64_t GetCheapHash() const
-    {
-        uint64_t result;
-        memcpy((void*)&result, (void*)data, 8);
-        return result;
-=======
      */
     uint64_t GetCheapHash() const
     {
         return ReadLE64(data);
->>>>>>> 188ca9c3
     }
 
     /** A more secure, salted hash function.
