--- conflicted
+++ resolved
@@ -83,14 +83,9 @@
 // Application startup time (used for uptime calculation)
 const int64_t nStartupTime = GetTime();
 
-<<<<<<< HEAD
 const char * const BITCOIN_CONF_FILENAME = "particl.conf";
 const char * const BITCOIN_PID_FILENAME = "particld.pid";
-=======
-const char * const BITCOIN_CONF_FILENAME = "bitcoin.conf";
-const char * const BITCOIN_PID_FILENAME = "bitcoind.pid";
 const char * const DEFAULT_DEBUGLOGFILE = "debug.log";
->>>>>>> f17942a3
 
 bool fParticlMode = true;
 bool fParticlWallet = false;
@@ -479,7 +474,6 @@
     return mapArgs.count(strArg);
 }
 
-<<<<<<< HEAD
 namespace part
 {
 static bool icompare_pred(unsigned char a, unsigned char b)
@@ -665,10 +659,7 @@
 } // namespace part
 
 
-std::string ArgsManager::GetArg(const std::string& strArg, const std::string& strDefault)
-=======
 std::string ArgsManager::GetArg(const std::string& strArg, const std::string& strDefault) const
->>>>>>> f17942a3
 {
     LOCK(cs_args);
     auto it = mapArgs.find(strArg);
