--- conflicted
+++ resolved
@@ -540,7 +540,6 @@
     return mapArgs.count(strArg);
 }
 
-<<<<<<< HEAD
 namespace part
 {
 static bool icompare_pred(unsigned char a, unsigned char b)
@@ -754,13 +753,11 @@
 
 } // namespace part
 
-=======
 bool ArgsManager::IsArgNegated(const std::string& strArg) const
 {
     LOCK(cs_args);
     return m_negated_args.find(strArg) != m_negated_args.end();
 }
->>>>>>> 243c9bb7
 
 std::string ArgsManager::GetArg(const std::string& strArg, const std::string& strDefault) const
 {
