--- conflicted
+++ resolved
@@ -210,8 +210,14 @@
     else if (!fPrintToDebugger)
     {
         // print to debug.log
-        static boost::mutex mutexDebugLog;
-        static FILE* fileout GUARDED_BY(mutexDebugLog) = NULL;
+
+        // This routine may be called by global destructors during shutdown.
+        // Since the order of destruction of static/global objects is undefined,
+        // allocate mutexDebugLog on the heap the first time this routine
+        // is called to avoid crashes during shutdown.
+        static boost::mutex* mutexDebugLog = NULL;
+        if (mutexDebugLog == NULL) mutexDebugLog = new boost::mutex();
+        static FILE* fileout GUARDED_BY(*mutexDebugLog) = NULL;
 
         if (!fileout)
         {
@@ -221,20 +227,8 @@
         }
         if (fileout)
         {
-<<<<<<< HEAD
-	    static bool fStartedNewLine = true;
-            boost::mutex::scoped_lock scoped_lock(mutexDebugLog);
-=======
             static bool fStartedNewLine = true;
-
-            // This routine may be called by global destructors during shutdown.
-            // Since the order of destruction of static/global objects is undefined,
-            // allocate mutexDebugLog on the heap the first time this routine
-            // is called to avoid crashes during shutdown.
-            static boost::mutex* mutexDebugLog = NULL;
-            if (mutexDebugLog == NULL) mutexDebugLog = new boost::mutex();
             boost::mutex::scoped_lock scoped_lock(*mutexDebugLog);
->>>>>>> 16d9d61f
 
             // reopen the log file, if requested
             if (fReopenDebugLog) {
