--- conflicted
+++ resolved
@@ -2,19 +2,12 @@
 // Distributed under the MIT software license, see the accompanying
 // file COPYING or http://www.opensource.org/licenses/mit-license.php.
 
-<<<<<<< HEAD
-#include "bench.h"
-#include "key.h"
-#include "key/extkey.h"
-#include "key/stealth.h"
-#if defined(HAVE_CONSENSUS_LIB)
-#include "script/particlconsensus.h"
-=======
 #include <bench/bench.h>
 #include <key.h>
+#include <key/extkey.h>
+#include <key/stealth.h>
 #if defined(HAVE_CONSENSUS_LIB)
-#include <script/bitcoinconsensus.h>
->>>>>>> f17942a3
+#include <script/particlconsensus.h>
 #endif
 #include <script/script.h>
 #include <script/sign.h>
@@ -84,14 +77,14 @@
     CMutableTransaction txSpend = BuildSpendingTransaction(scriptSig, txCredit);
     CScriptWitness& witness = txSpend.vin[0].scriptWitness;
     witness.stack.emplace_back();
-    
+
     std::vector<uint8_t> vchAmount(8);
     memcpy(&vchAmount[0], &txCredit.vout[0].nValue, 8);
-    
+
     key.Sign(SignatureHash(witScriptPubkey, txSpend, 0, SIGHASH_ALL, vchAmount, SIGVERSION_WITNESS_V0), witness.stack.back(), 0);
     witness.stack.back().push_back(static_cast<unsigned char>(SIGHASH_ALL));
     witness.stack.push_back(ToByteVector(pubkey));
-    
+
     // Benchmark.
     while (state.KeepRunning()) {
         ScriptError err;
