// Copyright (c) 2009-2010 Satoshi Nakamoto
// Copyright (c) 2009-2017 The Bitcoin Core developers
// Distributed under the MIT software license, see the accompanying
// file COPYING or http://www.opensource.org/licenses/mit-license.php.

#ifndef BITCOIN_KEYSTORE_H
#define BITCOIN_KEYSTORE_H

#include <key.h>
#include <pubkey.h>
#include <script/script.h>
#include <script/standard.h>
#include <sync.h>

#include <boost/signals2/signal.hpp>

/** A virtual base class for key stores */
class CKeyStore
{
protected:
    mutable CCriticalSection cs_KeyStore;

public:
    virtual ~CKeyStore() {}

    //! Add a key to the store.
    virtual bool AddKeyPubKey(const CKey &key, const CPubKey &pubkey) =0;
    virtual bool AddKey(const CKey &key);

    //! Check whether a key corresponding to a given address is present in the store.
    virtual bool HaveKey(const CKeyID &address) const =0;
    virtual bool GetKey(const CKeyID &address, CKey& keyOut) const =0;
    virtual std::set<CKeyID> GetKeys() const =0;
    virtual bool GetPubKey(const CKeyID &address, CPubKey& vchPubKeyOut) const =0;

    //! Support for BIP 0013 : see https://github.com/bitcoin/bips/blob/master/bip-0013.mediawiki
    virtual bool AddCScript(const CScript& redeemScript) =0;
    virtual bool HaveCScript(const CScriptID &hash) const =0;
    virtual std::set<CScriptID> GetCScripts() const =0;
    virtual bool GetCScript(const CScriptID &hash, CScript& redeemScriptOut) const =0;

    //! Support for Watch-only addresses
    virtual bool AddWatchOnly(const CScript &dest) =0;
    virtual bool RemoveWatchOnly(const CScript &dest) =0;
    virtual bool HaveWatchOnly(const CScript &dest) const =0;
    virtual bool HaveWatchOnly() const =0;

    virtual size_t CountKeys() const =0;
};

typedef std::map<CKeyID, CKey> KeyMap;
typedef std::map<CKeyID, CPubKey> WatchKeyMap;
typedef std::map<CScriptID, CScript > ScriptMap;
typedef std::set<CScript> WatchOnlySet;

/** Basic key store, that keeps keys in an address->secret map */
class CBasicKeyStore : public CKeyStore
{
protected:
    KeyMap mapKeys;
    WatchKeyMap mapWatchKeys;
    ScriptMap mapScripts;
    WatchOnlySet setWatchOnly;

    void ImplicitlyLearnRelatedKeyScripts(const CPubKey& pubkey);

public:
    bool AddKeyPubKey(const CKey& key, const CPubKey &pubkey) override;
    bool GetPubKey(const CKeyID &address, CPubKey& vchPubKeyOut) const override;
<<<<<<< HEAD
    bool HaveKey(const CKeyID &address) const override
    {
        bool result;
        {
            LOCK(cs_KeyStore);
            result = (mapKeys.count(address) > 0);
        }
        return result;
    }
    void GetKeys(std::set<CKeyID> &setAddress) const override
    {
        setAddress.clear();
        {
            LOCK(cs_KeyStore);
            KeyMap::const_iterator mi = mapKeys.begin();
            while (mi != mapKeys.end())
            {
                setAddress.insert((*mi).first);
                mi++;
            }
        }
    }
    bool GetKey(const CKeyID &address, CKey &keyOut) const override
    {
        {
            LOCK(cs_KeyStore);
            KeyMap::const_iterator mi = mapKeys.find(address);
            if (mi != mapKeys.end())
            {
                keyOut = mi->second;
                return true;
            }
        }
        return false;
    }
    virtual bool AddCScript(const CScript& redeemScript) override;
    virtual bool HaveCScript(const CScriptID &hash) const override;
    virtual bool GetCScript(const CScriptID &hash, CScript& redeemScriptOut) const override;

    virtual bool AddWatchOnly(const CScript &dest) override;
    virtual bool RemoveWatchOnly(const CScript &dest) override;
    virtual bool HaveWatchOnly(const CScript &dest) const override;
    virtual bool HaveWatchOnly() const override;

    virtual size_t CountKeys() const override
    {
        LOCK(cs_KeyStore);
        return mapKeys.size();
    };
=======
    bool HaveKey(const CKeyID &address) const override;
    std::set<CKeyID> GetKeys() const override;
    bool GetKey(const CKeyID &address, CKey &keyOut) const override;
    bool AddCScript(const CScript& redeemScript) override;
    bool HaveCScript(const CScriptID &hash) const override;
    std::set<CScriptID> GetCScripts() const override;
    bool GetCScript(const CScriptID &hash, CScript& redeemScriptOut) const override;

    bool AddWatchOnly(const CScript &dest) override;
    bool RemoveWatchOnly(const CScript &dest) override;
    bool HaveWatchOnly(const CScript &dest) const override;
    bool HaveWatchOnly() const override;
>>>>>>> f17942a3
};

typedef std::vector<unsigned char, secure_allocator<unsigned char> > CKeyingMaterial;
typedef std::map<CKeyID, std::pair<CPubKey, std::vector<unsigned char> > > CryptedKeyMap;

/** Return the CKeyID of the key involved in a script (if there is a unique one). */
CKeyID GetKeyForDestination(const CKeyStore& store, const CTxDestination& dest);

#endif // BITCOIN_KEYSTORE_H<|MERGE_RESOLUTION|>--- conflicted
+++ resolved
@@ -7,6 +7,8 @@
 #define BITCOIN_KEYSTORE_H
 
 #include <key.h>
+#include <key/extkey.h>
+#include <key/stealth.h>
 #include <pubkey.h>
 #include <script/script.h>
 #include <script/standard.h>
@@ -67,44 +69,12 @@
 public:
     bool AddKeyPubKey(const CKey& key, const CPubKey &pubkey) override;
     bool GetPubKey(const CKeyID &address, CPubKey& vchPubKeyOut) const override;
-<<<<<<< HEAD
-    bool HaveKey(const CKeyID &address) const override
-    {
-        bool result;
-        {
-            LOCK(cs_KeyStore);
-            result = (mapKeys.count(address) > 0);
-        }
-        return result;
-    }
-    void GetKeys(std::set<CKeyID> &setAddress) const override
-    {
-        setAddress.clear();
-        {
-            LOCK(cs_KeyStore);
-            KeyMap::const_iterator mi = mapKeys.begin();
-            while (mi != mapKeys.end())
-            {
-                setAddress.insert((*mi).first);
-                mi++;
-            }
-        }
-    }
-    bool GetKey(const CKeyID &address, CKey &keyOut) const override
-    {
-        {
-            LOCK(cs_KeyStore);
-            KeyMap::const_iterator mi = mapKeys.find(address);
-            if (mi != mapKeys.end())
-            {
-                keyOut = mi->second;
-                return true;
-            }
-        }
-        return false;
-    }
+    bool HaveKey(const CKeyID &address) const override;
+    std::set<CKeyID> GetKeys() const override;
+    bool GetKey(const CKeyID &address, CKey &keyOut) const override;
     virtual bool AddCScript(const CScript& redeemScript) override;
     virtual bool HaveCScript(const CScriptID &hash) const override;
+    virtual std::set<CScriptID> GetCScripts() const override;
     virtual bool GetCScript(const CScriptID &hash, CScript& redeemScriptOut) const override;
 
     virtual bool AddWatchOnly(const CScript &dest) override;
@@ -117,20 +87,6 @@
         LOCK(cs_KeyStore);
         return mapKeys.size();
     };
-=======
-    bool HaveKey(const CKeyID &address) const override;
-    std::set<CKeyID> GetKeys() const override;
-    bool GetKey(const CKeyID &address, CKey &keyOut) const override;
-    bool AddCScript(const CScript& redeemScript) override;
-    bool HaveCScript(const CScriptID &hash) const override;
-    std::set<CScriptID> GetCScripts() const override;
-    bool GetCScript(const CScriptID &hash, CScript& redeemScriptOut) const override;
-
-    bool AddWatchOnly(const CScript &dest) override;
-    bool RemoveWatchOnly(const CScript &dest) override;
-    bool HaveWatchOnly(const CScript &dest) const override;
-    bool HaveWatchOnly() const override;
->>>>>>> f17942a3
 };
 
 typedef std::vector<unsigned char, secure_allocator<unsigned char> > CKeyingMaterial;
