--- conflicted
+++ resolved
@@ -14,12 +14,9 @@
     mutable CCriticalSection cs_KeyStore;
 
 public:
-<<<<<<< HEAD
-    // Add a key to the store.
-=======
     virtual ~CKeyStore() {}
 
->>>>>>> 4bf7e322
+    // Add a key to the store.
     virtual bool AddKey(const CKey& key) =0;
 
     // Check whether a key corresponding to a given address is present in the store.
