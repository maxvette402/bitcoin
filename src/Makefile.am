# Copyright (c) 2013-2016 The Bitcoin Core developers
# Copyright (c) 2019-2020 Xenios SEZC
# https://www.veriblock.org
# Distributed under the MIT software license, see the accompanying
# file COPYING or http://www.opensource.org/licenses/mit-license.php.

DIST_SUBDIRS = secp256k1 univalue

AM_LDFLAGS = $(PTHREAD_CFLAGS) $(LIBTOOL_LDFLAGS) $(HARDENED_LDFLAGS) $(GPROF_LDFLAGS) $(SANITIZER_LDFLAGS)
AM_CXXFLAGS = $(DEBUG_CXXFLAGS) $(HARDENED_CXXFLAGS) $(WARN_CXXFLAGS) $(NOWARN_CXXFLAGS) $(ERROR_CXXFLAGS) $(GPROF_CXXFLAGS) $(SANITIZER_CXXFLAGS)
AM_CPPFLAGS = $(DEBUG_CPPFLAGS) $(HARDENED_CPPFLAGS)
AM_LIBTOOLFLAGS = --preserve-dup-deps
EXTRA_LIBRARIES =



if EMBEDDED_UNIVALUE
LIBUNIVALUE = univalue/libunivalue.la

$(LIBUNIVALUE): $(wildcard univalue/lib/*) $(wildcard univalue/include/*)
	$(AM_V_at)$(MAKE) $(AM_MAKEFLAGS) -C $(@D) $(@F)
else
LIBUNIVALUE = $(UNIVALUE_LIBS)
endif

BITCOIN_INCLUDES=-I$(builddir) $(BDB_CPPFLAGS) $(BOOST_CPPFLAGS) $(LEVELDB_CPPFLAGS)

BITCOIN_INCLUDES += -I$(srcdir)/secp256k1/include
BITCOIN_INCLUDES += $(UNIVALUE_CFLAGS)

LIBBITCOIN_SERVER=libbitcoin_server.a
LIBBITCOIN_COMMON=libbitcoin_common.a
LIBBITCOIN_CONSENSUS=libbitcoin_consensus.a
LIBBITCOIN_CLI=libbitcoin_cli.a
LIBBITCOIN_UTIL=libbitcoin_util.a
LIBBITCOIN_CRYPTO_BASE=crypto/libbitcoin_crypto_base.a
LIBBITCOINQT=qt/libbitcoinqt.a
LIBSECP256K1=secp256k1/libsecp256k1.la

if ENABLE_ZMQ
LIBBITCOIN_ZMQ=libbitcoin_zmq.a
endif
if BUILD_BITCOIN_LIBS
LIBBITCOINCONSENSUS=libbitcoinconsensus.la
endif
if ENABLE_WALLET
LIBBITCOIN_WALLET=libbitcoin_wallet.a
LIBBITCOIN_WALLET_TOOL=libbitcoin_wallet_tool.a
endif

LIBBITCOIN_CRYPTO= $(LIBBITCOIN_CRYPTO_BASE)
if ENABLE_SSE41
LIBBITCOIN_CRYPTO_SSE41 = crypto/libbitcoin_crypto_sse41.a
LIBBITCOIN_CRYPTO += $(LIBBITCOIN_CRYPTO_SSE41)
endif
if ENABLE_AVX2
LIBBITCOIN_CRYPTO_AVX2 = crypto/libbitcoin_crypto_avx2.a
LIBBITCOIN_CRYPTO += $(LIBBITCOIN_CRYPTO_AVX2)
endif
if ENABLE_SHANI
LIBBITCOIN_CRYPTO_SHANI = crypto/libbitcoin_crypto_shani.a
LIBBITCOIN_CRYPTO += $(LIBBITCOIN_CRYPTO_SHANI)
endif

$(LIBSECP256K1): $(wildcard secp256k1/src/*.h) $(wildcard secp256k1/src/*.c) $(wildcard secp256k1/include/*)
	$(AM_V_at)$(MAKE) $(AM_MAKEFLAGS) -C $(@D) $(@F)

# Make is not made aware of per-object dependencies to avoid limiting building parallelization
# But to build the less dependent modules first, we manually select their order here:
EXTRA_LIBRARIES += \
  $(LIBBITCOIN_CRYPTO) \
  $(LIBBITCOIN_UTIL) \
  $(LIBBITCOIN_COMMON) \
  $(LIBBITCOIN_CONSENSUS) \
  $(LIBBITCOIN_SERVER) \
  $(LIBBITCOIN_CLI) \
  $(LIBBITCOIN_WALLET) \
  $(LIBBITCOIN_WALLET_TOOL) \
  $(LIBBITCOIN_ZMQ)

lib_LTLIBRARIES = $(LIBBITCOINCONSENSUS)

bin_PROGRAMS =
noinst_PROGRAMS =
TESTS =
BENCHMARKS =

if BUILD_BITCOIND
  bin_PROGRAMS += vbitcoind
endif

if BUILD_BITCOIN_CLI
  bin_PROGRAMS += vbitcoin-cli
endif
if BUILD_BITCOIN_TX
  bin_PROGRAMS += vbitcoin-tx
endif
if ENABLE_WALLET
if BUILD_BITCOIN_WALLET
  bin_PROGRAMS += vbitcoin-wallet
endif
endif


### VeriBlock section start
VBK_H = \
  vbk/entity/context_info_container.hpp \
  vbk/init.hpp \
  vbk/service_locator.hpp \
  vbk/pop_service.hpp \
  vbk/pop_service_impl.hpp \
  vbk/config.hpp \
  vbk/typed_wrapper.hpp \
  vbk/merkle.hpp \
  vbk/genesis.hpp \
  vbk/altchainparam.hpp \
<<<<<<< HEAD
  vbk/p2p_sync.hpp \
  vbk/util.hpp
=======
  vbk/util.hpp \
  vbk/adaptors/univalue_json.hpp
>>>>>>> f04d8e79
### VeriBlock section end


.PHONY: FORCE check-symbols check-security
# bitcoin core #
BITCOIN_CORE_H = \
  $(VBK_H) \
  addrdb.h \
  addrman.h \
  attributes.h \
  banman.h \
  base58.h \
  bech32.h \
  bloom.h \
  blockencodings.h \
  blockfilter.h \
  chain.h \
  bootstraps.h \
  chainparams.h \
  chainparamsbase.h \
  chainparamsseeds.h \
  checkqueue.h \
  clientversion.h \
  coins.h \
  compat.h \
  compat/assumptions.h \
  compat/byteswap.h \
  compat/cpuid.h \
  compat/endian.h \
  compat/sanity.h \
  compressor.h \
  consensus/consensus.h \
  consensus/tx_check.h \
  consensus/tx_verify.h \
  core_io.h \
  core_memusage.h \
  cuckoocache.h \
  flatfile.h \
  fs.h \
  httprpc.h \
  httpserver.h \
  index/base.h \
  index/blockfilterindex.h \
  index/txindex.h \
  indirectmap.h \
  init.h \
  interfaces/chain.h \
  interfaces/handler.h \
  interfaces/node.h \
  interfaces/wallet.h \
  key.h \
  key_io.h \
  dbwrapper.h \
  limitedmap.h \
  logging.h \
  logging/timer.h \
  memusage.h \
  merkleblock.h \
  miner.h \
  net.h \
  net_permissions.h \
  net_processing.h \
  net_types.h \
  netaddress.h \
  netbase.h \
  netmessagemaker.h \
  node/coin.h \
  node/coinstats.h \
  node/context.h \
  node/psbt.h \
  node/transaction.h \
  node/utxo_snapshot.h \
  noui.h \
  optional.h \
  outputtype.h \
  policy/feerate.h \
  policy/fees.h \
  policy/policy.h \
  policy/rbf.h \
  policy/settings.h \
  pow.h \
  protocol.h \
  psbt.h \
  random.h \
  randomenv.h \
  reverse_iterator.h \
  reverselock.h \
  rpc/blockchain.h \
  rpc/client.h \
  rpc/protocol.h \
  rpc/rawtransaction_util.h \
  rpc/register.h \
  rpc/request.h \
  rpc/server.h \
  rpc/util.h \
  scheduler.h \
  script/descriptor.h \
  script/keyorigin.h \
  script/sigcache.h \
  script/sign.h \
  script/signingprovider.h \
  script/standard.h \
  shutdown.h \
  streams.h \
  support/allocators/secure.h \
  support/allocators/zeroafterfree.h \
  support/cleanse.h \
  support/events.h \
  support/lockedpool.h \
  sync.h \
  threadsafety.h \
  threadinterrupt.h \
  timedata.h \
  torcontrol.h \
  txdb.h \
  txmempool.h \
  ui_interface.h \
  undo.h \
  util/bip32.h \
  util/bytevectorhash.h \
  util/check.h \
  util/error.h \
  util/fees.h \
  util/spanparsing.h \
  util/system.h \
  util/macros.h \
  util/memory.h \
  util/moneystr.h \
  util/rbf.h \
  util/settings.h \
  util/string.h \
  util/threadnames.h \
  util/time.h \
  util/translation.h \
  util/url.h \
  util/validation.h \
  util/vector.h \
  validation.h \
  validationinterface.h \
  versionbits.h \
  versionbitsinfo.h \
  walletinitinterface.h \
  wallet/coincontrol.h \
  wallet/crypter.h \
  wallet/db.h \
  wallet/feebumper.h \
  wallet/fees.h \
  wallet/ismine.h \
  wallet/load.h \
  wallet/psbtwallet.h \
  wallet/rpcwallet.h \
  wallet/scriptpubkeyman.h \
  wallet/wallet.h \
  wallet/walletdb.h \
  wallet/wallettool.h \
  wallet/walletutil.h \
  wallet/coinselection.h \
  warnings.h \
  zmq/zmqabstractnotifier.h \
  zmq/zmqconfig.h\
  zmq/zmqnotificationinterface.h \
  zmq/zmqpublishnotifier.h \
  zmq/zmqrpc.h

obj/build.h: FORCE
	@$(MKDIR_P) $(builddir)/obj
	@$(top_srcdir)/share/genbuild.sh "$(abs_top_builddir)/src/obj/build.h" \
	  "$(abs_top_srcdir)"
libbitcoin_util_a-clientversion.$(OBJEXT): obj/build.h


# server: shared between vbitcoind and vbitcoin-qt
# Contains code accessing mempool and chain state that is meant to be separated
# from wallet and gui code (see node/README.md). Shared code should go in
# libbitcoin_common or libbitcoin_util libraries, instead.
libbitcoin_server_a_CPPFLAGS = $(AM_CPPFLAGS) $(BITCOIN_INCLUDES) $(MINIUPNPC_CPPFLAGS) $(EVENT_CFLAGS) $(EVENT_PTHREADS_CFLAGS)
libbitcoin_server_a_CXXFLAGS = $(AM_CXXFLAGS) $(PIE_FLAGS)
libbitcoin_server_a_SOURCES = \
  vbk/pop_service_impl.cpp \
  vbk/pop_service_impl.hpp \
  addrdb.cpp \
  addrman.cpp \
  banman.cpp \
  blockencodings.cpp \
  blockfilter.cpp \
  chain.cpp \
  consensus/tx_verify.cpp \
  flatfile.cpp \
  httprpc.cpp \
  httpserver.cpp \
  index/base.cpp \
  index/blockfilterindex.cpp \
  index/txindex.cpp \
  interfaces/chain.cpp \
  interfaces/node.cpp \
  init.cpp \
  dbwrapper.cpp \
  miner.cpp \
  net.cpp \
  net_processing.cpp \
  node/coin.cpp \
  node/coinstats.cpp \
  node/context.cpp \
  node/psbt.cpp \
  node/transaction.cpp \
  noui.cpp \
  policy/fees.cpp \
  policy/rbf.cpp \
  policy/settings.cpp \
  pow.cpp \
  rest.cpp \
  vbk/rpc_register.hpp \
  vbk/rpc_register.cpp \
  vbk/p2p_sync.hpp \
  vbk/p2p_sync.cpp \
  rpc/blockchain.cpp \
  rpc/mining.cpp \
  rpc/misc.cpp \
  rpc/net.cpp \
  rpc/rawtransaction.cpp \
  rpc/server.cpp \
  script/sigcache.cpp \
  shutdown.cpp \
  timedata.cpp \
  torcontrol.cpp \
  txdb.cpp \
  txmempool.cpp \
  ui_interface.cpp \
  validation.cpp \
  validationinterface.cpp \
  versionbits.cpp \
  $(BITCOIN_CORE_H)

if ENABLE_WALLET
libbitcoin_server_a_SOURCES += wallet/init.cpp
endif
if !ENABLE_WALLET
libbitcoin_server_a_SOURCES += dummywallet.cpp
endif

if ENABLE_ZMQ
libbitcoin_zmq_a_CPPFLAGS = $(AM_CPPFLAGS) $(BITCOIN_INCLUDES) $(ZMQ_CFLAGS)
libbitcoin_zmq_a_CXXFLAGS = $(AM_CXXFLAGS) $(PIE_FLAGS)
libbitcoin_zmq_a_SOURCES = \
  zmq/zmqabstractnotifier.cpp \
  zmq/zmqnotificationinterface.cpp \
  zmq/zmqpublishnotifier.cpp \
  zmq/zmqrpc.cpp
endif


# wallet: shared between vbitcoind and vbitcoin-qt, but only linked
# when wallet enabled
libbitcoin_wallet_a_CPPFLAGS = $(AM_CPPFLAGS) $(BITCOIN_INCLUDES)
libbitcoin_wallet_a_CXXFLAGS = $(AM_CXXFLAGS) $(PIE_FLAGS)
libbitcoin_wallet_a_SOURCES = \
  interfaces/wallet.cpp \
  wallet/coincontrol.cpp \
  wallet/crypter.cpp \
  wallet/db.cpp \
  wallet/feebumper.cpp \
  wallet/fees.cpp \
  wallet/load.cpp \
  wallet/psbtwallet.cpp \
  wallet/rpcdump.cpp \
  wallet/rpcwallet.cpp \
  wallet/scriptpubkeyman.cpp \
  wallet/wallet.cpp \
  wallet/walletdb.cpp \
  wallet/walletutil.cpp \
  wallet/coinselection.cpp \
  $(BITCOIN_CORE_H)

libbitcoin_wallet_tool_a_CPPFLAGS = $(AM_CPPFLAGS) $(BITCOIN_INCLUDES)
libbitcoin_wallet_tool_a_CXXFLAGS = $(AM_CXXFLAGS) $(PIE_FLAGS)
libbitcoin_wallet_tool_a_SOURCES = \
  wallet/wallettool.cpp \
  $(BITCOIN_CORE_H)

# crypto primitives library
crypto_libbitcoin_crypto_base_a_CPPFLAGS = $(AM_CPPFLAGS)
crypto_libbitcoin_crypto_base_a_CXXFLAGS = $(AM_CXXFLAGS) $(PIE_FLAGS)
crypto_libbitcoin_crypto_base_a_SOURCES = \
  crypto/aes.cpp \
  crypto/aes.h \
  crypto/chacha_poly_aead.h \
  crypto/chacha_poly_aead.cpp \
  crypto/chacha20.h \
  crypto/chacha20.cpp \
  crypto/common.h \
  crypto/hkdf_sha256_32.cpp \
  crypto/hkdf_sha256_32.h \
  crypto/hmac_sha256.cpp \
  crypto/hmac_sha256.h \
  crypto/hmac_sha512.cpp \
  crypto/hmac_sha512.h \
  crypto/poly1305.h \
  crypto/poly1305.cpp \
  crypto/ripemd160.cpp \
  crypto/ripemd160.h \
  crypto/sha1.cpp \
  crypto/sha1.h \
  crypto/sha256.cpp \
  crypto/sha256.h \
  crypto/sha512.cpp \
  crypto/sha512.h \
  crypto/siphash.cpp \
  crypto/siphash.h

if USE_ASM
crypto_libbitcoin_crypto_base_a_SOURCES += crypto/sha256_sse4.cpp
endif

crypto_libbitcoin_crypto_sse41_a_CXXFLAGS = $(AM_CXXFLAGS) $(PIE_FLAGS)
crypto_libbitcoin_crypto_sse41_a_CPPFLAGS = $(AM_CPPFLAGS)
crypto_libbitcoin_crypto_sse41_a_CXXFLAGS += $(SSE41_CXXFLAGS)
crypto_libbitcoin_crypto_sse41_a_CPPFLAGS += -DENABLE_SSE41
crypto_libbitcoin_crypto_sse41_a_SOURCES = crypto/sha256_sse41.cpp

crypto_libbitcoin_crypto_avx2_a_CXXFLAGS = $(AM_CXXFLAGS) $(PIE_FLAGS)
crypto_libbitcoin_crypto_avx2_a_CPPFLAGS = $(AM_CPPFLAGS)
crypto_libbitcoin_crypto_avx2_a_CXXFLAGS += $(AVX2_CXXFLAGS)
crypto_libbitcoin_crypto_avx2_a_CPPFLAGS += -DENABLE_AVX2
crypto_libbitcoin_crypto_avx2_a_SOURCES = crypto/sha256_avx2.cpp

crypto_libbitcoin_crypto_shani_a_CXXFLAGS = $(AM_CXXFLAGS) $(PIE_FLAGS)
crypto_libbitcoin_crypto_shani_a_CPPFLAGS = $(AM_CPPFLAGS)
crypto_libbitcoin_crypto_shani_a_CXXFLAGS += $(SHANI_CXXFLAGS)
crypto_libbitcoin_crypto_shani_a_CPPFLAGS += -DENABLE_SHANI
crypto_libbitcoin_crypto_shani_a_SOURCES = crypto/sha256_shani.cpp

# consensus: shared between all executables that validate any consensus rules.
libbitcoin_consensus_a_CPPFLAGS = $(AM_CPPFLAGS) $(BITCOIN_INCLUDES)
libbitcoin_consensus_a_CXXFLAGS = $(AM_CXXFLAGS) $(PIE_FLAGS)
libbitcoin_consensus_a_SOURCES = \
  amount.h \
  arith_uint256.cpp \
  arith_uint256.h \
  consensus/merkle.cpp \
  consensus/merkle.h \
  consensus/params.h \
  consensus/tx_check.cpp \
  consensus/validation.h \
  hash.cpp \
  hash.h \
  prevector.h \
  primitives/block.cpp \
  primitives/block.h \
  primitives/transaction.cpp \
  primitives/transaction.h \
  pubkey.cpp \
  pubkey.h \
  script/bitcoinconsensus.cpp \
  script/interpreter.cpp \
  script/interpreter.h \
  script/script.cpp \
  script/script.h \
  script/script_error.cpp \
  script/script_error.h \
  serialize.h \
  span.h \
  tinyformat.h \
  uint256.cpp \
  uint256.h \
  util/strencodings.cpp \
  util/strencodings.h \
  version.h

# common: shared between vbitcoind, and vbitcoin-qt and non-server tools
libbitcoin_common_a_CPPFLAGS = $(AM_CPPFLAGS) $(BITCOIN_INCLUDES)
libbitcoin_common_a_CXXFLAGS = $(AM_CXXFLAGS) $(PIE_FLAGS)
libbitcoin_common_a_SOURCES = \
  base58.cpp \
  bech32.cpp \
  bloom.cpp \
  bootstraps.cpp \
  chainparams.cpp \
  coins.cpp \
  compressor.cpp \
  core_read.cpp \
  core_write.cpp \
  key.cpp \
  key_io.cpp \
  merkleblock.cpp \
  netaddress.cpp \
  netbase.cpp \
  net_permissions.cpp \
  outputtype.cpp \
  policy/feerate.cpp \
  policy/policy.cpp \
  protocol.cpp \
  psbt.cpp \
  rpc/rawtransaction_util.cpp \
  rpc/util.cpp \
  scheduler.cpp \
  script/descriptor.cpp \
  script/sign.cpp \
  script/signingprovider.cpp \
  script/standard.cpp \
  versionbitsinfo.cpp \
  warnings.cpp \
  $(BITCOIN_CORE_H)

# util: shared between all executables.
# This library *must* be included to make sure that the glibc
# backward-compatibility objects and their sanity checks are linked.
libbitcoin_util_a_CPPFLAGS = $(AM_CPPFLAGS) $(BITCOIN_INCLUDES)
libbitcoin_util_a_CXXFLAGS = $(AM_CXXFLAGS) $(PIE_FLAGS)
libbitcoin_util_a_SOURCES = \
  support/lockedpool.cpp \
  chainparamsbase.cpp \
  clientversion.cpp \
  compat/glibc_sanity_fdelt.cpp \
  compat/glibc_sanity.cpp \
  compat/glibcxx_sanity.cpp \
  compat/strnlen.cpp \
  fs.cpp \
  interfaces/handler.cpp \
  logging.cpp \
  random.cpp \
  randomenv.cpp \
  rpc/request.cpp \
  support/cleanse.cpp \
  sync.cpp \
  threadinterrupt.cpp \
  util/bip32.cpp \
  util/bytevectorhash.cpp \
  util/error.cpp \
  util/fees.cpp \
  util/system.cpp \
  util/moneystr.cpp \
  util/rbf.cpp \
  util/settings.cpp \
  util/threadnames.cpp \
  util/spanparsing.cpp \
  util/strencodings.cpp \
  util/string.cpp \
  util/time.cpp \
  util/url.cpp \
  util/validation.cpp \
  $(BITCOIN_CORE_H)

if GLIBC_BACK_COMPAT
libbitcoin_util_a_SOURCES += compat/glibc_compat.cpp
AM_LDFLAGS += $(COMPAT_LDFLAGS)
endif

# cli: shared between bitcoin-cli and bitcoin-qt
libbitcoin_cli_a_CPPFLAGS = $(AM_CPPFLAGS) $(BITCOIN_INCLUDES)
libbitcoin_cli_a_CXXFLAGS = $(AM_CXXFLAGS) $(PIE_FLAGS)
libbitcoin_cli_a_SOURCES = \
  compat/stdin.h \
  compat/stdin.cpp \
  rpc/client.cpp \
  $(BITCOIN_CORE_H)

nodist_libbitcoin_util_a_SOURCES = $(srcdir)/obj/build.h
#

# vbitcoind binary #
vbitcoind_SOURCES = bitcoind.cpp
vbitcoind_CPPFLAGS = $(AM_CPPFLAGS) $(BITCOIN_INCLUDES)
vbitcoind_CXXFLAGS = $(AM_CXXFLAGS) $(PIE_FLAGS)
vbitcoind_LDFLAGS = $(RELDFLAGS) $(AM_LDFLAGS) $(LIBTOOL_APP_LDFLAGS)

if TARGET_WINDOWS
vbitcoind_SOURCES += bitcoind-res.rc
endif

# Libraries below may be listed more than once to resolve circular dependencies (see
# https://eli.thegreenplace.net/2013/07/09/library-order-in-static-linking#circular-dependency)
vbitcoind_LDADD = \
  $(VERIBLOCK_POP_CPP_LIBS) \
  $(LIBBITCOIN_SERVER) \
  $(LIBBITCOIN_WALLET) \
  $(LIBBITCOIN_COMMON) \
  $(LIBUNIVALUE) \
  $(LIBBITCOIN_UTIL) \
  $(LIBBITCOIN_ZMQ) \
  $(LIBBITCOIN_CONSENSUS) \
  $(LIBBITCOIN_CRYPTO) \
  $(LIBLEVELDB) \
  $(LIBLEVELDB_SSE42) \
  $(LIBMEMENV) \
  $(LIBSECP256K1)

vbitcoind_LDADD += $(BOOST_LIBS) $(BDB_LIBS) $(MINIUPNPC_LIBS) $(EVENT_PTHREADS_LIBS) $(EVENT_LIBS) $(ZMQ_LIBS) $(VERIBLOCK_POP_CPP_LIBS)

# bitcoin-cli binary #
vbitcoin_cli_SOURCES = bitcoin-cli.cpp
vbitcoin_cli_CPPFLAGS = $(AM_CPPFLAGS) $(BITCOIN_INCLUDES) $(EVENT_CFLAGS)
vbitcoin_cli_CXXFLAGS = $(AM_CXXFLAGS) $(PIE_FLAGS)
vbitcoin_cli_LDFLAGS = $(RELDFLAGS) $(AM_LDFLAGS) $(LIBTOOL_APP_LDFLAGS)

if TARGET_WINDOWS
vbitcoin_cli_SOURCES += bitcoin-cli-res.rc
endif

vbitcoin_cli_LDADD = \
  $(LIBBITCOIN_CLI) \
  $(LIBUNIVALUE) \
  $(LIBBITCOIN_UTIL) \
  $(LIBBITCOIN_CRYPTO) \
  $(VERIBLOCK_POP_CPP_LIBS)

vbitcoin_cli_LDADD += $(BOOST_LIBS) $(EVENT_LIBS)
#

# vbitcoin-tx binary #
vbitcoin_tx_SOURCES = bitcoin-tx.cpp
vbitcoin_tx_CPPFLAGS = $(AM_CPPFLAGS) $(BITCOIN_INCLUDES)
vbitcoin_tx_CXXFLAGS = $(AM_CXXFLAGS) $(PIE_FLAGS)
vbitcoin_tx_LDFLAGS = $(RELDFLAGS) $(AM_LDFLAGS) $(LIBTOOL_APP_LDFLAGS)

if TARGET_WINDOWS
vbitcoin_tx_SOURCES += bitcoin-tx-res.rc
endif

vbitcoin_tx_LDADD = \
  $(LIBUNIVALUE) \
  $(LIBBITCOIN_COMMON) \
  $(LIBBITCOIN_UTIL) \
  $(LIBBITCOIN_CONSENSUS) \
  $(LIBBITCOIN_CRYPTO) \
  $(LIBSECP256K1)

vbitcoin_tx_LDADD += $(BOOST_LIBS) $(VERIBLOCK_POP_CPP_LIBS)
#

# vbitcoin-wallet binary #
vbitcoin_wallet_SOURCES = bitcoin-wallet.cpp
vbitcoin_wallet_CPPFLAGS = $(AM_CPPFLAGS) $(BITCOIN_INCLUDES)
vbitcoin_wallet_CXXFLAGS = $(AM_CXXFLAGS) $(PIE_FLAGS)
vbitcoin_wallet_LDFLAGS = $(RELDFLAGS) $(AM_LDFLAGS) $(LIBTOOL_APP_LDFLAGS)

if TARGET_WINDOWS
vbitcoin_wallet_SOURCES += bitcoin-wallet-res.rc
endif

vbitcoin_wallet_LDADD = \
  $(LIBBITCOIN_WALLET_TOOL) \
  $(LIBBITCOIN_WALLET) \
  $(LIBBITCOIN_COMMON) \
  $(LIBBITCOIN_CONSENSUS) \
  $(LIBBITCOIN_UTIL) \
  $(LIBBITCOIN_CRYPTO) \
  $(LIBBITCOIN_ZMQ) \
  $(LIBLEVELDB) \
  $(LIBLEVELDB_SSE42) \
  $(LIBMEMENV) \
  $(LIBSECP256K1) \
  $(LIBUNIVALUE) \
  $(VERIBLOCK_POP_CPP_LIBS)

vbitcoin_wallet_LDADD += $(BOOST_LIBS) $(BDB_LIBS) $(EVENT_PTHREADS_LIBS) $(EVENT_LIBS) $(MINIUPNPC_LIBS) $(ZMQ_LIBS)
#

# bitcoinconsensus library #
if BUILD_BITCOIN_LIBS
include_HEADERS = script/bitcoinconsensus.h
libbitcoinconsensus_la_SOURCES = support/cleanse.cpp $(crypto_libbitcoin_crypto_base_a_SOURCES) $(libbitcoin_consensus_a_SOURCES) $(VBK_H)

if GLIBC_BACK_COMPAT
  libbitcoinconsensus_la_SOURCES += compat/glibc_compat.cpp
endif

libbitcoinconsensus_la_LDFLAGS = $(AM_LDFLAGS) -no-undefined $(RELDFLAGS)
libbitcoinconsensus_la_LIBADD = $(LIBSECP256K1)
libbitcoinconsensus_la_CPPFLAGS = $(AM_CPPFLAGS) -I$(builddir)/obj -I$(srcdir)/secp256k1/include -DBUILD_BITCOIN_INTERNAL
libbitcoinconsensus_la_CXXFLAGS = $(AM_CXXFLAGS) $(PIE_FLAGS)

endif
#

CTAES_DIST =  crypto/ctaes/bench.c
CTAES_DIST += crypto/ctaes/ctaes.c
CTAES_DIST += crypto/ctaes/ctaes.h
CTAES_DIST += crypto/ctaes/README.md
CTAES_DIST += crypto/ctaes/test.c

CLEANFILES = $(EXTRA_LIBRARIES)

CLEANFILES += *.gcda *.gcno
CLEANFILES += compat/*.gcda compat/*.gcno
CLEANFILES += consensus/*.gcda consensus/*.gcno
CLEANFILES += crypto/*.gcda crypto/*.gcno
CLEANFILES += policy/*.gcda policy/*.gcno
CLEANFILES += primitives/*.gcda primitives/*.gcno
CLEANFILES += script/*.gcda script/*.gcno
CLEANFILES += support/*.gcda support/*.gcno
CLEANFILES += univalue/*.gcda univalue/*.gcno
CLEANFILES += wallet/*.gcda wallet/*.gcno
CLEANFILES += wallet/test/*.gcda wallet/test/*.gcno
CLEANFILES += zmq/*.gcda zmq/*.gcno
CLEANFILES += obj/build.h

EXTRA_DIST = $(CTAES_DIST)


config/bitcoin-config.h: config/stamp-h1
	@$(MAKE) -C $(top_builddir) $(subdir)/$(@)
config/stamp-h1: $(top_srcdir)/$(subdir)/config/bitcoin-config.h.in $(top_builddir)/config.status
	$(AM_V_at)$(MAKE) -C $(top_builddir) $(subdir)/$(@)
$(top_srcdir)/$(subdir)/config/bitcoin-config.h.in:  $(am__configure_deps)
	$(AM_V_at)$(MAKE) -C $(top_srcdir) $(subdir)/config/bitcoin-config.h.in

clean-local:
	-$(MAKE) -C secp256k1 clean
	-$(MAKE) -C univalue clean
	-rm -f leveldb/*/*.gcda leveldb/*/*.gcno leveldb/helpers/memenv/*.gcda leveldb/helpers/memenv/*.gcno
	-rm -f config.h
	-rm -rf test/__pycache__

.rc.o:
	@test -f $(WINDRES)
	## FIXME: How to get the appropriate modulename_CPPFLAGS in here?
	$(AM_V_GEN) $(WINDRES) $(DEFS) $(DEFAULT_INCLUDES) $(INCLUDES) $(CPPFLAGS) -DWINDRES_PREPROC -i $< -o $@

check-symbols: $(bin_PROGRAMS)
if GLIBC_BACK_COMPAT
	@echo "Checking glibc back compat..."
	$(AM_V_at) READELF=$(READELF) CPPFILT=$(CPPFILT) $(PYTHON) $(top_srcdir)/contrib/devtools/symbol-check.py < $(bin_PROGRAMS)
endif

check-security: $(bin_PROGRAMS)
if HARDEN
	@echo "Checking binary security..."
	$(AM_V_at) READELF=$(READELF) OBJDUMP=$(OBJDUMP) $(PYTHON) $(top_srcdir)/contrib/devtools/security-check.py < $(bin_PROGRAMS)
endif

if EMBEDDED_LEVELDB
include Makefile.leveldb.include
endif

include Makefile.test_util.include

if ENABLE_TESTS
include Makefile.test.include
endif

if ENABLE_BENCH
include Makefile.bench.include
endif

if ENABLE_QT
include Makefile.qt.include
endif

if ENABLE_QT_TESTS
include Makefile.qttest.include
endif<|MERGE_RESOLUTION|>--- conflicted
+++ resolved
@@ -114,13 +114,9 @@
   vbk/merkle.hpp \
   vbk/genesis.hpp \
   vbk/altchainparam.hpp \
-<<<<<<< HEAD
   vbk/p2p_sync.hpp \
-  vbk/util.hpp
-=======
   vbk/util.hpp \
   vbk/adaptors/univalue_json.hpp
->>>>>>> f04d8e79
 ### VeriBlock section end
 
 
