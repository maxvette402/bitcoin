--- conflicted
+++ resolved
@@ -263,15 +263,14 @@
     // NODE_XTHIN means the node supports Xtreme Thinblocks
     // If this is turned off then the node will not service nor make xthin requests
     NODE_XTHIN = (1 << 4),
-<<<<<<< HEAD
-    
+    // NODE_XTHIN means the node supports Secure Messaging
     NODE_SMSG = (1 << 5),
-=======
+
     // NODE_NETWORK_LIMITED means the same as NODE_NETWORK with the limitation of only
     // serving the last 288 (2 day) blocks
     // See BIP159 for details on how this is implemented.
     NODE_NETWORK_LIMITED = (1 << 10),
->>>>>>> f17942a3
+
 
     // Bits 24-31 are reserved for temporary experiments. Just pick a bit that
     // isn't getting used, or one not being used much, and notify the
