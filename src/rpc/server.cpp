--- conflicted
+++ resolved
@@ -279,10 +279,6 @@
         whitelisted_rpcs.pushKV(rpc, NullUniValue);
     }
 
-<<<<<<< HEAD
-    UniValue result(UniValue::VOBJ);
-    result.pushKV("methods", whitelisted_rpcs);
-=======
     UniValue whitelisted_wallets(UniValue::VOBJ);
 #ifdef ENABLE_WALLET
     std::string authorized_wallet_name;
@@ -305,7 +301,6 @@
     UniValue result(UniValue::VOBJ);
     result.pushKV("methods", whitelisted_rpcs);
     result.pushKV("wallets", whitelisted_wallets);
->>>>>>> 1e1d1e2e
 
     return result;
 }
