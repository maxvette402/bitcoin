--- conflicted
+++ resolved
@@ -493,16 +493,11 @@
     obj.pushKV("version",       CLIENT_VERSION);
     obj.pushKV("subversion",    strSubVersion);
     obj.pushKV("protocolversion",PROTOCOL_VERSION);
-<<<<<<< HEAD
-    if(g_connman)
-        obj.pushKV("localservices", strprintf("%016x", g_connman->GetLocalServices()));
-=======
     if (g_connman) {
         ServiceFlags services = g_connman->GetLocalServices();
         obj.pushKV("localservices", strprintf("%016x", services));
         obj.pushKV("localservicesnames", GetServicesNames(services));
     }
->>>>>>> a284bbbe
     obj.pushKV("localrelay", g_relay_txes);
     obj.pushKV("timeoffset",    GetTimeOffset());
     if (g_connman) {
