--- conflicted
+++ resolved
@@ -245,7 +245,6 @@
                         {RPCResult::Type::NUM, "time", /*optional=*/true, "Same as \"blocktime\""},
                         {RPCResult::Type::STR_HEX, "hex", "The serialized, hex-encoded data for 'txid'"},
                     },
-<<<<<<< HEAD
                     RPCResult{"for verbosity = 2",
                         RPCResult::Type::OBJ, "", "",
                         {
@@ -279,34 +278,6 @@
 {
     const NodeContext& node = EnsureAnyNodeContext(request.context);
     ChainstateManager& chainman = EnsureChainman(node);
-=======
-                    DecodeTxDoc(/*txid_field_doc=*/"The transaction id (same as provided)")),
-            },
-            RPCResult{"for verbosity = 2",
-                      RPCResult::Type::OBJ,
-                      "",
-                      "",
-                      {
-                          {RPCResult::Type::ELISION, "", "Same output as verbosity = 1"},
-                          {RPCResult::Type::NUM, "fee", /*optional=*/true, "transaction fee in " + CURRENCY_UNIT + ", omitted if block undo data is not available"},
-                          {RPCResult::Type::ARR, "vin", "", {
-                                                                {RPCResult::Type::OBJ, "", "utxo being spent, omitted if block undo data is not available", {
-                                                                                                                                                                {RPCResult::Type::ELISION, "", "Same output as verbosity = 1"},
-                                                                                                                                                                {RPCResult::Type::OBJ, "prevout", /*optional=*/true, "Only if undo information is available)", {
-                                                                                                                                                                                                                                                                   {RPCResult::Type::BOOL, "generated", "Coinbase or not"},
-                                                                                                                                                                                                                                                                   {RPCResult::Type::NUM, "height", "The height of the prevout"},
-                                                                                                                                                                                                                                                                   {RPCResult::Type::STR_AMOUNT, "value", "The value in " + CURRENCY_UNIT},
-                                                                                                                                                                                                                                                                   {RPCResult::Type::OBJ, "scriptPubKey", "", ScriptPubKeyDoc()},
-                                                                                                                                                                                                                                                               }},
-                                                                                                                                                            }},
-                                                            }},
-                      }},
-        },
-        RPCExamples{HelpExampleCli("getrawtransaction", "\"mytxid\"") + HelpExampleCli("getrawtransaction", "\"mytxid\" 1") + HelpExampleRpc("getrawtransaction", "\"mytxid\", 1") + HelpExampleCli("getrawtransaction", "\"mytxid\" 0 \"myblockhash\"") + HelpExampleCli("getrawtransaction", "\"mytxid\" 1 \"myblockhash\"") + HelpExampleCli("getrawtransaction", "\"mytxid\" 2 \"myblockhash\"")},
-        [&](const RPCHelpMan& self, const JSONRPCRequest& request) -> UniValue {
-            const NodeContext& node = EnsureAnyNodeContext(request.context);
-            ChainstateManager& chainman = EnsureChainman(node);
->>>>>>> d8abe5a8
 
             uint256 hash = ParseHashV(request.params[0], "parameter 1");
             const CBlockIndex* blockindex = nullptr;
@@ -478,9 +449,7 @@
             {"hexstring", RPCArg::Type::STR_HEX, RPCArg::Optional::NO, "the hex-encoded script"},
         },
         RPCResult{
-            RPCResult::Type::OBJ,
-            "",
-            "",
+            RPCResult::Type::OBJ, "", "",
             {
                 {RPCResult::Type::STR, "asm", "Script public key"},
                 {RPCResult::Type::STR, "desc", "Inferred descriptor for the script"},
@@ -488,60 +457,83 @@
                 {RPCResult::Type::STR, "address", /*optional=*/true, "The Bitcoin address (only if a well-defined address exists)"},
                 {RPCResult::Type::STR, "p2sh", /*optional=*/true,
                  "address of P2SH script wrapping this redeem script (not returned for types that should not be wrapped)"},
-                {RPCResult::Type::OBJ, "segwit", /*optional=*/true, "Result of a witness script public key wrapping this redeem script (not returned for types that should not be wrapped)", {
-                                                                                                                                                                                                 {RPCResult::Type::STR, "asm", "String representation of the script public key"},
-                                                                                                                                                                                                 {RPCResult::Type::STR_HEX, "hex", "Hex string of the script public key"},
-                                                                                                                                                                                                 {RPCResult::Type::STR, "type", "The type of the script public key (e.g. witness_v0_keyhash or witness_v0_scripthash)"},
-                                                                                                                                                                                                 {RPCResult::Type::STR, "address", /*optional=*/true, "The Bitcoin address (only if a well-defined address exists)"},
-                                                                                                                                                                                                 {RPCResult::Type::STR, "desc", "Inferred descriptor for the script"},
-                                                                                                                                                                                                 {RPCResult::Type::STR, "p2sh-segwit", "address of the P2SH script wrapping this witness redeem script"},
-                                                                                                                                                                                             }},
+                {RPCResult::Type::OBJ, "segwit", /*optional=*/true,
+                 "Result of a witness script public key wrapping this redeem script (not returned for types that should not be wrapped)",
+                 {
+                     {RPCResult::Type::STR, "asm", "String representation of the script public key"},
+                     {RPCResult::Type::STR_HEX, "hex", "Hex string of the script public key"},
+                     {RPCResult::Type::STR, "type", "The type of the script public key (e.g. witness_v0_keyhash or witness_v0_scripthash)"},
+                     {RPCResult::Type::STR, "address", /*optional=*/true, "The Bitcoin address (only if a well-defined address exists)"},
+                     {RPCResult::Type::STR, "desc", "Inferred descriptor for the script"},
+                     {RPCResult::Type::STR, "p2sh-segwit", "address of the P2SH script wrapping this witness redeem script"},
+                 }},
             },
         },
-        RPCExamples{HelpExampleCli("decodescript", "\"hexstring\"") + HelpExampleRpc("decodescript", "\"hexstring\"")},
-        [&](const RPCHelpMan& self, const JSONRPCRequest& request) -> UniValue {
-            UniValue r(UniValue::VOBJ);
-            CScript script;
-            if (request.params[0].get_str().size() > 0) {
-                std::vector<unsigned char> scriptData(ParseHexV(request.params[0], "argument"));
-                script = CScript(scriptData.begin(), scriptData.end());
-            } else {
-                // Empty scripts are valid
-            }
-            ScriptToUniv(script, /*out=*/r, /*include_hex=*/false, /*include_address=*/true);
-
-            std::vector<std::vector<unsigned char>> solutions_data;
-            const TxoutType which_type{Solver(script, solutions_data)};
-
-            const bool can_wrap{[&] {
-                switch (which_type) {
-                case TxoutType::MULTISIG:
-                case TxoutType::NONSTANDARD:
-                case TxoutType::PUBKEY:
-                case TxoutType::PUBKEYHASH:
-                case TxoutType::WITNESS_V0_KEYHASH:
-                case TxoutType::WITNESS_V0_SCRIPTHASH:
-                    // Can be wrapped if the checks below pass
-                    break;
-                case TxoutType::NULL_DATA:
-                case TxoutType::SCRIPTHASH:
-                case TxoutType::WITNESS_UNKNOWN:
-                case TxoutType::WITNESS_V1_TAPROOT:
-                    // Should not be wrapped
-                    return false;
-                } // no default case, so the compiler can warn about missing cases
-                if (!script.HasValidOps() || script.IsUnspendable()) {
-                    return false;
-                }
-                for (CScript::const_iterator it{script.begin()}; it != script.end();) {
-                    opcodetype op;
-                    CHECK_NONFATAL(script.GetOp(it, op));
-                    if (op == OP_CHECKSIGADD || IsOpSuccess(op)) {
+        RPCExamples{
+            HelpExampleCli("decodescript", "\"hexstring\"")
+          + HelpExampleRpc("decodescript", "\"hexstring\"")
+        },
+        [&](const RPCHelpMan& self, const JSONRPCRequest& request) -> UniValue
+{
+    UniValue r(UniValue::VOBJ);
+    CScript script;
+    if (request.params[0].get_str().size() > 0){
+        std::vector<unsigned char> scriptData(ParseHexV(request.params[0], "argument"));
+        script = CScript(scriptData.begin(), scriptData.end());
+    } else {
+        // Empty scripts are valid
+    }
+    ScriptToUniv(script, /*out=*/r, /*include_hex=*/false, /*include_address=*/true);
+
+    std::vector<std::vector<unsigned char>> solutions_data;
+    const TxoutType which_type{Solver(script, solutions_data)};
+
+    const bool can_wrap{[&] {
+        switch (which_type) {
+        case TxoutType::MULTISIG:
+        case TxoutType::NONSTANDARD:
+        case TxoutType::PUBKEY:
+        case TxoutType::PUBKEYHASH:
+        case TxoutType::WITNESS_V0_KEYHASH:
+        case TxoutType::WITNESS_V0_SCRIPTHASH:
+            // Can be wrapped if the checks below pass
+            break;
+        case TxoutType::NULL_DATA:
+        case TxoutType::SCRIPTHASH:
+        case TxoutType::WITNESS_UNKNOWN:
+        case TxoutType::WITNESS_V1_TAPROOT:
+            // Should not be wrapped
+            return false;
+        } // no default case, so the compiler can warn about missing cases
+        if (!script.HasValidOps() || script.IsUnspendable()) {
+            return false;
+        }
+        for (CScript::const_iterator it{script.begin()}; it != script.end();) {
+            opcodetype op;
+            CHECK_NONFATAL(script.GetOp(it, op));
+            if (op == OP_CHECKSIGADD || IsOpSuccess(op)) {
+                return false;
+            }
+        }
+        return true;
+    }()};
+
+    if (can_wrap) {
+        r.pushKV("p2sh", EncodeDestination(ScriptHash(script)));
+        // P2SH and witness programs cannot be wrapped in P2WSH, if this script
+        // is a witness program, don't return addresses for a segwit programs.
+        const bool can_wrap_P2WSH{[&] {
+            switch (which_type) {
+            case TxoutType::MULTISIG:
+            case TxoutType::PUBKEY:
+            // Uncompressed pubkeys cannot be used with segwit checksigs.
+            // If the script contains an uncompressed pubkey, skip encoding of a segwit program.
+                for (const auto& solution : solutions_data) {
+                    if ((solution.size() != 1) && !CPubKey(solution).IsCompressed()) {
                         return false;
                     }
                 }
                 return true;
-<<<<<<< HEAD
             case TxoutType::NONSTANDARD:
             case TxoutType::PUBKEYHASH:
                 // Can be P2WSH wrapped
@@ -575,60 +567,9 @@
             r.pushKV("segwit", sr);
         }
     }
-=======
-            }()};
-
-            if (can_wrap) {
-                r.pushKV("p2sh", EncodeDestination(ScriptHash(script)));
-                // P2SH and witness programs cannot be wrapped in P2WSH, if this script
-                // is a witness program, don't return addresses for a segwit programs.
-                const bool can_wrap_P2WSH{[&] {
-                    switch (which_type) {
-                    case TxoutType::MULTISIG:
-                    case TxoutType::PUBKEY:
-                        // Uncompressed pubkeys cannot be used with segwit checksigs.
-                        // If the script contains an uncompressed pubkey, skip encoding of a segwit program.
-                        for (const auto& solution : solutions_data) {
-                            if ((solution.size() != 1) && !CPubKey(solution).IsCompressed()) {
-                                return false;
-                            }
-                        }
-                        return true;
-                    case TxoutType::NONSTANDARD:
-                    case TxoutType::PUBKEYHASH:
-                        // Can be P2WSH wrapped
-                        return true;
-                    case TxoutType::NULL_DATA:
-                    case TxoutType::SCRIPTHASH:
-                    case TxoutType::WITNESS_UNKNOWN:
-                    case TxoutType::WITNESS_V0_KEYHASH:
-                    case TxoutType::WITNESS_V0_SCRIPTHASH:
-                    case TxoutType::WITNESS_V1_TAPROOT:
-                        // Should not be wrapped
-                        return false;
-                    } // no default case, so the compiler can warn about missing cases
-                    NONFATAL_UNREACHABLE();
-                }()};
-                if (can_wrap_P2WSH) {
-                    UniValue sr(UniValue::VOBJ);
-                    CScript segwitScr;
-                    if (which_type == TxoutType::PUBKEY) {
-                        segwitScr = GetScriptForDestination(WitnessV0KeyHash(Hash160(solutions_data[0])));
-                    } else if (which_type == TxoutType::PUBKEYHASH) {
-                        segwitScr = GetScriptForDestination(WitnessV0KeyHash(uint160{solutions_data[0]}));
-                    } else {
-                        // Scripts that are not fit for P2WPKH are encoded as P2WSH.
-                        segwitScr = GetScriptForDestination(WitnessV0ScriptHash(script));
-                    }
-                    ScriptToUniv(segwitScr, /*out=*/sr, /*include_hex=*/true, /*include_address=*/true);
-                    sr.pushKV("p2sh-segwit", EncodeDestination(ScriptHash(segwitScr)));
-                    r.pushKV("segwit", sr);
-                }
-            }
->>>>>>> d8abe5a8
-
-            return r;
-        },
+
+    return r;
+},
     };
 }
 
