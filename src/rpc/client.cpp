// Copyright (c) 2010 Satoshi Nakamoto
// Copyright (c) 2009-2018 The Syscoin Core developers
// Distributed under the MIT software license, see the accompanying
// file COPYING or http://www.opensource.org/licenses/mit-license.php.

#include <rpc/client.h>
#include <rpc/protocol.h>
#include <util/system.h>

#include <set>
#include <stdint.h>

class CRPCConvertParam
{
public:
    std::string methodName; //!< method whose params want conversion
    int paramIdx;           //!< 0-based idx of param to convert
    std::string paramName;  //!< parameter name
};

// clang-format off
/**
 * Specify a (method, idx, name) here if the argument is a non-string RPC
 * argument and needs to be converted from JSON.
 *
 * @note Parameter indexes start from 0.
 */
static const CRPCConvertParam vRPCConvertParams[] =
{
    { "setmocktime", 0, "timestamp" },
    { "generate", 0, "nblocks" },
    { "generate", 1, "maxtries" },
    { "utxoupdatepsbt", 1, "descriptors" },
    { "generatetoaddress", 0, "nblocks" },
    { "generatetoaddress", 2, "maxtries" },
    { "getnetworkhashps", 0, "nblocks" },
    { "getnetworkhashps", 1, "height" },
    { "sendtoaddress", 1, "amount" },
    { "sendtoaddress", 4, "subtractfeefromamount" },
    { "sendtoaddress", 5 , "replaceable" },
    { "sendtoaddress", 6 , "conf_target" },
    { "sendtoaddress", 8, "avoid_reuse" },
    { "settxfee", 0, "amount" },
    { "sethdseed", 0, "newkeypool" },
    { "getreceivedbyaddress", 1, "minconf" },
    { "getreceivedbylabel", 1, "minconf" },
    { "listreceivedbyaddress", 0, "minconf" },
    { "listreceivedbyaddress", 1, "include_empty" },
    { "listreceivedbyaddress", 2, "include_watchonly" },
    { "listreceivedbylabel", 0, "minconf" },
    { "listreceivedbylabel", 1, "include_empty" },
    { "listreceivedbylabel", 2, "include_watchonly" },
    { "getbalance", 1, "minconf" },
    { "getbalance", 2, "include_watchonly" },
    { "getbalance", 3, "avoid_reuse" },
    { "getblockhash", 0, "height" },
    { "waitforblockheight", 0, "height" },
    { "waitforblockheight", 1, "timeout" },
    { "waitforblock", 1, "timeout" },
    { "waitfornewblock", 0, "timeout" },
    { "listtransactions", 1, "count" },
    { "listtransactions", 2, "skip" },
    { "listtransactions", 3, "include_watchonly" },
    { "walletpassphrase", 1, "timeout" },
    { "getblocktemplate", 0, "template_request" },
    { "listsinceblock", 1, "target_confirmations" },
    { "listsinceblock", 2, "include_watchonly" },
    { "listsinceblock", 3, "include_removed" },
    { "sendmany", 1, "amounts" },
    { "sendmany", 2, "minconf" },
    { "sendmany", 4, "subtractfeefrom" },
    { "sendmany", 5 , "replaceable" },
    { "sendmany", 6 , "conf_target" },
    { "deriveaddresses", 1, "range" },
    { "scantxoutset", 1, "scanobjects" },
    { "addmultisigaddress", 0, "nrequired" },
    { "addmultisigaddress", 1, "keys" },
    { "createmultisig", 0, "nrequired" },
    { "createmultisig", 1, "keys" },
    { "listunspent", 0, "minconf" },
    { "listunspent", 1, "maxconf" },
    { "listunspent", 2, "addresses" },
    { "listunspent", 3, "include_unsafe" },
    { "listunspent", 4, "query_options" },
    { "getblock", 1, "verbosity" },
    { "getblock", 1, "verbose" },
    { "getblockheader", 1, "verbose" },
    { "getchaintxstats", 0, "nblocks" },
    { "gettransaction", 1, "include_watchonly" },
    { "getrawtransaction", 1, "verbose" },
    { "createrawtransaction", 0, "inputs" },
    { "createrawtransaction", 1, "outputs" },
    { "createrawtransaction", 2, "locktime" },
    { "createrawtransaction", 3, "replaceable" },
    { "decoderawtransaction", 1, "iswitness" },
    { "signrawtransactionwithkey", 1, "privkeys" },
    { "signrawtransactionwithkey", 2, "prevtxs" },
    { "signrawtransactionwithwallet", 1, "prevtxs" },
    { "sendrawtransaction", 1, "allowhighfees" },
    { "sendrawtransaction", 1, "maxfeerate" },
    { "testmempoolaccept", 0, "rawtxs" },
    { "testmempoolaccept", 1, "allowhighfees" },
    { "testmempoolaccept", 1, "maxfeerate" },
    { "combinerawtransaction", 0, "txs" },
    { "fundrawtransaction", 1, "options" },
    { "fundrawtransaction", 2, "iswitness" },
    { "walletcreatefundedpsbt", 0, "inputs" },
    { "walletcreatefundedpsbt", 1, "outputs" },
    { "walletcreatefundedpsbt", 2, "locktime" },
    { "walletcreatefundedpsbt", 3, "options" },
    { "walletcreatefundedpsbt", 4, "bip32derivs" },
    { "walletprocesspsbt", 1, "sign" },
    { "walletprocesspsbt", 3, "bip32derivs" },
    { "createpsbt", 0, "inputs" },
    { "createpsbt", 1, "outputs" },
    { "createpsbt", 2, "locktime" },
    { "createpsbt", 3, "replaceable" },
    { "combinepsbt", 0, "txs"},
    { "joinpsbts", 0, "txs"},
    { "finalizepsbt", 1, "extract"},
    { "converttopsbt", 1, "permitsigdata"},
    { "converttopsbt", 2, "iswitness"},
    { "gettxout", 1, "n" },
    { "gettxout", 2, "include_mempool" },
    { "gettxoutproof", 0, "txids" },
    { "lockunspent", 0, "unlock" },
    { "lockunspent", 1, "transactions" },
    { "importprivkey", 2, "rescan" },
    { "importaddress", 2, "rescan" },
    { "importaddress", 3, "p2sh" },
    { "importpubkey", 2, "rescan" },
    { "importmulti", 0, "requests" },
    { "importmulti", 1, "options" },
    { "verifychain", 0, "checklevel" },
    { "verifychain", 1, "nblocks" },
    { "getblockstats", 0, "hash_or_height" },
    { "getblockstats", 1, "stats" },
    { "pruneblockchain", 0, "height" },
    { "keypoolrefill", 0, "newsize" },
    { "getrawmempool", 0, "verbose" },
    { "estimatesmartfee", 0, "conf_target" },
    { "estimaterawfee", 0, "conf_target" },
    { "estimaterawfee", 1, "threshold" },
    { "prioritisetransaction", 1, "dummy" },
    { "prioritisetransaction", 2, "fee_delta" },
    { "setban", 2, "bantime" },
    { "setban", 3, "absolute" },
    { "setnetworkactive", 0, "state" },
    { "setwalletflag", 1, "value" },
    { "getmempoolancestors", 1, "verbose" },
    { "getmempooldescendants", 1, "verbose" },
    { "bumpfee", 1, "options" },
    { "logging", 0, "include" },
    { "logging", 1, "exclude" },
    { "disconnectnode", 1, "nodeid" },
    // Echo with conversion (For testing only)
    { "echojson", 0, "arg0" },
    { "echojson", 1, "arg1" },
    { "echojson", 2, "arg2" },
    { "echojson", 3, "arg3" },
    { "echojson", 4, "arg4" },
    { "echojson", 5, "arg5" },
    { "echojson", 6, "arg6" },
    { "echojson", 7, "arg7" },
    { "echojson", 8, "arg8" },
    { "echojson", 9, "arg9" },
    { "rescanblockchain", 0, "start_height"},
    { "rescanblockchain", 1, "stop_height"},
    { "createwallet", 1, "disable_private_keys"},
    { "createwallet", 2, "blank"},
    { "createwallet", 4, "avoid_reuse"},
    { "getnodeaddresses", 0, "count"},
    { "stop", 0, "wait" },
    { "getsuperblockbudget", 0, "index" },
    { "spork", 1, "value" },
    { "voteraw", 1, "tx_index" },
    { "voteraw", 5, "time" },
    { "sendfrom", 2, "amount" },
<<<<<<< HEAD
=======
    { "convertaddresswallet", 2, "rescan" },
    { "syscointxfund", 2, "output_index" },
>>>>>>> 3e55fd83
    { "assetallocationlock", 0, "asset_guid" },
    { "assetallocationlock", 3, "output_index" },
    { "assetallocationsend", 0, "asset_guid" },
    { "assetallocationsend", 3, "amount" },
    { "assetallocationsendmany", 0, "asset_guid" },
    { "assetallocationsendmany", 2, "inputs" },
    { "assetallocationburn", 0, "asset_guid" },
    { "assetallocationburn", 2, "amount" },
    { "syscoinburntoassetallocation", 1, "asset_guid" },   
    { "syscoinburntoassetallocation", 2, "amount" },
    { "assetallocationmint", 0, "asset_guid" },
    { "assetallocationmint", 2, "amount" },
    { "assetallocationmint", 3, "blocknumber" },
    { "assetallocationinfo", 0, "asset_guid" },
    { "assetallocationbalance", 0, "asset_guid" },
    { "assetallocationbalances", 0, "asset_guid" },
    { "assetallocationbalances", 1, "addresses" },
    { "assetallocationsenderstatus", 0, "asset_guid" },
    { "assetallocationsenderstatus", 3, "min_latency" },
    { "syscoingettxroots", 0, "height" },
    { "listassetallocations", 0, "count" },
    { "listassetallocations", 1, "from" },
    { "listassetallocations", 2, "options" },
    { "listassetallocationmempoolbalances", 0, "count" },
    { "listassetallocationmempoolbalances", 1, "from" },
    { "listassetallocationmempoolbalances", 2, "options" },    
    { "assetnew", 4, "precision" },
    { "assetnew", 5, "total_supply" },
    { "assetnew", 6, "max_supply" },
    { "assetnew", 7, "update_flags" },
    { "assetupdate", 0, "asset_guid" },
    { "assetupdate", 3, "supply" },
    { "assetupdate", 4, "update_flags" },
    { "assettransfer", 0, "asset_guid" },
    { "assetsend", 0, "asset_guid" },
    { "assetsend", 2, "amount" },
    { "assetsendmany", 0, "asset_guid" },
    { "assetsendmany", 1, "inputs" },
    { "assetinfo", 0, "asset_guid" },
    { "sentinelping", 0, "version" },
    { "listassets", 0, "count" },
    { "listassets", 1, "from" },
    { "listassets", 2, "options" },
    { "tpstestadd", 0, "starttime" },
    { "tpstestadd", 1, "rawtxs" },
    { "tpstestsetenabled", 0, "enabled" },
    { "syscoinsetethstatus", 1, "highestBlock" },
    { "syscoinsetethheaders", 0, "headers" },
    { "listassetindex", 0, "page" },
    { "listassetindex", 1, "options" },
};
// clang-format on

class CRPCConvertTable
{
private:
    std::set<std::pair<std::string, int>> members;
    std::set<std::pair<std::string, std::string>> membersByName;

public:
    CRPCConvertTable();

    bool convert(const std::string& method, int idx) {
        return (members.count(std::make_pair(method, idx)) > 0);
    }
    bool convert(const std::string& method, const std::string& name) {
        return (membersByName.count(std::make_pair(method, name)) > 0);
    }
};

CRPCConvertTable::CRPCConvertTable()
{
    const unsigned int n_elem =
        (sizeof(vRPCConvertParams) / sizeof(vRPCConvertParams[0]));

    for (unsigned int i = 0; i < n_elem; i++) {
        members.insert(std::make_pair(vRPCConvertParams[i].methodName,
                                      vRPCConvertParams[i].paramIdx));
        membersByName.insert(std::make_pair(vRPCConvertParams[i].methodName,
                                            vRPCConvertParams[i].paramName));
    }
}

static CRPCConvertTable rpcCvtTable;

/** Non-RFC4627 JSON parser, accepts internal values (such as numbers, true, false, null)
 * as well as objects and arrays.
 */
UniValue ParseNonRFCJSONValue(const std::string& strVal)
{
    UniValue jVal;
    if (!jVal.read(std::string("[")+strVal+std::string("]")) ||
        !jVal.isArray() || jVal.size()!=1)
        throw std::runtime_error(std::string("Error parsing JSON:")+strVal);
    return jVal[0];
}

UniValue RPCConvertValues(const std::string &strMethod, const std::vector<std::string> &strParams)
{
    UniValue params(UniValue::VARR);

    for (unsigned int idx = 0; idx < strParams.size(); idx++) {
        const std::string& strVal = strParams[idx];

        if (!rpcCvtTable.convert(strMethod, idx)) {
            // insert string value directly
            params.push_back(strVal);
        } else {
            // parse string as JSON, insert bool/number/object/etc. value
            params.push_back(ParseNonRFCJSONValue(strVal));
        }
    }

    return params;
}

UniValue RPCConvertNamedValues(const std::string &strMethod, const std::vector<std::string> &strParams)
{
    UniValue params(UniValue::VOBJ);

    for (const std::string &s: strParams) {
        size_t pos = s.find('=');
        if (pos == std::string::npos) {
            throw(std::runtime_error("No '=' in named argument '"+s+"', this needs to be present for every argument (even if it is empty)"));
        }

        std::string name = s.substr(0, pos);
        std::string value = s.substr(pos+1);

        if (!rpcCvtTable.convert(strMethod, name)) {
            // insert string value directly
            params.pushKV(name, value);
        } else {
            // parse string as JSON, insert bool/number/object/etc. value
            params.pushKV(name, ParseNonRFCJSONValue(value));
        }
    }

    return params;
}<|MERGE_RESOLUTION|>--- conflicted
+++ resolved
@@ -176,11 +176,8 @@
     { "voteraw", 1, "tx_index" },
     { "voteraw", 5, "time" },
     { "sendfrom", 2, "amount" },
-<<<<<<< HEAD
-=======
     { "convertaddresswallet", 2, "rescan" },
     { "syscointxfund", 2, "output_index" },
->>>>>>> 3e55fd83
     { "assetallocationlock", 0, "asset_guid" },
     { "assetallocationlock", 3, "output_index" },
     { "assetallocationsend", 0, "asset_guid" },
