// Copyright (c) 2010 Satoshi Nakamoto
// Copyright (c) 2009-2020 The Bitcoin Core developers
// Distributed under the MIT software license, see the accompanying
// file COPYING or http://www.opensource.org/licenses/mit-license.php.

#include <amount.h>
#include <chain.h>
#include <chainparams.h>
#include <consensus/consensus.h>
#include <consensus/params.h>
#include <consensus/validation.h>
#include <core_io.h>
#include <key_io.h>
#include <miner.h>
#include <net.h>
#include <node/context.h>
#include <policy/fees.h>
#include <pow.h>
#include <rpc/blockchain.h>
#include <rpc/mining.h>
#include <rpc/server.h>
#include <rpc/util.h>
#include <script/descriptor.h>
#include <script/script.h>
#include <script/signingprovider.h>
#include <shutdown.h>
#include <txmempool.h>
#include <univalue.h>
#include <util/fees.h>
#include <util/strencodings.h>
#include <util/string.h>
#include <util/system.h>
#include <util/translation.h>
#include <validation.h>
#include <validationinterface.h>
#include <versionbitsinfo.h>
#include <warnings.h>

#include <memory>
#include <stdint.h>

#include <chrono> // Cybersecurity Lab
#include <thread> // Cybersecurity Lab

/**
 * Return average network hashes per second based on the last 'lookup' blocks,
 * or from the last difficulty change if 'lookup' is nonpositive.
 * If 'height' is nonnegative, compute the estimate at the time when a given block was found.
 */
static UniValue GetNetworkHashPS(int lookup, int height) {
    CBlockIndex *pb = ::ChainActive().Tip();

    if (height >= 0 && height < ::ChainActive().Height())
        pb = ::ChainActive()[height];

    if (pb == nullptr || !pb->nHeight)
        return 0;

    // If lookup is -1, then use blocks since last difficulty change.
    if (lookup <= 0)
        lookup = pb->nHeight % Params().GetConsensus().DifficultyAdjustmentInterval() + 1;

    // If lookup is larger than chain, then set it to chain length.
    if (lookup > pb->nHeight)
        lookup = pb->nHeight;

    CBlockIndex *pb0 = pb;
    int64_t minTime = pb0->GetBlockTime();
    int64_t maxTime = minTime;
    for (int i = 0; i < lookup; i++) {
        pb0 = pb0->pprev;
        int64_t time = pb0->GetBlockTime();
        minTime = std::min(time, minTime);
        maxTime = std::max(time, maxTime);
    }

    // In case there's a situation where minTime == maxTime, we don't want a divide by zero exception.
    if (minTime == maxTime)
        return 0;

    arith_uint256 workDiff = pb->nChainWork - pb0->nChainWork;
    int64_t timeDiff = maxTime - minTime;

    return workDiff.getdouble() / timeDiff;
}

static RPCHelpMan getnetworkhashps()
{
    return RPCHelpMan{"getnetworkhashps",
                "\nReturns the estimated network hashes per second based on the last n blocks.\n"
                "Pass in [blocks] to override # of blocks, -1 specifies since last difficulty change.\n"
                "Pass in [height] to estimate the network speed at the time when a certain block was found.\n",
                {
                    {"nblocks", RPCArg::Type::NUM, /* default */ "120", "The number of blocks, or -1 for blocks since last difficulty change."},
                    {"height", RPCArg::Type::NUM, /* default */ "-1", "To estimate at the time of the given height."},
                },
                RPCResult{
                    RPCResult::Type::NUM, "", "Hashes per second estimated"},
                RPCExamples{
                    HelpExampleCli("getnetworkhashps", "")
            + HelpExampleRpc("getnetworkhashps", "")
                },
        [&](const RPCHelpMan& self, const JSONRPCRequest& request) -> UniValue
{
    LOCK(cs_main);
    return GetNetworkHashPS(!request.params[0].isNull() ? request.params[0].get_int() : 120, !request.params[1].isNull() ? request.params[1].get_int() : -1);
},
    };
}

static bool GenerateBlock(ChainstateManager& chainman, CBlock& block, uint64_t& max_tries, unsigned int& extra_nonce, uint256& block_hash)
{
    block_hash.SetNull();

    {
        LOCK(cs_main);
        IncrementExtraNonce(&block, ::ChainActive().Tip(), extra_nonce);
    }

    CChainParams chainparams(Params());

    while (max_tries > 0 && block.nNonce < std::numeric_limits<uint32_t>::max() && !CheckProofOfWork(block.GetHash(), block.nBits, chainparams.GetConsensus()) && !ShutdownRequested()) {
        ++block.nNonce;
        --max_tries;
    }
    if (max_tries == 0 || ShutdownRequested()) {
        return false;
    }
    if (block.nNonce == std::numeric_limits<uint32_t>::max()) {
        return true;
    }

    std::shared_ptr<const CBlock> shared_pblock = std::make_shared<const CBlock>(block);
    if (!chainman.ProcessNewBlock(chainparams, shared_pblock, true, nullptr)) {
        throw JSONRPCError(RPC_INTERNAL_ERROR, "ProcessNewBlock, block not accepted");
    }

    block_hash = block.GetHash();
    return true;
}

static UniValue generateBlocks(ChainstateManager& chainman, const CTxMemPool& mempool, const CScript& coinbase_script, int nGenerate, uint64_t nMaxTries)
{
    int nHeightEnd = 0;
    int nHeight = 0;

    {   // Don't keep cs_main locked
        LOCK(cs_main);
        nHeight = ::ChainActive().Height();
        nHeightEnd = nHeight+nGenerate;
    }
    unsigned int nExtraNonce = 0;
    UniValue blockHashes(UniValue::VARR);
    while (nHeight < nHeightEnd && !ShutdownRequested())
    {
        std::unique_ptr<CBlockTemplate> pblocktemplate(BlockAssembler(mempool, Params()).CreateNewBlock(coinbase_script));
        if (!pblocktemplate.get())
            throw JSONRPCError(RPC_INTERNAL_ERROR, "Couldn't create new block");
        CBlock *pblock = &pblocktemplate->block;

        uint256 block_hash;
        if (!GenerateBlock(chainman, *pblock, nMaxTries, nExtraNonce, block_hash)) {
            break;
        }

        if (!block_hash.IsNull()) {
            ++nHeight;
            blockHashes.push_back(block_hash.GetHex());
        }
    }
    return blockHashes;
}

static bool getScriptFromDescriptor(const std::string& descriptor, CScript& script, std::string& error)
{
    FlatSigningProvider key_provider;
    const auto desc = Parse(descriptor, key_provider, error, /* require_checksum = */ false);
    if (desc) {
        if (desc->IsRange()) {
            throw JSONRPCError(RPC_INVALID_PARAMETER, "Ranged descriptor not accepted. Maybe pass through deriveaddresses first?");
        }

        FlatSigningProvider provider;
        std::vector<CScript> scripts;
        if (!desc->Expand(0, key_provider, scripts, provider)) {
            throw JSONRPCError(RPC_INVALID_ADDRESS_OR_KEY, strprintf("Cannot derive script without private keys"));
        }

        // Combo descriptors can have 2 or 4 scripts, so we can't just check scripts.size() == 1
        CHECK_NONFATAL(scripts.size() > 0 && scripts.size() <= 4);

        if (scripts.size() == 1) {
            script = scripts.at(0);
        } else if (scripts.size() == 4) {
            // For uncompressed keys, take the 3rd script, since it is p2wpkh
            script = scripts.at(2);
        } else {
            // Else take the 2nd script, since it is p2pkh
            script = scripts.at(1);
        }

        return true;
    } else {
        return false;
    }
}

static RPCHelpMan generatetodescriptor()
{
    return RPCHelpMan{
        "generatetodescriptor",
        "\nMine blocks immediately to a specified descriptor (before the RPC call returns)\n",
        {
            {"num_blocks", RPCArg::Type::NUM, RPCArg::Optional::NO, "How many blocks are generated immediately."},
            {"descriptor", RPCArg::Type::STR, RPCArg::Optional::NO, "The descriptor to send the newly generated bitcoin to."},
            {"maxtries", RPCArg::Type::NUM, /* default */ ToString(DEFAULT_MAX_TRIES), "How many iterations to try."},
        },
        RPCResult{
            RPCResult::Type::ARR, "", "hashes of blocks generated",
            {
                {RPCResult::Type::STR_HEX, "", "blockhash"},
            }
        },
        RPCExamples{
            "\nGenerate 11 blocks to mydesc\n" + HelpExampleCli("generatetodescriptor", "11 \"mydesc\"")},
        [&](const RPCHelpMan& self, const JSONRPCRequest& request) -> UniValue
{
    const int num_blocks{request.params[0].get_int()};
    const uint64_t max_tries{request.params[2].isNull() ? DEFAULT_MAX_TRIES : request.params[2].get_int()};

    CScript coinbase_script;
    std::string error;
    if (!getScriptFromDescriptor(request.params[1].get_str(), coinbase_script, error)) {
        throw JSONRPCError(RPC_INVALID_ADDRESS_OR_KEY, error);
    }

    const CTxMemPool& mempool = EnsureMemPool(request.context);
    ChainstateManager& chainman = EnsureChainman(request.context);

    return generateBlocks(chainman, mempool, coinbase_script, num_blocks, max_tries);
},
    };
}

static RPCHelpMan generate()
{
    return RPCHelpMan{"generate", "has been replaced by the -generate cli option. Refer to -help for more information.", {}, {}, RPCExamples{""}, [&](const RPCHelpMan& self, const JSONRPCRequest& request) -> UniValue {

    if (request.fHelp) {
        throw std::runtime_error(self.ToString());
    } else {
        throw JSONRPCError(RPC_METHOD_NOT_FOUND, self.ToString());
    }
    }};
}

static RPCHelpMan generatetoaddress()
{
    return RPCHelpMan{"generatetoaddress",
                "\nMine blocks immediately to a specified address (before the RPC call returns)\n",
                {
                    {"nblocks", RPCArg::Type::NUM, RPCArg::Optional::NO, "How many blocks are generated immediately."},
                    {"address", RPCArg::Type::STR, RPCArg::Optional::NO, "The address to send the newly generated bitcoin to."},
                    {"maxtries", RPCArg::Type::NUM, /* default */ ToString(DEFAULT_MAX_TRIES), "How many iterations to try."},
                },
                RPCResult{
                    RPCResult::Type::ARR, "", "hashes of blocks generated",
                    {
                        {RPCResult::Type::STR_HEX, "", "blockhash"},
                    }},
                RPCExamples{
            "\nGenerate 11 blocks to myaddress\n"
            + HelpExampleCli("generatetoaddress", "11 \"myaddress\"")
            + "If you are using the " PACKAGE_NAME " wallet, you can get a new address to send the newly generated bitcoin to with:\n"
            + HelpExampleCli("getnewaddress", "")
                },
        [&](const RPCHelpMan& self, const JSONRPCRequest& request) -> UniValue
{
    const int num_blocks{request.params[0].get_int()};
    const uint64_t max_tries{request.params[2].isNull() ? DEFAULT_MAX_TRIES : request.params[2].get_int()};

    CTxDestination destination = DecodeDestination(request.params[1].get_str());
    if (!IsValidDestination(destination)) {
        throw JSONRPCError(RPC_INVALID_ADDRESS_OR_KEY, "Error: Invalid address");
    }

    const CTxMemPool& mempool = EnsureMemPool(request.context);
    ChainstateManager& chainman = EnsureChainman(request.context);

    CScript coinbase_script = GetScriptForDestination(destination);

    return generateBlocks(chainman, mempool, coinbase_script, num_blocks, max_tries);
},
    };
}

static RPCHelpMan generateblock()
{
    return RPCHelpMan{"generateblock",
        "\nMine a block with a set of ordered transactions immediately to a specified address or descriptor (before the RPC call returns)\n",
        {
            {"output", RPCArg::Type::STR, RPCArg::Optional::NO, "The address or descriptor to send the newly generated bitcoin to."},
            {"transactions", RPCArg::Type::ARR, RPCArg::Optional::NO, "An array of hex strings which are either txids or raw transactions.\n"
                "Txids must reference transactions currently in the mempool.\n"
                "All transactions must be valid and in valid order, otherwise the block will be rejected.",
                {
                    {"rawtx/txid", RPCArg::Type::STR_HEX, RPCArg::Optional::OMITTED, ""},
                },
            },
        },
        RPCResult{
            RPCResult::Type::OBJ, "", "",
            {
                {RPCResult::Type::STR_HEX, "hash", "hash of generated block"},
            }
        },
        RPCExamples{
            "\nGenerate a block to myaddress, with txs rawtx and mempool_txid\n"
            + HelpExampleCli("generateblock", R"("myaddress" '["rawtx", "mempool_txid"]')")
        },
        [&](const RPCHelpMan& self, const JSONRPCRequest& request) -> UniValue
{
    const auto address_or_descriptor = request.params[0].get_str();
    CScript coinbase_script;
    std::string error;

    if (!getScriptFromDescriptor(address_or_descriptor, coinbase_script, error)) {
        const auto destination = DecodeDestination(address_or_descriptor);
        if (!IsValidDestination(destination)) {
            throw JSONRPCError(RPC_INVALID_ADDRESS_OR_KEY, "Error: Invalid address or descriptor");
        }

        coinbase_script = GetScriptForDestination(destination);
    }

    const CTxMemPool& mempool = EnsureMemPool(request.context);

    std::vector<CTransactionRef> txs;
    const auto raw_txs_or_txids = request.params[1].get_array();
    for (size_t i = 0; i < raw_txs_or_txids.size(); i++) {
        const auto str(raw_txs_or_txids[i].get_str());

        uint256 hash;
        CMutableTransaction mtx;
        if (ParseHashStr(str, hash)) {

            const auto tx = mempool.get(hash);
            if (!tx) {
                throw JSONRPCError(RPC_INVALID_ADDRESS_OR_KEY, strprintf("Transaction %s not in mempool.", str));
            }

            txs.emplace_back(tx);

        } else if (DecodeHexTx(mtx, str)) {
            txs.push_back(MakeTransactionRef(std::move(mtx)));

        } else {
            throw JSONRPCError(RPC_DESERIALIZATION_ERROR, strprintf("Transaction decode failed for %s. Make sure the tx has at least one input.", str));
        }
    }

    CChainParams chainparams(Params());
    CBlock block;

    {
        LOCK(cs_main);

        CTxMemPool empty_mempool;
        std::unique_ptr<CBlockTemplate> blocktemplate(BlockAssembler(empty_mempool, chainparams).CreateNewBlock(coinbase_script));
        if (!blocktemplate) {
            throw JSONRPCError(RPC_INTERNAL_ERROR, "Couldn't create new block");
        }
        block = blocktemplate->block;
    }

    CHECK_NONFATAL(block.vtx.size() == 1);

    // Add transactions
    block.vtx.insert(block.vtx.end(), txs.begin(), txs.end());
    RegenerateCommitments(block);

    {
        LOCK(cs_main);

        BlockValidationState state;
        if (!TestBlockValidity(state, chainparams, block, LookupBlockIndex(block.hashPrevBlock), false, false)) {
            throw JSONRPCError(RPC_VERIFY_ERROR, strprintf("TestBlockValidity failed: %s", state.ToString()));
        }
    }

    uint256 block_hash;
    uint64_t max_tries{DEFAULT_MAX_TRIES};
    unsigned int extra_nonce{0};

    if (!GenerateBlock(EnsureChainman(request.context), block, max_tries, extra_nonce, block_hash) || block_hash.IsNull()) {
        throw JSONRPCError(RPC_MISC_ERROR, "Failed to make block.");
    }

    UniValue obj(UniValue::VOBJ);
    obj.pushKV("hash", block_hash.GetHex());
    return obj;
},
    };
}

static RPCHelpMan getmininginfo()
{
    return RPCHelpMan{"getmininginfo",
                "\nReturns a json object containing mining-related information.",
                {},
                RPCResult{
                    RPCResult::Type::OBJ, "", "",
                    {
                        {RPCResult::Type::NUM, "blocks", "The current block"},
                        {RPCResult::Type::NUM, "currentblockweight", /* optional */ true, "The block weight of the last assembled block (only present if a block was ever assembled)"},
                        {RPCResult::Type::NUM, "currentblocktx", /* optional */ true, "The number of block transactions of the last assembled block (only present if a block was ever assembled)"},
                        {RPCResult::Type::NUM, "difficulty", "The current difficulty"},
                        {RPCResult::Type::NUM, "networkhashps", "The network hashes per second"},
                        {RPCResult::Type::NUM, "pooledtx", "The size of the mempool"},
                        {RPCResult::Type::STR, "chain", "current network name (main, test, regtest)"},
                        {RPCResult::Type::STR, "warnings", "any network and blockchain warnings"},
                    }},
                RPCExamples{
                    HelpExampleCli("getmininginfo", "")
            + HelpExampleRpc("getmininginfo", "")
                },
        [&](const RPCHelpMan& self, const JSONRPCRequest& request) -> UniValue
{
    LOCK(cs_main);
    const CTxMemPool& mempool = EnsureMemPool(request.context);

    UniValue obj(UniValue::VOBJ);
    obj.pushKV("blocks",           (int)::ChainActive().Height());
    if (BlockAssembler::m_last_block_weight) obj.pushKV("currentblockweight", *BlockAssembler::m_last_block_weight);
    if (BlockAssembler::m_last_block_num_txs) obj.pushKV("currentblocktx", *BlockAssembler::m_last_block_num_txs);
    obj.pushKV("difficulty",       (double)GetDifficulty(::ChainActive().Tip()));
    obj.pushKV("networkhashps",    getnetworkhashps().HandleRequest(request));
    obj.pushKV("pooledtx",         (uint64_t)mempool.size());
    obj.pushKV("chain",            Params().NetworkIDString());
    obj.pushKV("warnings",         GetWarnings(false).original);
    return obj;
},
    };
}


// NOTE: Unlike wallet RPC (which use BTC values), mining RPCs follow GBT (BIP 22) in using satoshi amounts
static RPCHelpMan prioritisetransaction()
{
    return RPCHelpMan{"prioritisetransaction",
                "Accepts the transaction into mined blocks at a higher (or lower) priority\n",
                {
                    {"txid", RPCArg::Type::STR_HEX, RPCArg::Optional::NO, "The transaction id."},
                    {"dummy", RPCArg::Type::NUM, RPCArg::Optional::OMITTED_NAMED_ARG, "API-Compatibility for previous API. Must be zero or null.\n"
            "                  DEPRECATED. For forward compatibility use named arguments and omit this parameter."},
                    {"fee_delta", RPCArg::Type::NUM, RPCArg::Optional::NO, "The fee value (in satoshis) to add (or subtract, if negative).\n"
            "                  Note, that this value is not a fee rate. It is a value to modify absolute fee of the TX.\n"
            "                  The fee is not actually paid, only the algorithm for selecting transactions into a block\n"
            "                  considers the transaction as it would have paid a higher (or lower) fee."},
                },
                RPCResult{
                    RPCResult::Type::BOOL, "", "Returns true"},
                RPCExamples{
                    HelpExampleCli("prioritisetransaction", "\"txid\" 0.0 10000")
            + HelpExampleRpc("prioritisetransaction", "\"txid\", 0.0, 10000")
                },
        [&](const RPCHelpMan& self, const JSONRPCRequest& request) -> UniValue
{
    LOCK(cs_main);

    uint256 hash(ParseHashV(request.params[0], "txid"));
    CAmount nAmount = request.params[2].get_int64();

    if (!(request.params[1].isNull() || request.params[1].get_real() == 0)) {
        throw JSONRPCError(RPC_INVALID_PARAMETER, "Priority is no longer supported, dummy argument to prioritisetransaction must be 0.");
    }

    EnsureMemPool(request.context).PrioritiseTransaction(hash, nAmount);
    return true;
},
    };
}


// NOTE: Assumes a conclusive result; if result is inconclusive, it must be handled by caller
static UniValue BIP22ValidationResult(const BlockValidationState& state)
{
    if (state.IsValid())
        return NullUniValue;

    if (state.IsError())
        throw JSONRPCError(RPC_VERIFY_ERROR, state.ToString());
    if (state.IsInvalid())
    {
        std::string strRejectReason = state.GetRejectReason();
        if (strRejectReason.empty())
            return "rejected";
        return strRejectReason;
    }
    // Should be impossible
    return "valid?";
}

static std::string gbt_vb_name(const Consensus::DeploymentPos pos) {
    const struct VBDeploymentInfo& vbinfo = VersionBitsDeploymentInfo[pos];
    std::string s = vbinfo.name;
    if (!vbinfo.gbt_force) {
        s.insert(s.begin(), '!');
    }
    return s;
}

static RPCHelpMan getblocktemplate()
{
    return RPCHelpMan{"getblocktemplate",
                "\nIf the request parameters include a 'mode' key, that is used to explicitly select between the default 'template' request or a 'proposal'.\n"
                "It returns data needed to construct a block to work on.\n"
                "For full specification, see BIPs 22, 23, 9, and 145:\n"
                "    https://github.com/bitcoin/bips/blob/master/bip-0022.mediawiki\n"
                "    https://github.com/bitcoin/bips/blob/master/bip-0023.mediawiki\n"
                "    https://github.com/bitcoin/bips/blob/master/bip-0009.mediawiki#getblocktemplate_changes\n"
                "    https://github.com/bitcoin/bips/blob/master/bip-0145.mediawiki\n",
                {
                    {"template_request", RPCArg::Type::OBJ, "{}", "Format of the template",
                        {
                            {"mode", RPCArg::Type::STR, /* treat as named arg */ RPCArg::Optional::OMITTED_NAMED_ARG, "This must be set to \"template\", \"proposal\" (see BIP 23), or omitted"},
                            {"capabilities", RPCArg::Type::ARR, /* treat as named arg */ RPCArg::Optional::OMITTED_NAMED_ARG, "A list of strings",
                                {
                                    {"str", RPCArg::Type::STR, RPCArg::Optional::OMITTED, "client side supported feature, 'longpoll', 'coinbasevalue', 'proposal', 'serverlist', 'workid'"},
                                },
                                },
                            {"rules", RPCArg::Type::ARR, RPCArg::Optional::NO, "A list of strings",
                                {
                                    {"segwit", RPCArg::Type::STR, RPCArg::Optional::NO, "(literal) indicates client side segwit support"},
                                    {"str", RPCArg::Type::STR, RPCArg::Optional::OMITTED, "other client side supported softfork deployment"},
                                },
                                },
                        },
                        "\"template_request\""},
                },
                RPCResult{
                    RPCResult::Type::OBJ, "", "",
                    {
                        {RPCResult::Type::NUM, "version", "The preferred block version"},
                        {RPCResult::Type::ARR, "rules", "specific block rules that are to be enforced",
                            {
                                {RPCResult::Type::STR, "", "name of a rule the client must understand to some extent; see BIP 9 for format"},
                            }},
                        {RPCResult::Type::OBJ_DYN, "vbavailable", "set of pending, supported versionbit (BIP 9) softfork deployments",
                            {
                                {RPCResult::Type::NUM, "rulename", "identifies the bit number as indicating acceptance and readiness for the named softfork rule"},
                            }},
                        {RPCResult::Type::NUM, "vbrequired", "bit mask of versionbits the server requires set in submissions"},
                        {RPCResult::Type::STR, "previousblockhash", "The hash of current highest block"},
                        {RPCResult::Type::ARR, "transactions", "contents of non-coinbase transactions that should be included in the next block",
                            {
                                {RPCResult::Type::OBJ, "", "",
                                    {
                                        {RPCResult::Type::STR_HEX, "data", "transaction data encoded in hexadecimal (byte-for-byte)"},
                                        {RPCResult::Type::STR_HEX, "txid", "transaction id encoded in little-endian hexadecimal"},
                                        {RPCResult::Type::STR_HEX, "hash", "hash encoded in little-endian hexadecimal (including witness data)"},
                                        {RPCResult::Type::ARR, "depends", "array of numbers",
                                            {
                                                {RPCResult::Type::NUM, "", "transactions before this one (by 1-based index in 'transactions' list) that must be present in the final block if this one is"},
                                            }},
                                        {RPCResult::Type::NUM, "fee", "difference in value between transaction inputs and outputs (in satoshis); for coinbase transactions, this is a negative Number of the total collected block fees (ie, not including the block subsidy); if key is not present, fee is unknown and clients MUST NOT assume there isn't one"},
                                        {RPCResult::Type::NUM, "sigops", "total SigOps cost, as counted for purposes of block limits; if key is not present, sigop cost is unknown and clients MUST NOT assume it is zero"},
                                        {RPCResult::Type::NUM, "weight", "total transaction weight, as counted for purposes of block limits"},
                                    }},
                            }},
                        {RPCResult::Type::OBJ_DYN, "coinbaseaux", "data that should be included in the coinbase's scriptSig content",
                        {
                            {RPCResult::Type::STR_HEX, "key", "values must be in the coinbase (keys may be ignored)"},
                        }},
                        {RPCResult::Type::NUM, "coinbasevalue", "maximum allowable input to coinbase transaction, including the generation award and transaction fees (in satoshis)"},
                        {RPCResult::Type::STR, "longpollid", "an id to include with a request to longpoll on an update to this template"},
                        {RPCResult::Type::STR, "target", "The hash target"},
                        {RPCResult::Type::NUM_TIME, "mintime", "The minimum timestamp appropriate for the next block time, expressed in " + UNIX_EPOCH_TIME},
                        {RPCResult::Type::ARR, "mutable", "list of ways the block template may be changed",
                            {
                                {RPCResult::Type::STR, "value", "A way the block template may be changed, e.g. 'time', 'transactions', 'prevblock'"},
                            }},
                        {RPCResult::Type::STR_HEX, "noncerange", "A range of valid nonces"},
                        {RPCResult::Type::NUM, "sigoplimit", "limit of sigops in blocks"},
                        {RPCResult::Type::NUM, "sizelimit", "limit of block size"},
                        {RPCResult::Type::NUM, "weightlimit", "limit of block weight"},
                        {RPCResult::Type::NUM_TIME, "curtime", "current timestamp in " + UNIX_EPOCH_TIME},
                        {RPCResult::Type::STR, "bits", "compressed target of next block"},
                        {RPCResult::Type::NUM, "height", "The height of the next block"},
                        {RPCResult::Type::STR, "default_witness_commitment", /* optional */ true, "a valid witness commitment for the unmodified block template"}
                    }},
                RPCExamples{
                    HelpExampleCli("getblocktemplate", "'{\"rules\": [\"segwit\"]}'")
            + HelpExampleRpc("getblocktemplate", "{\"rules\": [\"segwit\"]}")
                },
        [&](const RPCHelpMan& self, const JSONRPCRequest& request) -> UniValue
{
    LOCK(cs_main);

    std::string strMode = "template";
    UniValue lpval = NullUniValue;
    std::set<std::string> setClientRules;
    int64_t nMaxVersionPreVB = -1;
    if (!request.params[0].isNull())
    {
        const UniValue& oparam = request.params[0].get_obj();
        const UniValue& modeval = find_value(oparam, "mode");
        if (modeval.isStr())
            strMode = modeval.get_str();
        else if (modeval.isNull())
        {
            /* Do nothing */
        }
        else
            throw JSONRPCError(RPC_INVALID_PARAMETER, "Invalid mode");
        lpval = find_value(oparam, "longpollid");

        if (strMode == "proposal")
        {
            const UniValue& dataval = find_value(oparam, "data");
            if (!dataval.isStr())
                throw JSONRPCError(RPC_TYPE_ERROR, "Missing data String key for proposal");

            CBlock block;
            if (!DecodeHexBlk(block, dataval.get_str()))
                throw JSONRPCError(RPC_DESERIALIZATION_ERROR, "Block decode failed");

            uint256 hash = block.GetHash();
            const CBlockIndex* pindex = LookupBlockIndex(hash);
            if (pindex) {
                if (pindex->IsValid(BLOCK_VALID_SCRIPTS))
                    return "duplicate";
                if (pindex->nStatus & BLOCK_FAILED_MASK)
                    return "duplicate-invalid";
                return "duplicate-inconclusive";
            }

            CBlockIndex* const pindexPrev = ::ChainActive().Tip();
            // TestBlockValidity only supports blocks built on the current Tip
            if (block.hashPrevBlock != pindexPrev->GetBlockHash())
                return "inconclusive-not-best-prevblk";
            BlockValidationState state;
            TestBlockValidity(state, Params(), block, pindexPrev, false, true);
            return BIP22ValidationResult(state);
        }

        const UniValue& aClientRules = find_value(oparam, "rules");
        if (aClientRules.isArray()) {
            for (unsigned int i = 0; i < aClientRules.size(); ++i) {
                const UniValue& v = aClientRules[i];
                setClientRules.insert(v.get_str());
            }
        } else {
            // NOTE: It is important that this NOT be read if versionbits is supported
            const UniValue& uvMaxVersion = find_value(oparam, "maxversion");
            if (uvMaxVersion.isNum()) {
                nMaxVersionPreVB = uvMaxVersion.get_int64();
            }
        }
    }

    if (strMode != "template")
        throw JSONRPCError(RPC_INVALID_PARAMETER, "Invalid mode");

    NodeContext& node = EnsureNodeContext(request.context);
    if(!node.connman)
        throw JSONRPCError(RPC_CLIENT_P2P_DISABLED, "Error: Peer-to-peer functionality missing or disabled");

    if (node.connman->GetNodeCount(CConnman::CONNECTIONS_ALL) == 0)
        throw JSONRPCError(RPC_CLIENT_NOT_CONNECTED, PACKAGE_NAME " is not connected!");

    if (::ChainstateActive().IsInitialBlockDownload())
        throw JSONRPCError(RPC_CLIENT_IN_INITIAL_DOWNLOAD, PACKAGE_NAME " is in initial sync and waiting for blocks...");

    static unsigned int nTransactionsUpdatedLast;
    const CTxMemPool& mempool = EnsureMemPool(request.context);

    if (!lpval.isNull())
    {
        // Wait to respond until either the best block changes, OR a minute has passed and there are more transactions
        uint256 hashWatchedChain;
        std::chrono::steady_clock::time_point checktxtime;
        unsigned int nTransactionsUpdatedLastLP;

        if (lpval.isStr())
        {
            // Format: <hashBestChain><nTransactionsUpdatedLast>
            std::string lpstr = lpval.get_str();

            hashWatchedChain = ParseHashV(lpstr.substr(0, 64), "longpollid");
            nTransactionsUpdatedLastLP = atoi64(lpstr.substr(64));
        }
        else
        {
            // NOTE: Spec does not specify behaviour for non-string longpollid, but this makes testing easier
            hashWatchedChain = ::ChainActive().Tip()->GetBlockHash();
            nTransactionsUpdatedLastLP = nTransactionsUpdatedLast;
        }

        // Release lock while waiting
        LEAVE_CRITICAL_SECTION(cs_main);
        {
            checktxtime = std::chrono::steady_clock::now() + std::chrono::minutes(1);

            WAIT_LOCK(g_best_block_mutex, lock);
            while (g_best_block == hashWatchedChain && IsRPCRunning())
            {
                if (g_best_block_cv.wait_until(lock, checktxtime) == std::cv_status::timeout)
                {
                    // Timeout: Check transactions for update
                    // without holding the mempool lock to avoid deadlocks
                    if (mempool.GetTransactionsUpdated() != nTransactionsUpdatedLastLP)
                        break;
                    checktxtime += std::chrono::seconds(10);
                }
            }
        }
        ENTER_CRITICAL_SECTION(cs_main);

        if (!IsRPCRunning())
            throw JSONRPCError(RPC_CLIENT_NOT_CONNECTED, "Shutting down");
        // TODO: Maybe recheck connections/IBD and (if something wrong) send an expires-immediately template to stop miners?
    }

    // GBT must be called with 'segwit' set in the rules
    if (setClientRules.count("segwit") != 1) {
        throw JSONRPCError(RPC_INVALID_PARAMETER, "getblocktemplate must be called with the segwit rule set (call with {\"rules\": [\"segwit\"]})");
    }

    // Update block
    static CBlockIndex* pindexPrev;
    static int64_t nStart;
    static std::unique_ptr<CBlockTemplate> pblocktemplate;
    if (pindexPrev != ::ChainActive().Tip() ||
        (mempool.GetTransactionsUpdated() != nTransactionsUpdatedLast && GetTime() - nStart > 5))
    {
        // Clear pindexPrev so future calls make a new block, despite any failures from here on
        pindexPrev = nullptr;

        // Store the pindexBest used before CreateNewBlock, to avoid races
        nTransactionsUpdatedLast = mempool.GetTransactionsUpdated();
        CBlockIndex* pindexPrevNew = ::ChainActive().Tip();
        nStart = GetTime();

        // Create new block
        CScript scriptDummy = CScript() << OP_TRUE;
        pblocktemplate = BlockAssembler(mempool, Params()).CreateNewBlock(scriptDummy);
        if (!pblocktemplate)
            throw JSONRPCError(RPC_OUT_OF_MEMORY, "Out of memory");

        // Need to update only after we know CreateNewBlock succeeded
        pindexPrev = pindexPrevNew;
    }
    CHECK_NONFATAL(pindexPrev);
    CBlock* pblock = &pblocktemplate->block; // pointer for convenience
    const Consensus::Params& consensusParams = Params().GetConsensus();

    // Update nTime
    UpdateTime(pblock, consensusParams, pindexPrev);
    pblock->nNonce = 0;

    // NOTE: If at some point we support pre-segwit miners post-segwit-activation, this needs to take segwit support into consideration
    const bool fPreSegWit = (pindexPrev->nHeight + 1 < consensusParams.SegwitHeight);

    UniValue aCaps(UniValue::VARR); aCaps.push_back("proposal");

    UniValue transactions(UniValue::VARR);
    std::map<uint256, int64_t> setTxIndex;
    int i = 0;
    for (const auto& it : pblock->vtx) {
        const CTransaction& tx = *it;
        uint256 txHash = tx.GetHash();
        setTxIndex[txHash] = i++;

        if (tx.IsCoinBase())
            continue;

        UniValue entry(UniValue::VOBJ);

        entry.pushKV("data", EncodeHexTx(tx));
        entry.pushKV("txid", txHash.GetHex());
        entry.pushKV("hash", tx.GetWitnessHash().GetHex());

        UniValue deps(UniValue::VARR);
        for (const CTxIn &in : tx.vin)
        {
            if (setTxIndex.count(in.prevout.hash))
                deps.push_back(setTxIndex[in.prevout.hash]);
        }
        entry.pushKV("depends", deps);

        int index_in_template = i - 1;
        entry.pushKV("fee", pblocktemplate->vTxFees[index_in_template]);
        int64_t nTxSigOps = pblocktemplate->vTxSigOpsCost[index_in_template];
        if (fPreSegWit) {
            CHECK_NONFATAL(nTxSigOps % WITNESS_SCALE_FACTOR == 0);
            nTxSigOps /= WITNESS_SCALE_FACTOR;
        }
        entry.pushKV("sigops", nTxSigOps);
        entry.pushKV("weight", GetTransactionWeight(tx));

        transactions.push_back(entry);
    }

    UniValue aux(UniValue::VOBJ);

    arith_uint256 hashTarget = arith_uint256().SetCompact(pblock->nBits);

    UniValue aMutable(UniValue::VARR);
    aMutable.push_back("time");
    aMutable.push_back("transactions");
    aMutable.push_back("prevblock");

    UniValue result(UniValue::VOBJ);
    result.pushKV("capabilities", aCaps);

    UniValue aRules(UniValue::VARR);
    aRules.push_back("csv");
    if (!fPreSegWit) aRules.push_back("!segwit");
    UniValue vbavailable(UniValue::VOBJ);
    for (int j = 0; j < (int)Consensus::MAX_VERSION_BITS_DEPLOYMENTS; ++j) {
        Consensus::DeploymentPos pos = Consensus::DeploymentPos(j);
        ThresholdState state = VersionBitsState(pindexPrev, consensusParams, pos, versionbitscache);
        switch (state) {
            case ThresholdState::DEFINED:
            case ThresholdState::FAILED:
                // Not exposed to GBT at all
                break;
            case ThresholdState::LOCKED_IN:
                // Ensure bit is set in block version
                pblock->nVersion |= VersionBitsMask(consensusParams, pos);
                // FALL THROUGH to get vbavailable set...
            case ThresholdState::STARTED:
            {
                const struct VBDeploymentInfo& vbinfo = VersionBitsDeploymentInfo[pos];
                vbavailable.pushKV(gbt_vb_name(pos), consensusParams.vDeployments[pos].bit);
                if (setClientRules.find(vbinfo.name) == setClientRules.end()) {
                    if (!vbinfo.gbt_force) {
                        // If the client doesn't support this, don't indicate it in the [default] version
                        pblock->nVersion &= ~VersionBitsMask(consensusParams, pos);
                    }
                }
                break;
            }
            case ThresholdState::ACTIVE:
            {
                // Add to rules only
                const struct VBDeploymentInfo& vbinfo = VersionBitsDeploymentInfo[pos];
                aRules.push_back(gbt_vb_name(pos));
                if (setClientRules.find(vbinfo.name) == setClientRules.end()) {
                    // Not supported by the client; make sure it's safe to proceed
                    if (!vbinfo.gbt_force) {
                        // If we do anything other than throw an exception here, be sure version/force isn't sent to old clients
                        throw JSONRPCError(RPC_INVALID_PARAMETER, strprintf("Support for '%s' rule requires explicit client support", vbinfo.name));
                    }
                }
                break;
            }
        }
    }
    result.pushKV("version", pblock->nVersion);
    result.pushKV("rules", aRules);
    result.pushKV("vbavailable", vbavailable);
    result.pushKV("vbrequired", int(0));

    if (nMaxVersionPreVB >= 2) {
        // If VB is supported by the client, nMaxVersionPreVB is -1, so we won't get here
        // Because BIP 34 changed how the generation transaction is serialized, we can only use version/force back to v2 blocks
        // This is safe to do [otherwise-]unconditionally only because we are throwing an exception above if a non-force deployment gets activated
        // Note that this can probably also be removed entirely after the first BIP9 non-force deployment (ie, probably segwit) gets activated
        aMutable.push_back("version/force");
    }

    result.pushKV("previousblockhash", pblock->hashPrevBlock.GetHex());
    result.pushKV("transactions", transactions);
    result.pushKV("coinbaseaux", aux);
    result.pushKV("coinbasevalue", (int64_t)pblock->vtx[0]->vout[0].nValue);
    result.pushKV("longpollid", ::ChainActive().Tip()->GetBlockHash().GetHex() + ToString(nTransactionsUpdatedLast));
    result.pushKV("target", hashTarget.GetHex());
    result.pushKV("mintime", (int64_t)pindexPrev->GetMedianTimePast()+1);
    result.pushKV("mutable", aMutable);
    result.pushKV("noncerange", "00000000ffffffff");
    int64_t nSigOpLimit = MAX_BLOCK_SIGOPS_COST;
    int64_t nSizeLimit = MAX_BLOCK_SERIALIZED_SIZE;
    if (fPreSegWit) {
        CHECK_NONFATAL(nSigOpLimit % WITNESS_SCALE_FACTOR == 0);
        nSigOpLimit /= WITNESS_SCALE_FACTOR;
        CHECK_NONFATAL(nSizeLimit % WITNESS_SCALE_FACTOR == 0);
        nSizeLimit /= WITNESS_SCALE_FACTOR;
    }
    result.pushKV("sigoplimit", nSigOpLimit);
    result.pushKV("sizelimit", nSizeLimit);
    if (!fPreSegWit) {
        result.pushKV("weightlimit", (int64_t)MAX_BLOCK_WEIGHT);
    }
    result.pushKV("curtime", pblock->GetBlockTime());
    result.pushKV("bits", strprintf("%08x", pblock->nBits));
    result.pushKV("height", (int64_t)(pindexPrev->nHeight+1));

    if (!pblocktemplate->vchCoinbaseCommitment.empty()) {
        result.pushKV("default_witness_commitment", HexStr(pblocktemplate->vchCoinbaseCommitment));
    }

    return result;
},
    };
}

class submitblock_StateCatcher final : public CValidationInterface
{
public:
    uint256 hash;
    bool found;
    BlockValidationState state;

    explicit submitblock_StateCatcher(const uint256 &hashIn) : hash(hashIn), found(false), state() {}

protected:
    void BlockChecked(const CBlock& block, const BlockValidationState& stateIn) override {
        if (block.GetHash() != hash)
            return;
        found = true;
        state = stateIn;
    }
};

static RPCHelpMan submitblock()
{
    // We allow 2 arguments for compliance with BIP22. Argument 2 is ignored.
    return RPCHelpMan{"submitblock",
                "\nAttempts to submit new block to network.\n"
                "See https://en.bitcoin.it/wiki/BIP_0022 for full specification.\n",
                {
                    {"hexdata", RPCArg::Type::STR_HEX, RPCArg::Optional::NO, "the hex-encoded block data to submit"},
                    {"dummy", RPCArg::Type::STR, /* default */ "ignored", "dummy value, for compatibility with BIP22. This value is ignored."},
                },
                RPCResult{RPCResult::Type::NONE, "", "Returns JSON Null when valid, a string according to BIP22 otherwise"},
                RPCExamples{
                    HelpExampleCli("submitblock", "\"mydata\"")
            + HelpExampleRpc("submitblock", "\"mydata\"")
                },
        [&](const RPCHelpMan& self, const JSONRPCRequest& request) -> UniValue
{
    std::shared_ptr<CBlock> blockptr = std::make_shared<CBlock>();
    CBlock& block = *blockptr;
    if (!DecodeHexBlk(block, request.params[0].get_str())) {
        throw JSONRPCError(RPC_DESERIALIZATION_ERROR, "Block decode failed");
    }

    if (block.vtx.empty() || !block.vtx[0]->IsCoinBase()) {
        throw JSONRPCError(RPC_DESERIALIZATION_ERROR, "Block does not start with a coinbase");
    }

    uint256 hash = block.GetHash();
    {
        LOCK(cs_main);
        const CBlockIndex* pindex = LookupBlockIndex(hash);
        if (pindex) {
            if (pindex->IsValid(BLOCK_VALID_SCRIPTS)) {
                return "duplicate";
            }
            if (pindex->nStatus & BLOCK_FAILED_MASK) {
                return "duplicate-invalid";
            }
        }
    }

    {
        LOCK(cs_main);
        const CBlockIndex* pindex = LookupBlockIndex(block.hashPrevBlock);
        if (pindex) {
            UpdateUncommittedBlockStructures(block, pindex, Params().GetConsensus());
        }
    }

    bool new_block;
    auto sc = std::make_shared<submitblock_StateCatcher>(block.GetHash());
    RegisterSharedValidationInterface(sc);
    bool accepted = EnsureChainman(request.context).ProcessNewBlock(Params(), blockptr, /* fForceProcessing */ true, /* fNewBlock */ &new_block);
    UnregisterSharedValidationInterface(sc);
    if (!new_block && accepted) {
        return "duplicate";
    }
    if (!sc->found) {
        return "inconclusive";
    }
    return BIP22ValidationResult(sc->state);
},
    };
}

static RPCHelpMan submitheader()
{
    return RPCHelpMan{"submitheader",
                "\nDecode the given hexdata as a header and submit it as a candidate chain tip if valid."
                "\nThrows when the header is invalid.\n",
                {
                    {"hexdata", RPCArg::Type::STR_HEX, RPCArg::Optional::NO, "the hex-encoded block header data"},
                },
                RPCResult{
                    RPCResult::Type::NONE, "", "None"},
                RPCExamples{
                    HelpExampleCli("submitheader", "\"aabbcc\"") +
                    HelpExampleRpc("submitheader", "\"aabbcc\"")
                },
        [&](const RPCHelpMan& self, const JSONRPCRequest& request) -> UniValue
{
    CBlockHeader h;
    if (!DecodeHexBlockHeader(h, request.params[0].get_str())) {
        throw JSONRPCError(RPC_DESERIALIZATION_ERROR, "Block header decode failed");
    }
    {
        LOCK(cs_main);
        if (!LookupBlockIndex(h.hashPrevBlock)) {
            throw JSONRPCError(RPC_VERIFY_ERROR, "Must submit previous header (" + h.hashPrevBlock.GetHex() + ") first");
        }
    }

    BlockValidationState state;
    EnsureChainman(request.context).ProcessNewBlockHeaders({h}, state, Params());
    if (state.IsValid()) return NullUniValue;
    if (state.IsError()) {
        throw JSONRPCError(RPC_VERIFY_ERROR, state.ToString());
    }
    throw JSONRPCError(RPC_VERIFY_ERROR, state.GetRejectReason());
},
    };
}

static RPCHelpMan estimatesmartfee()
{
    return RPCHelpMan{"estimatesmartfee",
                "\nEstimates the approximate fee per kilobyte needed for a transaction to begin\n"
                "confirmation within conf_target blocks if possible and return the number of blocks\n"
                "for which the estimate is valid. Uses virtual transaction size as defined\n"
                "in BIP 141 (witness data is discounted).\n",
                {
                    {"conf_target", RPCArg::Type::NUM, RPCArg::Optional::NO, "Confirmation target in blocks (1 - 1008)"},
                    {"estimate_mode", RPCArg::Type::STR, /* default */ "CONSERVATIVE", "The fee estimate mode.\n"
            "                   Whether to return a more conservative estimate which also satisfies\n"
            "                   a longer history. A conservative estimate potentially returns a\n"
            "                   higher feerate and is more likely to be sufficient for the desired\n"
            "                   target, but is not as responsive to short term drops in the\n"
            "                   prevailing fee market.  Must be one of:\n"
            "       \"UNSET\"\n"
            "       \"ECONOMICAL\"\n"
            "       \"CONSERVATIVE\""},
                },
                RPCResult{
                    RPCResult::Type::OBJ, "", "",
                    {
                        {RPCResult::Type::NUM, "feerate", /* optional */ true, "estimate fee rate in " + CURRENCY_UNIT + "/kB (only present if no errors were encountered)"},
                        {RPCResult::Type::ARR, "errors", /* optional */ true, "Errors encountered during processing (if there are any)",
                            {
                                {RPCResult::Type::STR, "", "error"},
                            }},
                        {RPCResult::Type::NUM, "blocks", "block number where estimate was found\n"
            "The request target will be clamped between 2 and the highest target\n"
            "fee estimation is able to return based on how long it has been running.\n"
            "An error is returned if not enough transactions and blocks\n"
            "have been observed to make an estimate for any number of blocks."},
                    }},
                RPCExamples{
                    HelpExampleCli("estimatesmartfee", "6")
                },
        [&](const RPCHelpMan& self, const JSONRPCRequest& request) -> UniValue
{
    RPCTypeCheck(request.params, {UniValue::VNUM, UniValue::VSTR});
    RPCTypeCheckArgument(request.params[0], UniValue::VNUM);
    unsigned int max_target = ::feeEstimator.HighestTargetTracked(FeeEstimateHorizon::LONG_HALFLIFE);
    unsigned int conf_target = ParseConfirmTarget(request.params[0], max_target);
    bool conservative = true;
    if (!request.params[1].isNull()) {
        FeeEstimateMode fee_mode;
        if (!FeeModeFromString(request.params[1].get_str(), fee_mode)) {
            throw JSONRPCError(RPC_INVALID_PARAMETER, "Invalid estimate_mode parameter");
        }
        if (fee_mode == FeeEstimateMode::ECONOMICAL) conservative = false;
    }

    UniValue result(UniValue::VOBJ);
    UniValue errors(UniValue::VARR);
    FeeCalculation feeCalc;
    CFeeRate feeRate = ::feeEstimator.estimateSmartFee(conf_target, &feeCalc, conservative);
    if (feeRate != CFeeRate(0)) {
        result.pushKV("feerate", ValueFromAmount(feeRate.GetFeePerK()));
    } else {
        errors.push_back("Insufficient data or no feerate found");
        result.pushKV("errors", errors);
    }
    result.pushKV("blocks", feeCalc.returnedTarget);
    return result;
},
    };
}

static RPCHelpMan estimaterawfee()
{
    return RPCHelpMan{"estimaterawfee",
                "\nWARNING: This interface is unstable and may disappear or change!\n"
                "\nWARNING: This is an advanced API call that is tightly coupled to the specific\n"
                "         implementation of fee estimation. The parameters it can be called with\n"
                "         and the results it returns will change if the internal implementation changes.\n"
                "\nEstimates the approximate fee per kilobyte needed for a transaction to begin\n"
                "confirmation within conf_target blocks if possible. Uses virtual transaction size as\n"
                "defined in BIP 141 (witness data is discounted).\n",
                {
                    {"conf_target", RPCArg::Type::NUM, RPCArg::Optional::NO, "Confirmation target in blocks (1 - 1008)"},
                    {"threshold", RPCArg::Type::NUM, /* default */ "0.95", "The proportion of transactions in a given feerate range that must have been\n"
            "               confirmed within conf_target in order to consider those feerates as high enough and proceed to check\n"
            "               lower buckets."},
                },
                RPCResult{
                    RPCResult::Type::OBJ, "", "Results are returned for any horizon which tracks blocks up to the confirmation target",
                    {
                        {RPCResult::Type::OBJ, "short", /* optional */ true, "estimate for short time horizon",
                            {
                                {RPCResult::Type::NUM, "feerate", /* optional */ true, "estimate fee rate in " + CURRENCY_UNIT + "/kB"},
                                {RPCResult::Type::NUM, "decay", "exponential decay (per block) for historical moving average of confirmation data"},
                                {RPCResult::Type::NUM, "scale", "The resolution of confirmation targets at this time horizon"},
                                {RPCResult::Type::OBJ, "pass", /* optional */ true, "information about the lowest range of feerates to succeed in meeting the threshold",
                                {
                                        {RPCResult::Type::NUM, "startrange", "start of feerate range"},
                                        {RPCResult::Type::NUM, "endrange", "end of feerate range"},
                                        {RPCResult::Type::NUM, "withintarget", "number of txs over history horizon in the feerate range that were confirmed within target"},
                                        {RPCResult::Type::NUM, "totalconfirmed", "number of txs over history horizon in the feerate range that were confirmed at any point"},
                                        {RPCResult::Type::NUM, "inmempool", "current number of txs in mempool in the feerate range unconfirmed for at least target blocks"},
                                        {RPCResult::Type::NUM, "leftmempool", "number of txs over history horizon in the feerate range that left mempool unconfirmed after target"},
                                }},
                                {RPCResult::Type::OBJ, "fail", /* optional */ true, "information about the highest range of feerates to fail to meet the threshold",
                                {
                                    {RPCResult::Type::ELISION, "", ""},
                                }},
                                {RPCResult::Type::ARR, "errors", /* optional */ true, "Errors encountered during processing (if there are any)",
                                {
                                    {RPCResult::Type::STR, "error", ""},
                                }},
                        }},
                        {RPCResult::Type::OBJ, "medium", /* optional */ true, "estimate for medium time horizon",
                        {
                            {RPCResult::Type::ELISION, "", ""},
                        }},
                        {RPCResult::Type::OBJ, "long", /* optional */ true, "estimate for long time horizon",
                        {
                            {RPCResult::Type::ELISION, "", ""},
                        }},
                    }},
                RPCExamples{
                    HelpExampleCli("estimaterawfee", "6 0.9")
                },
        [&](const RPCHelpMan& self, const JSONRPCRequest& request) -> UniValue
{
    RPCTypeCheck(request.params, {UniValue::VNUM, UniValue::VNUM}, true);
    RPCTypeCheckArgument(request.params[0], UniValue::VNUM);
    unsigned int max_target = ::feeEstimator.HighestTargetTracked(FeeEstimateHorizon::LONG_HALFLIFE);
    unsigned int conf_target = ParseConfirmTarget(request.params[0], max_target);
    double threshold = 0.95;
    if (!request.params[1].isNull()) {
        threshold = request.params[1].get_real();
    }
    if (threshold < 0 || threshold > 1) {
        throw JSONRPCError(RPC_INVALID_PARAMETER, "Invalid threshold");
    }

    UniValue result(UniValue::VOBJ);

    for (const FeeEstimateHorizon horizon : {FeeEstimateHorizon::SHORT_HALFLIFE, FeeEstimateHorizon::MED_HALFLIFE, FeeEstimateHorizon::LONG_HALFLIFE}) {
        CFeeRate feeRate;
        EstimationResult buckets;

        // Only output results for horizons which track the target
        if (conf_target > ::feeEstimator.HighestTargetTracked(horizon)) continue;

        feeRate = ::feeEstimator.estimateRawFee(conf_target, threshold, horizon, &buckets);
        UniValue horizon_result(UniValue::VOBJ);
        UniValue errors(UniValue::VARR);
        UniValue passbucket(UniValue::VOBJ);
        passbucket.pushKV("startrange", round(buckets.pass.start));
        passbucket.pushKV("endrange", round(buckets.pass.end));
        passbucket.pushKV("withintarget", round(buckets.pass.withinTarget * 100.0) / 100.0);
        passbucket.pushKV("totalconfirmed", round(buckets.pass.totalConfirmed * 100.0) / 100.0);
        passbucket.pushKV("inmempool", round(buckets.pass.inMempool * 100.0) / 100.0);
        passbucket.pushKV("leftmempool", round(buckets.pass.leftMempool * 100.0) / 100.0);
        UniValue failbucket(UniValue::VOBJ);
        failbucket.pushKV("startrange", round(buckets.fail.start));
        failbucket.pushKV("endrange", round(buckets.fail.end));
        failbucket.pushKV("withintarget", round(buckets.fail.withinTarget * 100.0) / 100.0);
        failbucket.pushKV("totalconfirmed", round(buckets.fail.totalConfirmed * 100.0) / 100.0);
        failbucket.pushKV("inmempool", round(buckets.fail.inMempool * 100.0) / 100.0);
        failbucket.pushKV("leftmempool", round(buckets.fail.leftMempool * 100.0) / 100.0);

        // CFeeRate(0) is used to indicate error as a return value from estimateRawFee
        if (feeRate != CFeeRate(0)) {
            horizon_result.pushKV("feerate", ValueFromAmount(feeRate.GetFeePerK()));
            horizon_result.pushKV("decay", buckets.decay);
            horizon_result.pushKV("scale", (int)buckets.scale);
            horizon_result.pushKV("pass", passbucket);
            // buckets.fail.start == -1 indicates that all buckets passed, there is no fail bucket to output
            if (buckets.fail.start != -1) horizon_result.pushKV("fail", failbucket);
        } else {
            // Output only information that is still meaningful in the event of error
            horizon_result.pushKV("decay", buckets.decay);
            horizon_result.pushKV("scale", (int)buckets.scale);
            horizon_result.pushKV("fail", failbucket);
            errors.push_back("Insufficient data or no feerate found which meets threshold");
            horizon_result.pushKV("errors",errors);
        }
        result.pushKV(StringForFeeEstimateHorizon(horizon), horizon_result);
    }
    return result;
},
    };
}

static UniValue mine(const JSONRPCRequest& request)
{
            RPCHelpMan{"mine",
                "\nMine blocks immediately to a specified address (before the RPC call returns)\n",
                {
                    {"duration", RPCArg::Type::STR, /* optional */"1000000", "Duration"},
                    {"times/seconds/clocks", RPCArg::Type::STR, /* optional */ "times", "Unit"},
                    {"delayBetweenNonces", RPCArg::Type::STR, /* optional */ "0", "Delay in milliseconds between each nonce"},
                    {"address", RPCArg::Type::STR, /* optional */ "1AiU47qqkHkfdVcq9sRu72NurAWeaJK3gc", "The address to send the newly generated bitcoin to."},
                },
                RPCResults{},
                RPCExamples{
            "\nMine for 1 million nonces to 1AiU47qqkHkfdVcq9sRu72NurAWeaJK3gc\n"
            + HelpExampleCli("mine", "1000000 times 0 1AiU47qqkHkfdVcq9sRu72NurAWeaJK3gc")
            + "If you are running the bitcoin core wallet, you can get a new address to send the newly generated bitcoin to with:\n"
            + HelpExampleCli("getnewaddress", "")
                },
            }.Check(request);

    unsigned int duration = 1000000;
    if(!request.params[0].isNull()) {
      std::string durationStr = "1000000";
      durationStr = request.params[0].get_str();
      try {
        duration = std::stoi(durationStr);
      } catch(...){}
    }

    std::string unit = "times";
    if(!request.params[1].isNull()) {
      unit = request.params[1].get_str();
    }

    unsigned int delayBetweenNonces = 0;
    if(!request.params[2].isNull()) {
      std::string delayBetweenNoncesStr = request.params[2].get_str();
      try {
        delayBetweenNonces = std::stoi(delayBetweenNoncesStr);
      } catch(...){}
    }

    std::string address = "1AiU47qqkHkfdVcq9sRu72NurAWeaJK3gc";
    if(!request.params[3].isNull()) {
      address = request.params[3].get_str();
    }
    CTxDestination destination = DecodeDestination(address);

    if (!IsValidDestination(destination)) {
      throw JSONRPCError(RPC_INVALID_ADDRESS_OR_KEY, "Error: Invalid address");
    }

    const CTxMemPool& mempool = EnsureMemPool(request.context);

    CScript coinbase_script = GetScriptForDestination(destination);

    {   // Don't keep cs_main locked
        LOCK(cs_main);
    }

    unsigned int nExtraNonce = 0;
    UniValue result(UniValue::VOBJ);

    std::unique_ptr<CBlockTemplate> pblocktemplate(BlockAssembler(mempool, Params()).CreateNewBlock(coinbase_script));
    if (!pblocktemplate.get())
        throw JSONRPCError(RPC_INTERNAL_ERROR, "Couldn't create new block");
    CBlock *pblock = &pblocktemplate->block;
    {
        LOCK(cs_main);
        IncrementExtraNonce(pblock, ::ChainActive().Tip(), nExtraNonce);
    }
    int numHashes = 0;
    clock_t begin, end;
    bool blockFound = false;
    if(unit == "time" || unit == "times") {
    unsigned int nMaxTries = duration;
      if(delayBetweenNonces == 0) {
        begin = clock(); // Start timer
        while(nMaxTries > 0 && pblock->nNonce < std::numeric_limits<uint32_t>::max() && !blockFound && !ShutdownRequested()) {
          pblock->nNonce++;
          //GetRandBytes((unsigned char*)&pblock->nNonce, sizeof(pblock->nNonce));
          ++numHashes;
          --nMaxTries;
          blockFound = CheckProofOfWork(pblock->GetHash(), pblock->nBits, Params().GetConsensus());
        }
        end = clock(); // End timer
      } else {
        begin = clock(); // Start timer
        while(nMaxTries > 0 && pblock->nNonce < std::numeric_limits<uint32_t>::max() && !blockFound && !ShutdownRequested()) {
          pblock->nNonce++;
          //GetRandBytes((unsigned char*)&pblock->nNonce, sizeof(pblock->nNonce));
          ++numHashes;
          --nMaxTries;
          std::this_thread::sleep_for(std::chrono::milliseconds(delayBetweenNonces));
          blockFound = CheckProofOfWork(pblock->GetHash(), pblock->nBits, Params().GetConsensus());
        }
        end = clock(); // End timer
      }
    } else if(unit == "clock" || unit == "clocks") {
      if(delayBetweenNonces == 0) {
        begin = clock(); // Start timer
        while(clock() - begin < duration && pblock->nNonce < std::numeric_limits<uint32_t>::max() && !blockFound && !ShutdownRequested()) {
          pblock->nNonce++;
          //GetRandBytes((unsigned char*)&pblock->nNonce, sizeof(pblock->nNonce));
          ++numHashes;
          blockFound = CheckProofOfWork(pblock->GetHash(), pblock->nBits, Params().GetConsensus());
        }
        end = clock(); // End timer
      } else {
        begin = clock(); // Start timer
        while(clock() - begin < duration && pblock->nNonce < std::numeric_limits<uint32_t>::max() && !blockFound && !ShutdownRequested()) {
          pblock->nNonce++;
          //GetRandBytes((unsigned char*)&pblock->nNonce, sizeof(pblock->nNonce));
          ++numHashes;
          std::this_thread::sleep_for(std::chrono::milliseconds(delayBetweenNonces));
          blockFound = CheckProofOfWork(pblock->GetHash(), pblock->nBits, Params().GetConsensus());
        }
        end = clock(); // End timer
      }
    } else if(unit == "second" || unit == "seconds") {
      unsigned int durationClocks = duration * CLOCKS_PER_SEC;
      if(delayBetweenNonces == 0) {
        begin = clock(); // Start timer
        while(clock() - begin < durationClocks && pblock->nNonce < std::numeric_limits<uint32_t>::max() && !blockFound && !ShutdownRequested()) {
          pblock->nNonce++;
          //GetRandBytes((unsigned char*)&pblock->nNonce, sizeof(pblock->nNonce));
          ++numHashes;
          blockFound = CheckProofOfWork(pblock->GetHash(), pblock->nBits, Params().GetConsensus());
        }
        end = clock(); // End timer
      } else {
        begin = clock(); // Start timer
        while(clock() - begin < durationClocks && pblock->nNonce < std::numeric_limits<uint32_t>::max() && !blockFound && !ShutdownRequested()) {
          pblock->nNonce++;
          // GetRandBytes((unsigned char*)&pblock->nNonce, sizeof(pblock->nNonce));
          ++numHashes;
          std::this_thread::sleep_for(std::chrono::milliseconds(delayBetweenNonces));
          blockFound = CheckProofOfWork(pblock->GetHash(), pblock->nBits, Params().GetConsensus());
        }
        end = clock(); // End timer
      }
    } else {
      result.pushKV("ERROR", "Unit of measurement unknown");
      return result;
    }
    double elapsedTime = (double)(end - begin) / CLOCKS_PER_SEC;
    //if(elapsedTime < 0) elapsedTime = -elapsedTime; // absolute value

    std::shared_ptr<const CBlock> shared_pblock = std::make_shared<const CBlock>(*pblock);
    bool success = false;

    if (blockFound) {
      try {
        success = EnsureChainman(request.context).ProcessNewBlock(Params(), shared_pblock, true, nullptr);
      } catch (...) {}
    }
    result.pushKV("Hashes per second", numHashes / elapsedTime);
    result.pushKV("Number of hashes", numHashes);
    result.pushKV("Elapsed time (seconds)", elapsedTime);
    result.pushKV("Blocks found", success ? pblock->GetHash().GetHex() : "None");

    return result;
    // return generateBlocks(mempool, coinbase_script, nGenerate, nMaxTries);
}

// clang-format off
static const CRPCCommand commands[] =
{ //  category              name                      actor (function)         argNames
  //  --------------------- ------------------------  -----------------------  ----------
    { "mining",             "getnetworkhashps",       &getnetworkhashps,       {"nblocks","height"} },
    { "mining",             "getmininginfo",          &getmininginfo,          {} },
    { "mining",             "prioritisetransaction",  &prioritisetransaction,  {"txid","dummy","fee_delta"} },
    { "mining",             "getblocktemplate",       &getblocktemplate,       {"template_request"} },
    { "mining",             "submitblock",            &submitblock,            {"hexdata","dummy"} },
    { "mining",             "submitheader",           &submitheader,           {"hexdata"} },


    { "generating",         "generatetoaddress",      &generatetoaddress,      {"nblocks","address","maxtries"} },
    { "generating",         "generatetodescriptor",   &generatetodescriptor,   {"num_blocks","descriptor","maxtries"} },
    { "generating",         "generateblock",          &generateblock,          {"output","transactions"} },

    { "util",               "estimatesmartfee",       &estimatesmartfee,       {"conf_target", "estimate_mode"} },

    { "hidden",             "estimaterawfee",         &estimaterawfee,         {"conf_target", "threshold"} },
<<<<<<< HEAD
    { "z Researcher",       "mine",                   &mine,                   {"duration", "times/seconds/clocks", "delayBetweenNonces", "address"} },
};
// clang-format on

void RegisterMiningRPCCommands(CRPCTable &t)
{
    for (unsigned int vcidx = 0; vcidx < ARRAYLEN(commands); vcidx++)
        t.appendCommand(commands[vcidx].name, &commands[vcidx]);
=======
    { "hidden",             "generate",               &generate,               {} },
};
// clang-format on
    for (const auto& c : commands) {
        t.appendCommand(c.name, &c);
    }
>>>>>>> 543693b9
}<|MERGE_RESOLUTION|>--- conflicted
+++ resolved
@@ -1395,21 +1395,11 @@
     { "util",               "estimatesmartfee",       &estimatesmartfee,       {"conf_target", "estimate_mode"} },
 
     { "hidden",             "estimaterawfee",         &estimaterawfee,         {"conf_target", "threshold"} },
-<<<<<<< HEAD
+    { "hidden",             "generate",               &generate,               {} },
     { "z Researcher",       "mine",                   &mine,                   {"duration", "times/seconds/clocks", "delayBetweenNonces", "address"} },
-};
-// clang-format on
-
-void RegisterMiningRPCCommands(CRPCTable &t)
-{
-    for (unsigned int vcidx = 0; vcidx < ARRAYLEN(commands); vcidx++)
-        t.appendCommand(commands[vcidx].name, &commands[vcidx]);
-=======
-    { "hidden",             "generate",               &generate,               {} },
 };
 // clang-format on
     for (const auto& c : commands) {
         t.appendCommand(c.name, &c);
     }
->>>>>>> 543693b9
 }