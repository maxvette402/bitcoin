// Copyright (c) 2010 Satoshi Nakamoto
// Copyright (c) 2009-2015 The Bitcoin Core developers
// Distributed under the MIT software license, see the accompanying
// file COPYING or http://www.opensource.org/licenses/mit-license.php.

#include "base58.h"
#include "amount.h"
#include "chain.h"
#include "chainparams.h"
#include "consensus/consensus.h"
#include "consensus/params.h"
#include "consensus/validation.h"
#include "core_io.h"
#include "init.h"
#include "main.h"
#include "miner.h"
#include "net.h"
#include "pow.h"
#include "rpc/server.h"
#include "txmempool.h"
#include "util.h"
#include "utilstrencodings.h"
#include "validationinterface.h"

#include <stdint.h>

#include <boost/assign/list_of.hpp>
#include <boost/shared_ptr.hpp>

#include <univalue.h>

using namespace std;

/**
 * Return average network hashes per second based on the last 'lookup' blocks,
 * or from the last difficulty change if 'lookup' is nonpositive.
 * If 'height' is nonnegative, compute the estimate at the time when a given block was found.
 */
UniValue GetNetworkHashPS(int lookup, int height) {
    CBlockIndex *pb = chainActive.Tip();

    if (height >= 0 && height < chainActive.Height())
        pb = chainActive[height];

    if (pb == NULL || !pb->nHeight)
        return 0;

    // If lookup is -1, then use blocks since last difficulty change.
    if (lookup <= 0)
        lookup = pb->nHeight % Params().GetConsensus().DifficultyAdjustmentInterval() + 1;

    // If lookup is larger than chain, then set it to chain length.
    if (lookup > pb->nHeight)
        lookup = pb->nHeight;

    CBlockIndex *pb0 = pb;
    int64_t minTime = pb0->GetBlockTime();
    int64_t maxTime = minTime;
    for (int i = 0; i < lookup; i++) {
        pb0 = pb0->pprev;
        int64_t time = pb0->GetBlockTime();
        minTime = std::min(time, minTime);
        maxTime = std::max(time, maxTime);
    }

    // In case there's a situation where minTime == maxTime, we don't want a divide by zero exception.
    if (minTime == maxTime)
        return 0;

    arith_uint256 workDiff = pb->nChainWork - pb0->nChainWork;
    int64_t timeDiff = maxTime - minTime;

    return workDiff.getdouble() / timeDiff;
}

UniValue getnetworkhashps(const UniValue& params, bool fHelp)
{
    if (fHelp || params.size() > 2)
        throw runtime_error(
            "getnetworkhashps ( blocks height )\n"
            "\nReturns the estimated network hashes per second based on the last n blocks.\n"
            "Pass in [blocks] to override # of blocks, -1 specifies since last difficulty change.\n"
            "Pass in [height] to estimate the network speed at the time when a certain block was found.\n"
            "\nArguments:\n"
            "1. blocks     (numeric, optional, default=120) The number of blocks, or -1 for blocks since last difficulty change.\n"
            "2. height     (numeric, optional, default=-1) To estimate at the time of the given height.\n"
            "\nResult:\n"
            "x             (numeric) Hashes per second estimated\n"
            "\nExamples:\n"
            + HelpExampleCli("getnetworkhashps", "")
            + HelpExampleRpc("getnetworkhashps", "")
       );

    LOCK(cs_main);
    return GetNetworkHashPS(params.size() > 0 ? params[0].get_int() : 120, params.size() > 1 ? params[1].get_int() : -1);
}

UniValue generateBlocks(boost::shared_ptr<CReserveScript> coinbaseScript, int nGenerate, uint64_t nMaxTries, bool keepScript)
{
    static const int nInnerLoopCount = 0x10000;
    int nHeightStart = 0;
    int nHeightEnd = 0;
    int nHeight = 0;

    {   // Don't keep cs_main locked
        LOCK(cs_main);
        nHeightStart = chainActive.Height();
        nHeight = nHeightStart;
        nHeightEnd = nHeightStart+nGenerate;
    }
    unsigned int nExtraNonce = 0;
    UniValue blockHashes(UniValue::VARR);
    while (nHeight < nHeightEnd)
    {
        std::unique_ptr<CBlockTemplate> pblocktemplate(BlockAssembler(Params()).CreateNewBlock(coinbaseScript->reserveScript));
        if (!pblocktemplate.get())
            throw JSONRPCError(RPC_INTERNAL_ERROR, "Couldn't create new block");
        CBlock *pblock = &pblocktemplate->block;
        {
            LOCK(cs_main);
            IncrementExtraNonce(pblock, chainActive.Tip(), nExtraNonce);
        }
        while (nMaxTries > 0 && pblock->nNonce < nInnerLoopCount && !CheckProofOfWork(pblock->GetHash(), pblock->nBits, Params().GetConsensus())) {
            ++pblock->nNonce;
            --nMaxTries;
        }
        if (nMaxTries == 0) {
            break;
        }
        if (pblock->nNonce == nInnerLoopCount) {
            continue;
        }
        CValidationState state;
        if (!ProcessNewBlock(state, Params(), NULL, pblock, true, NULL))
            throw JSONRPCError(RPC_INTERNAL_ERROR, "ProcessNewBlock, block not accepted");
        ++nHeight;
        blockHashes.push_back(pblock->GetHash().GetHex());

        //mark script as important because it was used at least for one coinbase output if the script came from the wallet
        if (keepScript)
        {
            coinbaseScript->KeepScript();
        }
    }
    return blockHashes;
}

UniValue generate(const UniValue& params, bool fHelp)
{
    if (fHelp || params.size() < 1 || params.size() > 2)
        throw runtime_error(
            "generate numblocks ( maxtries )\n"
            "\nMine up to numblocks blocks immediately (before the RPC call returns)\n"
            "\nArguments:\n"
            "1. numblocks    (numeric, required) How many blocks are generated immediately.\n"
            "2. maxtries     (numeric, optional) How many iterations to try (default = 1000000).\n"
            "\nResult\n"
            "[ blockhashes ]     (array) hashes of blocks generated\n"
            "\nExamples:\n"
            "\nGenerate 11 blocks\n"
            + HelpExampleCli("generate", "11")
        );

    int nGenerate = params[0].get_int();
    uint64_t nMaxTries = 1000000;
    if (params.size() > 1) {
        nMaxTries = params[1].get_int();
    }

    boost::shared_ptr<CReserveScript> coinbaseScript;
    GetMainSignals().ScriptForMining(coinbaseScript);

    // If the keypool is exhausted, no script is returned at all.  Catch this.
    if (!coinbaseScript)
        throw JSONRPCError(RPC_WALLET_KEYPOOL_RAN_OUT, "Error: Keypool ran out, please call keypoolrefill first");

    //throw an error if no script was provided
    if (coinbaseScript->reserveScript.empty())
        throw JSONRPCError(RPC_INTERNAL_ERROR, "No coinbase script available (mining requires a wallet)");

    return generateBlocks(coinbaseScript, nGenerate, nMaxTries, true);
}

UniValue generatetoaddress(const UniValue& params, bool fHelp)
{
    if (fHelp || params.size() < 2 || params.size() > 3)
        throw runtime_error(
            "generatetoaddress numblocks address (maxtries)\n"
            "\nMine blocks immediately to a specified address (before the RPC call returns)\n"
            "\nArguments:\n"
            "1. numblocks    (numeric, required) How many blocks are generated immediately.\n"
            "2. address    (string, required) The address to send the newly generated bitcoin to.\n"
            "3. maxtries     (numeric, optional) How many iterations to try (default = 1000000).\n"
            "\nResult\n"
            "[ blockhashes ]     (array) hashes of blocks generated\n"
            "\nExamples:\n"
            "\nGenerate 11 blocks to myaddress\n"
            + HelpExampleCli("generatetoaddress", "11 \"myaddress\"")
        );

    int nGenerate = params[0].get_int();
    uint64_t nMaxTries = 1000000;
    if (params.size() > 2) {
        nMaxTries = params[2].get_int();
    }

    CBitcoinAddress address(params[1].get_str());
    if (!address.IsValid())
        throw JSONRPCError(RPC_INVALID_ADDRESS_OR_KEY, "Error: Invalid address");
    
    boost::shared_ptr<CReserveScript> coinbaseScript(new CReserveScript());
    coinbaseScript->reserveScript = GetScriptForDestination(address.Get());

    return generateBlocks(coinbaseScript, nGenerate, nMaxTries, false);
}

UniValue getmininginfo(const UniValue& params, bool fHelp)
{
    if (fHelp || params.size() != 0)
        throw runtime_error(
            "getmininginfo\n"
            "\nReturns a json object containing mining-related information."
            "\nResult:\n"
            "{\n"
            "  \"blocks\": nnn,             (numeric) The current block\n"
            "  \"currentblocksize\": nnn,   (numeric) The last block size\n"
            "  \"currentblockweight\": nnn, (numeric) The last block weight\n"
            "  \"currentblocktx\": nnn,     (numeric) The last block transaction\n"
            "  \"difficulty\": xxx.xxxxx    (numeric) The current difficulty\n"
            "  \"errors\": \"...\"          (string) Current errors\n"
            "  \"pooledtx\": n              (numeric) The size of the mem pool\n"
            "  \"testnet\": true|false      (boolean) If using testnet or not\n"
            "  \"chain\": \"xxxx\",         (string) current network name as defined in BIP70 (main, test, regtest)\n"
            "}\n"
            "\nExamples:\n"
            + HelpExampleCli("getmininginfo", "")
            + HelpExampleRpc("getmininginfo", "")
        );


    LOCK(cs_main);

    UniValue obj(UniValue::VOBJ);
    obj.push_back(Pair("blocks",           (int)chainActive.Height()));
    obj.push_back(Pair("currentblocksize", (uint64_t)nLastBlockSize));
    obj.push_back(Pair("currentblockweight", (uint64_t)nLastBlockWeight));
    obj.push_back(Pair("currentblocktx",   (uint64_t)nLastBlockTx));
    obj.push_back(Pair("difficulty",       (double)GetDifficulty()));
    obj.push_back(Pair("errors",           GetWarnings("statusbar")));
    obj.push_back(Pair("networkhashps",    getnetworkhashps(params, false)));
    obj.push_back(Pair("pooledtx",         (uint64_t)mempool.size()));
    obj.push_back(Pair("testnet",          Params().TestnetToBeDeprecatedFieldRPC()));
    obj.push_back(Pair("chain",            Params().NetworkIDString()));
<<<<<<< HEAD
    obj.push_back(Pair("generate",         getgenerate(params, false)));
    statsClient.gauge("network.hashesPerSecond", getnetworkhashps(params, false).get_int64());
    statsClient.gauge("network.difficulty", (double)GetDifficulty());
=======
>>>>>>> 0df9ea42
    return obj;
}


// NOTE: Unlike wallet RPC (which use BTC values), mining RPCs follow GBT (BIP 22) in using satoshi amounts
UniValue prioritisetransaction(const UniValue& params, bool fHelp)
{
    if (fHelp || params.size() != 3)
        throw runtime_error(
            "prioritisetransaction <txid> <priority delta> <fee delta>\n"
            "Accepts the transaction into mined blocks at a higher (or lower) priority\n"
            "\nArguments:\n"
            "1. \"txid\"       (string, required) The transaction id.\n"
            "2. priority delta (numeric, required) The priority to add or subtract.\n"
            "                  The transaction selection algorithm considers the tx as it would have a higher priority.\n"
            "                  (priority of a transaction is calculated: coinage * value_in_satoshis / txsize) \n"
            "3. fee delta      (numeric, required) The fee value (in satoshis) to add (or subtract, if negative).\n"
            "                  The fee is not actually paid, only the algorithm for selecting transactions into a block\n"
            "                  considers the transaction as it would have paid a higher (or lower) fee.\n"
            "\nResult\n"
            "true              (boolean) Returns true\n"
            "\nExamples:\n"
            + HelpExampleCli("prioritisetransaction", "\"txid\" 0.0 10000")
            + HelpExampleRpc("prioritisetransaction", "\"txid\", 0.0, 10000")
        );

    LOCK(cs_main);

    uint256 hash = ParseHashStr(params[0].get_str(), "txid");
    CAmount nAmount = params[2].get_int64();

    mempool.PrioritiseTransaction(hash, params[0].get_str(), params[1].get_real(), nAmount);
    return true;
}


// NOTE: Assumes a conclusive result; if result is inconclusive, it must be handled by caller
static UniValue BIP22ValidationResult(const CValidationState& state)
{
    if (state.IsValid())
        return NullUniValue;

    std::string strRejectReason = state.GetRejectReason();
    if (state.IsError())
        throw JSONRPCError(RPC_VERIFY_ERROR, strRejectReason);
    if (state.IsInvalid())
    {
        if (strRejectReason.empty())
            return "rejected";
        return strRejectReason;
    }
    // Should be impossible
    return "valid?";
}

std::string gbt_vb_name(const Consensus::DeploymentPos pos) {
    const struct BIP9DeploymentInfo& vbinfo = VersionBitsDeploymentInfo[pos];
    std::string s = vbinfo.name;
    if (!vbinfo.gbt_force) {
        s.insert(s.begin(), '!');
    }
    return s;
}

UniValue getblocktemplate(const UniValue& params, bool fHelp)
{
    if (fHelp || params.size() > 1)
        throw runtime_error(
            "getblocktemplate ( \"jsonrequestobject\" )\n"
            "\nIf the request parameters include a 'mode' key, that is used to explicitly select between the default 'template' request or a 'proposal'.\n"
            "It returns data needed to construct a block to work on.\n"
            "For full specification, see BIPs 22 and 9:\n"
            "    https://github.com/bitcoin/bips/blob/master/bip-0022.mediawiki\n"
            "    https://github.com/bitcoin/bips/blob/master/bip-0009.mediawiki#getblocktemplate_changes\n"

            "\nArguments:\n"
            "1. \"jsonrequestobject\"       (string, optional) A json object in the following spec\n"
            "     {\n"
            "       \"mode\":\"template\"    (string, optional) This must be set to \"template\" or omitted\n"
            "       \"capabilities\":[       (array, optional) A list of strings\n"
            "           \"support\"           (string) client side supported feature, 'longpoll', 'coinbasetxn', 'coinbasevalue', 'proposal', 'serverlist', 'workid'\n"
            "           ,...\n"
            "         ]\n"
            "     }\n"
            "\n"

            "\nResult:\n"
            "{\n"
            "  \"version\" : n,                    (numeric) The block version\n"
            "  \"rules\" : [ \"rulename\", ... ],    (array of strings) specific block rules that are to be enforced\n"
            "  \"vbavailable\" : {                 (json object) set of pending, supported versionbit (BIP 9) softfork deployments\n"
            "      \"rulename\" : bitnumber        (numeric) identifies the bit number as indicating acceptance and readiness for the named softfork rule\n"
            "      ,...\n"
            "  },\n"
            "  \"vbrequired\" : n,                 (numeric) bit mask of versionbits the server requires set in submissions\n"
            "  \"previousblockhash\" : \"xxxx\",    (string) The hash of current highest block\n"
            "  \"transactions\" : [                (array) contents of non-coinbase transactions that should be included in the next block\n"
            "      {\n"
            "         \"data\" : \"xxxx\",          (string) transaction data encoded in hexadecimal (byte-for-byte)\n"
            "         \"txid\" : \"xxxx\",          (string) transaction id encoded in little-endian hexadecimal\n"
            "         \"hash\" : \"xxxx\",          (string) hash encoded in little-endian hexadecimal (including witness data)\n"
            "         \"depends\" : [              (array) array of numbers \n"
            "             n                        (numeric) transactions before this one (by 1-based index in 'transactions' list) that must be present in the final block if this one is\n"
            "             ,...\n"
            "         ],\n"
            "         \"fee\": n,                   (numeric) difference in value between transaction inputs and outputs (in Satoshis); for coinbase transactions, this is a negative Number of the total collected block fees (ie, not including the block subsidy); if key is not present, fee is unknown and clients MUST NOT assume there isn't one\n"
            "         \"sigops\" : n,               (numeric) total SigOps cost, as counted for purposes of block limits; if key is not present, sigop cost is unknown and clients MUST NOT assume it is zero\n"
            "         \"weight\" : n,               (numeric) total transaction weight, as counted for purposes of block limits\n"
            "         \"required\" : true|false     (boolean) if provided and true, this transaction must be in the final block\n"
            "      }\n"
            "      ,...\n"
            "  ],\n"
            "  \"coinbaseaux\" : {                  (json object) data that should be included in the coinbase's scriptSig content\n"
            "      \"flags\" : \"flags\"            (string) \n"
            "  },\n"
            "  \"coinbasevalue\" : n,               (numeric) maximum allowable input to coinbase transaction, including the generation award and transaction fees (in Satoshis)\n"
            "  \"coinbasetxn\" : { ... },           (json object) information for coinbase transaction\n"
            "  \"target\" : \"xxxx\",               (string) The hash target\n"
            "  \"mintime\" : xxx,                   (numeric) The minimum timestamp appropriate for next block time in seconds since epoch (Jan 1 1970 GMT)\n"
            "  \"mutable\" : [                      (array of string) list of ways the block template may be changed \n"
            "     \"value\"                         (string) A way the block template may be changed, e.g. 'time', 'transactions', 'prevblock'\n"
            "     ,...\n"
            "  ],\n"
            "  \"noncerange\" : \"00000000ffffffff\",   (string) A range of valid nonces\n"
            "  \"sigoplimit\" : n,                 (numeric) cost limit of sigops in blocks\n"
            "  \"sizelimit\" : n,                  (numeric) limit of block size\n"
            "  \"weightlimit\" : n,                (numeric) limit of block weight\n"
            "  \"curtime\" : ttt,                  (numeric) current timestamp in seconds since epoch (Jan 1 1970 GMT)\n"
            "  \"bits\" : \"xxx\",                 (string) compressed target of next block\n"
            "  \"height\" : n                      (numeric) The height of the next block\n"
            "}\n"

            "\nExamples:\n"
            + HelpExampleCli("getblocktemplate", "")
            + HelpExampleRpc("getblocktemplate", "")
         );

    LOCK(cs_main);

    std::string strMode = "template";
    UniValue lpval = NullUniValue;
    std::set<std::string> setClientRules;
    int64_t nMaxVersionPreVB = -1;
    if (params.size() > 0)
    {
        const UniValue& oparam = params[0].get_obj();
        const UniValue& modeval = find_value(oparam, "mode");
        if (modeval.isStr())
            strMode = modeval.get_str();
        else if (modeval.isNull())
        {
            /* Do nothing */
        }
        else
            throw JSONRPCError(RPC_INVALID_PARAMETER, "Invalid mode");
        lpval = find_value(oparam, "longpollid");

        if (strMode == "proposal")
        {
            const UniValue& dataval = find_value(oparam, "data");
            if (!dataval.isStr())
                throw JSONRPCError(RPC_TYPE_ERROR, "Missing data String key for proposal");

            CBlock block;
            if (!DecodeHexBlk(block, dataval.get_str()))
                throw JSONRPCError(RPC_DESERIALIZATION_ERROR, "Block decode failed");

            uint256 hash = block.GetHash();
            BlockMap::iterator mi = mapBlockIndex.find(hash);
            if (mi != mapBlockIndex.end()) {
                CBlockIndex *pindex = mi->second;
                if (pindex->IsValid(BLOCK_VALID_SCRIPTS))
                    return "duplicate";
                if (pindex->nStatus & BLOCK_FAILED_MASK)
                    return "duplicate-invalid";
                return "duplicate-inconclusive";
            }

            CBlockIndex* const pindexPrev = chainActive.Tip();
            // TestBlockValidity only supports blocks built on the current Tip
            if (block.hashPrevBlock != pindexPrev->GetBlockHash())
                return "inconclusive-not-best-prevblk";
            CValidationState state;
            TestBlockValidity(state, Params(), block, pindexPrev, false, true);
            return BIP22ValidationResult(state);
        }

        const UniValue& aClientRules = find_value(oparam, "rules");
        if (aClientRules.isArray()) {
            for (unsigned int i = 0; i < aClientRules.size(); ++i) {
                const UniValue& v = aClientRules[i];
                setClientRules.insert(v.get_str());
            }
        } else {
            // NOTE: It is important that this NOT be read if versionbits is supported
            const UniValue& uvMaxVersion = find_value(oparam, "maxversion");
            if (uvMaxVersion.isNum()) {
                nMaxVersionPreVB = uvMaxVersion.get_int64();
            }
        }
    }

    if (strMode != "template")
        throw JSONRPCError(RPC_INVALID_PARAMETER, "Invalid mode");

    if (vNodes.empty())
        throw JSONRPCError(RPC_CLIENT_NOT_CONNECTED, "Bitcoin is not connected!");

    if (IsInitialBlockDownload())
        throw JSONRPCError(RPC_CLIENT_IN_INITIAL_DOWNLOAD, "Bitcoin is downloading blocks...");

    static unsigned int nTransactionsUpdatedLast;

    if (!lpval.isNull())
    {
        // Wait to respond until either the best block changes, OR a minute has passed and there are more transactions
        uint256 hashWatchedChain;
        boost::system_time checktxtime;
        unsigned int nTransactionsUpdatedLastLP;

        if (lpval.isStr())
        {
            // Format: <hashBestChain><nTransactionsUpdatedLast>
            std::string lpstr = lpval.get_str();

            hashWatchedChain.SetHex(lpstr.substr(0, 64));
            nTransactionsUpdatedLastLP = atoi64(lpstr.substr(64));
        }
        else
        {
            // NOTE: Spec does not specify behaviour for non-string longpollid, but this makes testing easier
            hashWatchedChain = chainActive.Tip()->GetBlockHash();
            nTransactionsUpdatedLastLP = nTransactionsUpdatedLast;
        }

        // Release the wallet and main lock while waiting
        LEAVE_CRITICAL_SECTION(cs_main);
        {
            checktxtime = boost::get_system_time() + boost::posix_time::minutes(1);

            boost::unique_lock<boost::mutex> lock(csBestBlock);
            while (chainActive.Tip()->GetBlockHash() == hashWatchedChain && IsRPCRunning())
            {
                if (!cvBlockChange.timed_wait(lock, checktxtime))
                {
                    // Timeout: Check transactions for update
                    if (mempool.GetTransactionsUpdated() != nTransactionsUpdatedLastLP)
                        break;
                    checktxtime += boost::posix_time::seconds(10);
                }
            }
        }
        ENTER_CRITICAL_SECTION(cs_main);

        if (!IsRPCRunning())
            throw JSONRPCError(RPC_CLIENT_NOT_CONNECTED, "Shutting down");
        // TODO: Maybe recheck connections/IBD and (if something wrong) send an expires-immediately template to stop miners?
    }

    // Update block
    static CBlockIndex* pindexPrev;
    static int64_t nStart;
    static CBlockTemplate* pblocktemplate;
    if (pindexPrev != chainActive.Tip() ||
        (mempool.GetTransactionsUpdated() != nTransactionsUpdatedLast && GetTime() - nStart > 5))
    {
        // Clear pindexPrev so future calls make a new block, despite any failures from here on
        pindexPrev = NULL;

        // Store the pindexBest used before CreateNewBlock, to avoid races
        nTransactionsUpdatedLast = mempool.GetTransactionsUpdated();
        CBlockIndex* pindexPrevNew = chainActive.Tip();
        nStart = GetTime();

        // Create new block
        if(pblocktemplate)
        {
            delete pblocktemplate;
            pblocktemplate = NULL;
        }
        CScript scriptDummy = CScript() << OP_TRUE;
        pblocktemplate = BlockAssembler(Params()).CreateNewBlock(scriptDummy);
        if (!pblocktemplate)
            throw JSONRPCError(RPC_OUT_OF_MEMORY, "Out of memory");

        // Need to update only after we know CreateNewBlock succeeded
        pindexPrev = pindexPrevNew;
    }
    CBlock* pblock = &pblocktemplate->block; // pointer for convenience
    const Consensus::Params& consensusParams = Params().GetConsensus();

    // Update nTime
    UpdateTime(pblock, consensusParams, pindexPrev);
    pblock->nNonce = 0;

    UniValue aCaps(UniValue::VARR); aCaps.push_back("proposal");

    UniValue transactions(UniValue::VARR);
    map<uint256, int64_t> setTxIndex;
    int i = 0;
    BOOST_FOREACH (CTransaction& tx, pblock->vtx) {
        uint256 txHash = tx.GetHash();
        setTxIndex[txHash] = i++;

        if (tx.IsCoinBase())
            continue;

        UniValue entry(UniValue::VOBJ);

        entry.push_back(Pair("data", EncodeHexTx(tx)));
        entry.push_back(Pair("txid", txHash.GetHex()));
        entry.push_back(Pair("hash", tx.GetWitnessHash().GetHex()));

        UniValue deps(UniValue::VARR);
        BOOST_FOREACH (const CTxIn &in, tx.vin)
        {
            if (setTxIndex.count(in.prevout.hash))
                deps.push_back(setTxIndex[in.prevout.hash]);
        }
        entry.push_back(Pair("depends", deps));

        int index_in_template = i - 1;
        entry.push_back(Pair("fee", pblocktemplate->vTxFees[index_in_template]));
        entry.push_back(Pair("sigops", pblocktemplate->vTxSigOpsCost[index_in_template]));
        entry.push_back(Pair("weight", GetTransactionWeight(tx)));

        transactions.push_back(entry);
    }

    UniValue aux(UniValue::VOBJ);
    aux.push_back(Pair("flags", HexStr(COINBASE_FLAGS.begin(), COINBASE_FLAGS.end())));

    arith_uint256 hashTarget = arith_uint256().SetCompact(pblock->nBits);

    UniValue aMutable(UniValue::VARR);
    aMutable.push_back("time");
    aMutable.push_back("transactions");
    aMutable.push_back("prevblock");

    UniValue result(UniValue::VOBJ);
    result.push_back(Pair("capabilities", aCaps));

    UniValue aRules(UniValue::VARR);
    UniValue vbavailable(UniValue::VOBJ);
    for (int i = 0; i < (int)Consensus::MAX_VERSION_BITS_DEPLOYMENTS; ++i) {
        Consensus::DeploymentPos pos = Consensus::DeploymentPos(i);
        ThresholdState state = VersionBitsState(pindexPrev, consensusParams, pos, versionbitscache);
        switch (state) {
            case THRESHOLD_DEFINED:
            case THRESHOLD_FAILED:
                // Not exposed to GBT at all
                break;
            case THRESHOLD_LOCKED_IN:
                // Ensure bit is set in block version
                pblock->nVersion |= VersionBitsMask(consensusParams, pos);
                // FALL THROUGH to get vbavailable set...
            case THRESHOLD_STARTED:
            {
                const struct BIP9DeploymentInfo& vbinfo = VersionBitsDeploymentInfo[pos];
                vbavailable.push_back(Pair(gbt_vb_name(pos), consensusParams.vDeployments[pos].bit));
                if (setClientRules.find(vbinfo.name) == setClientRules.end()) {
                    if (!vbinfo.gbt_force) {
                        // If the client doesn't support this, don't indicate it in the [default] version
                        pblock->nVersion &= ~VersionBitsMask(consensusParams, pos);
                    }
                }
                break;
            }
            case THRESHOLD_ACTIVE:
            {
                // Add to rules only
                const struct BIP9DeploymentInfo& vbinfo = VersionBitsDeploymentInfo[pos];
                aRules.push_back(gbt_vb_name(pos));
                if (setClientRules.find(vbinfo.name) == setClientRules.end()) {
                    // Not supported by the client; make sure it's safe to proceed
                    if (!vbinfo.gbt_force) {
                        // If we do anything other than throw an exception here, be sure version/force isn't sent to old clients
                        throw JSONRPCError(RPC_INVALID_PARAMETER, strprintf("Support for '%s' rule requires explicit client support", vbinfo.name));
                    }
                }
                break;
            }
        }
    }
    result.push_back(Pair("version", pblock->nVersion));
    result.push_back(Pair("rules", aRules));
    result.push_back(Pair("vbavailable", vbavailable));
    result.push_back(Pair("vbrequired", int(0)));

    if (nMaxVersionPreVB >= 2) {
        // If VB is supported by the client, nMaxVersionPreVB is -1, so we won't get here
        // Because BIP 34 changed how the generation transaction is serialised, we can only use version/force back to v2 blocks
        // This is safe to do [otherwise-]unconditionally only because we are throwing an exception above if a non-force deployment gets activated
        // Note that this can probably also be removed entirely after the first BIP9 non-force deployment (ie, probably segwit) gets activated
        aMutable.push_back("version/force");
    }

    result.push_back(Pair("previousblockhash", pblock->hashPrevBlock.GetHex()));
    result.push_back(Pair("transactions", transactions));
    result.push_back(Pair("coinbaseaux", aux));
    result.push_back(Pair("coinbasevalue", (int64_t)pblock->vtx[0].vout[0].nValue));
    result.push_back(Pair("longpollid", chainActive.Tip()->GetBlockHash().GetHex() + i64tostr(nTransactionsUpdatedLast)));
    result.push_back(Pair("target", hashTarget.GetHex()));
    result.push_back(Pair("mintime", (int64_t)pindexPrev->GetMedianTimePast()+1));
    result.push_back(Pair("mutable", aMutable));
    result.push_back(Pair("noncerange", "00000000ffffffff"));
    result.push_back(Pair("sigoplimit", (int64_t)MAX_BLOCK_SIGOPS_COST));
    result.push_back(Pair("sizelimit", (int64_t)MAX_BLOCK_SERIALIZED_SIZE));
    result.push_back(Pair("weightlimit", (int64_t)MAX_BLOCK_WEIGHT));
    result.push_back(Pair("curtime", pblock->GetBlockTime()));
    result.push_back(Pair("bits", strprintf("%08x", pblock->nBits)));
    result.push_back(Pair("height", (int64_t)(pindexPrev->nHeight+1)));
    if (!pblocktemplate->vchCoinbaseCommitment.empty()) {
        result.push_back(Pair("default_witness_commitment", HexStr(pblocktemplate->vchCoinbaseCommitment.begin(), pblocktemplate->vchCoinbaseCommitment.end())));
    }

    return result;
}

class submitblock_StateCatcher : public CValidationInterface
{
public:
    uint256 hash;
    bool found;
    CValidationState state;

    submitblock_StateCatcher(const uint256 &hashIn) : hash(hashIn), found(false), state() {};

protected:
    virtual void BlockChecked(const CBlock& block, const CValidationState& stateIn) {
        if (block.GetHash() != hash)
            return;
        found = true;
        state = stateIn;
    };
};

UniValue submitblock(const UniValue& params, bool fHelp)
{
    if (fHelp || params.size() < 1 || params.size() > 2)
        throw runtime_error(
            "submitblock \"hexdata\" ( \"jsonparametersobject\" )\n"
            "\nAttempts to submit new block to network.\n"
            "The 'jsonparametersobject' parameter is currently ignored.\n"
            "See https://en.bitcoin.it/wiki/BIP_0022 for full specification.\n"

            "\nArguments\n"
            "1. \"hexdata\"    (string, required) the hex-encoded block data to submit\n"
            "2. \"jsonparametersobject\"     (string, optional) object of optional parameters\n"
            "    {\n"
            "      \"workid\" : \"id\"    (string, optional) if the server provided a workid, it MUST be included with submissions\n"
            "    }\n"
            "\nResult:\n"
            "\nExamples:\n"
            + HelpExampleCli("submitblock", "\"mydata\"")
            + HelpExampleRpc("submitblock", "\"mydata\"")
        );

    CBlock block;
    if (!DecodeHexBlk(block, params[0].get_str()))
        throw JSONRPCError(RPC_DESERIALIZATION_ERROR, "Block decode failed");

    uint256 hash = block.GetHash();
    bool fBlockPresent = false;
    {
        LOCK(cs_main);
        BlockMap::iterator mi = mapBlockIndex.find(hash);
        if (mi != mapBlockIndex.end()) {
            CBlockIndex *pindex = mi->second;
            if (pindex->IsValid(BLOCK_VALID_SCRIPTS))
                return "duplicate";
            if (pindex->nStatus & BLOCK_FAILED_MASK)
                return "duplicate-invalid";
            // Otherwise, we might only have the header - process the block before returning
            fBlockPresent = true;
        }
    }

    {
        LOCK(cs_main);
        BlockMap::iterator mi = mapBlockIndex.find(block.hashPrevBlock);
        if (mi != mapBlockIndex.end()) {
            UpdateUncommittedBlockStructures(block, mi->second, Params().GetConsensus());
        }
    }

    CValidationState state;
    submitblock_StateCatcher sc(block.GetHash());
    RegisterValidationInterface(&sc);
    bool fAccepted = ProcessNewBlock(state, Params(), NULL, &block, true, NULL);
    UnregisterValidationInterface(&sc);
    if (fBlockPresent)
    {
        if (fAccepted && !sc.found)
            return "duplicate-inconclusive";
        return "duplicate";
    }
    if (fAccepted)
    {
        if (!sc.found)
            return "inconclusive";
        state = sc.state;
    }
    return BIP22ValidationResult(state);
}

UniValue estimatefee(const UniValue& params, bool fHelp)
{
    if (fHelp || params.size() != 1)
        throw runtime_error(
            "estimatefee nblocks\n"
            "\nEstimates the approximate fee per kilobyte needed for a transaction to begin\n"
            "confirmation within nblocks blocks.\n"
            "\nArguments:\n"
            "1. nblocks     (numeric)\n"
            "\nResult:\n"
            "n              (numeric) estimated fee-per-kilobyte\n"
            "\n"
            "A negative value is returned if not enough transactions and blocks\n"
            "have been observed to make an estimate.\n"
            "\nExample:\n"
            + HelpExampleCli("estimatefee", "6")
            );

    RPCTypeCheck(params, boost::assign::list_of(UniValue::VNUM));

    int nBlocks = params[0].get_int();
    if (nBlocks < 1)
        nBlocks = 1;

    CFeeRate feeRate = mempool.estimateFee(nBlocks);
    if (feeRate == CFeeRate(0))
        return -1.0;

    return ValueFromAmount(feeRate.GetFeePerK());
}

UniValue estimatepriority(const UniValue& params, bool fHelp)
{
    if (fHelp || params.size() != 1)
        throw runtime_error(
            "estimatepriority nblocks\n"
            "\nEstimates the approximate priority a zero-fee transaction needs to begin\n"
            "confirmation within nblocks blocks.\n"
            "\nArguments:\n"
            "1. nblocks     (numeric)\n"
            "\nResult:\n"
            "n              (numeric) estimated priority\n"
            "\n"
            "A negative value is returned if not enough transactions and blocks\n"
            "have been observed to make an estimate.\n"
            "\nExample:\n"
            + HelpExampleCli("estimatepriority", "6")
            );

    RPCTypeCheck(params, boost::assign::list_of(UniValue::VNUM));

    int nBlocks = params[0].get_int();
    if (nBlocks < 1)
        nBlocks = 1;

    return mempool.estimatePriority(nBlocks);
}

UniValue estimatesmartfee(const UniValue& params, bool fHelp)
{
    if (fHelp || params.size() != 1)
        throw runtime_error(
            "estimatesmartfee nblocks\n"
            "\nWARNING: This interface is unstable and may disappear or change!\n"
            "\nEstimates the approximate fee per kilobyte needed for a transaction to begin\n"
            "confirmation within nblocks blocks if possible and return the number of blocks\n"
            "for which the estimate is valid.\n"
            "\nArguments:\n"
            "1. nblocks     (numeric)\n"
            "\nResult:\n"
            "{\n"
            "  \"feerate\" : x.x,     (numeric) estimate fee-per-kilobyte (in BTC)\n"
            "  \"blocks\" : n         (numeric) block number where estimate was found\n"
            "}\n"
            "\n"
            "A negative value is returned if not enough transactions and blocks\n"
            "have been observed to make an estimate for any number of blocks.\n"
            "However it will not return a value below the mempool reject fee.\n"
            "\nExample:\n"
            + HelpExampleCli("estimatesmartfee", "6")
            );

    RPCTypeCheck(params, boost::assign::list_of(UniValue::VNUM));

    int nBlocks = params[0].get_int();

    UniValue result(UniValue::VOBJ);
    int answerFound;
    CFeeRate feeRate = mempool.estimateSmartFee(nBlocks, &answerFound);
    result.push_back(Pair("feerate", feeRate == CFeeRate(0) ? -1.0 : ValueFromAmount(feeRate.GetFeePerK())));
    result.push_back(Pair("blocks", answerFound));
    return result;
}

UniValue estimatesmartpriority(const UniValue& params, bool fHelp)
{
    if (fHelp || params.size() != 1)
        throw runtime_error(
            "estimatesmartpriority nblocks\n"
            "\nWARNING: This interface is unstable and may disappear or change!\n"
            "\nEstimates the approximate priority a zero-fee transaction needs to begin\n"
            "confirmation within nblocks blocks if possible and return the number of blocks\n"
            "for which the estimate is valid.\n"
            "\nArguments:\n"
            "1. nblocks     (numeric)\n"
            "\nResult:\n"
            "{\n"
            "  \"priority\" : x.x,    (numeric) estimated priority\n"
            "  \"blocks\" : n         (numeric) block number where estimate was found\n"
            "}\n"
            "\n"
            "A negative value is returned if not enough transactions and blocks\n"
            "have been observed to make an estimate for any number of blocks.\n"
            "However if the mempool reject fee is set it will return 1e9 * MAX_MONEY.\n"
            "\nExample:\n"
            + HelpExampleCli("estimatesmartpriority", "6")
            );

    RPCTypeCheck(params, boost::assign::list_of(UniValue::VNUM));

    int nBlocks = params[0].get_int();

    UniValue result(UniValue::VOBJ);
    int answerFound;
    double priority = mempool.estimateSmartPriority(nBlocks, &answerFound);
    result.push_back(Pair("priority", priority));
    result.push_back(Pair("blocks", answerFound));
    return result;
}

static const CRPCCommand commands[] =
{ //  category              name                      actor (function)         okSafeMode
  //  --------------------- ------------------------  -----------------------  ----------
    { "mining",             "getnetworkhashps",       &getnetworkhashps,       true  },
    { "mining",             "getmininginfo",          &getmininginfo,          true  },
    { "mining",             "prioritisetransaction",  &prioritisetransaction,  true  },
    { "mining",             "getblocktemplate",       &getblocktemplate,       true  },
    { "mining",             "submitblock",            &submitblock,            true  },

    { "generating",         "generate",               &generate,               true  },
    { "generating",         "generatetoaddress",      &generatetoaddress,      true  },

    { "util",               "estimatefee",            &estimatefee,            true  },
    { "util",               "estimatepriority",       &estimatepriority,       true  },
    { "util",               "estimatesmartfee",       &estimatesmartfee,       true  },
    { "util",               "estimatesmartpriority",  &estimatesmartpriority,  true  },
};

void RegisterMiningRPCCommands(CRPCTable &tableRPC)
{
    for (unsigned int vcidx = 0; vcidx < ARRAYLEN(commands); vcidx++)
        tableRPC.appendCommand(commands[vcidx].name, &commands[vcidx]);
}<|MERGE_RESOLUTION|>--- conflicted
+++ resolved
@@ -251,12 +251,8 @@
     obj.push_back(Pair("pooledtx",         (uint64_t)mempool.size()));
     obj.push_back(Pair("testnet",          Params().TestnetToBeDeprecatedFieldRPC()));
     obj.push_back(Pair("chain",            Params().NetworkIDString()));
-<<<<<<< HEAD
-    obj.push_back(Pair("generate",         getgenerate(params, false)));
     statsClient.gauge("network.hashesPerSecond", getnetworkhashps(params, false).get_int64());
     statsClient.gauge("network.difficulty", (double)GetDifficulty());
-=======
->>>>>>> 0df9ea42
     return obj;
 }
 
