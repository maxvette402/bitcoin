// Copyright (c) 2010 Satoshi Nakamoto
// Copyright (c) 2009-2017 The Bitcoin Core developers
// Distributed under the MIT software license, see the accompanying
// file COPYING or http://www.opensource.org/licenses/mit-license.php.

<<<<<<< HEAD
#include "rpc/blockchain.h"

#include "amount.h"
#include "base58.h"
#include "chain.h"
#include "chainparams.h"
#include "checkpoints.h"
#include "coins.h"
#include "consensus/validation.h"
#include "validation.h"
#include "core_io.h"
#include "policy/feerate.h"
#include "policy/policy.h"
#include "primitives/transaction.h"
#include "rpc/server.h"
#include "script/script.h"
#include "script/script_error.h"
#include "script/sign.h"
#include "script/standard.h"
#include "streams.h"
#include "sync.h"
#include "txdb.h"
#include "txmempool.h"
#include "util.h"
#include "utilstrencodings.h"
#include "hash.h"
=======
#include <rpc/blockchain.h>

#include <amount.h>
#include <chain.h>
#include <chainparams.h>
#include <checkpoints.h>
#include <coins.h>
#include <consensus/validation.h>
#include <validation.h>
#include <core_io.h>
#include <policy/feerate.h>
#include <policy/policy.h>
#include <primitives/transaction.h>
#include <rpc/server.h>
#include <streams.h>
#include <sync.h>
#include <txdb.h>
#include <txmempool.h>
#include <util.h>
#include <utilstrencodings.h>
#include <hash.h>
#include <validationinterface.h>
#include <warnings.h>
>>>>>>> f17942a3

#include <stdint.h>

#include <univalue.h>

#include <boost/thread/thread.hpp> // boost::thread::interrupt

#include <mutex>
#include <condition_variable>

struct CUpdatedBlock
{
    uint256 hash;
    int height;
};

static std::mutex cs_blockchange;
static std::condition_variable cond_blockchange;
static CUpdatedBlock latestblock;

extern void TxToJSON(const CTransaction& tx, const uint256 hashBlock, UniValue& entry);

/* Calculate the difficulty for a given block index,
 * or the block index of the given chain.
 */
double GetDifficulty(const CChain& chain, const CBlockIndex* blockindex)
{
    if (blockindex == nullptr)
    {
        if (chain.Tip() == nullptr)
            return 1.0;
        else
            blockindex = chain.Tip();
    }

    int nShift = (blockindex->nBits >> 24) & 0xff;
    double dDiff =
        (double)0x0000ffff / (double)(blockindex->nBits & 0x00ffffff);

    while (nShift < 29)
    {
        dDiff *= 256.0;
        nShift++;
    }
    while (nShift > 29)
    {
        dDiff /= 256.0;
        nShift--;
    }

    return dDiff;
}

double GetDifficulty(const CBlockIndex* blockindex)
{
    return GetDifficulty(chainActive, blockindex);
}

UniValue blockheaderToJSON(const CBlockIndex* blockindex)
{
    AssertLockHeld(cs_main);
    UniValue result(UniValue::VOBJ);
    result.push_back(Pair("hash", blockindex->GetBlockHash().GetHex()));
    int confirmations = -1;
    // Only report confirmations if the block is on the main chain
    if (chainActive.Contains(blockindex))
        confirmations = chainActive.Height() - blockindex->nHeight + 1;
    result.push_back(Pair("confirmations", confirmations));
    result.push_back(Pair("height", blockindex->nHeight));
    result.push_back(Pair("version", blockindex->nVersion));
    result.push_back(Pair("versionHex", strprintf("%08x", blockindex->nVersion)));
    result.push_back(Pair("merkleroot", blockindex->hashMerkleRoot.GetHex()));
    result.push_back(Pair("witnessmerkleroot", blockindex->hashWitnessMerkleRoot.GetHex()));
    PushTime(result, "time", blockindex->nTime);
    PushTime(result, "mediantime", blockindex->GetMedianTimePast());
    result.push_back(Pair("nonce", (uint64_t)blockindex->nNonce));
    result.push_back(Pair("bits", strprintf("%08x", blockindex->nBits)));
    result.push_back(Pair("difficulty", GetDifficulty(blockindex)));
    result.push_back(Pair("chainwork", blockindex->nChainWork.GetHex()));

    if (blockindex->pprev)
        result.push_back(Pair("previousblockhash", blockindex->pprev->GetBlockHash().GetHex()));
    CBlockIndex *pnext = chainActive.Next(blockindex);
    if (pnext)
        result.push_back(Pair("nextblockhash", pnext->GetBlockHash().GetHex()));
    return result;
}

void AddAddress(CScript *script, UniValue &uv)
{
    if (script->IsPayToScriptHash())
    {
        std::vector<unsigned char> hashBytes(script->begin()+2, script->begin()+22);
        uv.push_back(Pair("address", CBitcoinAddress(CScriptID(uint160(hashBytes))).ToString()));
    } else
    if (script->IsPayToPublicKeyHash())
    {
        std::vector<unsigned char> hashBytes(script->begin()+3, script->begin()+23);
        uv.push_back(Pair("address", CBitcoinAddress(CKeyID(uint160(hashBytes))).ToString()));
    } else
    if (script->IsPayToScriptHash256())
    {
        std::vector<unsigned char> hashBytes(script->begin()+2, script->begin()+34);
        uv.push_back(Pair("address", CBitcoinAddress(CScriptID256(uint256(hashBytes))).ToString()));
    } else
    if (script->IsPayToPublicKeyHash256())
    {
        std::vector<unsigned char> hashBytes(script->begin()+3, script->begin()+35);
        uv.push_back(Pair("address", CBitcoinAddress(CKeyID256(uint256(hashBytes))).ToString()));
    };
}

UniValue blockToDeltasJSON(const CBlock& block, const CBlockIndex* blockindex)
{
    UniValue result(UniValue::VOBJ);
    result.push_back(Pair("hash", block.GetHash().GetHex()));
    int confirmations = -1;
    // Only report confirmations if the block is on the main chain
    if (chainActive.Contains(blockindex)) {
        confirmations = chainActive.Height() - blockindex->nHeight + 1;
    } else {
        throw JSONRPCError(RPC_INVALID_ADDRESS_OR_KEY, "Block is an orphan");
    }
    result.push_back(Pair("confirmations", confirmations));
    result.push_back(Pair("size", (int)::GetSerializeSize(block, SER_NETWORK, PROTOCOL_VERSION)));
    result.push_back(Pair("height", blockindex->nHeight));
    result.push_back(Pair("version", block.nVersion));
    result.push_back(Pair("merkleroot", block.hashMerkleRoot.GetHex()));
    result.push_back(Pair("witnessmerkleroot", block.hashWitnessMerkleRoot.GetHex()));

    UniValue deltas(UniValue::VARR);

    for (unsigned int i = 0; i < block.vtx.size(); i++) {
        const CTransaction &tx = *(block.vtx[i]);
        const uint256 txhash = tx.GetHash();

        UniValue entry(UniValue::VOBJ);
        entry.push_back(Pair("txid", txhash.GetHex()));
        entry.push_back(Pair("index", (int)i));

        UniValue inputs(UniValue::VARR);

        if (!tx.IsCoinBase()) {

            for (size_t j = 0; j < tx.vin.size(); j++) {
                const CTxIn input = tx.vin[j];

                UniValue delta(UniValue::VOBJ);

                CSpentIndexValue spentInfo;
                CSpentIndexKey spentKey(input.prevout.hash, input.prevout.n);

                if (GetSpentIndex(spentKey, spentInfo)) {
                    if (spentInfo.addressType == ADDR_INDT_PUBKEY_ADDRESS) {
                        delta.push_back(Pair("address", CBitcoinAddress(CKeyID(uint160(spentInfo.addressHash.begin(), 20))).ToString()));
                    } else if (spentInfo.addressType == ADDR_INDT_SCRIPT_ADDRESS)  {
                        delta.push_back(Pair("address", CBitcoinAddress(CScriptID(uint160(spentInfo.addressHash.begin(), 20))).ToString()));
                    } else if (spentInfo.addressType == ADDR_INDT_PUBKEY_ADDRESS_256) {
                        delta.push_back(Pair("address", CBitcoinAddress(CKeyID256(spentInfo.addressHash)).ToString()));
                    } else if (spentInfo.addressType == ADDR_INDT_SCRIPT_ADDRESS_256)  {
                        delta.push_back(Pair("address", CBitcoinAddress(CScriptID256(spentInfo.addressHash)).ToString()));
                    } else {
                        continue;
                    }
                    delta.push_back(Pair("satoshis", -1 * spentInfo.satoshis));
                    delta.push_back(Pair("index", (int)j));
                    delta.push_back(Pair("prevtxid", input.prevout.hash.GetHex()));
                    delta.push_back(Pair("prevout", (int)input.prevout.n));

                    inputs.push_back(delta);
                } else {
                    throw JSONRPCError(RPC_INTERNAL_ERROR, "Spent information not available");
                }

            }
        }

        entry.push_back(Pair("inputs", inputs));

        UniValue outputs(UniValue::VARR);


        for (unsigned int k = 0; k < tx.vpout.size(); k++) {
            const CTxOutBase *out = tx.vpout[k].get();

            UniValue delta(UniValue::VOBJ);

            delta.push_back(Pair("index", (int)k));

            switch (out->GetType())
            {
                case OUTPUT_STANDARD:
                    {
                    delta.push_back(Pair("type", "standard"));
                    CTxOutStandard *s = (CTxOutStandard*) out;
                    delta.push_back(Pair("satoshis", s->nValue));
                    AddAddress(&s->scriptPubKey, delta);
                    }
                    break;
                case OUTPUT_CT:
                    {
                    CTxOutCT *s = (CTxOutCT*) out;
                    delta.push_back(Pair("type", "blind"));
                    delta.push_back(Pair("valueCommitment", HexStr(&s->commitment.data[0], &s->commitment.data[0]+33)));
                    AddAddress(&s->scriptPubKey, delta);
                    }
                    break;
                case OUTPUT_RINGCT:
                    {
                    CTxOutRingCT *s = (CTxOutRingCT*) out;
                    delta.push_back(Pair("type", "anon"));
                    delta.push_back(Pair("pubkey", HexStr(s->pk.begin(), s->pk.end())));
                    delta.push_back(Pair("valueCommitment", HexStr(&s->commitment.data[0], &s->commitment.data[0]+33)));
                    }
                    break;
                default:
                    continue;
                    break;
            };

            outputs.push_back(delta);
        }

        entry.push_back(Pair("outputs", outputs));
        deltas.push_back(entry);

    }
    result.push_back(Pair("deltas", deltas));
    PushTime(result, "time", block.GetBlockTime());
    PushTime(result, "mediantime", blockindex->GetMedianTimePast());
    result.push_back(Pair("nonce", (uint64_t)block.nNonce));
    result.push_back(Pair("bits", strprintf("%08x", block.nBits)));
    result.push_back(Pair("difficulty", GetDifficulty(blockindex)));
    result.push_back(Pair("chainwork", blockindex->nChainWork.GetHex()));

    if (blockindex->pprev)
        result.push_back(Pair("previousblockhash", blockindex->pprev->GetBlockHash().GetHex()));
    CBlockIndex *pnext = chainActive.Next(blockindex);
    if (pnext)
        result.push_back(Pair("nextblockhash", pnext->GetBlockHash().GetHex()));
    return result;
}

UniValue blockToJSON(const CBlock& block, const CBlockIndex* blockindex, bool txDetails)
{
    AssertLockHeld(cs_main);
    UniValue result(UniValue::VOBJ);
    result.push_back(Pair("hash", blockindex->GetBlockHash().GetHex()));
    int confirmations = -1;
    // Only report confirmations if the block is on the main chain
    if (chainActive.Contains(blockindex))
        confirmations = chainActive.Height() - blockindex->nHeight + 1;
    result.push_back(Pair("confirmations", confirmations));
    result.push_back(Pair("strippedsize", (int)::GetSerializeSize(block, SER_NETWORK, PROTOCOL_VERSION | SERIALIZE_TRANSACTION_NO_WITNESS)));
    result.push_back(Pair("size", (int)::GetSerializeSize(block, SER_NETWORK, PROTOCOL_VERSION)));
    result.push_back(Pair("weight", (int)::GetBlockWeight(block)));
    result.push_back(Pair("height", blockindex->nHeight));
    result.push_back(Pair("version", block.nVersion));
    result.push_back(Pair("versionHex", strprintf("%08x", block.nVersion)));
    result.push_back(Pair("merkleroot", block.hashMerkleRoot.GetHex()));
    result.push_back(Pair("witnessmerkleroot", block.hashWitnessMerkleRoot.GetHex()));
    UniValue txs(UniValue::VARR);
    for(const auto& tx : block.vtx)
    {
        if(txDetails)
        {
            UniValue objTx(UniValue::VOBJ);
            TxToUniv(*tx, uint256(), objTx, true, RPCSerializationFlags());
            txs.push_back(objTx);
        }
        else
            txs.push_back(tx->GetHash().GetHex());
    }
    result.push_back(Pair("tx", txs));
    PushTime(result, "time", block.GetBlockTime());
    PushTime(result, "mediantime", blockindex->GetMedianTimePast());
    result.push_back(Pair("nonce", (uint64_t)block.nNonce));
    result.push_back(Pair("bits", strprintf("%08x", block.nBits)));
    result.push_back(Pair("difficulty", GetDifficulty(blockindex)));
    result.push_back(Pair("chainwork", blockindex->nChainWork.GetHex()));

    if (blockindex->pprev)
        result.push_back(Pair("previousblockhash", blockindex->pprev->GetBlockHash().GetHex()));
    CBlockIndex *pnext = chainActive.Next(blockindex);
    if (pnext)
        result.push_back(Pair("nextblockhash", pnext->GetBlockHash().GetHex()));
    return result;
}

UniValue getblockdeltas(const JSONRPCRequest& request)
{
    if (request.fHelp || request.params.size() != 1)
        throw std::runtime_error("getblockdeltas <blockhash>\n");

    std::string strHash = request.params[0].get_str();
    uint256 hash(uint256S(strHash));

    if (mapBlockIndex.count(hash) == 0)
        throw JSONRPCError(RPC_INVALID_ADDRESS_OR_KEY, "Block not found");

    CBlock block;
    CBlockIndex* pblockindex = mapBlockIndex[hash];

    if (fHavePruned && !(pblockindex->nStatus & BLOCK_HAVE_DATA) && pblockindex->nTx > 0)
        throw JSONRPCError(RPC_INTERNAL_ERROR, "Block not available (pruned data)");

    if(!ReadBlockFromDisk(block, pblockindex, Params().GetConsensus()))
        throw JSONRPCError(RPC_INTERNAL_ERROR, "Can't read block from disk");

    return blockToDeltasJSON(block, pblockindex);
}

UniValue getblockhashes(const JSONRPCRequest& request)
{
    if (request.fHelp || request.params.size() < 2)
        throw std::runtime_error(
            "getblockhashes timestamp\n"
            "\nReturns array of hashes of blocks within the timestamp range provided.\n"
            "\nArguments:\n"
            "1. high         (numeric, required) The newer block timestamp\n"
            "2. low          (numeric, required) The older block timestamp\n"
            "3. options      (string, required) A json object\n"
            "    {\n"
            "      \"noOrphans\":true   (boolean) will only include blocks on the main chain\n"
            "      \"logicalTimes\":true   (boolean) will include logical timestamps with hashes\n"
            "    }\n"
            "\nResult:\n"
            "[\n"
            "  \"hash\"         (string) The block hash\n"
            "]\n"
            "[\n"
            "  {\n"
            "    \"blockhash\": (string) The block hash\n"
            "    \"logicalts\": (numeric) The logical timestamp\n"
            "  }\n"
            "]\n"
            "\nExamples:\n"
            + HelpExampleRpc("getblockhashes", "1231614698, 1231024505")
            + HelpExampleCli("getblockhashes", "1231614698 1231024505 '{\"noOrphans\":false, \"logicalTimes\":true}'")
            );

    unsigned int high = request.params[0].get_int();
    unsigned int low = request.params[1].get_int();
    bool fActiveOnly = false;
    bool fLogicalTS = false;

    if (request.params.size() > 2) {
        if (request.params[2].isObject()) {
            UniValue noOrphans = find_value(request.params[2].get_obj(), "noOrphans");
            UniValue returnLogical = find_value(request.params[2].get_obj(), "logicalTimes");

            if (noOrphans.isBool())
                fActiveOnly = noOrphans.get_bool();

            if (returnLogical.isBool())
                fLogicalTS = returnLogical.get_bool();
        }
    }

    std::vector<std::pair<uint256, unsigned int> > blockHashes;

    if (fActiveOnly)
        LOCK(cs_main);

    if (!GetTimestampIndex(high, low, fActiveOnly, blockHashes)) {
        throw JSONRPCError(RPC_INVALID_ADDRESS_OR_KEY, "No information available for block hashes");
    }

    UniValue result(UniValue::VARR);

    for (std::vector<std::pair<uint256, unsigned int> >::const_iterator it=blockHashes.begin(); it!=blockHashes.end(); it++) {
        if (fLogicalTS) {
            UniValue item(UniValue::VOBJ);
            item.push_back(Pair("blockhash", it->first.GetHex()));
            item.push_back(Pair("logicalts", (int)it->second));
            result.push_back(item);
        } else {
            result.push_back(it->first.GetHex());
        }
    }

    return result;
}

UniValue getblockcount(const JSONRPCRequest& request)
{
    if (request.fHelp || request.params.size() != 0)
        throw std::runtime_error(
            "getblockcount\n"
            "\nReturns the number of blocks in the longest blockchain.\n"
            "\nResult:\n"
            "\n    (numeric) The current block count\n"
            "\nExamples:\n"
            + HelpExampleCli("getblockcount", "")
            + HelpExampleRpc("getblockcount", "")
        );

    LOCK(cs_main);
    return chainActive.Height();
}

UniValue getbestblockhash(const JSONRPCRequest& request)
{
    if (request.fHelp || request.params.size() != 0)
        throw std::runtime_error(
            "getbestblockhash\n"
            "\nReturns the hash of the best (tip) block in the longest blockchain.\n"
            "\nResult:\n"
            "\"hex\"      (string) the block hash hex encoded\n"
            "\nExamples:\n"
            + HelpExampleCli("getbestblockhash", "")
            + HelpExampleRpc("getbestblockhash", "")
        );

    LOCK(cs_main);
    return chainActive.Tip()->GetBlockHash().GetHex();
}

void RPCNotifyBlockChange(bool ibd, const CBlockIndex * pindex)
{
    if(pindex) {
        std::lock_guard<std::mutex> lock(cs_blockchange);
        latestblock.hash = pindex->GetBlockHash();
        latestblock.height = pindex->nHeight;
    }
    cond_blockchange.notify_all();
}

UniValue waitfornewblock(const JSONRPCRequest& request)
{
    if (request.fHelp || request.params.size() > 1)
        throw std::runtime_error(
            "waitfornewblock (timeout)\n"
            "\nWaits for a specific new block and returns useful info about it.\n"
            "\nReturns the current block on timeout or exit.\n"
            "\nArguments:\n"
            "1. timeout (int, optional, default=0) Time in milliseconds to wait for a response. 0 indicates no timeout.\n"
            "\nResult:\n"
            "{                           (json object)\n"
            "  \"hash\" : {       (string) The blockhash\n"
            "  \"height\" : {     (int) Block height\n"
            "}\n"
            "\nExamples:\n"
            + HelpExampleCli("waitfornewblock", "1000")
            + HelpExampleRpc("waitfornewblock", "1000")
        );
    int timeout = 0;
    if (!request.params[0].isNull())
        timeout = request.params[0].get_int();

    CUpdatedBlock block;
    {
        std::unique_lock<std::mutex> lock(cs_blockchange);
        block = latestblock;
        if(timeout)
            cond_blockchange.wait_for(lock, std::chrono::milliseconds(timeout), [&block]{return latestblock.height != block.height || latestblock.hash != block.hash || !IsRPCRunning(); });
        else
            cond_blockchange.wait(lock, [&block]{return latestblock.height != block.height || latestblock.hash != block.hash || !IsRPCRunning(); });
        block = latestblock;
    }
    UniValue ret(UniValue::VOBJ);
    ret.push_back(Pair("hash", block.hash.GetHex()));
    ret.push_back(Pair("height", block.height));
    return ret;
}

UniValue waitforblock(const JSONRPCRequest& request)
{
    if (request.fHelp || request.params.size() < 1 || request.params.size() > 2)
        throw std::runtime_error(
            "waitforblock <blockhash> (timeout)\n"
            "\nWaits for a specific new block and returns useful info about it.\n"
            "\nReturns the current block on timeout or exit.\n"
            "\nArguments:\n"
            "1. \"blockhash\" (required, string) Block hash to wait for.\n"
            "2. timeout       (int, optional, default=0) Time in milliseconds to wait for a response. 0 indicates no timeout.\n"
            "\nResult:\n"
            "{                           (json object)\n"
            "  \"hash\" : {       (string) The blockhash\n"
            "  \"height\" : {     (int) Block height\n"
            "}\n"
            "\nExamples:\n"
            + HelpExampleCli("waitforblock", "\"0000000000079f8ef3d2c688c244eb7a4570b24c9ed7b4a8c619eb02596f8862\", 1000")
            + HelpExampleRpc("waitforblock", "\"0000000000079f8ef3d2c688c244eb7a4570b24c9ed7b4a8c619eb02596f8862\", 1000")
        );
    int timeout = 0;

    uint256 hash = uint256S(request.params[0].get_str());

    if (!request.params[1].isNull())
        timeout = request.params[1].get_int();

    CUpdatedBlock block;
    {
        std::unique_lock<std::mutex> lock(cs_blockchange);
        if(timeout)
            cond_blockchange.wait_for(lock, std::chrono::milliseconds(timeout), [&hash]{return latestblock.hash == hash || !IsRPCRunning();});
        else
            cond_blockchange.wait(lock, [&hash]{return latestblock.hash == hash || !IsRPCRunning(); });
        block = latestblock;
    }

    UniValue ret(UniValue::VOBJ);
    ret.push_back(Pair("hash", block.hash.GetHex()));
    ret.push_back(Pair("height", block.height));
    return ret;
}

UniValue waitforblockheight(const JSONRPCRequest& request)
{
    if (request.fHelp || request.params.size() < 1 || request.params.size() > 2)
        throw std::runtime_error(
            "waitforblockheight <height> (timeout)\n"
            "\nWaits for (at least) block height and returns the height and hash\n"
            "of the current tip.\n"
            "\nReturns the current block on timeout or exit.\n"
            "\nArguments:\n"
            "1. height  (required, int) Block height to wait for (int)\n"
            "2. timeout (int, optional, default=0) Time in milliseconds to wait for a response. 0 indicates no timeout.\n"
            "\nResult:\n"
            "{                           (json object)\n"
            "  \"hash\" : {       (string) The blockhash\n"
            "  \"height\" : {     (int) Block height\n"
            "}\n"
            "\nExamples:\n"
            + HelpExampleCli("waitforblockheight", "\"100\", 1000")
            + HelpExampleRpc("waitforblockheight", "\"100\", 1000")
        );
    int timeout = 0;

    int height = request.params[0].get_int();

    if (!request.params[1].isNull())
        timeout = request.params[1].get_int();

    CUpdatedBlock block;
    {
        std::unique_lock<std::mutex> lock(cs_blockchange);
        if(timeout)
            cond_blockchange.wait_for(lock, std::chrono::milliseconds(timeout), [&height]{return latestblock.height >= height || !IsRPCRunning();});
        else
            cond_blockchange.wait(lock, [&height]{return latestblock.height >= height || !IsRPCRunning(); });
        block = latestblock;
    }
    UniValue ret(UniValue::VOBJ);
    ret.push_back(Pair("hash", block.hash.GetHex()));
    ret.push_back(Pair("height", block.height));
    return ret;
}

UniValue syncwithvalidationinterfacequeue(const JSONRPCRequest& request)
{
    if (request.fHelp || request.params.size() > 0) {
        throw std::runtime_error(
            "syncwithvalidationinterfacequeue\n"
            "\nWaits for the validation interface queue to catch up on everything that was there when we entered this function.\n"
            "\nExamples:\n"
            + HelpExampleCli("syncwithvalidationinterfacequeue","")
            + HelpExampleRpc("syncwithvalidationinterfacequeue","")
        );
    }
    SyncWithValidationInterfaceQueue();
    return NullUniValue;
}

UniValue getdifficulty(const JSONRPCRequest& request)
{
    if (request.fHelp || request.params.size() != 0)
        throw std::runtime_error(
            "getdifficulty\n"
            "\nReturns the proof-of-work difficulty as a multiple of the minimum difficulty.\n"
            "\nResult:\n"
            "n.nnn       (numeric) the proof-of-work difficulty as a multiple of the minimum difficulty.\n"
            "\nExamples:\n"
            + HelpExampleCli("getdifficulty", "")
            + HelpExampleRpc("getdifficulty", "")
        );

    LOCK(cs_main);
    return GetDifficulty();
}

std::string EntryDescriptionString()
{
    return "    \"size\" : n,             (numeric) virtual transaction size as defined in BIP 141. This is different from actual serialized size for witness transactions as witness data is discounted.\n"
           "    \"fee\" : n,              (numeric) transaction fee in " + CURRENCY_UNIT + "\n"
           "    \"modifiedfee\" : n,      (numeric) transaction fee with fee deltas used for mining priority\n"
           "    \"time\" : n,             (numeric) local time transaction entered pool in seconds since 1 Jan 1970 GMT\n"
           "    \"height\" : n,           (numeric) block height when transaction entered pool\n"
           "    \"descendantcount\" : n,  (numeric) number of in-mempool descendant transactions (including this one)\n"
           "    \"descendantsize\" : n,   (numeric) virtual transaction size of in-mempool descendants (including this one)\n"
           "    \"descendantfees\" : n,   (numeric) modified fees (see above) of in-mempool descendants (including this one)\n"
           "    \"ancestorcount\" : n,    (numeric) number of in-mempool ancestor transactions (including this one)\n"
           "    \"ancestorsize\" : n,     (numeric) virtual transaction size of in-mempool ancestors (including this one)\n"
           "    \"ancestorfees\" : n,     (numeric) modified fees (see above) of in-mempool ancestors (including this one)\n"
           "    \"wtxid\" : hash,         (string) hash of serialized transaction, including witness data\n"
           "    \"depends\" : [           (array) unconfirmed transactions used as inputs for this transaction\n"
           "        \"transactionid\",    (string) parent transaction id\n"
           "       ... ]\n";
}

void entryToJSON(UniValue &info, const CTxMemPoolEntry &e)
{
    AssertLockHeld(mempool.cs);

    info.push_back(Pair("size", (int)e.GetTxSize()));
    info.push_back(Pair("fee", ValueFromAmount(e.GetFee())));
    info.push_back(Pair("modifiedfee", ValueFromAmount(e.GetModifiedFee())));
    info.push_back(Pair("time", e.GetTime()));
    info.push_back(Pair("height", (int)e.GetHeight()));
    info.push_back(Pair("descendantcount", e.GetCountWithDescendants()));
    info.push_back(Pair("descendantsize", e.GetSizeWithDescendants()));
    info.push_back(Pair("descendantfees", e.GetModFeesWithDescendants()));
    info.push_back(Pair("ancestorcount", e.GetCountWithAncestors()));
    info.push_back(Pair("ancestorsize", e.GetSizeWithAncestors()));
    info.push_back(Pair("ancestorfees", e.GetModFeesWithAncestors()));
    info.push_back(Pair("wtxid", mempool.vTxHashes[e.vTxHashesIdx].first.ToString()));
    const CTransaction& tx = e.GetTx();
    std::set<std::string> setDepends;
    for (const CTxIn& txin : tx.vin)
    {
        if (mempool.exists(txin.prevout.hash))
            setDepends.insert(txin.prevout.hash.ToString());
    }

    UniValue depends(UniValue::VARR);
    for (const std::string& dep : setDepends)
    {
        depends.push_back(dep);
    }

    info.push_back(Pair("depends", depends));
}

UniValue mempoolToJSON(bool fVerbose)
{
    if (fVerbose)
    {
        LOCK(mempool.cs);
        UniValue o(UniValue::VOBJ);
        for (const CTxMemPoolEntry& e : mempool.mapTx)
        {
            const uint256& hash = e.GetTx().GetHash();
            UniValue info(UniValue::VOBJ);
            entryToJSON(info, e);
            o.push_back(Pair(hash.ToString(), info));
        }
        return o;
    }
    else
    {
        std::vector<uint256> vtxid;
        mempool.queryHashes(vtxid);

        UniValue a(UniValue::VARR);
        for (const uint256& hash : vtxid)
            a.push_back(hash.ToString());

        return a;
    }
}

UniValue getrawmempool(const JSONRPCRequest& request)
{
    if (request.fHelp || request.params.size() > 1)
        throw std::runtime_error(
            "getrawmempool ( verbose )\n"
            "\nReturns all transaction ids in memory pool as a json array of string transaction ids.\n"
            "\nHint: use getmempoolentry to fetch a specific transaction from the mempool.\n"
            "\nArguments:\n"
            "1. verbose (boolean, optional, default=false) True for a json object, false for array of transaction ids\n"
            "\nResult: (for verbose = false):\n"
            "[                     (json array of string)\n"
            "  \"transactionid\"     (string) The transaction id\n"
            "  ,...\n"
            "]\n"
            "\nResult: (for verbose = true):\n"
            "{                           (json object)\n"
            "  \"transactionid\" : {       (json object)\n"
            + EntryDescriptionString()
            + "  }, ...\n"
            "}\n"
            "\nExamples:\n"
            + HelpExampleCli("getrawmempool", "true")
            + HelpExampleRpc("getrawmempool", "true")
        );

    bool fVerbose = false;
    if (!request.params[0].isNull())
        fVerbose = request.params[0].get_bool();

    return mempoolToJSON(fVerbose);
}

UniValue getmempoolancestors(const JSONRPCRequest& request)
{
    if (request.fHelp || request.params.size() < 1 || request.params.size() > 2) {
        throw std::runtime_error(
            "getmempoolancestors txid (verbose)\n"
            "\nIf txid is in the mempool, returns all in-mempool ancestors.\n"
            "\nArguments:\n"
            "1. \"txid\"                 (string, required) The transaction id (must be in mempool)\n"
            "2. verbose                  (boolean, optional, default=false) True for a json object, false for array of transaction ids\n"
            "\nResult (for verbose=false):\n"
            "[                       (json array of strings)\n"
            "  \"transactionid\"           (string) The transaction id of an in-mempool ancestor transaction\n"
            "  ,...\n"
            "]\n"
            "\nResult (for verbose=true):\n"
            "{                           (json object)\n"
            "  \"transactionid\" : {       (json object)\n"
            + EntryDescriptionString()
            + "  }, ...\n"
            "}\n"
            "\nExamples:\n"
            + HelpExampleCli("getmempoolancestors", "\"mytxid\"")
            + HelpExampleRpc("getmempoolancestors", "\"mytxid\"")
            );
    }

    bool fVerbose = false;
    if (!request.params[1].isNull())
        fVerbose = request.params[1].get_bool();

    uint256 hash = ParseHashV(request.params[0], "parameter 1");

    LOCK(mempool.cs);

    CTxMemPool::txiter it = mempool.mapTx.find(hash);
    if (it == mempool.mapTx.end()) {
        throw JSONRPCError(RPC_INVALID_ADDRESS_OR_KEY, "Transaction not in mempool");
    }

    CTxMemPool::setEntries setAncestors;
    uint64_t noLimit = std::numeric_limits<uint64_t>::max();
    std::string dummy;
    mempool.CalculateMemPoolAncestors(*it, setAncestors, noLimit, noLimit, noLimit, noLimit, dummy, false);

    if (!fVerbose) {
        UniValue o(UniValue::VARR);
        for (CTxMemPool::txiter ancestorIt : setAncestors) {
            o.push_back(ancestorIt->GetTx().GetHash().ToString());
        }

        return o;
    } else {
        UniValue o(UniValue::VOBJ);
        for (CTxMemPool::txiter ancestorIt : setAncestors) {
            const CTxMemPoolEntry &e = *ancestorIt;
            const uint256& _hash = e.GetTx().GetHash();
            UniValue info(UniValue::VOBJ);
            entryToJSON(info, e);
            o.push_back(Pair(_hash.ToString(), info));
        }
        return o;
    }
}

UniValue getmempooldescendants(const JSONRPCRequest& request)
{
    if (request.fHelp || request.params.size() < 1 || request.params.size() > 2) {
        throw std::runtime_error(
            "getmempooldescendants txid (verbose)\n"
            "\nIf txid is in the mempool, returns all in-mempool descendants.\n"
            "\nArguments:\n"
            "1. \"txid\"                 (string, required) The transaction id (must be in mempool)\n"
            "2. verbose                  (boolean, optional, default=false) True for a json object, false for array of transaction ids\n"
            "\nResult (for verbose=false):\n"
            "[                       (json array of strings)\n"
            "  \"transactionid\"           (string) The transaction id of an in-mempool descendant transaction\n"
            "  ,...\n"
            "]\n"
            "\nResult (for verbose=true):\n"
            "{                           (json object)\n"
            "  \"transactionid\" : {       (json object)\n"
            + EntryDescriptionString()
            + "  }, ...\n"
            "}\n"
            "\nExamples:\n"
            + HelpExampleCli("getmempooldescendants", "\"mytxid\"")
            + HelpExampleRpc("getmempooldescendants", "\"mytxid\"")
            );
    }

    bool fVerbose = false;
    if (!request.params[1].isNull())
        fVerbose = request.params[1].get_bool();

    uint256 hash = ParseHashV(request.params[0], "parameter 1");

    LOCK(mempool.cs);

    CTxMemPool::txiter it = mempool.mapTx.find(hash);
    if (it == mempool.mapTx.end()) {
        throw JSONRPCError(RPC_INVALID_ADDRESS_OR_KEY, "Transaction not in mempool");
    }

    CTxMemPool::setEntries setDescendants;
    mempool.CalculateDescendants(it, setDescendants);
    // CTxMemPool::CalculateDescendants will include the given tx
    setDescendants.erase(it);

    if (!fVerbose) {
        UniValue o(UniValue::VARR);
        for (CTxMemPool::txiter descendantIt : setDescendants) {
            o.push_back(descendantIt->GetTx().GetHash().ToString());
        }

        return o;
    } else {
        UniValue o(UniValue::VOBJ);
        for (CTxMemPool::txiter descendantIt : setDescendants) {
            const CTxMemPoolEntry &e = *descendantIt;
            const uint256& _hash = e.GetTx().GetHash();
            UniValue info(UniValue::VOBJ);
            entryToJSON(info, e);
            o.push_back(Pair(_hash.ToString(), info));
        }
        return o;
    }
}

UniValue getmempoolentry(const JSONRPCRequest& request)
{
    if (request.fHelp || request.params.size() != 1) {
        throw std::runtime_error(
            "getmempoolentry txid\n"
            "\nReturns mempool data for given transaction\n"
            "\nArguments:\n"
            "1. \"txid\"                   (string, required) The transaction id (must be in mempool)\n"
            "\nResult:\n"
            "{                           (json object)\n"
            + EntryDescriptionString()
            + "}\n"
            "\nExamples:\n"
            + HelpExampleCli("getmempoolentry", "\"mytxid\"")
            + HelpExampleRpc("getmempoolentry", "\"mytxid\"")
        );
    }

    uint256 hash = ParseHashV(request.params[0], "parameter 1");


    LOCK(mempool.cs);

    CTxMemPool::txiter it = mempool.mapTx.find(hash);
    if (it == mempool.mapTx.end()) {
        throw JSONRPCError(RPC_INVALID_ADDRESS_OR_KEY, "Transaction not in mempool");
    }

    const CTxMemPoolEntry &e = *it;
    UniValue info(UniValue::VOBJ);
    entryToJSON(info, e);
    return info;
}

UniValue getblockhash(const JSONRPCRequest& request)
{
    if (request.fHelp || request.params.size() != 1)
        throw std::runtime_error(
            "getblockhash height\n"
            "\nReturns hash of block in best-block-chain at height provided.\n"
            "\nArguments:\n"
            "1. height         (numeric, required) The height index\n"
            "\nResult:\n"
            "\"hash\"         (string) The block hash\n"
            "\nExamples:\n"
            + HelpExampleCli("getblockhash", "1000")
            + HelpExampleRpc("getblockhash", "1000")
        );

    LOCK(cs_main);

    int nHeight = request.params[0].get_int();
    if (nHeight < 0 || nHeight > chainActive.Height())
        throw JSONRPCError(RPC_INVALID_PARAMETER, "Block height out of range");

    CBlockIndex* pblockindex = chainActive[nHeight];
    return pblockindex->GetBlockHash().GetHex();
}

UniValue getblockheader(const JSONRPCRequest& request)
{
    if (request.fHelp || request.params.size() < 1 || request.params.size() > 2)
        throw std::runtime_error(
            "getblockheader \"hash\" ( verbose )\n"
            "\nIf verbose is false, returns a string that is serialized, hex-encoded data for blockheader 'hash'.\n"
            "If verbose is true, returns an Object with information about blockheader <hash>.\n"
            "\nArguments:\n"
            "1. \"hash\"          (string, required) The block hash\n"
            "2. verbose           (boolean, optional, default=true) true for a json object, false for the hex encoded data\n"
            "\nResult (for verbose = true):\n"
            "{\n"
            "  \"hash\" : \"hash\",     (string) the block hash (same as provided)\n"
            "  \"confirmations\" : n,   (numeric) The number of confirmations, or -1 if the block is not on the main chain\n"
            "  \"height\" : n,          (numeric) The block height or index\n"
            "  \"version\" : n,         (numeric) The block version\n"
            "  \"versionHex\" : \"00000000\", (string) The block version formatted in hexadecimal\n"
            "  \"merkleroot\" : \"xxxx\", (string) The merkle root\n"
            "  \"witnessmerkleroot\" : \"xxxx\", (string) The witness merkle root\n"
            "  \"time\" : ttt,          (numeric) The block time in seconds since epoch (Jan 1 1970 GMT)\n"
            "  \"mediantime\" : ttt,    (numeric) The median block time in seconds since epoch (Jan 1 1970 GMT)\n"
            "  \"nonce\" : n,           (numeric) The nonce\n"
            "  \"bits\" : \"1d00ffff\", (string) The bits\n"
            "  \"difficulty\" : x.xxx,  (numeric) The difficulty\n"
            "  \"chainwork\" : \"0000...1f3\"     (string) Expected number of hashes required to produce the current chain (in hex)\n"
            "  \"previousblockhash\" : \"hash\",  (string) The hash of the previous block\n"
            "  \"nextblockhash\" : \"hash\",      (string) The hash of the next block\n"
            "}\n"
            "\nResult (for verbose=false):\n"
            "\"data\"             (string) A string that is serialized, hex-encoded data for block 'hash'.\n"
            "\nExamples:\n"
            + HelpExampleCli("getblockheader", "\"00000000c937983704a73af28acdec37b049d214adbda81d7e2a3dd146f6ed09\"")
            + HelpExampleRpc("getblockheader", "\"00000000c937983704a73af28acdec37b049d214adbda81d7e2a3dd146f6ed09\"")
        );

    LOCK(cs_main);

    std::string strHash = request.params[0].get_str();
    uint256 hash(uint256S(strHash));

    bool fVerbose = true;
    if (!request.params[1].isNull())
        fVerbose = request.params[1].get_bool();

    if (mapBlockIndex.count(hash) == 0)
        throw JSONRPCError(RPC_INVALID_ADDRESS_OR_KEY, "Block not found");

    CBlockIndex* pblockindex = mapBlockIndex[hash];

    if (!fVerbose)
    {
        CDataStream ssBlock(SER_NETWORK, PROTOCOL_VERSION);
        ssBlock << pblockindex->GetBlockHeader();
        std::string strHex = HexStr(ssBlock.begin(), ssBlock.end());
        return strHex;
    }

    return blockheaderToJSON(pblockindex);
}

UniValue getblock(const JSONRPCRequest& request)
{
    if (request.fHelp || request.params.size() < 1 || request.params.size() > 2)
        throw std::runtime_error(
            "getblock \"blockhash\" ( verbosity ) \n"
            "\nIf verbosity is 0, returns a string that is serialized, hex-encoded data for block 'hash'.\n"
            "If verbosity is 1, returns an Object with information about block <hash>.\n"
            "If verbosity is 2, returns an Object with information about block <hash> and information about each transaction. \n"
            "\nArguments:\n"
            "1. \"blockhash\"          (string, required) The block hash\n"
            "2. verbosity              (numeric, optional, default=1) 0 for hex encoded data, 1 for a json object, and 2 for json object with transaction data\n"
            "\nResult (for verbosity = 0):\n"
            "\"data\"             (string) A string that is serialized, hex-encoded data for block 'hash'.\n"
            "\nResult (for verbosity = 1):\n"
            "{\n"
            "  \"hash\" : \"hash\",     (string) the block hash (same as provided)\n"
            "  \"confirmations\" : n,   (numeric) The number of confirmations, or -1 if the block is not on the main chain\n"
            "  \"size\" : n,            (numeric) The block size\n"
            "  \"strippedsize\" : n,    (numeric) The block size excluding witness data\n"
            "  \"weight\" : n           (numeric) The block weight as defined in BIP 141\n"
            "  \"height\" : n,          (numeric) The block height or index\n"
            "  \"version\" : n,         (numeric) The block version\n"
            "  \"versionHex\" : \"00000000\", (string) The block version formatted in hexadecimal\n"
            "  \"merkleroot\" : \"xxxx\", (string) The merkle root\n"
            "  \"witnessmerkleroot\" : \"xxxx\", (string) The witness merkle root\n"
            "  \"tx\" : [               (array of string) The transaction ids\n"
            "     \"transactionid\"     (string) The transaction id\n"
            "     ,...\n"
            "  ],\n"
            "  \"time\" : ttt,          (numeric) The block time in seconds since epoch (Jan 1 1970 GMT)\n"
            "  \"mediantime\" : ttt,    (numeric) The median block time in seconds since epoch (Jan 1 1970 GMT)\n"
            "  \"nonce\" : n,           (numeric) The nonce\n"
            "  \"bits\" : \"1d00ffff\", (string) The bits\n"
            "  \"difficulty\" : x.xxx,  (numeric) The difficulty\n"
            "  \"chainwork\" : \"xxxx\",  (string) Expected number of hashes required to produce the chain up to this block (in hex)\n"
            "  \"previousblockhash\" : \"hash\",  (string) The hash of the previous block\n"
            "  \"nextblockhash\" : \"hash\"       (string) The hash of the next block\n"
            "}\n"
            "\nResult (for verbosity = 2):\n"
            "{\n"
            "  ...,                     Same output as verbosity = 1.\n"
            "  \"tx\" : [               (array of Objects) The transactions in the format of the getrawtransaction RPC. Different from verbosity = 1 \"tx\" result.\n"
            "         ,...\n"
            "  ],\n"
            "  ,...                     Same output as verbosity = 1.\n"
            "}\n"
            "\nExamples:\n"
            + HelpExampleCli("getblock", "\"00000000c937983704a73af28acdec37b049d214adbda81d7e2a3dd146f6ed09\"")
            + HelpExampleRpc("getblock", "\"00000000c937983704a73af28acdec37b049d214adbda81d7e2a3dd146f6ed09\"")
        );

    LOCK(cs_main);

    std::string strHash = request.params[0].get_str();
    uint256 hash(uint256S(strHash));

    int verbosity = 1;
    if (!request.params[1].isNull()) {
        if(request.params[1].isNum())
            verbosity = request.params[1].get_int();
        else
            verbosity = request.params[1].get_bool() ? 1 : 0;
    }

    if (mapBlockIndex.count(hash) == 0)
        throw JSONRPCError(RPC_INVALID_ADDRESS_OR_KEY, "Block not found");

    CBlock block;
    CBlockIndex* pblockindex = mapBlockIndex[hash];

    if (fHavePruned && !(pblockindex->nStatus & BLOCK_HAVE_DATA) && pblockindex->nTx > 0)
        throw JSONRPCError(RPC_MISC_ERROR, "Block not available (pruned data)");

    if (!ReadBlockFromDisk(block, pblockindex, Params().GetConsensus()))
        // Block not found on disk. This could be because we have the block
        // header in our index but don't have the block (for example if a
        // non-whitelisted node sends us an unrequested long chain of valid
        // blocks, we add the headers to our index, but don't accept the
        // block).
        throw JSONRPCError(RPC_MISC_ERROR, "Block not found on disk");

    if (verbosity <= 0)
    {
        CDataStream ssBlock(SER_NETWORK, PROTOCOL_VERSION | RPCSerializationFlags());
        ssBlock << block;
        std::string strHex = HexStr(ssBlock.begin(), ssBlock.end());
        return strHex;
    }

    return blockToJSON(block, pblockindex, verbosity >= 2);
}

struct CCoinsStats
{
    int nHeight;
    uint256 hashBlock;
    uint64_t nTransactions;
    uint64_t nTransactionOutputs;
    uint64_t nBlindedTransactionOutputs;
    uint64_t nBogoSize;
    uint256 hashSerialized;
    uint64_t nDiskSize;
    CAmount nTotalAmount;

    CCoinsStats() : nHeight(0), nTransactions(0), nTransactionOutputs(0), nBlindedTransactionOutputs(0), nBogoSize(0), nDiskSize(0), nTotalAmount(0) {}
};

static void ApplyStats(CCoinsStats &stats, CHashWriter& ss, const uint256& hash, const std::map<uint32_t, Coin>& outputs)
{
    assert(!outputs.empty());
    ss << hash;
    ss << VARINT(outputs.begin()->second.nHeight * 2 + outputs.begin()->second.fCoinBase);
    stats.nTransactions++;
    for (const auto output : outputs) {
        ss << VARINT(output.first + 1);
        ss << output.second.out.scriptPubKey;

        if (output.second.nType == OUTPUT_STANDARD)
        {
            ss << VARINT(output.second.out.nValue);
            stats.nTransactionOutputs++;
            stats.nTotalAmount += output.second.out.nValue;
        } else
        if (output.second.nType == OUTPUT_CT)
        {
            //ss << output.second.commitment;
            ss.write((char*)&output.second.commitment.data[0], 33);
            stats.nBlindedTransactionOutputs++;
        };
        stats.nBogoSize += 32 /* txid */ + 4 /* vout index */ + 4 /* height + coinbase */ + 8 /* amount */ +
                           2 /* scriptPubKey len */ + output.second.out.scriptPubKey.size() /* scriptPubKey */
                           + 1 /* nType */ + 33 /* commitment */;
    }
    ss << VARINT(0);
}

//! Calculate statistics about the unspent transaction output set
static bool GetUTXOStats(CCoinsView *view, CCoinsStats &stats)
{
    std::unique_ptr<CCoinsViewCursor> pcursor(view->Cursor());
    assert(pcursor);

    CHashWriter ss(SER_GETHASH, PROTOCOL_VERSION);
    stats.hashBlock = pcursor->GetBestBlock();
    {
        LOCK(cs_main);
        stats.nHeight = mapBlockIndex.find(stats.hashBlock)->second->nHeight;
    }
    ss << stats.hashBlock;
    uint256 prevkey;
    std::map<uint32_t, Coin> outputs;
    while (pcursor->Valid()) {
        boost::this_thread::interruption_point();
        COutPoint key;
        Coin coin;
        if (pcursor->GetKey(key) && pcursor->GetValue(coin)) {
            if (!outputs.empty() && key.hash != prevkey) {
                ApplyStats(stats, ss, prevkey, outputs);
                outputs.clear();
            }
            prevkey = key.hash;
            outputs[key.n] = std::move(coin);
        } else {
            return error("%s: unable to read value", __func__);
        }
        pcursor->Next();
    }
    if (!outputs.empty()) {
        ApplyStats(stats, ss, prevkey, outputs);
    }
    stats.hashSerialized = ss.GetHash();
    stats.nDiskSize = view->EstimateSize();
    return true;
}

UniValue pruneblockchain(const JSONRPCRequest& request)
{
    if (request.fHelp || request.params.size() != 1)
        throw std::runtime_error(
            "pruneblockchain\n"
            "\nArguments:\n"
            "1. \"height\"       (numeric, required) The block height to prune up to. May be set to a discrete height, or a unix timestamp\n"
            "                  to prune blocks whose block time is at least 2 hours older than the provided timestamp.\n"
            "\nResult:\n"
            "n    (numeric) Height of the last block pruned.\n"
            "\nExamples:\n"
            + HelpExampleCli("pruneblockchain", "1000")
            + HelpExampleRpc("pruneblockchain", "1000"));

    if (!fPruneMode)
        throw JSONRPCError(RPC_MISC_ERROR, "Cannot prune blocks because node is not in prune mode.");

    LOCK(cs_main);

    int heightParam = request.params[0].get_int();
    if (heightParam < 0)
        throw JSONRPCError(RPC_INVALID_PARAMETER, "Negative block height.");

    // Height value more than a billion is too high to be a block height, and
    // too low to be a block time (corresponds to timestamp from Sep 2001).
    if (heightParam > 1000000000) {
        // Add a 2 hour buffer to include blocks which might have had old timestamps
        CBlockIndex* pindex = chainActive.FindEarliestAtLeast(heightParam - TIMESTAMP_WINDOW);
        if (!pindex) {
            throw JSONRPCError(RPC_INVALID_PARAMETER, "Could not find block with at least the specified timestamp.");
        }
        heightParam = pindex->nHeight;
    }

    unsigned int height = (unsigned int) heightParam;
    unsigned int chainHeight = (unsigned int) chainActive.Height();
    if (chainHeight < Params().PruneAfterHeight())
        throw JSONRPCError(RPC_MISC_ERROR, "Blockchain is too short for pruning.");
    else if (height > chainHeight)
        throw JSONRPCError(RPC_INVALID_PARAMETER, "Blockchain is shorter than the attempted prune height.");
    else if (height > chainHeight - MIN_BLOCKS_TO_KEEP) {
        LogPrint(BCLog::RPC, "Attempt to prune blocks close to the tip.  Retaining the minimum number of blocks.");
        height = chainHeight - MIN_BLOCKS_TO_KEEP;
    }

    PruneBlockFilesManual(height);
    return uint64_t(height);
}

UniValue gettxoutsetinfo(const JSONRPCRequest& request)
{
    if (request.fHelp || request.params.size() != 0)
        throw std::runtime_error(
            "gettxoutsetinfo\n"
            "\nReturns statistics about the unspent transaction output set.\n"
            "Note this call may take some time.\n"
            "\nResult:\n"
            "{\n"
            "  \"height\":n,     (numeric) The current block height (index)\n"
            "  \"bestblock\": \"hex\",   (string) the best block hash hex\n"
            "  \"transactions\": n,      (numeric) The number of transactions\n"
            "  \"txouts\": n,            (numeric) The number of output transactions\n"
            "  \"bogosize\": n,          (numeric) A meaningless metric for UTXO set size\n"
            "  \"hash_serialized_2\": \"hash\", (string) The serialized hash\n"
            "  \"disk_size\": n,         (numeric) The estimated size of the chainstate on disk\n"
            "  \"total_amount\": x.xxx          (numeric) The total amount\n"
            "}\n"
            "\nExamples:\n"
            + HelpExampleCli("gettxoutsetinfo", "")
            + HelpExampleRpc("gettxoutsetinfo", "")
        );

    UniValue ret(UniValue::VOBJ);

    CCoinsStats stats;
    FlushStateToDisk();
    if (GetUTXOStats(pcoinsdbview.get(), stats)) {
        ret.push_back(Pair("height", (int64_t)stats.nHeight));
        ret.push_back(Pair("bestblock", stats.hashBlock.GetHex()));
        ret.push_back(Pair("transactions", (int64_t)stats.nTransactions));
        ret.push_back(Pair("txouts", (int64_t)stats.nTransactionOutputs));
        if (fParticlMode)
            ret.push_back(Pair("txouts_blinded", (int64_t)stats.nBlindedTransactionOutputs));
        ret.push_back(Pair("bogosize", (int64_t)stats.nBogoSize));
        ret.push_back(Pair("hash_serialized_2", stats.hashSerialized.GetHex()));
        ret.push_back(Pair("disk_size", stats.nDiskSize));

        ret.push_back(Pair("total_amount", ValueFromAmount(stats.nTotalAmount)));
    } else {
        throw JSONRPCError(RPC_INTERNAL_ERROR, "Unable to read UTXO set");
    }
    return ret;
}

UniValue gettxoutsetinfobyscript(const JSONRPCRequest& request)
{
    if (request.fHelp || request.params.size() != 0)
        throw std::runtime_error(
            "gettxoutsetinfobyscript\n"
            "\nReturns statistics about the unspent transaction output set per script type.\n"
            "Note this call may take some time.\n"
            "\nResult:\n"
            "{\n"
            "  \"height\":n,     (numeric) The current block height (index)\n"
            "  \"bestblock\": \"hex\",   (string) the best block hash hex\n"
            "}\n"
            "\nExamples:\n"
            + HelpExampleCli("gettxoutsetinfobyscript", "")
            + HelpExampleRpc("gettxoutsetinfobyscript", "")
        );

    UniValue ret(UniValue::VOBJ);

    int nHeight;
    uint256 hashBlock;

    FlushStateToDisk();
    std::unique_ptr<CCoinsViewCursor> pcursor(pcoinsdbview->Cursor());

    hashBlock = pcursor->GetBestBlock();
    {
        LOCK(cs_main);
        nHeight = mapBlockIndex.find(hashBlock)->second->nHeight;
    }

    class PerScriptTypeStats {
    public:
        int64_t nPlain = 0;
        int64_t nBlinded = 0;
        int64_t nPlainValue = 0;

        UniValue ToUV()
        {
            UniValue ret(UniValue::VOBJ);
            ret.pushKV("num_plain", nPlain);
            ret.pushKV("num_blinded", nBlinded);
            ret.pushKV("total_amount", ValueFromAmount(nPlainValue));
            return ret;
        }
    };

    PerScriptTypeStats statsPKH;
    PerScriptTypeStats statsSH;
    PerScriptTypeStats statsCSPKH;
    PerScriptTypeStats statsCSSH;
    PerScriptTypeStats statsOther;

    uint256 prevkey;
    while (pcursor->Valid()) {
        boost::this_thread::interruption_point();
        COutPoint key;
        Coin coin;
        if (pcursor->GetKey(key) && pcursor->GetValue(coin)) {
            PerScriptTypeStats *ps = &statsOther;
            if (coin.out.scriptPubKey.IsPayToPublicKeyHash())
                ps = &statsPKH;
            else if (coin.out.scriptPubKey.IsPayToScriptHash())
                ps = &statsSH;
            else if (coin.out.scriptPubKey.IsPayToPublicKeyHash256_CS())
                ps = &statsCSPKH;
            else if (coin.out.scriptPubKey.IsPayToScriptHash256_CS() || coin.out.scriptPubKey.IsPayToScriptHash_CS() )
                ps = &statsCSSH;

            if (coin.nType == OUTPUT_STANDARD)
            {
                ps->nPlain++;
                ps->nPlainValue += coin.out.nValue;
            } else
            if (coin.nType == OUTPUT_CT)
            {
                ps->nBlinded++;
            };
        } else {
            throw JSONRPCError(RPC_INTERNAL_ERROR, "Unable to read UTXO set");
        }
        pcursor->Next();
    }

    ret.pushKV("height", (int64_t)nHeight);
    ret.pushKV("bestblock", hashBlock.GetHex());
    ret.pushKV("paytopubkeyhash", statsPKH.ToUV());
    ret.pushKV("paytoscripthash", statsSH.ToUV());
    ret.pushKV("coldstake_paytopubkeyhash", statsCSPKH.ToUV());
    ret.pushKV("coldstake_paytoscripthash", statsCSSH.ToUV());
    ret.pushKV("other", statsOther.ToUV());

    return ret;
}

UniValue gettxout(const JSONRPCRequest& request)
{
    if (request.fHelp || request.params.size() < 2 || request.params.size() > 3)
        throw std::runtime_error(
            "gettxout \"txid\" n ( include_mempool )\n"
            "\nReturns details about an unspent transaction output.\n"
            "\nArguments:\n"
            "1. \"txid\"             (string, required) The transaction id\n"
            "2. \"n\"                (numeric, required) vout number\n"
            "3. \"include_mempool\"  (boolean, optional) Whether to include the mempool. Default: true."
            "     Note that an unspent output that is spent in the mempool won't appear.\n"
            "\nResult:\n"
            "{\n"
            "  \"bestblock\" : \"hash\",    (string) the block hash\n"
            "  \"confirmations\" : n,       (numeric) The number of confirmations\n"
            "  \"value\" : x.xxx,           (numeric) The transaction value in " + CURRENCY_UNIT + "\n"
            "  \"scriptPubKey\" : {         (json object)\n"
            "     \"asm\" : \"code\",       (string) \n"
            "     \"hex\" : \"hex\",        (string) \n"
            "     \"reqSigs\" : n,          (numeric) Number of required signatures\n"
            "     \"type\" : \"pubkeyhash\", (string) The type, eg pubkeyhash\n"
            "     \"addresses\" : [          (array of string) array of particl addresses\n"
            "        \"address\"           (string) particl address\n"
            "        ,...\n"
            "     ]\n"
            "  },\n"
            "  \"coinbase\" : true|false   (boolean) Coinbase or not\n"
            "}\n"

            "\nExamples:\n"
            "\nGet unspent transactions\n"
            + HelpExampleCli("listunspent", "") +
            "\nView the details\n"
            + HelpExampleCli("gettxout", "\"txid\" 1") +
            "\nAs a json rpc call\n"
            + HelpExampleRpc("gettxout", "\"txid\", 1")
        );

    LOCK(cs_main);

    UniValue ret(UniValue::VOBJ);

    std::string strHash = request.params[0].get_str();
    uint256 hash(uint256S(strHash));
    int n = request.params[1].get_int();
    COutPoint out(hash, n);
    bool fMempool = true;
    if (!request.params[2].isNull())
        fMempool = request.params[2].get_bool();

    Coin coin;
    if (fMempool) {
        LOCK(mempool.cs);
        CCoinsViewMemPool view(pcoinsTip.get(), mempool);
        if (!view.GetCoin(out, coin) || mempool.isSpent(out)) {
            return NullUniValue;
        }
    } else {
        if (!pcoinsTip->GetCoin(out, coin)) {
            return NullUniValue;
        }
    }

    BlockMap::iterator it = mapBlockIndex.find(pcoinsTip->GetBestBlock());
    CBlockIndex *pindex = it->second;
    ret.push_back(Pair("bestblock", pindex->GetBlockHash().GetHex()));
    if (coin.nHeight == MEMPOOL_HEIGHT) {
        ret.push_back(Pair("confirmations", 0));
    } else {
        ret.push_back(Pair("confirmations", (int64_t)(pindex->nHeight - coin.nHeight + 1)));
    }
    ret.push_back(Pair("value", ValueFromAmount(coin.out.nValue)));
    UniValue o(UniValue::VOBJ);
    ScriptPubKeyToUniv(coin.out.scriptPubKey, o, true);
    ret.push_back(Pair("scriptPubKey", o));
    ret.push_back(Pair("coinbase", (bool)coin.fCoinBase));

    return ret;
}

UniValue verifychain(const JSONRPCRequest& request)
{
    int nCheckLevel = gArgs.GetArg("-checklevel", DEFAULT_CHECKLEVEL);
    int nCheckDepth = gArgs.GetArg("-checkblocks", DEFAULT_CHECKBLOCKS);
    if (request.fHelp || request.params.size() > 2)
        throw std::runtime_error(
            "verifychain ( checklevel nblocks )\n"
            "\nVerifies blockchain database.\n"
            "\nArguments:\n"
            "1. checklevel   (numeric, optional, 0-4, default=" + strprintf("%d", nCheckLevel) + ") How thorough the block verification is.\n"
            "2. nblocks      (numeric, optional, default=" + strprintf("%d", nCheckDepth) + ", 0=all) The number of blocks to check.\n"
            "\nResult:\n"
            "true|false       (boolean) Verified or not\n"
            "\nExamples:\n"
            + HelpExampleCli("verifychain", "")
            + HelpExampleRpc("verifychain", "")
        );

    LOCK(cs_main);

    if (!request.params[0].isNull())
        nCheckLevel = request.params[0].get_int();
    if (!request.params[1].isNull())
        nCheckDepth = request.params[1].get_int();

    return CVerifyDB().VerifyDB(Params(), pcoinsTip.get(), nCheckLevel, nCheckDepth);
}

/** Implementation of IsSuperMajority with better feedback */
static UniValue SoftForkMajorityDesc(int version, CBlockIndex* pindex, const Consensus::Params& consensusParams)
{
    UniValue rv(UniValue::VOBJ);
    bool activated = false;
    switch(version)
    {
        case 2:
            activated = pindex->nHeight >= consensusParams.BIP34Height;
            break;
        case 3:
            activated = pindex->nHeight >= consensusParams.BIP66Height;
            break;
        case 4:
            activated = pindex->nHeight >= consensusParams.BIP65Height;
            break;
    }
    rv.push_back(Pair("status", activated));
    return rv;
}

static UniValue SoftForkDesc(const std::string &name, int version, CBlockIndex* pindex, const Consensus::Params& consensusParams)
{
    UniValue rv(UniValue::VOBJ);
    rv.push_back(Pair("id", name));
    rv.push_back(Pair("version", version));
    rv.push_back(Pair("reject", SoftForkMajorityDesc(version, pindex, consensusParams)));
    return rv;
}

static UniValue BIP9SoftForkDesc(const Consensus::Params& consensusParams, Consensus::DeploymentPos id)
{
    UniValue rv(UniValue::VOBJ);
    const ThresholdState thresholdState = VersionBitsTipState(consensusParams, id);
    switch (thresholdState) {
    case THRESHOLD_DEFINED: rv.push_back(Pair("status", "defined")); break;
    case THRESHOLD_STARTED: rv.push_back(Pair("status", "started")); break;
    case THRESHOLD_LOCKED_IN: rv.push_back(Pair("status", "locked_in")); break;
    case THRESHOLD_ACTIVE: rv.push_back(Pair("status", "active")); break;
    case THRESHOLD_FAILED: rv.push_back(Pair("status", "failed")); break;
    }
    if (THRESHOLD_STARTED == thresholdState)
    {
        rv.push_back(Pair("bit", consensusParams.vDeployments[id].bit));
    }
    rv.push_back(Pair("startTime", consensusParams.vDeployments[id].nStartTime));
    rv.push_back(Pair("timeout", consensusParams.vDeployments[id].nTimeout));
    rv.push_back(Pair("since", VersionBitsTipStateSinceHeight(consensusParams, id)));
    if (THRESHOLD_STARTED == thresholdState)
    {
        UniValue statsUV(UniValue::VOBJ);
        BIP9Stats statsStruct = VersionBitsTipStatistics(consensusParams, id);
        statsUV.push_back(Pair("period", statsStruct.period));
        statsUV.push_back(Pair("threshold", statsStruct.threshold));
        statsUV.push_back(Pair("elapsed", statsStruct.elapsed));
        statsUV.push_back(Pair("count", statsStruct.count));
        statsUV.push_back(Pair("possible", statsStruct.possible));
        rv.push_back(Pair("statistics", statsUV));
    }
    return rv;
}

void BIP9SoftForkDescPushBack(UniValue& bip9_softforks, const Consensus::Params& consensusParams, Consensus::DeploymentPos id)
{
    // Deployments with timeout value of 0 are hidden.
    // A timeout value of 0 guarantees a softfork will never be activated.
    // This is used when softfork codes are merged without specifying the deployment schedule.
    if (consensusParams.vDeployments[id].nTimeout > 0)
        bip9_softforks.push_back(Pair(VersionBitsDeploymentInfo[id].name, BIP9SoftForkDesc(consensusParams, id)));
}

UniValue getblockchaininfo(const JSONRPCRequest& request)
{
    if (request.fHelp || request.params.size() != 0)
        throw std::runtime_error(
            "getblockchaininfo\n"
            "Returns an object containing various state info regarding blockchain processing.\n"
            "\nResult:\n"
            "{\n"
            "  \"chain\": \"xxxx\",              (string) current network name as defined in BIP70 (main, test, regtest)\n"
            "  \"blocks\": xxxxxx,             (numeric) the current number of blocks processed in the server\n"
            "  \"headers\": xxxxxx,            (numeric) the current number of headers we have validated\n"
            "  \"bestblockhash\": \"...\",       (string) the hash of the currently best block\n"
            "  \"difficulty\": xxxxxx,         (numeric) the current difficulty\n"
            "  \"mediantime\": xxxxxx,         (numeric) median time for the current best block\n"
            "  \"verificationprogress\": xxxx, (numeric) estimate of verification progress [0..1]\n"
            "  \"initialblockdownload\": xxxx, (bool) (debug information) estimate of whether this node is in Initial Block Download mode.\n"
            "  \"chainwork\": \"xxxx\"           (string) total amount of work in active chain, in hexadecimal\n"
            "  \"size_on_disk\": xxxxxx,       (numeric) the estimated size of the block and undo files on disk\n"
            "  \"pruned\": xx,                 (boolean) if the blocks are subject to pruning\n"
            "  \"pruneheight\": xxxxxx,        (numeric) lowest-height complete block stored (only present if pruning is enabled)\n"
            "  \"automatic_pruning\": xx,      (boolean) whether automatic pruning is enabled (only present if pruning is enabled)\n"
            "  \"prune_target_size\": xxxxxx,  (numeric) the target size used by pruning (only present if automatic pruning is enabled)\n"
            "  \"softforks\": [                (array) status of softforks in progress\n"
            "     {\n"
            "        \"id\": \"xxxx\",           (string) name of softfork\n"
            "        \"version\": xx,          (numeric) block version\n"
            "        \"reject\": {             (object) progress toward rejecting pre-softfork blocks\n"
            "           \"status\": xx,        (boolean) true if threshold reached\n"
            "        },\n"
            "     }, ...\n"
            "  ],\n"
            "  \"bip9_softforks\": {           (object) status of BIP9 softforks in progress\n"
            "     \"xxxx\" : {                 (string) name of the softfork\n"
            "        \"status\": \"xxxx\",       (string) one of \"defined\", \"started\", \"locked_in\", \"active\", \"failed\"\n"
            "        \"bit\": xx,              (numeric) the bit (0-28) in the block version field used to signal this softfork (only for \"started\" status)\n"
            "        \"startTime\": xx,        (numeric) the minimum median time past of a block at which the bit gains its meaning\n"
            "        \"timeout\": xx,          (numeric) the median time past of a block at which the deployment is considered failed if not yet locked in\n"
            "        \"since\": xx,            (numeric) height of the first block to which the status applies\n"
            "        \"statistics\": {         (object) numeric statistics about BIP9 signalling for a softfork (only for \"started\" status)\n"
            "           \"period\": xx,        (numeric) the length in blocks of the BIP9 signalling period \n"
            "           \"threshold\": xx,     (numeric) the number of blocks with the version bit set required to activate the feature \n"
            "           \"elapsed\": xx,       (numeric) the number of blocks elapsed since the beginning of the current period \n"
            "           \"count\": xx,         (numeric) the number of blocks with the version bit set in the current period \n"
            "           \"possible\": xx       (boolean) returns false if there are not enough blocks left in this period to pass activation threshold \n"
            "        }\n"
            "     }\n"
            "  }\n"
            "  \"warnings\" : \"...\",           (string) any network and blockchain warnings.\n"
            "}\n"
            "\nExamples:\n"
            + HelpExampleCli("getblockchaininfo", "")
            + HelpExampleRpc("getblockchaininfo", "")
        );

    LOCK(cs_main);

    UniValue obj(UniValue::VOBJ);
    obj.push_back(Pair("chain",                 Params().NetworkIDString()));
    obj.push_back(Pair("blocks",                (int)chainActive.Height()));
    obj.push_back(Pair("headers",               pindexBestHeader ? pindexBestHeader->nHeight : -1));
    obj.push_back(Pair("bestblockhash",         chainActive.Tip()->GetBlockHash().GetHex()));
    obj.push_back(Pair("difficulty",            (double)GetDifficulty()));
    PushTime(obj, "mediantime", chainActive.Tip()->GetMedianTimePast());
    obj.push_back(Pair("verificationprogress",  GuessVerificationProgress(Params().TxData(), chainActive.Tip())));
    obj.push_back(Pair("initialblockdownload",  IsInitialBlockDownload()));
    obj.push_back(Pair("chainwork",             chainActive.Tip()->nChainWork.GetHex()));
    obj.push_back(Pair("size_on_disk",          CalculateCurrentUsage()));
    obj.push_back(Pair("pruned",                fPruneMode));
    if (fPruneMode) {
        CBlockIndex* block = chainActive.Tip();
        assert(block);
        while (block->pprev && (block->pprev->nStatus & BLOCK_HAVE_DATA)) {
            block = block->pprev;
        }

        obj.push_back(Pair("pruneheight",        block->nHeight));

        // if 0, execution bypasses the whole if block.
        bool automatic_pruning = (gArgs.GetArg("-prune", 0) != 1);
        obj.push_back(Pair("automatic_pruning",  automatic_pruning));
        if (automatic_pruning) {
            obj.push_back(Pair("prune_target_size",  nPruneTarget));
        }
    }

    const Consensus::Params& consensusParams = Params().GetConsensus();
    CBlockIndex* tip = chainActive.Tip();
    UniValue softforks(UniValue::VARR);
    UniValue bip9_softforks(UniValue::VOBJ);
    softforks.push_back(SoftForkDesc("bip34", 2, tip, consensusParams));
    softforks.push_back(SoftForkDesc("bip66", 3, tip, consensusParams));
    softforks.push_back(SoftForkDesc("bip65", 4, tip, consensusParams));
    for (int pos = Consensus::DEPLOYMENT_CSV; pos != Consensus::MAX_VERSION_BITS_DEPLOYMENTS; ++pos) {
        BIP9SoftForkDescPushBack(bip9_softforks, consensusParams, static_cast<Consensus::DeploymentPos>(pos));
    }
    obj.push_back(Pair("softforks",             softforks));
    obj.push_back(Pair("bip9_softforks", bip9_softforks));

    obj.push_back(Pair("warnings", GetWarnings("statusbar")));
    return obj;
}

/** Comparison function for sorting the getchaintips heads.  */
struct CompareBlocksByHeight
{
    bool operator()(const CBlockIndex* a, const CBlockIndex* b) const
    {
        /* Make sure that unequal blocks with the same height do not compare
           equal. Use the pointers themselves to make a distinction. */

        if (a->nHeight != b->nHeight)
          return (a->nHeight > b->nHeight);

        return a < b;
    }
};

UniValue getchaintips(const JSONRPCRequest& request)
{
    if (request.fHelp || request.params.size() != 0)
        throw std::runtime_error(
            "getchaintips\n"
            "Return information about all known tips in the block tree,"
            " including the main chain as well as orphaned branches.\n"
            "\nResult:\n"
            "[\n"
            "  {\n"
            "    \"height\": xxxx,         (numeric) height of the chain tip\n"
            "    \"hash\": \"xxxx\",         (string) block hash of the tip\n"
            "    \"branchlen\": 0          (numeric) zero for main chain\n"
            "    \"status\": \"active\"      (string) \"active\" for the main chain\n"
            "  },\n"
            "  {\n"
            "    \"height\": xxxx,\n"
            "    \"hash\": \"xxxx\",\n"
            "    \"branchlen\": 1          (numeric) length of branch connecting the tip to the main chain\n"
            "    \"status\": \"xxxx\"        (string) status of the chain (active, valid-fork, valid-headers, headers-only, invalid)\n"
            "  }\n"
            "]\n"
            "Possible values for status:\n"
            "1.  \"invalid\"               This branch contains at least one invalid block\n"
            "2.  \"headers-only\"          Not all blocks for this branch are available, but the headers are valid\n"
            "3.  \"valid-headers\"         All blocks are available for this branch, but they were never fully validated\n"
            "4.  \"valid-fork\"            This branch is not part of the active chain, but is fully validated\n"
            "5.  \"active\"                This is the tip of the active main chain, which is certainly valid\n"
            "\nExamples:\n"
            + HelpExampleCli("getchaintips", "")
            + HelpExampleRpc("getchaintips", "")
        );

    LOCK(cs_main);

    /*
     * Idea:  the set of chain tips is chainActive.tip, plus orphan blocks which do not have another orphan building off of them.
     * Algorithm:
     *  - Make one pass through mapBlockIndex, picking out the orphan blocks, and also storing a set of the orphan block's pprev pointers.
     *  - Iterate through the orphan blocks. If the block isn't pointed to by another orphan, it is a chain tip.
     *  - add chainActive.Tip()
     */
    std::set<const CBlockIndex*, CompareBlocksByHeight> setTips;
    std::set<const CBlockIndex*> setOrphans;
    std::set<const CBlockIndex*> setPrevs;

    for (const std::pair<const uint256, CBlockIndex*>& item : mapBlockIndex)
    {
        if (!chainActive.Contains(item.second)) {
            setOrphans.insert(item.second);
            setPrevs.insert(item.second->pprev);
        }
    }

    for (std::set<const CBlockIndex*>::iterator it = setOrphans.begin(); it != setOrphans.end(); ++it)
    {
        if (setPrevs.erase(*it) == 0) {
            setTips.insert(*it);
        }
    }

    // Always report the currently active tip.
    setTips.insert(chainActive.Tip());

    /* Construct the output array.  */
    UniValue res(UniValue::VARR);
    for (const CBlockIndex* block : setTips)
    {
        UniValue obj(UniValue::VOBJ);
        obj.push_back(Pair("height", block->nHeight));
        obj.push_back(Pair("hash", block->phashBlock->GetHex()));

        const int branchLen = block->nHeight - chainActive.FindFork(block)->nHeight;
        obj.push_back(Pair("branchlen", branchLen));

        std::string status;
        if (chainActive.Contains(block)) {
            // This block is part of the currently active chain.
            status = "active";
        } else if (block->nStatus & BLOCK_FAILED_MASK) {
            // This block or one of its ancestors is invalid.
            status = "invalid";
        } else if (block->nChainTx == 0) {
            // This block cannot be connected because full block data for it or one of its parents is missing.
            status = "headers-only";
        } else if (block->IsValid(BLOCK_VALID_SCRIPTS)) {
            // This block is fully validated, but no longer part of the active chain. It was probably the active block once, but was reorganized.
            status = "valid-fork";
        } else if (block->IsValid(BLOCK_VALID_TREE)) {
            // The headers for this block are valid, but it has not been validated. It was probably never part of the most-work chain.
            status = "valid-headers";
        } else {
            // No clue.
            status = "unknown";
        }
        obj.push_back(Pair("status", status));

        res.push_back(obj);
    }

    return res;
}

UniValue mempoolInfoToJSON()
{
    UniValue ret(UniValue::VOBJ);
    ret.push_back(Pair("size", (int64_t) mempool.size()));
    ret.push_back(Pair("bytes", (int64_t) mempool.GetTotalTxSize()));
    ret.push_back(Pair("usage", (int64_t) mempool.DynamicMemoryUsage()));
    size_t maxmempool = gArgs.GetArg("-maxmempool", DEFAULT_MAX_MEMPOOL_SIZE) * 1000000;
    ret.push_back(Pair("maxmempool", (int64_t) maxmempool));
    ret.push_back(Pair("mempoolminfee", ValueFromAmount(std::max(mempool.GetMinFee(maxmempool), ::minRelayTxFee).GetFeePerK())));
    ret.push_back(Pair("minrelaytxfee", ValueFromAmount(::minRelayTxFee.GetFeePerK())));

    return ret;
}

UniValue getmempoolinfo(const JSONRPCRequest& request)
{
    if (request.fHelp || request.params.size() != 0)
        throw std::runtime_error(
            "getmempoolinfo\n"
            "\nReturns details on the active state of the TX memory pool.\n"
            "\nResult:\n"
            "{\n"
            "  \"size\": xxxxx,               (numeric) Current tx count\n"
            "  \"bytes\": xxxxx,              (numeric) Sum of all virtual transaction sizes as defined in BIP 141. Differs from actual serialized size because witness data is discounted\n"
            "  \"usage\": xxxxx,              (numeric) Total memory usage for the mempool\n"
            "  \"maxmempool\": xxxxx,         (numeric) Maximum memory usage for the mempool\n"
            "  \"mempoolminfee\": xxxxx       (numeric) Minimum fee rate in " + CURRENCY_UNIT + "/kB for tx to be accepted. Is the maximum of minrelaytxfee and minimum mempool fee\n"
            "  \"minrelaytxfee\": xxxxx       (numeric) Current minimum relay fee for transactions\n"
            "}\n"
            "\nExamples:\n"
            + HelpExampleCli("getmempoolinfo", "")
            + HelpExampleRpc("getmempoolinfo", "")
        );

    return mempoolInfoToJSON();
}

UniValue preciousblock(const JSONRPCRequest& request)
{
    if (request.fHelp || request.params.size() != 1)
        throw std::runtime_error(
            "preciousblock \"blockhash\"\n"
            "\nTreats a block as if it were received before others with the same work.\n"
            "\nA later preciousblock call can override the effect of an earlier one.\n"
            "\nThe effects of preciousblock are not retained across restarts.\n"
            "\nArguments:\n"
            "1. \"blockhash\"   (string, required) the hash of the block to mark as precious\n"
            "\nResult:\n"
            "\nExamples:\n"
            + HelpExampleCli("preciousblock", "\"blockhash\"")
            + HelpExampleRpc("preciousblock", "\"blockhash\"")
        );

    std::string strHash = request.params[0].get_str();
    uint256 hash(uint256S(strHash));
    CBlockIndex* pblockindex;

    {
        LOCK(cs_main);
        if (mapBlockIndex.count(hash) == 0)
            throw JSONRPCError(RPC_INVALID_ADDRESS_OR_KEY, "Block not found");

        pblockindex = mapBlockIndex[hash];
    }

    CValidationState state;
    PreciousBlock(state, Params(), pblockindex);

    if (!state.IsValid()) {
        throw JSONRPCError(RPC_DATABASE_ERROR, state.GetRejectReason());
    }

    return NullUniValue;
}

UniValue invalidateblock(const JSONRPCRequest& request)
{
    if (request.fHelp || request.params.size() != 1)
        throw std::runtime_error(
            "invalidateblock \"blockhash\"\n"
            "\nPermanently marks a block as invalid, as if it violated a consensus rule.\n"
            "\nArguments:\n"
            "1. \"blockhash\"   (string, required) the hash of the block to mark as invalid\n"
            "\nResult:\n"
            "\nExamples:\n"
            + HelpExampleCli("invalidateblock", "\"blockhash\"")
            + HelpExampleRpc("invalidateblock", "\"blockhash\"")
        );

    std::string strHash = request.params[0].get_str();
    uint256 hash(uint256S(strHash));
    CValidationState state;

    {
        LOCK(cs_main);
        if (mapBlockIndex.count(hash) == 0)
            throw JSONRPCError(RPC_INVALID_ADDRESS_OR_KEY, "Block not found");

        CBlockIndex* pblockindex = mapBlockIndex[hash];
        InvalidateBlock(state, Params(), pblockindex);
    }

    if (state.IsValid()) {
        ActivateBestChain(state, Params());
    }

    if (!state.IsValid()) {
        throw JSONRPCError(RPC_DATABASE_ERROR, state.GetRejectReason());
    }

    return NullUniValue;
}

UniValue reconsiderblock(const JSONRPCRequest& request)
{
    if (request.fHelp || request.params.size() != 1)
        throw std::runtime_error(
            "reconsiderblock \"blockhash\"\n"
            "\nRemoves invalidity status of a block and its descendants, reconsider them for activation.\n"
            "This can be used to undo the effects of invalidateblock.\n"
            "\nArguments:\n"
            "1. \"blockhash\"   (string, required) the hash of the block to reconsider\n"
            "\nResult:\n"
            "\nExamples:\n"
            + HelpExampleCli("reconsiderblock", "\"blockhash\"")
            + HelpExampleRpc("reconsiderblock", "\"blockhash\"")
        );

    std::string strHash = request.params[0].get_str();
    uint256 hash(uint256S(strHash));

    {
        LOCK(cs_main);
        if (mapBlockIndex.count(hash) == 0)
            throw JSONRPCError(RPC_INVALID_ADDRESS_OR_KEY, "Block not found");

        CBlockIndex* pblockindex = mapBlockIndex[hash];
        ResetBlockFailureFlags(pblockindex);
    }

    CValidationState state;
    ActivateBestChain(state, Params());

    if (!state.IsValid()) {
        throw JSONRPCError(RPC_DATABASE_ERROR, state.GetRejectReason());
    }

    return NullUniValue;
}

UniValue getchaintxstats(const JSONRPCRequest& request)
{
    if (request.fHelp || request.params.size() > 2)
        throw std::runtime_error(
            "getchaintxstats ( nblocks blockhash )\n"
            "\nCompute statistics about the total number and rate of transactions in the chain.\n"
            "\nArguments:\n"
            "1. nblocks      (numeric, optional) Size of the window in number of blocks (default: one month).\n"
            "2. \"blockhash\"  (string, optional) The hash of the block that ends the window.\n"
            "\nResult:\n"
            "{\n"
            "  \"time\": xxxxx,                (numeric) The timestamp for the final block in the window in UNIX format.\n"
            "  \"txcount\": xxxxx,             (numeric) The total number of transactions in the chain up to that point.\n"
            "  \"window_block_count\": xxxxx,  (numeric) Size of the window in number of blocks.\n"
            "  \"window_tx_count\": xxxxx,     (numeric) The number of transactions in the window. Only returned if \"window_block_count\" is > 0.\n"
            "  \"window_interval\": xxxxx,     (numeric) The elapsed time in the window in seconds. Only returned if \"window_block_count\" is > 0.\n"
            "  \"txrate\": x.xx,               (numeric) The average rate of transactions per second in the window. Only returned if \"window_interval\" is > 0.\n"
            "}\n"
            "\nExamples:\n"
            + HelpExampleCli("getchaintxstats", "")
            + HelpExampleRpc("getchaintxstats", "2016")
        );

    const CBlockIndex* pindex;
    int blockcount = 30 * 24 * 60 * 60 / Params().GetConsensus().nPowTargetSpacing; // By default: 1 month

    bool havehash = !request.params[1].isNull();
    uint256 hash;
    if (havehash) {
        hash = uint256S(request.params[1].get_str());
    }

    {
        LOCK(cs_main);
        if (havehash) {
            auto it = mapBlockIndex.find(hash);
            if (it == mapBlockIndex.end()) {
                throw JSONRPCError(RPC_INVALID_ADDRESS_OR_KEY, "Block not found");
            }
            pindex = it->second;
            if (!chainActive.Contains(pindex)) {
                throw JSONRPCError(RPC_INVALID_PARAMETER, "Block is not in main chain");
            }
        } else {
            pindex = chainActive.Tip();
        }
    }
    
    assert(pindex != nullptr);

    if (request.params[0].isNull()) {
        blockcount = std::max(0, std::min(blockcount, pindex->nHeight - 1));
    } else {
        blockcount = request.params[0].get_int();

        if (blockcount < 0 || (blockcount > 0 && blockcount >= pindex->nHeight)) {
            throw JSONRPCError(RPC_INVALID_PARAMETER, "Invalid block count: should be between 0 and the block's height - 1");
        }
    }

    const CBlockIndex* pindexPast = pindex->GetAncestor(pindex->nHeight - blockcount);
    int nTimeDiff = pindex->GetMedianTimePast() - pindexPast->GetMedianTimePast();
    int nTxDiff = pindex->nChainTx - pindexPast->nChainTx;

    UniValue ret(UniValue::VOBJ);
    ret.push_back(Pair("time", (int64_t)pindex->nTime));
    ret.push_back(Pair("txcount", (int64_t)pindex->nChainTx));
    ret.push_back(Pair("window_block_count", blockcount));
    if (blockcount > 0) {
        ret.push_back(Pair("window_tx_count", nTxDiff));
        ret.push_back(Pair("window_interval", nTimeDiff));
        if (nTimeDiff > 0) {
            ret.push_back(Pair("txrate", ((double)nTxDiff) / nTimeDiff));
        }
    }

    return ret;
}

UniValue savemempool(const JSONRPCRequest& request)
{
    if (request.fHelp || request.params.size() != 0) {
        throw std::runtime_error(
            "savemempool\n"
            "\nDumps the mempool to disk.\n"
            "\nExamples:\n"
            + HelpExampleCli("savemempool", "")
            + HelpExampleRpc("savemempool", "")
        );
    }

    if (!DumpMempool()) {
        throw JSONRPCError(RPC_MISC_ERROR, "Unable to dump mempool to disk");
    }

    return NullUniValue;
}

static const CRPCCommand commands[] =
<<<<<<< HEAD
{ //  category              name                      actor (function)         okSafe argNames
  //  --------------------- ------------------------  -----------------------  ------ ----------
    { "blockchain",         "getblockchaininfo",      &getblockchaininfo,      true,  {} },
    { "blockchain",         "getchaintxstats",        &getchaintxstats,        true,  {"nblocks", "blockhash"} },
    { "blockchain",         "getbestblockhash",       &getbestblockhash,       true,  {} },
    { "blockchain",         "getblockcount",          &getblockcount,          true,  {} },
    { "blockchain",         "getblock",               &getblock,               true,  {"blockhash","verbosity"} },
    { "blockchain",         "getblockdeltas",         &getblockdeltas,         false, {} },
    { "blockchain",         "getblockhashes",         &getblockhashes,         true,  {} },
    { "blockchain",         "getblockhash",           &getblockhash,           true,  {"height"} },
    { "blockchain",         "getblockheader",         &getblockheader,         true,  {"blockhash","verbose"} },
    { "blockchain",         "getchaintips",           &getchaintips,           true,  {} },
    { "blockchain",         "getdifficulty",          &getdifficulty,          true,  {} },
    { "blockchain",         "getmempoolancestors",    &getmempoolancestors,    true,  {"txid","verbose"} },
    { "blockchain",         "getmempooldescendants",  &getmempooldescendants,  true,  {"txid","verbose"} },
    { "blockchain",         "getmempoolentry",        &getmempoolentry,        true,  {"txid"} },
    { "blockchain",         "getmempoolinfo",         &getmempoolinfo,         true,  {} },
    { "blockchain",         "getrawmempool",          &getrawmempool,          true,  {"verbose"} },
    { "blockchain",         "gettxout",               &gettxout,               true,  {"txid","n","include_mempool"} },
    { "blockchain",         "gettxoutsetinfo",        &gettxoutsetinfo,        true,  {} },
    { "blockchain",         "gettxoutsetinfobyscript",&gettxoutsetinfobyscript,true,  {} },

    { "blockchain",         "pruneblockchain",        &pruneblockchain,        true,  {"height"} },
    { "blockchain",         "verifychain",            &verifychain,            true,  {"checklevel","nblocks"} },
    { "blockchain",         "preciousblock",          &preciousblock,          true,  {"blockhash"} },
=======
{ //  category              name                      actor (function)         argNames
  //  --------------------- ------------------------  -----------------------  ----------
    { "blockchain",         "getblockchaininfo",      &getblockchaininfo,      {} },
    { "blockchain",         "getchaintxstats",        &getchaintxstats,        {"nblocks", "blockhash"} },
    { "blockchain",         "getbestblockhash",       &getbestblockhash,       {} },
    { "blockchain",         "getblockcount",          &getblockcount,          {} },
    { "blockchain",         "getblock",               &getblock,               {"blockhash","verbosity|verbose"} },
    { "blockchain",         "getblockhash",           &getblockhash,           {"height"} },
    { "blockchain",         "getblockheader",         &getblockheader,         {"blockhash","verbose"} },
    { "blockchain",         "getchaintips",           &getchaintips,           {} },
    { "blockchain",         "getdifficulty",          &getdifficulty,          {} },
    { "blockchain",         "getmempoolancestors",    &getmempoolancestors,    {"txid","verbose"} },
    { "blockchain",         "getmempooldescendants",  &getmempooldescendants,  {"txid","verbose"} },
    { "blockchain",         "getmempoolentry",        &getmempoolentry,        {"txid"} },
    { "blockchain",         "getmempoolinfo",         &getmempoolinfo,         {} },
    { "blockchain",         "getrawmempool",          &getrawmempool,          {"verbose"} },
    { "blockchain",         "gettxout",               &gettxout,               {"txid","n","include_mempool"} },
    { "blockchain",         "gettxoutsetinfo",        &gettxoutsetinfo,        {} },
    { "blockchain",         "pruneblockchain",        &pruneblockchain,        {"height"} },
    { "blockchain",         "savemempool",            &savemempool,            {} },
    { "blockchain",         "verifychain",            &verifychain,            {"checklevel","nblocks"} },

    { "blockchain",         "preciousblock",          &preciousblock,          {"blockhash"} },
>>>>>>> f17942a3

    /* Not shown in help */
    { "hidden",             "invalidateblock",        &invalidateblock,        {"blockhash"} },
    { "hidden",             "reconsiderblock",        &reconsiderblock,        {"blockhash"} },
    { "hidden",             "waitfornewblock",        &waitfornewblock,        {"timeout"} },
    { "hidden",             "waitforblock",           &waitforblock,           {"blockhash","timeout"} },
    { "hidden",             "waitforblockheight",     &waitforblockheight,     {"height","timeout"} },
    { "hidden",             "syncwithvalidationinterfacequeue", &syncwithvalidationinterfacequeue, {} },
};

void RegisterBlockchainRPCCommands(CRPCTable &t)
{
    for (unsigned int vcidx = 0; vcidx < ARRAYLEN(commands); vcidx++)
        t.appendCommand(commands[vcidx].name, &commands[vcidx]);
}<|MERGE_RESOLUTION|>--- conflicted
+++ resolved
@@ -3,34 +3,6 @@
 // Distributed under the MIT software license, see the accompanying
 // file COPYING or http://www.opensource.org/licenses/mit-license.php.
 
-<<<<<<< HEAD
-#include "rpc/blockchain.h"
-
-#include "amount.h"
-#include "base58.h"
-#include "chain.h"
-#include "chainparams.h"
-#include "checkpoints.h"
-#include "coins.h"
-#include "consensus/validation.h"
-#include "validation.h"
-#include "core_io.h"
-#include "policy/feerate.h"
-#include "policy/policy.h"
-#include "primitives/transaction.h"
-#include "rpc/server.h"
-#include "script/script.h"
-#include "script/script_error.h"
-#include "script/sign.h"
-#include "script/standard.h"
-#include "streams.h"
-#include "sync.h"
-#include "txdb.h"
-#include "txmempool.h"
-#include "util.h"
-#include "utilstrencodings.h"
-#include "hash.h"
-=======
 #include <rpc/blockchain.h>
 
 #include <amount.h>
@@ -54,7 +26,7 @@
 #include <hash.h>
 #include <validationinterface.h>
 #include <warnings.h>
->>>>>>> f17942a3
+#include <base58.h>
 
 #include <stdint.h>
 
@@ -1956,7 +1928,7 @@
             pindex = chainActive.Tip();
         }
     }
-    
+
     assert(pindex != nullptr);
 
     if (request.params[0].isNull()) {
@@ -2008,33 +1980,6 @@
 }
 
 static const CRPCCommand commands[] =
-<<<<<<< HEAD
-{ //  category              name                      actor (function)         okSafe argNames
-  //  --------------------- ------------------------  -----------------------  ------ ----------
-    { "blockchain",         "getblockchaininfo",      &getblockchaininfo,      true,  {} },
-    { "blockchain",         "getchaintxstats",        &getchaintxstats,        true,  {"nblocks", "blockhash"} },
-    { "blockchain",         "getbestblockhash",       &getbestblockhash,       true,  {} },
-    { "blockchain",         "getblockcount",          &getblockcount,          true,  {} },
-    { "blockchain",         "getblock",               &getblock,               true,  {"blockhash","verbosity"} },
-    { "blockchain",         "getblockdeltas",         &getblockdeltas,         false, {} },
-    { "blockchain",         "getblockhashes",         &getblockhashes,         true,  {} },
-    { "blockchain",         "getblockhash",           &getblockhash,           true,  {"height"} },
-    { "blockchain",         "getblockheader",         &getblockheader,         true,  {"blockhash","verbose"} },
-    { "blockchain",         "getchaintips",           &getchaintips,           true,  {} },
-    { "blockchain",         "getdifficulty",          &getdifficulty,          true,  {} },
-    { "blockchain",         "getmempoolancestors",    &getmempoolancestors,    true,  {"txid","verbose"} },
-    { "blockchain",         "getmempooldescendants",  &getmempooldescendants,  true,  {"txid","verbose"} },
-    { "blockchain",         "getmempoolentry",        &getmempoolentry,        true,  {"txid"} },
-    { "blockchain",         "getmempoolinfo",         &getmempoolinfo,         true,  {} },
-    { "blockchain",         "getrawmempool",          &getrawmempool,          true,  {"verbose"} },
-    { "blockchain",         "gettxout",               &gettxout,               true,  {"txid","n","include_mempool"} },
-    { "blockchain",         "gettxoutsetinfo",        &gettxoutsetinfo,        true,  {} },
-    { "blockchain",         "gettxoutsetinfobyscript",&gettxoutsetinfobyscript,true,  {} },
-
-    { "blockchain",         "pruneblockchain",        &pruneblockchain,        true,  {"height"} },
-    { "blockchain",         "verifychain",            &verifychain,            true,  {"checklevel","nblocks"} },
-    { "blockchain",         "preciousblock",          &preciousblock,          true,  {"blockhash"} },
-=======
 { //  category              name                      actor (function)         argNames
   //  --------------------- ------------------------  -----------------------  ----------
     { "blockchain",         "getblockchaininfo",      &getblockchaininfo,      {} },
@@ -2058,7 +2003,12 @@
     { "blockchain",         "verifychain",            &verifychain,            {"checklevel","nblocks"} },
 
     { "blockchain",         "preciousblock",          &preciousblock,          {"blockhash"} },
->>>>>>> f17942a3
+
+    /* Insight */
+    { "blockchain",         "getblockdeltas",         &getblockdeltas,          {} },
+    { "blockchain",         "getblockhashes",         &getblockhashes,          {} },
+    { "blockchain",         "gettxoutsetinfo",        &gettxoutsetinfo,         {} },
+    { "blockchain",         "gettxoutsetinfobyscript",&gettxoutsetinfobyscript, {} },
 
     /* Not shown in help */
     { "hidden",             "invalidateblock",        &invalidateblock,        {"blockhash"} },
