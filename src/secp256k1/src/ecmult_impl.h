/**********************************************************************
 * Copyright (c) 2013, 2014 Pieter Wuille                             *
 * Distributed under the MIT software license, see the accompanying   *
 * file COPYING or http://www.opensource.org/licenses/mit-license.php.*
 **********************************************************************/

#ifndef _SECP256K1_ECMULT_IMPL_H_
#define _SECP256K1_ECMULT_IMPL_H_

#include "group.h"
#include "scalar.h"
#include "ecmult.h"

/* optimal for 128-bit and 256-bit exponents. */
#define WINDOW_A 5

/** larger numbers may result in slightly better performance, at the cost of
    exponentially larger precomputed tables. */
#ifdef USE_ENDOMORPHISM
/** Two tables for window size 15: 1.375 MiB. */
#define WINDOW_G 15
#else
/** One table for window size 16: 1.375 MiB. */
#define WINDOW_G 16
#endif

/** The number of entries a table with precomputed multiples needs to have. */
#define ECMULT_TABLE_SIZE(w) (1 << ((w)-2))

/** Fill a table 'prej' with precomputed odd multiples of a. Prej will contain
 *  the values [1*a,3*a,...,(2*n-1)*a], so it space for n values. zr[0] will
 *  contain prej[0].z / a.z. The other zr[i] values = prej[i].z / prej[i-1].z.
 *  Prej's Z values are undefined, except for the last value.
 */
static void secp256k1_ecmult_odd_multiples_table(int n, secp256k1_gej *prej, secp256k1_fe *zr, const secp256k1_gej *a) {
    secp256k1_gej d;
    secp256k1_ge a_ge, d_ge;
    int i;

    VERIFY_CHECK(!a->infinity);

    secp256k1_gej_double_var(&d, a, NULL);

    /*
     * Perform the additions on an isomorphism where 'd' is affine: drop the z coordinate
     * of 'd', and scale the 1P starting value's x/y coordinates without changing its z.
     */
    d_ge.x = d.x;
    d_ge.y = d.y;
    d_ge.infinity = 0;

    secp256k1_ge_set_gej_zinv(&a_ge, a, &d.z);
    prej[0].x = a_ge.x;
    prej[0].y = a_ge.y;
    prej[0].z = a->z;
    prej[0].infinity = 0;

    zr[0] = d.z;
    for (i = 1; i < n; i++) {
        secp256k1_gej_add_ge_var(&prej[i], &prej[i-1], &d_ge, &zr[i]);
    }

    /*
     * Each point in 'prej' has a z coordinate too small by a factor of 'd.z'. Only
     * the final point's z coordinate is actually used though, so just update that.
     */
    secp256k1_fe_mul(&prej[n-1].z, &prej[n-1].z, &d.z);
}

/** Fill a table 'pre' with precomputed odd multiples of a.
 *
 *  There are two versions of this function:
 *  - secp256k1_ecmult_odd_multiples_table_globalz_windowa which brings its
 *    resulting point set to a single constant Z denominator, stores the X and Y
 *    coordinates as ge_storage points in pre, and stores the global Z in rz.
 *    It only operates on tables sized for WINDOW_A wnaf multiples.
 *  - secp256k1_ecmult_odd_multiples_table_storage_var, which converts its
 *    resulting point set to actually affine points, and stores those in pre.
 *    It operates on tables of any size, but uses heap-allocated temporaries.
 *
 *  To compute a*P + b*G, we compute a table for P using the first function,
 *  and for G using the second (which requires an inverse, but it only needs to
 *  happen once).
 */
<<<<<<< HEAD
static void secp256k1_ecmult_table_precomp_gej_var(secp256k1_gej_t *pre, const secp256k1_gej_t *a, int w) {
    secp256k1_gej_t d;
    int i;
    pre[0] = *a;
    secp256k1_gej_double_var(&d, &pre[0]);
    for (i = 1; i < (1 << (w-2)); i++) {
        secp256k1_gej_add_var(&pre[i], &d, &pre[i-1]);
    }
}

static void secp256k1_ecmult_table_precomp_ge_storage_var(secp256k1_ge_storage_t *pre, const secp256k1_gej_t *a, int w) {
    secp256k1_gej_t d;
    int i;
    const int table_size = 1 << (w-2);
    secp256k1_gej_t *prej = (secp256k1_gej_t *)checked_malloc(sizeof(secp256k1_gej_t) * table_size);
    secp256k1_ge_t *prea = (secp256k1_ge_t *)checked_malloc(sizeof(secp256k1_ge_t) * table_size);
    prej[0] = *a;
    secp256k1_gej_double_var(&d, a);
    for (i = 1; i < table_size; i++) {
        secp256k1_gej_add_var(&prej[i], &d, &prej[i-1]);
    }
    secp256k1_ge_set_all_gej_var(table_size, prea, prej);
    for (i = 0; i < table_size; i++) {
        secp256k1_ge_to_storage(&pre[i], &prea[i]);
    }
    free(prej);
    free(prea);
=======
static void secp256k1_ecmult_odd_multiples_table_globalz_windowa(secp256k1_ge *pre, secp256k1_fe *globalz, const secp256k1_gej *a) {
    secp256k1_gej prej[ECMULT_TABLE_SIZE(WINDOW_A)];
    secp256k1_fe zr[ECMULT_TABLE_SIZE(WINDOW_A)];

    /* Compute the odd multiples in Jacobian form. */
    secp256k1_ecmult_odd_multiples_table(ECMULT_TABLE_SIZE(WINDOW_A), prej, zr, a);
    /* Bring them to the same Z denominator. */
    secp256k1_ge_globalz_set_table_gej(ECMULT_TABLE_SIZE(WINDOW_A), pre, globalz, prej, zr);
}

static void secp256k1_ecmult_odd_multiples_table_storage_var(int n, secp256k1_ge_storage *pre, const secp256k1_gej *a, const secp256k1_callback *cb) {
    secp256k1_gej *prej = (secp256k1_gej*)checked_malloc(cb, sizeof(secp256k1_gej) * n);
    secp256k1_ge *prea = (secp256k1_ge*)checked_malloc(cb, sizeof(secp256k1_ge) * n);
    secp256k1_fe *zr = (secp256k1_fe*)checked_malloc(cb, sizeof(secp256k1_fe) * n);
    int i;

    /* Compute the odd multiples in Jacobian form. */
    secp256k1_ecmult_odd_multiples_table(n, prej, zr, a);
    /* Convert them in batch to affine coordinates. */
    secp256k1_ge_set_table_gej_var(n, prea, prej, zr);
    /* Convert them to compact storage form. */
    for (i = 0; i < n; i++) {
        secp256k1_ge_to_storage(&pre[i], &prea[i]);
    }

    free(prea);
    free(prej);
    free(zr);
>>>>>>> 188ca9c3
}

/** The following two macro retrieves a particular odd multiple from a table
 *  of precomputed multiples. */
<<<<<<< HEAD
#define ECMULT_TABLE_GET_GEJ(r,pre,n,w) do { \
=======
#define ECMULT_TABLE_GET_GE(r,pre,n,w) do { \
>>>>>>> 188ca9c3
    VERIFY_CHECK(((n) & 1) == 1); \
    VERIFY_CHECK((n) >= -((1 << ((w)-1)) - 1)); \
    VERIFY_CHECK((n) <=  ((1 << ((w)-1)) - 1)); \
    if ((n) > 0) { \
        *(r) = (pre)[((n)-1)/2]; \
    } else { \
<<<<<<< HEAD
        secp256k1_gej_neg((r), &(pre)[(-(n)-1)/2]); \
    } \
} while(0)
#define ECMULT_TABLE_GET_GE_STORAGE(r,pre,n,w) do { \
    VERIFY_CHECK(((n) & 1) == 1); \
    VERIFY_CHECK((n) >= -((1 << ((w)-1)) - 1)); \
    VERIFY_CHECK((n) <=  ((1 << ((w)-1)) - 1)); \
    if ((n) > 0) { \
        secp256k1_ge_from_storage((r), &(pre)[((n)-1)/2]); \
    } else { \
        secp256k1_ge_from_storage((r), &(pre)[(-(n)-1)/2]); \
        secp256k1_ge_neg((r), (r)); \
    } \
} while(0)

static void secp256k1_ecmult_context_init(secp256k1_ecmult_context_t *ctx) {
=======
        secp256k1_ge_neg((r), &(pre)[(-(n)-1)/2]); \
    } \
} while(0)

#define ECMULT_TABLE_GET_GE_STORAGE(r,pre,n,w) do { \
    VERIFY_CHECK(((n) & 1) == 1); \
    VERIFY_CHECK((n) >= -((1 << ((w)-1)) - 1)); \
    VERIFY_CHECK((n) <=  ((1 << ((w)-1)) - 1)); \
    if ((n) > 0) { \
        secp256k1_ge_from_storage((r), &(pre)[((n)-1)/2]); \
    } else { \
        secp256k1_ge_from_storage((r), &(pre)[(-(n)-1)/2]); \
        secp256k1_ge_neg((r), (r)); \
    } \
} while(0)

static void secp256k1_ecmult_context_init(secp256k1_ecmult_context *ctx) {
>>>>>>> 188ca9c3
    ctx->pre_g = NULL;
#ifdef USE_ENDOMORPHISM
    ctx->pre_g_128 = NULL;
#endif
}

<<<<<<< HEAD
static void secp256k1_ecmult_context_build(secp256k1_ecmult_context_t *ctx) {
    secp256k1_gej_t gj;
=======
static void secp256k1_ecmult_context_build(secp256k1_ecmult_context *ctx, const secp256k1_callback *cb) {
    secp256k1_gej gj;
>>>>>>> 188ca9c3

    if (ctx->pre_g != NULL) {
        return;
    }

    /* get the generator */
    secp256k1_gej_set_ge(&gj, &secp256k1_ge_const_g);

<<<<<<< HEAD
    ctx->pre_g = (secp256k1_ge_storage_t (*)[])checked_malloc(sizeof((*ctx->pre_g)[0]) * ECMULT_TABLE_SIZE(WINDOW_G));

    /* precompute the tables with odd multiples */
    secp256k1_ecmult_table_precomp_ge_storage_var(*ctx->pre_g, &gj, WINDOW_G);

#ifdef USE_ENDOMORPHISM
    {
        secp256k1_gej_t g_128j;
        int i;

        ctx->pre_g_128 = (secp256k1_ge_storage_t (*)[])checked_malloc(sizeof((*ctx->pre_g_128)[0]) * ECMULT_TABLE_SIZE(WINDOW_G));
=======
    ctx->pre_g = (secp256k1_ge_storage (*)[])checked_malloc(cb, sizeof((*ctx->pre_g)[0]) * ECMULT_TABLE_SIZE(WINDOW_G));

    /* precompute the tables with odd multiples */
    secp256k1_ecmult_odd_multiples_table_storage_var(ECMULT_TABLE_SIZE(WINDOW_G), *ctx->pre_g, &gj, cb);

#ifdef USE_ENDOMORPHISM
    {
        secp256k1_gej g_128j;
        int i;

        ctx->pre_g_128 = (secp256k1_ge_storage (*)[])checked_malloc(cb, sizeof((*ctx->pre_g_128)[0]) * ECMULT_TABLE_SIZE(WINDOW_G));
>>>>>>> 188ca9c3

        /* calculate 2^128*generator */
        g_128j = gj;
        for (i = 0; i < 128; i++) {
<<<<<<< HEAD
            secp256k1_gej_double_var(&g_128j, &g_128j);
        }
        secp256k1_ecmult_table_precomp_ge_storage_var(*ctx->pre_g_128, &g_128j, WINDOW_G);
=======
            secp256k1_gej_double_var(&g_128j, &g_128j, NULL);
        }
        secp256k1_ecmult_odd_multiples_table_storage_var(ECMULT_TABLE_SIZE(WINDOW_G), *ctx->pre_g_128, &g_128j, cb);
>>>>>>> 188ca9c3
    }
#endif
}

<<<<<<< HEAD
static void secp256k1_ecmult_context_clone(secp256k1_ecmult_context_t *dst,
                                           const secp256k1_ecmult_context_t *src) {
=======
static void secp256k1_ecmult_context_clone(secp256k1_ecmult_context *dst,
                                           const secp256k1_ecmult_context *src, const secp256k1_callback *cb) {
>>>>>>> 188ca9c3
    if (src->pre_g == NULL) {
        dst->pre_g = NULL;
    } else {
        size_t size = sizeof((*dst->pre_g)[0]) * ECMULT_TABLE_SIZE(WINDOW_G);
<<<<<<< HEAD
        dst->pre_g = (secp256k1_ge_storage_t (*)[])checked_malloc(size);
=======
        dst->pre_g = (secp256k1_ge_storage (*)[])checked_malloc(cb, size);
>>>>>>> 188ca9c3
        memcpy(dst->pre_g, src->pre_g, size);
    }
#ifdef USE_ENDOMORPHISM
    if (src->pre_g_128 == NULL) {
        dst->pre_g_128 = NULL;
    } else {
        size_t size = sizeof((*dst->pre_g_128)[0]) * ECMULT_TABLE_SIZE(WINDOW_G);
<<<<<<< HEAD
        dst->pre_g_128 = (secp256k1_ge_storage_t (*)[])checked_malloc(size);
=======
        dst->pre_g_128 = (secp256k1_ge_storage (*)[])checked_malloc(cb, size);
>>>>>>> 188ca9c3
        memcpy(dst->pre_g_128, src->pre_g_128, size);
    }
#endif
}

<<<<<<< HEAD
static int secp256k1_ecmult_context_is_built(const secp256k1_ecmult_context_t *ctx) {
    return ctx->pre_g != NULL;
}

static void secp256k1_ecmult_context_clear(secp256k1_ecmult_context_t *ctx) {
=======
static int secp256k1_ecmult_context_is_built(const secp256k1_ecmult_context *ctx) {
    return ctx->pre_g != NULL;
}

static void secp256k1_ecmult_context_clear(secp256k1_ecmult_context *ctx) {
>>>>>>> 188ca9c3
    free(ctx->pre_g);
#ifdef USE_ENDOMORPHISM
    free(ctx->pre_g_128);
#endif
    secp256k1_ecmult_context_init(ctx);
}

/** Convert a number to WNAF notation. The number becomes represented by sum(2^i * wnaf[i], i=0..bits),
 *  with the following guarantees:
 *  - each wnaf[i] is either 0, or an odd integer between -(1<<(w-1) - 1) and (1<<(w-1) - 1)
 *  - two non-zero entries in wnaf are separated by at least w-1 zeroes.
 *  - the number of set values in wnaf is returned. This number is at most 256, and at most one more
 *    than the number of bits in the (absolute value) of the input.
 */
<<<<<<< HEAD
static int secp256k1_ecmult_wnaf(int *wnaf, const secp256k1_scalar_t *a, int w) {
    secp256k1_scalar_t s = *a;
    int set_bits = 0;
    int bit = 0;
    int sign = 1;
=======
static int secp256k1_ecmult_wnaf(int *wnaf, int len, const secp256k1_scalar *a, int w) {
    secp256k1_scalar s = *a;
    int last_set_bit = -1;
    int bit = 0;
    int sign = 1;
    int carry = 0;

    VERIFY_CHECK(wnaf != NULL);
    VERIFY_CHECK(0 <= len && len <= 256);
    VERIFY_CHECK(a != NULL);
    VERIFY_CHECK(2 <= w && w <= 31);

    memset(wnaf, 0, len * sizeof(wnaf[0]));
>>>>>>> 188ca9c3

    if (secp256k1_scalar_get_bits(&s, 255, 1)) {
        secp256k1_scalar_negate(&s, &s);
        sign = -1;
    }

<<<<<<< HEAD
    while (bit < 256) {
        int now;
        int word;
        if (secp256k1_scalar_get_bits(&s, bit, 1) == 0) {
            bit++;
            continue;
        }
        while (set_bits < bit) {
            wnaf[set_bits++] = 0;
        }
        now = w;
        if (bit + now > 256) {
            now = 256 - bit;
        }
        word = secp256k1_scalar_get_bits_var(&s, bit, now);
        if (word & (1 << (w-1))) {
            secp256k1_scalar_add_bit(&s, bit + w);
            wnaf[set_bits++] = sign * (word - (1 << w));
        } else {
            wnaf[set_bits++] = sign * word;
=======
    while (bit < len) {
        int now;
        int word;
        if (secp256k1_scalar_get_bits(&s, bit, 1) == (unsigned int)carry) {
            bit++;
            continue;
        }

        now = w;
        if (now > len - bit) {
            now = len - bit;
>>>>>>> 188ca9c3
        }

        word = secp256k1_scalar_get_bits_var(&s, bit, now) + carry;

        carry = (word >> (w-1)) & 1;
        word -= carry << w;

        wnaf[bit] = sign * word;
        last_set_bit = bit;

        bit += now;
    }
#ifdef VERIFY
    CHECK(carry == 0);
    while (bit < 256) {
        CHECK(secp256k1_scalar_get_bits(&s, bit++, 1) == 0);
    } 
#endif
    return last_set_bit + 1;
}

<<<<<<< HEAD
static void secp256k1_ecmult(const secp256k1_ecmult_context_t *ctx, secp256k1_gej_t *r, const secp256k1_gej_t *a, const secp256k1_scalar_t *na, const secp256k1_scalar_t *ng) {
    secp256k1_gej_t tmpj;
    secp256k1_gej_t pre_a[ECMULT_TABLE_SIZE(WINDOW_A)];
    secp256k1_ge_t tmpa;
#ifdef USE_ENDOMORPHISM
    secp256k1_gej_t pre_a_lam[ECMULT_TABLE_SIZE(WINDOW_A)];
    secp256k1_scalar_t na_1, na_lam;
    /* Splitted G factors. */
    secp256k1_scalar_t ng_1, ng_128;
    int wnaf_na_1[130];
    int wnaf_na_lam[130];
    int bits_na_1;
    int bits_na_lam;
    int wnaf_ng_1[129];
    int bits_ng_1;
    int wnaf_ng_128[129];
    int bits_ng_128;
#else
    int wnaf_na[256];
    int bits_na;
    int wnaf_ng[257];
    int bits_ng;
#endif
    int i;
    int bits;

#ifdef USE_ENDOMORPHISM
=======
static void secp256k1_ecmult(const secp256k1_ecmult_context *ctx, secp256k1_gej *r, const secp256k1_gej *a, const secp256k1_scalar *na, const secp256k1_scalar *ng) {
    secp256k1_ge pre_a[ECMULT_TABLE_SIZE(WINDOW_A)];
    secp256k1_ge tmpa;
    secp256k1_fe Z;
#ifdef USE_ENDOMORPHISM
    secp256k1_ge pre_a_lam[ECMULT_TABLE_SIZE(WINDOW_A)];
    secp256k1_scalar na_1, na_lam;
    /* Splitted G factors. */
    secp256k1_scalar ng_1, ng_128;
    int wnaf_na_1[130];
    int wnaf_na_lam[130];
    int bits_na_1;
    int bits_na_lam;
    int wnaf_ng_1[129];
    int bits_ng_1;
    int wnaf_ng_128[129];
    int bits_ng_128;
#else
    int wnaf_na[256];
    int bits_na;
    int wnaf_ng[256];
    int bits_ng;
#endif
    int i;
    int bits;

#ifdef USE_ENDOMORPHISM
>>>>>>> 188ca9c3
    /* split na into na_1 and na_lam (where na = na_1 + na_lam*lambda, and na_1 and na_lam are ~128 bit) */
    secp256k1_scalar_split_lambda(&na_1, &na_lam, na);

    /* build wnaf representation for na_1 and na_lam. */
<<<<<<< HEAD
    bits_na_1   = secp256k1_ecmult_wnaf(wnaf_na_1,   &na_1,   WINDOW_A);
    bits_na_lam = secp256k1_ecmult_wnaf(wnaf_na_lam, &na_lam, WINDOW_A);
=======
    bits_na_1   = secp256k1_ecmult_wnaf(wnaf_na_1,   130, &na_1,   WINDOW_A);
    bits_na_lam = secp256k1_ecmult_wnaf(wnaf_na_lam, 130, &na_lam, WINDOW_A);
>>>>>>> 188ca9c3
    VERIFY_CHECK(bits_na_1 <= 130);
    VERIFY_CHECK(bits_na_lam <= 130);
    bits = bits_na_1;
    if (bits_na_lam > bits) {
        bits = bits_na_lam;
    }
#else
    /* build wnaf representation for na. */
<<<<<<< HEAD
    bits_na     = secp256k1_ecmult_wnaf(wnaf_na,     na,      WINDOW_A);
    bits = bits_na;
#endif

    /* calculate odd multiples of a */
    secp256k1_ecmult_table_precomp_gej_var(pre_a, a, WINDOW_A);

#ifdef USE_ENDOMORPHISM
    for (i = 0; i < ECMULT_TABLE_SIZE(WINDOW_A); i++) {
        secp256k1_gej_mul_lambda(&pre_a_lam[i], &pre_a[i]);
=======
    bits_na     = secp256k1_ecmult_wnaf(wnaf_na,     256, na,      WINDOW_A);
    bits = bits_na;
#endif

    /* Calculate odd multiples of a.
     * All multiples are brought to the same Z 'denominator', which is stored
     * in Z. Due to secp256k1' isomorphism we can do all operations pretending
     * that the Z coordinate was 1, use affine addition formulae, and correct
     * the Z coordinate of the result once at the end.
     * The exception is the precomputed G table points, which are actually
     * affine. Compared to the base used for other points, they have a Z ratio
     * of 1/Z, so we can use secp256k1_gej_add_zinv_var, which uses the same
     * isomorphism to efficiently add with a known Z inverse.
     */
    secp256k1_ecmult_odd_multiples_table_globalz_windowa(pre_a, &Z, a);

#ifdef USE_ENDOMORPHISM
    for (i = 0; i < ECMULT_TABLE_SIZE(WINDOW_A); i++) {
        secp256k1_ge_mul_lambda(&pre_a_lam[i], &pre_a[i]);
>>>>>>> 188ca9c3
    }

    /* split ng into ng_1 and ng_128 (where gn = gn_1 + gn_128*2^128, and gn_1 and gn_128 are ~128 bit) */
    secp256k1_scalar_split_128(&ng_1, &ng_128, ng);

    /* Build wnaf representation for ng_1 and ng_128 */
<<<<<<< HEAD
    bits_ng_1   = secp256k1_ecmult_wnaf(wnaf_ng_1,   &ng_1,   WINDOW_G);
    bits_ng_128 = secp256k1_ecmult_wnaf(wnaf_ng_128, &ng_128, WINDOW_G);
=======
    bits_ng_1   = secp256k1_ecmult_wnaf(wnaf_ng_1,   129, &ng_1,   WINDOW_G);
    bits_ng_128 = secp256k1_ecmult_wnaf(wnaf_ng_128, 129, &ng_128, WINDOW_G);
>>>>>>> 188ca9c3
    if (bits_ng_1 > bits) {
        bits = bits_ng_1;
    }
    if (bits_ng_128 > bits) {
        bits = bits_ng_128;
    }
#else
<<<<<<< HEAD
    bits_ng     = secp256k1_ecmult_wnaf(wnaf_ng,     ng,      WINDOW_G);
=======
    bits_ng     = secp256k1_ecmult_wnaf(wnaf_ng,     256, ng,      WINDOW_G);
>>>>>>> 188ca9c3
    if (bits_ng > bits) {
        bits = bits_ng;
    }
#endif

    secp256k1_gej_set_infinity(r);

<<<<<<< HEAD
    for (i = bits-1; i >= 0; i--) {
        int n;
        secp256k1_gej_double_var(r, r);
=======
    for (i = bits - 1; i >= 0; i--) {
        int n;
        secp256k1_gej_double_var(r, r, NULL);
>>>>>>> 188ca9c3
#ifdef USE_ENDOMORPHISM
        if (i < bits_na_1 && (n = wnaf_na_1[i])) {
            ECMULT_TABLE_GET_GE(&tmpa, pre_a, n, WINDOW_A);
            secp256k1_gej_add_ge_var(r, r, &tmpa, NULL);
        }
        if (i < bits_na_lam && (n = wnaf_na_lam[i])) {
            ECMULT_TABLE_GET_GE(&tmpa, pre_a_lam, n, WINDOW_A);
            secp256k1_gej_add_ge_var(r, r, &tmpa, NULL);
        }
        if (i < bits_ng_1 && (n = wnaf_ng_1[i])) {
            ECMULT_TABLE_GET_GE_STORAGE(&tmpa, *ctx->pre_g, n, WINDOW_G);
<<<<<<< HEAD
            secp256k1_gej_add_ge_var(r, r, &tmpa);
        }
        if (i < bits_ng_128 && (n = wnaf_ng_128[i])) {
            ECMULT_TABLE_GET_GE_STORAGE(&tmpa, *ctx->pre_g_128, n, WINDOW_G);
            secp256k1_gej_add_ge_var(r, r, &tmpa);
=======
            secp256k1_gej_add_zinv_var(r, r, &tmpa, &Z);
        }
        if (i < bits_ng_128 && (n = wnaf_ng_128[i])) {
            ECMULT_TABLE_GET_GE_STORAGE(&tmpa, *ctx->pre_g_128, n, WINDOW_G);
            secp256k1_gej_add_zinv_var(r, r, &tmpa, &Z);
>>>>>>> 188ca9c3
        }
#else
        if (i < bits_na && (n = wnaf_na[i])) {
            ECMULT_TABLE_GET_GE(&tmpa, pre_a, n, WINDOW_A);
            secp256k1_gej_add_ge_var(r, r, &tmpa, NULL);
        }
        if (i < bits_ng && (n = wnaf_ng[i])) {
            ECMULT_TABLE_GET_GE_STORAGE(&tmpa, *ctx->pre_g, n, WINDOW_G);
<<<<<<< HEAD
            secp256k1_gej_add_ge_var(r, r, &tmpa);
=======
            secp256k1_gej_add_zinv_var(r, r, &tmpa, &Z);
>>>>>>> 188ca9c3
        }
#endif
    }

    if (!r->infinity) {
        secp256k1_fe_mul(&r->z, &r->z, &Z);
    }
}

#endif<|MERGE_RESOLUTION|>--- conflicted
+++ resolved
@@ -82,35 +82,6 @@
  *  and for G using the second (which requires an inverse, but it only needs to
  *  happen once).
  */
-<<<<<<< HEAD
-static void secp256k1_ecmult_table_precomp_gej_var(secp256k1_gej_t *pre, const secp256k1_gej_t *a, int w) {
-    secp256k1_gej_t d;
-    int i;
-    pre[0] = *a;
-    secp256k1_gej_double_var(&d, &pre[0]);
-    for (i = 1; i < (1 << (w-2)); i++) {
-        secp256k1_gej_add_var(&pre[i], &d, &pre[i-1]);
-    }
-}
-
-static void secp256k1_ecmult_table_precomp_ge_storage_var(secp256k1_ge_storage_t *pre, const secp256k1_gej_t *a, int w) {
-    secp256k1_gej_t d;
-    int i;
-    const int table_size = 1 << (w-2);
-    secp256k1_gej_t *prej = (secp256k1_gej_t *)checked_malloc(sizeof(secp256k1_gej_t) * table_size);
-    secp256k1_ge_t *prea = (secp256k1_ge_t *)checked_malloc(sizeof(secp256k1_ge_t) * table_size);
-    prej[0] = *a;
-    secp256k1_gej_double_var(&d, a);
-    for (i = 1; i < table_size; i++) {
-        secp256k1_gej_add_var(&prej[i], &d, &prej[i-1]);
-    }
-    secp256k1_ge_set_all_gej_var(table_size, prea, prej);
-    for (i = 0; i < table_size; i++) {
-        secp256k1_ge_to_storage(&pre[i], &prea[i]);
-    }
-    free(prej);
-    free(prea);
-=======
 static void secp256k1_ecmult_odd_multiples_table_globalz_windowa(secp256k1_ge *pre, secp256k1_fe *globalz, const secp256k1_gej *a) {
     secp256k1_gej prej[ECMULT_TABLE_SIZE(WINDOW_A)];
     secp256k1_fe zr[ECMULT_TABLE_SIZE(WINDOW_A)];
@@ -139,26 +110,21 @@
     free(prea);
     free(prej);
     free(zr);
->>>>>>> 188ca9c3
 }
 
 /** The following two macro retrieves a particular odd multiple from a table
  *  of precomputed multiples. */
-<<<<<<< HEAD
-#define ECMULT_TABLE_GET_GEJ(r,pre,n,w) do { \
-=======
 #define ECMULT_TABLE_GET_GE(r,pre,n,w) do { \
->>>>>>> 188ca9c3
     VERIFY_CHECK(((n) & 1) == 1); \
     VERIFY_CHECK((n) >= -((1 << ((w)-1)) - 1)); \
     VERIFY_CHECK((n) <=  ((1 << ((w)-1)) - 1)); \
     if ((n) > 0) { \
         *(r) = (pre)[((n)-1)/2]; \
     } else { \
-<<<<<<< HEAD
-        secp256k1_gej_neg((r), &(pre)[(-(n)-1)/2]); \
+        secp256k1_ge_neg((r), &(pre)[(-(n)-1)/2]); \
     } \
 } while(0)
+
 #define ECMULT_TABLE_GET_GE_STORAGE(r,pre,n,w) do { \
     VERIFY_CHECK(((n) & 1) == 1); \
     VERIFY_CHECK((n) >= -((1 << ((w)-1)) - 1)); \
@@ -171,39 +137,15 @@
     } \
 } while(0)
 
-static void secp256k1_ecmult_context_init(secp256k1_ecmult_context_t *ctx) {
-=======
-        secp256k1_ge_neg((r), &(pre)[(-(n)-1)/2]); \
-    } \
-} while(0)
-
-#define ECMULT_TABLE_GET_GE_STORAGE(r,pre,n,w) do { \
-    VERIFY_CHECK(((n) & 1) == 1); \
-    VERIFY_CHECK((n) >= -((1 << ((w)-1)) - 1)); \
-    VERIFY_CHECK((n) <=  ((1 << ((w)-1)) - 1)); \
-    if ((n) > 0) { \
-        secp256k1_ge_from_storage((r), &(pre)[((n)-1)/2]); \
-    } else { \
-        secp256k1_ge_from_storage((r), &(pre)[(-(n)-1)/2]); \
-        secp256k1_ge_neg((r), (r)); \
-    } \
-} while(0)
-
 static void secp256k1_ecmult_context_init(secp256k1_ecmult_context *ctx) {
->>>>>>> 188ca9c3
     ctx->pre_g = NULL;
 #ifdef USE_ENDOMORPHISM
     ctx->pre_g_128 = NULL;
 #endif
 }
 
-<<<<<<< HEAD
-static void secp256k1_ecmult_context_build(secp256k1_ecmult_context_t *ctx) {
-    secp256k1_gej_t gj;
-=======
 static void secp256k1_ecmult_context_build(secp256k1_ecmult_context *ctx, const secp256k1_callback *cb) {
     secp256k1_gej gj;
->>>>>>> 188ca9c3
 
     if (ctx->pre_g != NULL) {
         return;
@@ -212,19 +154,6 @@
     /* get the generator */
     secp256k1_gej_set_ge(&gj, &secp256k1_ge_const_g);
 
-<<<<<<< HEAD
-    ctx->pre_g = (secp256k1_ge_storage_t (*)[])checked_malloc(sizeof((*ctx->pre_g)[0]) * ECMULT_TABLE_SIZE(WINDOW_G));
-
-    /* precompute the tables with odd multiples */
-    secp256k1_ecmult_table_precomp_ge_storage_var(*ctx->pre_g, &gj, WINDOW_G);
-
-#ifdef USE_ENDOMORPHISM
-    {
-        secp256k1_gej_t g_128j;
-        int i;
-
-        ctx->pre_g_128 = (secp256k1_ge_storage_t (*)[])checked_malloc(sizeof((*ctx->pre_g_128)[0]) * ECMULT_TABLE_SIZE(WINDOW_G));
-=======
     ctx->pre_g = (secp256k1_ge_storage (*)[])checked_malloc(cb, sizeof((*ctx->pre_g)[0]) * ECMULT_TABLE_SIZE(WINDOW_G));
 
     /* precompute the tables with odd multiples */
@@ -236,40 +165,24 @@
         int i;
 
         ctx->pre_g_128 = (secp256k1_ge_storage (*)[])checked_malloc(cb, sizeof((*ctx->pre_g_128)[0]) * ECMULT_TABLE_SIZE(WINDOW_G));
->>>>>>> 188ca9c3
 
         /* calculate 2^128*generator */
         g_128j = gj;
         for (i = 0; i < 128; i++) {
-<<<<<<< HEAD
-            secp256k1_gej_double_var(&g_128j, &g_128j);
-        }
-        secp256k1_ecmult_table_precomp_ge_storage_var(*ctx->pre_g_128, &g_128j, WINDOW_G);
-=======
             secp256k1_gej_double_var(&g_128j, &g_128j, NULL);
         }
         secp256k1_ecmult_odd_multiples_table_storage_var(ECMULT_TABLE_SIZE(WINDOW_G), *ctx->pre_g_128, &g_128j, cb);
->>>>>>> 188ca9c3
-    }
-#endif
-}
-
-<<<<<<< HEAD
-static void secp256k1_ecmult_context_clone(secp256k1_ecmult_context_t *dst,
-                                           const secp256k1_ecmult_context_t *src) {
-=======
+    }
+#endif
+}
+
 static void secp256k1_ecmult_context_clone(secp256k1_ecmult_context *dst,
                                            const secp256k1_ecmult_context *src, const secp256k1_callback *cb) {
->>>>>>> 188ca9c3
     if (src->pre_g == NULL) {
         dst->pre_g = NULL;
     } else {
         size_t size = sizeof((*dst->pre_g)[0]) * ECMULT_TABLE_SIZE(WINDOW_G);
-<<<<<<< HEAD
-        dst->pre_g = (secp256k1_ge_storage_t (*)[])checked_malloc(size);
-=======
         dst->pre_g = (secp256k1_ge_storage (*)[])checked_malloc(cb, size);
->>>>>>> 188ca9c3
         memcpy(dst->pre_g, src->pre_g, size);
     }
 #ifdef USE_ENDOMORPHISM
@@ -277,29 +190,17 @@
         dst->pre_g_128 = NULL;
     } else {
         size_t size = sizeof((*dst->pre_g_128)[0]) * ECMULT_TABLE_SIZE(WINDOW_G);
-<<<<<<< HEAD
-        dst->pre_g_128 = (secp256k1_ge_storage_t (*)[])checked_malloc(size);
-=======
         dst->pre_g_128 = (secp256k1_ge_storage (*)[])checked_malloc(cb, size);
->>>>>>> 188ca9c3
         memcpy(dst->pre_g_128, src->pre_g_128, size);
     }
 #endif
 }
 
-<<<<<<< HEAD
-static int secp256k1_ecmult_context_is_built(const secp256k1_ecmult_context_t *ctx) {
-    return ctx->pre_g != NULL;
-}
-
-static void secp256k1_ecmult_context_clear(secp256k1_ecmult_context_t *ctx) {
-=======
 static int secp256k1_ecmult_context_is_built(const secp256k1_ecmult_context *ctx) {
     return ctx->pre_g != NULL;
 }
 
 static void secp256k1_ecmult_context_clear(secp256k1_ecmult_context *ctx) {
->>>>>>> 188ca9c3
     free(ctx->pre_g);
 #ifdef USE_ENDOMORPHISM
     free(ctx->pre_g_128);
@@ -314,13 +215,6 @@
  *  - the number of set values in wnaf is returned. This number is at most 256, and at most one more
  *    than the number of bits in the (absolute value) of the input.
  */
-<<<<<<< HEAD
-static int secp256k1_ecmult_wnaf(int *wnaf, const secp256k1_scalar_t *a, int w) {
-    secp256k1_scalar_t s = *a;
-    int set_bits = 0;
-    int bit = 0;
-    int sign = 1;
-=======
 static int secp256k1_ecmult_wnaf(int *wnaf, int len, const secp256k1_scalar *a, int w) {
     secp256k1_scalar s = *a;
     int last_set_bit = -1;
@@ -334,35 +228,12 @@
     VERIFY_CHECK(2 <= w && w <= 31);
 
     memset(wnaf, 0, len * sizeof(wnaf[0]));
->>>>>>> 188ca9c3
 
     if (secp256k1_scalar_get_bits(&s, 255, 1)) {
         secp256k1_scalar_negate(&s, &s);
         sign = -1;
     }
 
-<<<<<<< HEAD
-    while (bit < 256) {
-        int now;
-        int word;
-        if (secp256k1_scalar_get_bits(&s, bit, 1) == 0) {
-            bit++;
-            continue;
-        }
-        while (set_bits < bit) {
-            wnaf[set_bits++] = 0;
-        }
-        now = w;
-        if (bit + now > 256) {
-            now = 256 - bit;
-        }
-        word = secp256k1_scalar_get_bits_var(&s, bit, now);
-        if (word & (1 << (w-1))) {
-            secp256k1_scalar_add_bit(&s, bit + w);
-            wnaf[set_bits++] = sign * (word - (1 << w));
-        } else {
-            wnaf[set_bits++] = sign * word;
-=======
     while (bit < len) {
         int now;
         int word;
@@ -374,7 +245,6 @@
         now = w;
         if (now > len - bit) {
             now = len - bit;
->>>>>>> 188ca9c3
         }
 
         word = secp256k1_scalar_get_bits_var(&s, bit, now) + carry;
@@ -396,35 +266,6 @@
     return last_set_bit + 1;
 }
 
-<<<<<<< HEAD
-static void secp256k1_ecmult(const secp256k1_ecmult_context_t *ctx, secp256k1_gej_t *r, const secp256k1_gej_t *a, const secp256k1_scalar_t *na, const secp256k1_scalar_t *ng) {
-    secp256k1_gej_t tmpj;
-    secp256k1_gej_t pre_a[ECMULT_TABLE_SIZE(WINDOW_A)];
-    secp256k1_ge_t tmpa;
-#ifdef USE_ENDOMORPHISM
-    secp256k1_gej_t pre_a_lam[ECMULT_TABLE_SIZE(WINDOW_A)];
-    secp256k1_scalar_t na_1, na_lam;
-    /* Splitted G factors. */
-    secp256k1_scalar_t ng_1, ng_128;
-    int wnaf_na_1[130];
-    int wnaf_na_lam[130];
-    int bits_na_1;
-    int bits_na_lam;
-    int wnaf_ng_1[129];
-    int bits_ng_1;
-    int wnaf_ng_128[129];
-    int bits_ng_128;
-#else
-    int wnaf_na[256];
-    int bits_na;
-    int wnaf_ng[257];
-    int bits_ng;
-#endif
-    int i;
-    int bits;
-
-#ifdef USE_ENDOMORPHISM
-=======
 static void secp256k1_ecmult(const secp256k1_ecmult_context *ctx, secp256k1_gej *r, const secp256k1_gej *a, const secp256k1_scalar *na, const secp256k1_scalar *ng) {
     secp256k1_ge pre_a[ECMULT_TABLE_SIZE(WINDOW_A)];
     secp256k1_ge tmpa;
@@ -452,18 +293,12 @@
     int bits;
 
 #ifdef USE_ENDOMORPHISM
->>>>>>> 188ca9c3
     /* split na into na_1 and na_lam (where na = na_1 + na_lam*lambda, and na_1 and na_lam are ~128 bit) */
     secp256k1_scalar_split_lambda(&na_1, &na_lam, na);
 
     /* build wnaf representation for na_1 and na_lam. */
-<<<<<<< HEAD
-    bits_na_1   = secp256k1_ecmult_wnaf(wnaf_na_1,   &na_1,   WINDOW_A);
-    bits_na_lam = secp256k1_ecmult_wnaf(wnaf_na_lam, &na_lam, WINDOW_A);
-=======
     bits_na_1   = secp256k1_ecmult_wnaf(wnaf_na_1,   130, &na_1,   WINDOW_A);
     bits_na_lam = secp256k1_ecmult_wnaf(wnaf_na_lam, 130, &na_lam, WINDOW_A);
->>>>>>> 188ca9c3
     VERIFY_CHECK(bits_na_1 <= 130);
     VERIFY_CHECK(bits_na_lam <= 130);
     bits = bits_na_1;
@@ -472,18 +307,6 @@
     }
 #else
     /* build wnaf representation for na. */
-<<<<<<< HEAD
-    bits_na     = secp256k1_ecmult_wnaf(wnaf_na,     na,      WINDOW_A);
-    bits = bits_na;
-#endif
-
-    /* calculate odd multiples of a */
-    secp256k1_ecmult_table_precomp_gej_var(pre_a, a, WINDOW_A);
-
-#ifdef USE_ENDOMORPHISM
-    for (i = 0; i < ECMULT_TABLE_SIZE(WINDOW_A); i++) {
-        secp256k1_gej_mul_lambda(&pre_a_lam[i], &pre_a[i]);
-=======
     bits_na     = secp256k1_ecmult_wnaf(wnaf_na,     256, na,      WINDOW_A);
     bits = bits_na;
 #endif
@@ -503,20 +326,14 @@
 #ifdef USE_ENDOMORPHISM
     for (i = 0; i < ECMULT_TABLE_SIZE(WINDOW_A); i++) {
         secp256k1_ge_mul_lambda(&pre_a_lam[i], &pre_a[i]);
->>>>>>> 188ca9c3
     }
 
     /* split ng into ng_1 and ng_128 (where gn = gn_1 + gn_128*2^128, and gn_1 and gn_128 are ~128 bit) */
     secp256k1_scalar_split_128(&ng_1, &ng_128, ng);
 
     /* Build wnaf representation for ng_1 and ng_128 */
-<<<<<<< HEAD
-    bits_ng_1   = secp256k1_ecmult_wnaf(wnaf_ng_1,   &ng_1,   WINDOW_G);
-    bits_ng_128 = secp256k1_ecmult_wnaf(wnaf_ng_128, &ng_128, WINDOW_G);
-=======
     bits_ng_1   = secp256k1_ecmult_wnaf(wnaf_ng_1,   129, &ng_1,   WINDOW_G);
     bits_ng_128 = secp256k1_ecmult_wnaf(wnaf_ng_128, 129, &ng_128, WINDOW_G);
->>>>>>> 188ca9c3
     if (bits_ng_1 > bits) {
         bits = bits_ng_1;
     }
@@ -524,11 +341,7 @@
         bits = bits_ng_128;
     }
 #else
-<<<<<<< HEAD
-    bits_ng     = secp256k1_ecmult_wnaf(wnaf_ng,     ng,      WINDOW_G);
-=======
     bits_ng     = secp256k1_ecmult_wnaf(wnaf_ng,     256, ng,      WINDOW_G);
->>>>>>> 188ca9c3
     if (bits_ng > bits) {
         bits = bits_ng;
     }
@@ -536,15 +349,9 @@
 
     secp256k1_gej_set_infinity(r);
 
-<<<<<<< HEAD
-    for (i = bits-1; i >= 0; i--) {
-        int n;
-        secp256k1_gej_double_var(r, r);
-=======
     for (i = bits - 1; i >= 0; i--) {
         int n;
         secp256k1_gej_double_var(r, r, NULL);
->>>>>>> 188ca9c3
 #ifdef USE_ENDOMORPHISM
         if (i < bits_na_1 && (n = wnaf_na_1[i])) {
             ECMULT_TABLE_GET_GE(&tmpa, pre_a, n, WINDOW_A);
@@ -556,19 +363,11 @@
         }
         if (i < bits_ng_1 && (n = wnaf_ng_1[i])) {
             ECMULT_TABLE_GET_GE_STORAGE(&tmpa, *ctx->pre_g, n, WINDOW_G);
-<<<<<<< HEAD
-            secp256k1_gej_add_ge_var(r, r, &tmpa);
-        }
-        if (i < bits_ng_128 && (n = wnaf_ng_128[i])) {
-            ECMULT_TABLE_GET_GE_STORAGE(&tmpa, *ctx->pre_g_128, n, WINDOW_G);
-            secp256k1_gej_add_ge_var(r, r, &tmpa);
-=======
             secp256k1_gej_add_zinv_var(r, r, &tmpa, &Z);
         }
         if (i < bits_ng_128 && (n = wnaf_ng_128[i])) {
             ECMULT_TABLE_GET_GE_STORAGE(&tmpa, *ctx->pre_g_128, n, WINDOW_G);
             secp256k1_gej_add_zinv_var(r, r, &tmpa, &Z);
->>>>>>> 188ca9c3
         }
 #else
         if (i < bits_na && (n = wnaf_na[i])) {
@@ -577,11 +376,7 @@
         }
         if (i < bits_ng && (n = wnaf_ng[i])) {
             ECMULT_TABLE_GET_GE_STORAGE(&tmpa, *ctx->pre_g, n, WINDOW_G);
-<<<<<<< HEAD
-            secp256k1_gej_add_ge_var(r, r, &tmpa);
-=======
             secp256k1_gej_add_zinv_var(r, r, &tmpa, &Z);
->>>>>>> 188ca9c3
         }
 #endif
     }
