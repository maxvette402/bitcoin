--- conflicted
+++ resolved
@@ -26,13 +26,6 @@
       LIBS="$TEMP_LIBS"
     fi
   ])
-<<<<<<< HEAD
-else
-  AC_CHECK_HEADER(openssl/crypto.h,[AC_CHECK_LIB(crypto, main,[has_libcrypto=yes; CRYPTO_LIBS=-lcrypto; AC_DEFINE(HAVE_LIBCRYPTO,1,[Define this symbol if libcrypto is installed])]
-)])
-  LIBS=
-fi
-=======
   if test x$has_libcrypto = xno; then
     AC_CHECK_HEADER(openssl/crypto.h,[
       AC_CHECK_LIB(crypto, main,[
@@ -43,7 +36,6 @@
     ])
     LIBS=
   fi
->>>>>>> 188ca9c3
 if test x"$has_libcrypto" = x"yes" && test x"$has_openssl_ec" = x; then
   AC_MSG_CHECKING(for EC functions in libcrypto)
   AC_COMPILE_IFELSE([AC_LANG_PROGRAM([[
