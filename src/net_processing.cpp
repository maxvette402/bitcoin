--- conflicted
+++ resolved
@@ -1713,9 +1713,7 @@
             pfrom->strSubVer = strSubVer;
             pfrom->cleanSubVer = cleanSubVer;
         }
-<<<<<<< HEAD
-        pfrom->fClient = !(nServices & NODE_NETWORK);
-=======
+
         pfrom->nStartingHeight = nStartingHeight;
 
         // set nodes not relaying blocks and tx and not serving (parts) of the historical blockchain as "clients"
@@ -1724,7 +1722,6 @@
         // set nodes not capable of serving the complete blockchain history as "limited nodes"
         pfrom->m_limited_node = (!(nServices & NODE_NETWORK) && (nServices & NODE_NETWORK_LIMITED));
 
->>>>>>> 6012f1ca
         {
             LOCK(pfrom->cs_filter);
             pfrom->fRelayTxes = fRelay; // set to true after we get the first filter* message
