--- conflicted
+++ resolved
@@ -16,15 +16,10 @@
 #include <boost/lexical_cast.hpp>
 
 #include <fstream>
-<<<<<<< HEAD
 #include <univalue.h>
-
-=======
 #include <iostream>
 #include <sstream>
 
-using namespace json_spirit;
->>>>>>> 1f70fb3c
 using namespace std;
 
 UniValue mnbudget(const UniValue& params, bool fHelp)
@@ -300,7 +295,7 @@
         std::vector<CMasternodeConfig::CMasternodeEntry> mnEntries;
         mnEntries = masternodeConfig.getEntries();
 
-        Object resultsObj;
+        UniValue resultsObj(UniValue::VOBJ);
 
         BOOST_FOREACH(CMasternodeConfig::CMasternodeEntry mne, masternodeConfig.getEntries()) {
 
@@ -315,7 +310,7 @@
             CPubKey pubKeyMasternode;
             CKey keyMasternode;
 
-            Object statusObj;
+            UniValue statusObj(UniValue::VOBJ);
 
             if(!darkSendSigner.SetKey(mne.getPrivKey(), errorMessage, keyMasternode, pubKeyMasternode)){
                 failed++;
@@ -359,7 +354,7 @@
             resultsObj.push_back(Pair(mne.getAlias(), statusObj));
         }
 
-        Object returnObj;
+        UniValue returnObj(UniValue::VOBJ);
         returnObj.push_back(Pair("overall", strprintf("Voted successfully %d time(s) and failed %d time(s).", success, failed)));
         returnObj.push_back(Pair("detail", resultsObj));
 
@@ -878,7 +873,7 @@
         std::vector<CTxBudgetPayment> vecTxBudgetPayments;
 
         while(std::getline(ss, token, ',')) {
-            uint256 nHash(token);
+            uint256 nHash = uint256S(token);
             CBudgetProposal* prop = budget.FindProposal(nHash);
 
             CTxBudgetPayment txBudgetPayment;
@@ -898,7 +893,7 @@
 
         int nBlockStart = pindexPrev->nHeight - pindexPrev->nHeight % GetBudgetPaymentCycleBlocks() + GetBudgetPaymentCycleBlocks();
 
-        CFinalizedBudgetBroadcast tempBudget("main", nBlockStart, vecTxBudgetPayments, 0);
+        CFinalizedBudgetBroadcast tempBudget("main", nBlockStart, vecTxBudgetPayments, uint256());
         // if(mapSeenFinalizedBudgets.count(tempBudget.GetHash())) {
         //     return "already exists"; //already exists
         // }
@@ -931,10 +926,10 @@
 
         std::vector<CTxBudgetPayment> vecTxBudgetPayments;
 
-        uint256 nColHash(params[2].get_str());
+        uint256 nColHash = uint256S(params[2].get_str());
 
         while(std::getline(ss, token, ',')) {
-            uint256 nHash(token);
+            uint256 nHash = uint256S(token);
             CBudgetProposal* prop = budget.FindProposal(nHash);
 
             CTxBudgetPayment txBudgetPayment;
@@ -943,7 +938,7 @@
             txBudgetPayment.nAmount = prop->GetAllotted();
             vecTxBudgetPayments.push_back(txBudgetPayment);
 
-            printf("%d\n", txBudgetPayment.nAmount);
+            printf("%lld\n", txBudgetPayment.nAmount);
         }
 
         if(vecTxBudgetPayments.size() < 1) {
