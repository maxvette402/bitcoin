// Master Protocol transaction code

#include "omnicore/tx.h"

#include "omnicore/convert.h"
#include "omnicore/dex.h"
#include "omnicore/log.h"
#include "omnicore/mdex.h"
#include "omnicore/notifications.h"
#include "omnicore/omnicore.h"
#include "omnicore/sp.h"
#include "omnicore/sto.h"

#include "alert.h"
#include "amount.h"
#include "main.h"
#include "sync.h"
#include "utiltime.h"

#include <boost/algorithm/string.hpp>
#include <boost/lexical_cast.hpp>

#include <stdio.h>
#include <string.h>

#include <algorithm>
#include <vector>

using boost::algorithm::token_compress_on;

using namespace mastercore;

// --------------------- DEPRECHIATED ------------------------
// Please use CMPTransaction::interpret_Transaction() instead.
// -----------------------------------------------------------

// initial packet interpret step
int CMPTransaction::step1()
{
  if (MIN_PAYLOAD_SIZE > pkt_size)  // class C packets could now be as small as 8 bytes
  {
    PrintToLog("%s() ERROR PACKET TOO SMALL; size = %d, line %d, file: %s\n", __FUNCTION__, pkt_size, __LINE__, __FILE__);
    return -(PKT_ERROR -1);
  }

  // collect version
  memcpy(&version, &pkt[0], 2);
  swapByteOrder16(version);

  // blank out version bytes in the packet
  pkt[0]=0; pkt[1]=0;
  
  memcpy(&type, &pkt[0], 4);

  swapByteOrder32(type);

  string classType;
  switch(multi) {
      case 0:
          classType = "A";
      break;
      case 1:
          classType = "B";
      break;
      case 2:
          classType = "C";
      break;
  }
  PrintToLog("\t         version: %d, Class %s\n", version, classType);
  PrintToLog("\t            type: %u (%s)\n", type, c_strMasterProtocolTXType(type));

  return (type);
}

// extract Value for certain types of packets
int CMPTransaction::step2_Value()
{
  memcpy(&nValue, &pkt[8], 8);
  swapByteOrder64(nValue);

  // here we are copying nValue into nNewValue to be stored into our leveldb later: MP_txlist
  nNewValue = nValue;

  memcpy(&property, &pkt[4], 4);
  swapByteOrder32(property);

  PrintToLog("\t        property: %u (%s)\n", property, strMPProperty(property));
  PrintToLog("\t           value: %s\n", FormatMP(property, nValue));

  if (MAX_INT_8_BYTES < nValue)
  {
    return (PKT_ERROR -801);  // out of range
  }

  return 0;
}

// extract Smart Property data
// RETURNS: the pointer to the next piece to be parsed
// ERROR is returns NULL and/or sets the error_code
const char *CMPTransaction::step2_SmartProperty(int &error_code)
{
const char *p = 11 + (char *)&pkt;
std::vector<std::string>spstr;
unsigned int i;
unsigned int prop_id;

  error_code = 0;

  memcpy(&ecosystem, &pkt[4], 1);
  PrintToLog("\t       Ecosystem: %u\n", ecosystem);

  // valid values are 1 & 2
  if ((OMNI_PROPERTY_MSC != ecosystem) && (OMNI_PROPERTY_TMSC != ecosystem))
  {
    error_code = (PKT_ERROR_SP -501);
    return NULL;
  }

  prop_id = _my_sps->peekNextSPID(ecosystem);

  memcpy(&prop_type, &pkt[5], 2);
  swapByteOrder16(prop_type);

  memcpy(&prev_prop_id, &pkt[7], 4);
  swapByteOrder32(prev_prop_id);

  PrintToLog("\t     Property ID: %u (%s)\n", prop_id, strMPProperty(prop_id));
  PrintToLog("\t   Property type: %u (%s)\n", prop_type, c_strPropertyType(prop_type));
  PrintToLog("\tPrev Property ID: %u\n", prev_prop_id);

  // only 1 & 2 are valid right now
  if ((MSC_PROPERTY_TYPE_INDIVISIBLE != prop_type) && (MSC_PROPERTY_TYPE_DIVISIBLE != prop_type))
  {
    error_code = (PKT_ERROR_SP -502);
    return NULL;
  }

  for (i = 0; i<5; i++)
  {
    spstr.push_back(std::string(p));
    p += spstr.back().size() + 1;
  }

  i = 0;

  memcpy(category, spstr[i].c_str(), std::min(spstr[i].length(),sizeof(category)-1)); i++;
  memcpy(subcategory, spstr[i].c_str(), std::min(spstr[i].length(),sizeof(subcategory)-1)); i++;
  memcpy(name, spstr[i].c_str(), std::min(spstr[i].length(),sizeof(name)-1)); i++;
  memcpy(url, spstr[i].c_str(), std::min(spstr[i].length(),sizeof(url)-1)); i++;
  memcpy(data, spstr[i].c_str(), std::min(spstr[i].length(),sizeof(data)-1)); i++;

  PrintToLog("\t        Category: %s\n", category);
  PrintToLog("\t     Subcategory: %s\n", subcategory);
  PrintToLog("\t            Name: %s\n", name);
  PrintToLog("\t             URL: %s\n", url);
  PrintToLog("\t            Data: %s\n", data);

  if (!IsTransactionTypeAllowed(block, prop_id, type, version))
  {
    error_code = (PKT_ERROR_SP -503);
    return NULL;
  }

  // name can not be NULL
  if ('\0' == name[0])
  {
    error_code = (PKT_ERROR_SP -505);
    return NULL;
  }

  if (!p) error_code = (PKT_ERROR_SP -510);

  if (isOverrun(p))
  {
    PrintToLog("%s(OVERRUN !!! line=%u): pkt_size= %u\n", __FUNCTION__, __LINE__, pkt_size);
    error_code = (PKT_ERROR_SP -800);
    return NULL;
  }

  return p;
}

// -----------------------------------------------------------

/** Returns a label for the given transaction type. */
std::string mastercore::c_strMasterProtocolTXType(uint16_t txType)
{
    switch (txType) {
        case MSC_TYPE_SIMPLE_SEND: return "Simple Send";
        case MSC_TYPE_RESTRICTED_SEND: return "Restricted Send";
        case MSC_TYPE_SEND_TO_OWNERS: return "Send To Owners";
        case MSC_TYPE_SAVINGS_MARK: return "Savings";
        case MSC_TYPE_SAVINGS_COMPROMISED: return "Savings COMPROMISED";
        case MSC_TYPE_RATELIMITED_MARK: return "Rate-Limiting";
        case MSC_TYPE_AUTOMATIC_DISPENSARY: return "Automatic Dispensary";
        case MSC_TYPE_TRADE_OFFER: return "DEx Sell Offer";
        case MSC_TYPE_METADEX_TRADE: return "MetaDEx trade";
        case MSC_TYPE_METADEX_CANCEL_PRICE: return "MetaDEx cancel-price";
        case MSC_TYPE_METADEX_CANCEL_PAIR: return "MetaDEx cancel-pair";
        case MSC_TYPE_METADEX_CANCEL_ECOSYSTEM: return "MetaDEx cancel-ecosystem";
        case MSC_TYPE_ACCEPT_OFFER_BTC: return "DEx Accept Offer";
        case MSC_TYPE_CREATE_PROPERTY_FIXED: return "Create Property - Fixed";
        case MSC_TYPE_CREATE_PROPERTY_VARIABLE: return "Create Property - Variable";
        case MSC_TYPE_PROMOTE_PROPERTY: return "Promote Property";
        case MSC_TYPE_CLOSE_CROWDSALE: return "Close Crowdsale";
        case MSC_TYPE_CREATE_PROPERTY_MANUAL: return "Create Property - Manual";
        case MSC_TYPE_GRANT_PROPERTY_TOKENS: return "Grant Property Tokens";
        case MSC_TYPE_REVOKE_PROPERTY_TOKENS: return "Revoke Property Tokens";
        case MSC_TYPE_CHANGE_ISSUER_ADDRESS: return "Change Issuer Address";
        case MSC_TYPE_NOTIFICATION: return "Notification";
        case OMNICORE_MESSAGE_TYPE_ALERT: return "ALERT";

        default: return "* unknown type *";
    }
}

/** Helper to convert class number to string. */
static std::string intToClass(int multi)
{
    switch (multi) {
        case 1:
            return "B";
        case 2:
            return "C";
    }
    return "A";
}
/** Checks whether a pointer to the payload is past it's last position. */
bool CMPTransaction::isOverrun(const char* p)
{
    ptrdiff_t pos = (char*) p - (char*) &pkt;
    return (pos > pkt_size);
}

// -------------------- PACKET PARSING -----------------------

/** Parses the packet or payload. */
bool CMPTransaction::interpret_Transaction()
{
    if (!interpret_TransactionType()) {
        PrintToLog("Failed to interpret type and version\n");
        return false;
    }

    switch (type) {
        case MSC_TYPE_SIMPLE_SEND:
            return interpret_SimpleSend();

        case MSC_TYPE_SEND_TO_OWNERS:
            return interpret_SendToOwners();

        case MSC_TYPE_TRADE_OFFER:
            return interpret_TradeOffer();

        case MSC_TYPE_ACCEPT_OFFER_BTC:
            return interpret_AcceptOfferBTC();

        case MSC_TYPE_METADEX_TRADE:
            return interpret_MetaDExTrade();

        case MSC_TYPE_METADEX_CANCEL_PRICE:
            return interpret_MetaDExCancelPrice();

        case MSC_TYPE_METADEX_CANCEL_PAIR:
            return interpret_MetaDExCancelPair();

        case MSC_TYPE_METADEX_CANCEL_ECOSYSTEM:
            return interpret_MetaDExCancelEcosystem();

        case MSC_TYPE_CREATE_PROPERTY_FIXED:
            return interpret_CreatePropertyFixed();

        case MSC_TYPE_CREATE_PROPERTY_VARIABLE:
            return interpret_CreatePropertyVariable();

        case MSC_TYPE_CLOSE_CROWDSALE:
            return interpret_CloseCrowdsale();

        case MSC_TYPE_CREATE_PROPERTY_MANUAL:
            return interpret_CreatePropertyManaged();

        case MSC_TYPE_GRANT_PROPERTY_TOKENS:
            return interpret_GrantTokens();

        case MSC_TYPE_REVOKE_PROPERTY_TOKENS:
            return interpret_RevokeTokens();

        case MSC_TYPE_CHANGE_ISSUER_ADDRESS:
            return interpret_ChangeIssuer();

        case OMNICORE_MESSAGE_TYPE_ALERT:
            return interpret_Alert();
    }

    return false;
}

/** Version and type */
bool CMPTransaction::interpret_TransactionType()
{
    if (pkt_size < 4) {
        return false;
    }
    uint16_t txVersion = 0;
    uint16_t txType = 0;
    memcpy(&txVersion, &pkt[0], 2);
    swapByteOrder16(txVersion);
    memcpy(&txType, &pkt[2], 2);
    swapByteOrder16(txType);
    version = txVersion;
    type = txType;

    if (msc_debug_packets) {
        PrintToLog("\t------------------------------\n");
        PrintToLog("\t         version: %d, class %s\n", txVersion, intToClass(multi));
        PrintToLog("\t            type: %d (%s)\n", txType, c_strMasterProtocolTXType(txType));
    }

    return true;
}

/** Tx 1 */
bool CMPTransaction::interpret_SimpleSend()
{
    if (pkt_size < 16) {
        return false;
    }
    memcpy(&property, &pkt[4], 4);
    swapByteOrder32(property);
    memcpy(&nValue, &pkt[8], 8);
    swapByteOrder64(nValue);
    nNewValue = nValue;

    if (msc_debug_packets) {
        PrintToLog("\t        property: %d (%s)\n", property, strMPProperty(property));
        PrintToLog("\t           value: %s\n", FormatMP(property, nValue));
    }

    return true;
}

/** Tx 3 */
bool CMPTransaction::interpret_SendToOwners()
{
    if (pkt_size < 16) {
        return false;
    }
    memcpy(&property, &pkt[4], 4);
    swapByteOrder32(property);
    memcpy(&nValue, &pkt[8], 8);
    swapByteOrder64(nValue);
    nNewValue = nValue;

    if (msc_debug_packets) {
        PrintToLog("\t        property: %d (%s)\n", property, strMPProperty(property));
        PrintToLog("\t           value: %s\n", FormatMP(property, nValue));
    }

    return true;
}

/** Tx 20 */
bool CMPTransaction::interpret_TradeOffer()
{
    if (pkt_size < 34) {
        return false;
    }
    memcpy(&property, &pkt[4], 4);
    swapByteOrder32(property);
    memcpy(&nValue, &pkt[8], 8);
    swapByteOrder64(nValue);
    nNewValue = nValue;
    memcpy(&amount_desired, &pkt[16], 8);
    memcpy(&blocktimelimit, &pkt[24], 1);
    memcpy(&min_fee, &pkt[25], 8);
    memcpy(&subaction, &pkt[33], 1);
    swapByteOrder64(amount_desired);
    swapByteOrder64(min_fee);

    if (msc_debug_packets) {
        PrintToLog("\t        property: %d (%s)\n", property, strMPProperty(property));
        PrintToLog("\t           value: %s\n", FormatMP(property, nValue));
        PrintToLog("\t  amount desired: %s\n", FormatDivisibleMP(amount_desired));
        PrintToLog("\tblock time limit: %d\n", blocktimelimit);
        PrintToLog("\t         min fee: %s\n", FormatDivisibleMP(min_fee));
        PrintToLog("\t      sub-action: %d\n", subaction);
    }

    return true;
}

/** Tx 22 */
bool CMPTransaction::interpret_AcceptOfferBTC()
{
    if (pkt_size < 16) {
        return false;
    }
    memcpy(&property, &pkt[4], 4);
    swapByteOrder32(property);
    memcpy(&nValue, &pkt[8], 8);
    swapByteOrder64(nValue);
    nNewValue = nValue;

    if (msc_debug_packets) {
        PrintToLog("\t        property: %d (%s)\n", property, strMPProperty(property));
        PrintToLog("\t           value: %s\n", FormatMP(property, nValue));
    }

    return true;
}

/** Tx 25 */
bool CMPTransaction::interpret_MetaDExTrade()
{
    if (pkt_size < 28) {
        return false;
    }
    memcpy(&property, &pkt[4], 4);
    swapByteOrder32(property);
    memcpy(&nValue, &pkt[8], 8);
    swapByteOrder64(nValue);
    nNewValue = nValue;
    memcpy(&desired_property, &pkt[16], 4);
    swapByteOrder32(desired_property);
    memcpy(&desired_value, &pkt[20], 8);
    swapByteOrder64(desired_value);

    action = CMPTransaction::ADD; // depreciated

    if (msc_debug_packets) {
        PrintToLog("\t        property: %d (%s)\n", property, strMPProperty(property));
        PrintToLog("\t           value: %s\n", FormatMP(property, nValue));
        PrintToLog("\tdesired property: %d (%s)\n", desired_property, strMPProperty(desired_property));
        PrintToLog("\t   desired value: %s\n", FormatMP(desired_property, desired_value));
    }

    return true;
}

/** Tx 26 */
bool CMPTransaction::interpret_MetaDExCancelPrice()
{
    if (pkt_size < 28) {
        return false;
    }
    memcpy(&property, &pkt[4], 4);
    swapByteOrder32(property);
    memcpy(&nValue, &pkt[8], 8);
    swapByteOrder64(nValue);
    nNewValue = nValue;
    memcpy(&desired_property, &pkt[16], 4);
    swapByteOrder32(desired_property);
    memcpy(&desired_value, &pkt[20], 8);
    swapByteOrder64(desired_value);

    action = CMPTransaction::CANCEL_AT_PRICE; // depreciated

    if (msc_debug_packets) {
        PrintToLog("\t        property: %d (%s)\n", property, strMPProperty(property));
        PrintToLog("\t           value: %s\n", FormatMP(property, nValue));
        PrintToLog("\tdesired property: %d (%s)\n", desired_property, strMPProperty(desired_property));
        PrintToLog("\t   desired value: %s\n", FormatMP(desired_property, desired_value));
    }

    return true;
}

/** Tx 27 */
bool CMPTransaction::interpret_MetaDExCancelPair()
{
    if (pkt_size < 12) {
        return false;
    }
    memcpy(&property, &pkt[4], 4);
    swapByteOrder32(property);
    memcpy(&desired_property, &pkt[8], 4);
    swapByteOrder32(desired_property);

    nValue = 0; // depreciated
    nNewValue = nValue; // depreciated
    desired_value = 0; // depreciated
    action = CMPTransaction::CANCEL_ALL_FOR_PAIR; // depreciated

    if (msc_debug_packets) {
        PrintToLog("\t        property: %d (%s)\n", property, strMPProperty(property));
        PrintToLog("\tdesired property: %d (%s)\n", desired_property, strMPProperty(desired_property));
    }

    return true;
}

/** Tx 28 */
bool CMPTransaction::interpret_MetaDExCancelEcosystem()
{
    if (pkt_size < 5) {
        return false;
    }
    memcpy(&ecosystem, &pkt[4], 1);

    property = ecosystem; // depreciated
    desired_property = ecosystem; // depreciated
    nValue = 0; // depreciated
    nNewValue = nValue; // depreciated
    desired_value = 0; // depreciated
    action = CMPTransaction::CANCEL_EVERYTHING; // depreciated

    if (msc_debug_packets) {
        PrintToLog("\t       ecosystem: %d\n", (int)ecosystem);
    }

    return true;
}

/** Tx 50 */
bool CMPTransaction::interpret_CreatePropertyFixed()
{
    if (pkt_size < 25) {
        return false;
    }
    const char* p = 11 + (char*) &pkt;
    std::vector<std::string> spstr;
    memcpy(&ecosystem, &pkt[4], 1);
    memcpy(&prop_type, &pkt[5], 2);
    swapByteOrder16(prop_type);
    memcpy(&prev_prop_id, &pkt[7], 4);
    swapByteOrder32(prev_prop_id);
    for (int i = 0; i < 5; i++) {
        spstr.push_back(std::string(p));
        p += spstr.back().size() + 1;
    }
    int i = 0;
    memcpy(category, spstr[i].c_str(), std::min(spstr[i].length(), sizeof(category)-1)); i++;
    memcpy(subcategory, spstr[i].c_str(), std::min(spstr[i].length(), sizeof(subcategory)-1)); i++;
    memcpy(name, spstr[i].c_str(), std::min(spstr[i].length(), sizeof(name)-1)); i++;
    memcpy(url, spstr[i].c_str(), std::min(spstr[i].length(), sizeof(url)-1)); i++;
    memcpy(data, spstr[i].c_str(), std::min(spstr[i].length(), sizeof(data)-1)); i++;
    memcpy(&nValue, p, 8);
    swapByteOrder64(nValue);
    p += 8;
    nNewValue = nValue;

    if (msc_debug_packets) {
        PrintToLog("\t       ecosystem: %d\n", ecosystem);
        PrintToLog("\t   property type: %d (%s)\n", prop_type, c_strPropertyType(prop_type));
        PrintToLog("\tprev property id: %d\n", prev_prop_id);
        PrintToLog("\t        category: %s\n", category);
        PrintToLog("\t     subcategory: %s\n", subcategory);
        PrintToLog("\t            name: %s\n", name);
        PrintToLog("\t             url: %s\n", url);
        PrintToLog("\t            data: %s\n", data);
        PrintToLog("\t           value: %s\n", prop_type == 1 ? FormatIndivisibleMP(nValue) : FormatDivisibleMP(nValue));
    }

    if (isOverrun(p)) {
        PrintToLog("%s(): rejected: malformed string value(s)\n", __func__);
        return false;
    }

    return true;
}

/** Tx 51 */
bool CMPTransaction::interpret_CreatePropertyVariable()
{
    if (pkt_size < 39) {
        return false;
    }
    const char* p = 11 + (char*) &pkt;
    std::vector<std::string> spstr;
    memcpy(&ecosystem, &pkt[4], 1);
    memcpy(&prop_type, &pkt[5], 2);
    swapByteOrder16(prop_type);
    memcpy(&prev_prop_id, &pkt[7], 4);
    swapByteOrder32(prev_prop_id);
    for (int i = 0; i < 5; i++) {
        spstr.push_back(std::string(p));
        p += spstr.back().size() + 1;
    }
    int i = 0;
    memcpy(category, spstr[i].c_str(), std::min(spstr[i].length(), sizeof(category)-1)); i++;
    memcpy(subcategory, spstr[i].c_str(), std::min(spstr[i].length(), sizeof(subcategory)-1)); i++;
    memcpy(name, spstr[i].c_str(), std::min(spstr[i].length(), sizeof(name)-1)); i++;
    memcpy(url, spstr[i].c_str(), std::min(spstr[i].length(), sizeof(url)-1)); i++;
    memcpy(data, spstr[i].c_str(), std::min(spstr[i].length(), sizeof(data)-1)); i++;
    memcpy(&property, p, 4);
    swapByteOrder32(property);
    p += 4;
    memcpy(&nValue, p, 8);
    swapByteOrder64(nValue);
    p += 8;
    nNewValue = nValue;
    memcpy(&deadline, p, 8);
    swapByteOrder64(deadline);
    p += 8;
    memcpy(&early_bird, p++, 1);
    memcpy(&percentage, p++, 1);

    if (msc_debug_packets) {
        PrintToLog("\t       ecosystem: %d\n", ecosystem);
        PrintToLog("\t   property type: %d (%s)\n", prop_type, c_strPropertyType(prop_type));
        PrintToLog("\tprev property id: %d\n", prev_prop_id);
        PrintToLog("\t        category: %s\n", category);
        PrintToLog("\t     subcategory: %s\n", subcategory);
        PrintToLog("\t            name: %s\n", name);
        PrintToLog("\t             url: %s\n", url);
        PrintToLog("\t            data: %s\n", data);
        PrintToLog("\tproperty desired: %d (%s)\n", property, strMPProperty(property));
        PrintToLog("\t tokens per unit: %s\n", prop_type == 1 ? FormatIndivisibleMP(nValue) : FormatDivisibleMP(nValue));
        PrintToLog("\t        deadline: %s (%x)\n", DateTimeStrFormat("%Y-%m-%d %H:%M:%S", deadline), deadline);
        PrintToLog("\tearly bird bonus: %d\n", early_bird);
        PrintToLog("\t    issuer bonus: %d\n", percentage);
    }

    if (isOverrun(p)) {
        PrintToLog("%s(): rejected: malformed string value(s)\n", __func__);
        return false;
    }

    return true;
}

/** Tx 53 */
bool CMPTransaction::interpret_CloseCrowdsale()
{
    if (pkt_size < 8) {
        return false;
    }
    memcpy(&property, &pkt[4], 4);
    swapByteOrder32(property);

    if (msc_debug_packets) {
        PrintToLog("\t        property: %d (%s)\n", property, strMPProperty(property));
    }

    return true;
}

/** Tx 54 */
bool CMPTransaction::interpret_CreatePropertyManaged()
{
    if (pkt_size < 17) {
        return false;
    }
    const char* p = 11 + (char*) &pkt;
    std::vector<std::string> spstr;
    memcpy(&ecosystem, &pkt[4], 1);
    memcpy(&prop_type, &pkt[5], 2);
    swapByteOrder16(prop_type);
    memcpy(&prev_prop_id, &pkt[7], 4);
    swapByteOrder32(prev_prop_id);
    for (int i = 0; i < 5; i++) {
        spstr.push_back(std::string(p));
        p += spstr.back().size() + 1;
    }
    int i = 0;
    memcpy(category, spstr[i].c_str(), std::min(spstr[i].length(), sizeof(category)-1)); i++;
    memcpy(subcategory, spstr[i].c_str(), std::min(spstr[i].length(), sizeof(subcategory)-1)); i++;
    memcpy(name, spstr[i].c_str(), std::min(spstr[i].length(), sizeof(name)-1)); i++;
    memcpy(url, spstr[i].c_str(), std::min(spstr[i].length(), sizeof(url)-1)); i++;
    memcpy(data, spstr[i].c_str(), std::min(spstr[i].length(), sizeof(data)-1)); i++;

    if (msc_debug_packets) {
        PrintToLog("\t       ecosystem: %d\n", ecosystem);
        PrintToLog("\t   property type: %d (%s)\n", prop_type, c_strPropertyType(prop_type));
        PrintToLog("\tprev property id: %d\n", prev_prop_id);
        PrintToLog("\t        category: %s\n", category);
        PrintToLog("\t     subcategory: %s\n", subcategory);
        PrintToLog("\t            name: %s\n", name);
        PrintToLog("\t             url: %s\n", url);
        PrintToLog("\t            data: %s\n", data);
    }

    if (isOverrun(p)) {
        PrintToLog("%s(): rejected: malformed string value(s)\n", __func__);
        return false;
    }

    return true;
}

/** Tx 55 */
bool CMPTransaction::interpret_GrantTokens()
{
    if (pkt_size < 16) {
        return false;
    }
    memcpy(&property, &pkt[4], 4);
    swapByteOrder32(property);
    memcpy(&nValue, &pkt[8], 8);
    swapByteOrder64(nValue);
    nNewValue = nValue;

    if (msc_debug_packets) {
        PrintToLog("\t        property: %d (%s)\n", property, strMPProperty(property));
        PrintToLog("\t           value: %s\n", FormatMP(property, nValue));
    }

    return true;
}

/** Tx 56 */
bool CMPTransaction::interpret_RevokeTokens()
{
    if (pkt_size < 16) {
        return false;
    }
    memcpy(&property, &pkt[4], 4);
    swapByteOrder32(property);
    memcpy(&nValue, &pkt[8], 8);
    swapByteOrder64(nValue);
    nNewValue = nValue;

    if (msc_debug_packets) {
        PrintToLog("\t        property: %d (%s)\n", property, strMPProperty(property));
        PrintToLog("\t           value: %s\n", FormatMP(property, nValue));
    }

    return true;
}

/** Tx 70 */
bool CMPTransaction::interpret_ChangeIssuer()
{
    if (pkt_size < 8) {
        return false;
    }
    memcpy(&property, &pkt[4], 4);
    swapByteOrder32(property);

    if (msc_debug_packets) {
        PrintToLog("\t        property: %d (%s)\n", property, strMPProperty(property));
    }

    return true;
}

/** Tx 65535 */
bool CMPTransaction::interpret_Alert()
{
    if (pkt_size < 5) {
        return false;
    }
    const char* p = 4 + (char*) &pkt;
    std::string spstr(p);
    memcpy(alertString, spstr.c_str(), std::min(spstr.length(), sizeof(alertString)-1));

    if (msc_debug_packets) {
        PrintToLog("\t           alert: %s\n", alertString);
    }

    if (isOverrun(p)) {
        PrintToLog("%s(): rejected: malformed string value(s)\n", __func__);
        return false;
    }

    return true;
}

// ---------------------- CORE LOGIC -------------------------

/** Tx 3 */
int CMPTransaction::logicMath_SendToOwners()
{
    if (!IsTransactionTypeAllowed(block, property, type, version)) {
        PrintToLog("%s(): rejected: type %d or version %d not permitted for property %d at block %d\n",
                __func__,
                type,
                version,
                property,
                block);
        return (PKT_ERROR_STO -22);
    }

    if (nValue <= 0 || MAX_INT_8_BYTES < nValue) {
        PrintToLog("%s(): rejected: value out of range or zero: %d\n", __func__, nValue);
        return (PKT_ERROR_STO -23);
    }

    if (!_my_sps->hasSP(property)) {
        PrintToLog("%s(): rejected: property %d does not exist\n", __func__, property);
        return (PKT_ERROR_STO -24);
    }

    int64_t nBalance = getMPbalance(sender, property, BALANCE);
    if (nBalance < (int64_t) nValue) {
        PrintToLog("%s(): rejected: sender %s has insufficient balance of property %d [%s < %s]\n",
                __func__,
                sender,
                FormatMP(property, nBalance),
                FormatMP(property, nValue),
                property);
        return (PKT_ERROR_STO -25);
    }

    // ------------------------------------------

    OwnerAddrType receiversSet = STO_GetReceivers(sender, property, nValue);
    uint64_t numberOfReceivers = receiversSet.size();

    // make sure we found some owners
    if (numberOfReceivers <= 0) {
        PrintToLog("%s(): rejected: no other owners of property %d [owners=%d <= 0]\n", __func__, property, numberOfReceivers);
        return (PKT_ERROR_STO -26);
    }

    // determine which property the fee will be paid in
    uint32_t feeProperty = isTestEcosystemProperty(property) ? OMNI_PROPERTY_TMSC : OMNI_PROPERTY_MSC;

    int64_t transferFee = TRANSFER_FEE_PER_OWNER * numberOfReceivers;
    PrintToLog("\t    Transfer fee: %s %s\n", FormatDivisibleMP(transferFee), strMPProperty(feeProperty));

    // enough coins to pay the fee?
    if (feeProperty != property) {
        int64_t nBalanceFee = getMPbalance(sender, feeProperty, BALANCE);
        if (nBalanceFee < transferFee) {
            PrintToLog("%s(): rejected: sender %s has insufficient balance of property %d to pay for fee [%s < %s]\n",
                    __func__,
                    sender,
                    feeProperty,
                    FormatMP(property, nBalanceFee),
                    FormatMP(property, transferFee));
            return (PKT_ERROR_STO -27);
        }
    } else {
        // special case check, only if distributing MSC or TMSC -- the property the fee will be paid in
        int64_t nBalanceFee = getMPbalance(sender, feeProperty, BALANCE);
        if (nBalanceFee < ((int64_t) nValue + transferFee)) {
            PrintToLog("%s(): rejected: sender %s has insufficient balance of %d to pay for amount + fee [%s < %s + %s]\n",
                    __func__,
                    sender,
                    feeProperty,
                    FormatMP(property, nBalanceFee),
                    FormatMP(property, nValue),
                    FormatMP(property, transferFee));
            return (PKT_ERROR_STO -28);
        }
    }

    // ------------------------------------------

    // burn MSC or TMSC here: take the transfer fee away from the sender
    assert(update_tally_map(sender, feeProperty, -transferFee, BALANCE));

    // split up what was taken and distribute between all holders
    int64_t sent_so_far = 0;
    for (OwnerAddrType::reverse_iterator it = receiversSet.rbegin(); it != receiversSet.rend(); ++it) {
        const std::string& address = it->second;

        int64_t will_really_receive = it->first;
        sent_so_far += will_really_receive;

        // real execution of the loop
        assert(update_tally_map(sender, property, -will_really_receive, BALANCE));
        assert(update_tally_map(address, property, will_really_receive, BALANCE));

        // add to stodb
        s_stolistdb->recordSTOReceive(address, txid, block, property, will_really_receive);

        if (sent_so_far != (int64_t)nValue) {
            PrintToLog("sent_so_far= %14d, nValue= %14d, n_owners= %d\n", sent_so_far, nValue, numberOfReceivers);
        } else {
            PrintToLog("SendToOwners: DONE HERE\n");
        }
    }

    // sent_so_far must equal nValue here
    assert(sent_so_far == (int64_t)nValue);

    return 0;
}

/** Tx 20 */
int CMPTransaction::logicMath_TradeOffer(CMPOffer* obj_o)
{
    if (!IsTransactionTypeAllowed(block, property, type, version)) {
        PrintToLog("%s(): rejected: type %d or version %d not permitted for property %d at block %d\n",
                __func__,
                type,
                version,
                property,
                block);
        return (PKT_ERROR_TRADEOFFER -22);
    }

    if (MAX_INT_8_BYTES < nValue) {
        PrintToLog("%s(): rejected: value out of range or zero: %d\n", __func__, nValue);
        return (PKT_ERROR_TRADEOFFER -23);
    }

    if (OMNI_PROPERTY_TMSC != property && OMNI_PROPERTY_MSC != property) {
        PrintToLog("%s(): rejected: property for sale %d must be MSC or TMSC\n", __func__, property);
        return (PKT_ERROR_TRADEOFFER -47);
    }

    // ------------------------------------------

    if (obj_o) {
        obj_o->Set(amount_desired, min_fee, blocktimelimit, subaction);
        return PKT_RETURNED_OBJECT;
    }

    int rc = PKT_ERROR_TRADEOFFER;

    // figure out which Action this is based on amount for sale, version & etc.
    switch (version)
    {
        case MP_TX_PKT_V0:
        {
            if (0 != nValue) {
                if (!DEx_offerExists(sender, property)) {
                    rc = DEx_offerCreate(sender, property, nValue, block, amount_desired, min_fee, blocktimelimit, txid, &nNewValue);
                } else {
                    rc = DEx_offerUpdate(sender, property, nValue, block, amount_desired, min_fee, blocktimelimit, txid, &nNewValue);
                }
            } else {
                // what happens if nValue is 0 for V0 ?  ANSWER: check if exists and it does -- cancel, otherwise invalid
                if (DEx_offerExists(sender, property)) {
                    rc = DEx_offerDestroy(sender, property);
                } else {
                    PrintToLog("%s(): rejected: sender %s has no active sell offer for property: %d\n", __func__, sender, property);
                    rc = (PKT_ERROR_TRADEOFFER -49);
                }
            }

            break;
        }

        case MP_TX_PKT_V1:
        {
            if (DEx_offerExists(sender, property)) {
                if (CANCEL != subaction && UPDATE != subaction) {
                    PrintToLog("%s(): rejected: sender %s has an active sell offer for property: %d\n", __func__, sender, property);
                    rc = (PKT_ERROR_TRADEOFFER -48);
                    break;
                }
            } else {
                // Offer does not exist
                if (NEW != subaction) {
                    PrintToLog("%s(): rejected: sender %s has no active sell offer for property: %d\n", __func__, sender, property);
                    rc = (PKT_ERROR_TRADEOFFER -49);
                    break;
                }
            }

            switch (subaction) {
                case NEW:
                    rc = DEx_offerCreate(sender, property, nValue, block, amount_desired, min_fee, blocktimelimit, txid, &nNewValue);
                    break;

                case UPDATE:
                    rc = DEx_offerUpdate(sender, property, nValue, block, amount_desired, min_fee, blocktimelimit, txid, &nNewValue);
                    break;

                case CANCEL:
                    rc = DEx_offerDestroy(sender, property);
                    break;

                default:
                    rc = (PKT_ERROR -999);
                    break;
            }
            break;
        }

        default:
            rc = (PKT_ERROR -500); // neither V0 nor V1
            break;
    };

    return rc;
}

/** Tx 22 */
int CMPTransaction::logicMath_AcceptOffer_BTC()
{
    if (!IsTransactionTypeAllowed(block, property, type, version)) {
        PrintToLog("%s(): rejected: type %d or version %d not permitted for property %d at block %d\n",
                __func__,
                type,
                version,
                property,
                block);
        return (DEX_ERROR_ACCEPT -22);
    }

    if (nValue <= 0 || MAX_INT_8_BYTES < nValue) {
        PrintToLog("%s(): rejected: value out of range or zero: %d\n", __func__, nValue);
        return (DEX_ERROR_ACCEPT -23);
    }

    // ------------------------------------------

    // the min fee spec requirement is checked in the following function
    int rc = DEx_acceptCreate(sender, receiver, property, nValue, block, tx_fee_paid, &nNewValue);

    return rc;
}

// TODO: depreciate
int CMPTransaction::logicMath_MetaDEx(CMPMetaDEx* mdex_o)
{
    if (mdex_o) {
        mdex_o->Set(sender, block, property, nValue, desired_property, desired_value, txid, tx_idx, action);
        return PKT_RETURNED_OBJECT;
    }

    return PKT_ERROR_METADEX -100;
}

/** Tx 25 */
int CMPTransaction::logicMath_MetaDExTrade()
{
    if (!IsTransactionTypeAllowed(block, property, type, version)) {
        PrintToLog("%s(): rejected: type %d or version %d not permitted for property %d at block %d\n",
                __func__,
                type,
                version,
                property,
                block);
        return (PKT_ERROR_METADEX -22);
    }

    if (property == desired_property) {
        PrintToLog("%s(): rejected: property for sale %d and desired property %d must not be equal\n",
                __func__,
                property,
                desired_property);
        return (PKT_ERROR_METADEX -29);
    }

    if (isTestEcosystemProperty(property) != isTestEcosystemProperty(desired_property)) {
        PrintToLog("%s(): rejected: property for sale %d and desired property %d not in same ecosystem\n",
                __func__,
                property,
                desired_property);
        return (PKT_ERROR_METADEX -30);
    }

    if (!_my_sps->hasSP(property)) {
        PrintToLog("%s(): rejected: property for sale %d does not exist\n", __func__, property);
        return (PKT_ERROR_METADEX -31);
    }

    if (!_my_sps->hasSP(desired_property)) {
        PrintToLog("%s(): rejected: desired property %d does not exist\n", __func__, desired_property);
        return (PKT_ERROR_METADEX -32);
    }

    if (nNewValue <= 0 || MAX_INT_8_BYTES < nNewValue) {
        PrintToLog("%s(): rejected: amount for sale out of range or zero: %d\n", __func__, nNewValue);
        return (PKT_ERROR_METADEX -33);
    }

    if (desired_value <= 0 || MAX_INT_8_BYTES < desired_value) {
        PrintToLog("%s(): rejected: desired amount out of range or zero: %d\n", __func__, desired_value);
        return (PKT_ERROR_METADEX -34);
    }

    if ((property != OMNI_PROPERTY_MSC) && (desired_property != OMNI_PROPERTY_MSC) &&
        (property != OMNI_PROPERTY_TMSC) && (desired_property != OMNI_PROPERTY_TMSC)) {
        PrintToLog("%s(): rejected: one side of a trade [%d, %d] must be MSC or TMSC\n", __func__, property, desired_property);
        return (PKT_ERROR_METADEX -35);
    }

    int64_t nBalance = getMPbalance(sender, property, BALANCE);
    if (nBalance < (int64_t) nNewValue) {
        PrintToLog("%s(): rejected: sender %s has insufficient balance of property %d [%s < %s]\n",
                __func__,
                sender,
                FormatMP(property, nBalance),
                FormatMP(property, nNewValue),
                property);
        return (PKT_ERROR_METADEX -25);
    }

<<<<<<< HEAD
    t_tradelistdb->recordNewTrade(txid, sender, property, desired_property, block, tx_idx);
    rc = MetaDEx_ADD(sender, property, nNewValue, block, desired_property, desired_value, txid, tx_idx);
=======
    // ------------------------------------------

    int rc = MetaDEx_ADD(sender, property, nNewValue, block, desired_property, desired_value, txid, tx_idx);

>>>>>>> f2f05cb0
    return rc;
}

/** Tx 26 */
int CMPTransaction::logicMath_MetaDExCancelPrice()
{
    if (!IsTransactionTypeAllowed(block, property, type, version)) {
        PrintToLog("%s(): rejected: type %d or version %d not permitted for property %d at block %d\n",
                __func__,
                type,
                version,
                property,
                block);
        return (PKT_ERROR_METADEX -22);
    }

    if (property == desired_property) {
        PrintToLog("%s(): rejected: property for sale %d and desired property %d must not be equal\n",
                __func__,
                property,
                desired_property);
        return (PKT_ERROR_METADEX -29);
    }

    if (isTestEcosystemProperty(property) != isTestEcosystemProperty(desired_property)) {
        PrintToLog("%s(): rejected: property for sale %d and desired property %d not in same ecosystem\n",
                __func__,
                property,
                desired_property);
        return (PKT_ERROR_METADEX -30);
    }

    if (!_my_sps->hasSP(property)) {
        PrintToLog("%s(): rejected: property for sale %d does not exist\n", __func__, property);
        return (PKT_ERROR_METADEX -31);
    }

    if (!_my_sps->hasSP(desired_property)) {
        PrintToLog("%s(): rejected: desired property %d does not exist\n", __func__, desired_property);
        return (PKT_ERROR_METADEX -32);
    }

    if (nNewValue <= 0 || MAX_INT_8_BYTES < nNewValue) {
        PrintToLog("%s(): rejected: amount for sale out of range or zero: %d\n", __func__, nNewValue);
        return (PKT_ERROR_METADEX -33);
    }

    if (desired_value <= 0 || MAX_INT_8_BYTES < desired_value) {
        PrintToLog("%s(): rejected: desired amount out of range or zero: %d\n", __func__, desired_value);
        return (PKT_ERROR_METADEX -34);
    }

    // ------------------------------------------

    int rc = MetaDEx_CANCEL_AT_PRICE(txid, block, sender, property, nNewValue, desired_property, desired_value);

    return rc;
}

/** Tx 27 */
int CMPTransaction::logicMath_MetaDExCancelPair()
{
    if (!IsTransactionTypeAllowed(block, property, type, version)) {
        PrintToLog("%s(): rejected: type %d or version %d not permitted for property %d at block %d\n",
                __func__,
                type,
                version,
                property,
                block);
        return (PKT_ERROR_METADEX -22);
    }

    if (property == desired_property) {
        PrintToLog("%s(): rejected: property for sale %d and desired property %d must not be equal\n",
                __func__,
                property,
                desired_property);
        return (PKT_ERROR_METADEX -29);
    }

    if (isTestEcosystemProperty(property) != isTestEcosystemProperty(desired_property)) {
        PrintToLog("%s(): rejected: property for sale %d and desired property %d not in same ecosystem\n",
                __func__,
                property,
                desired_property);
        return (PKT_ERROR_METADEX -30);
    }

    if (!_my_sps->hasSP(property)) {
        PrintToLog("%s(): rejected: property for sale %d does not exist\n", __func__, property);
        return (PKT_ERROR_METADEX -31);
    }

    if (!_my_sps->hasSP(desired_property)) {
        PrintToLog("%s(): rejected: desired property %d does not exist\n", __func__, desired_property);
        return (PKT_ERROR_METADEX -32);
    }

    // ------------------------------------------

    int rc = MetaDEx_CANCEL_ALL_FOR_PAIR(txid, block, sender, property, desired_property);

    return rc;
}

/** Tx 28 */
int CMPTransaction::logicMath_MetaDExCancelEcosystem()
{
    if (!IsTransactionTypeAllowed(block, ecosystem, type, version, true)) {
        PrintToLog("%s(): rejected: type %d or version %d not permitted for property %d at block %d\n",
                __func__,
                type,
                version,
                property,
                block);
        return (PKT_ERROR_METADEX -22);
    }

    // ------------------------------------------

    int rc = MetaDEx_CANCEL_EVERYTHING(txid, block, sender, ecosystem);

    return rc;
}

/** Tx 50 */
int CMPTransaction::logicMath_CreatePropertyFixed()
{
    uint256 blockHash;
    {
        LOCK(cs_main);

        CBlockIndex* pindex = chainActive[block];
        if (pindex == NULL) {
            PrintToLog("%s(): ERROR: block %d not in the active chain\n", __func__, block);
            return (PKT_ERROR_SP -20);
        }
        blockHash = pindex->GetBlockHash();
    }

    if (OMNI_PROPERTY_MSC != ecosystem && OMNI_PROPERTY_TMSC != ecosystem) {
        PrintToLog("%s(): rejected: invalid ecosystem: %d\n", __func__, (uint32_t) ecosystem);
        return (PKT_ERROR_SP -21);
    }

    if (!IsTransactionTypeAllowed(block, ecosystem, type, version)) {
        PrintToLog("%s(): rejected: type %d or version %d not permitted for property %d at block %d\n",
                __func__,
                type,
                version,
                property,
                block);
        return (PKT_ERROR_SP -22);
    }

    if (nValue <= 0 || MAX_INT_8_BYTES < nValue) {
        PrintToLog("%s(): rejected: value out of range or zero: %d\n", __func__, nValue);
        return (PKT_ERROR_SP -23);
    }

    if (MSC_PROPERTY_TYPE_INDIVISIBLE != prop_type && MSC_PROPERTY_TYPE_DIVISIBLE != prop_type) {
        PrintToLog("%s(): rejected: invalid property type: %d\n", __func__, prop_type);
        return (PKT_ERROR_SP -36);
    }

    if ('\0' == name[0]) {
        PrintToLog("%s(): rejected: property name must not be empty\n", __func__);
        return (PKT_ERROR_SP -37);
    }

    // ------------------------------------------

    CMPSPInfo::Entry newSP;
    newSP.issuer = sender;
    newSP.txid = txid;
    newSP.prop_type = prop_type;
    newSP.num_tokens = nValue;
    newSP.category.assign(category);
    newSP.subcategory.assign(subcategory);
    newSP.name.assign(name);
    newSP.url.assign(url);
    newSP.data.assign(data);
    newSP.fixed = true;
    newSP.creation_block = blockHash;
    newSP.update_block = newSP.creation_block;

    const uint32_t propertyId = _my_sps->putSP(ecosystem, newSP);
    assert(propertyId > 0);
    assert(update_tally_map(sender, propertyId, nValue, BALANCE));

    return 0;
}

/** Tx 51 */
int CMPTransaction::logicMath_CreatePropertyVariable()
{
    uint256 blockHash;
    {
        LOCK(cs_main);

        CBlockIndex* pindex = chainActive[block];
        if (pindex == NULL) {
            PrintToLog("%s(): ERROR: block %d not in the active chain\n", __func__, block);
            return (PKT_ERROR_SP -20);
        }
        blockHash = pindex->GetBlockHash();
    }

    if (OMNI_PROPERTY_MSC != ecosystem && OMNI_PROPERTY_TMSC != ecosystem) {
        PrintToLog("%s(): rejected: invalid ecosystem: %d\n", __func__, (uint32_t) ecosystem);
        return (PKT_ERROR_SP -21);
    }

    if (!IsTransactionTypeAllowed(block, ecosystem, type, version)) {
        PrintToLog("%s(): rejected: type %d or version %d not permitted for property %d at block %d\n",
                __func__,
                type,
                version,
                property,
                block);
        return (PKT_ERROR_SP -22);
    }

    if (nValue <= 0 || MAX_INT_8_BYTES < nValue) {
        PrintToLog("%s(): rejected: value out of range or zero: %d\n", __func__, nValue);
        return (PKT_ERROR_SP -23);
    }

    if (!_my_sps->hasSP(property)) {
        PrintToLog("%s(): rejected: property %d does not exist\n", __func__, property);
        return (PKT_ERROR_SP -24);
    }

    if (MSC_PROPERTY_TYPE_INDIVISIBLE != prop_type && MSC_PROPERTY_TYPE_DIVISIBLE != prop_type) {
        PrintToLog("%s(): rejected: invalid property type: %d\n", __func__, prop_type);
        return (PKT_ERROR_SP -36);
    }

    if ('\0' == name[0]) {
        PrintToLog("%s(): rejected: property name must not be empty\n", __func__);
        return (PKT_ERROR_SP -37);
    }

    if (!deadline || (int64_t) deadline < blockTime) {
        PrintToLog("%s(): rejected: deadline must not be in the past [%d < %d]\n", __func__, deadline, blockTime);
        return (PKT_ERROR_SP -38);
    }

    if (NULL != getCrowd(sender)) {
        PrintToLog("%s(): rejected: sender %s has an active crowdsale\n", __func__, sender);
        return (PKT_ERROR_SP -39);
    }

    // ------------------------------------------

    CMPSPInfo::Entry newSP;
    newSP.issuer = sender;
    newSP.txid = txid;
    newSP.prop_type = prop_type;
    newSP.num_tokens = nValue;
    newSP.category.assign(category);
    newSP.subcategory.assign(subcategory);
    newSP.name.assign(name);
    newSP.url.assign(url);
    newSP.data.assign(data);
    newSP.fixed = false;
    newSP.property_desired = property;
    newSP.deadline = deadline;
    newSP.early_bird = early_bird;
    newSP.percentage = percentage;
    newSP.creation_block = blockHash;
    newSP.update_block = newSP.creation_block;

    const uint32_t propertyId = _my_sps->putSP(ecosystem, newSP);
    assert(propertyId > 0);
    my_crowds.insert(std::make_pair(sender, CMPCrowd(propertyId, nValue, property, deadline, early_bird, percentage, 0, 0)));

    PrintToLog("CREATED CROWDSALE id: %d value: %d property: %d\n", propertyId, nValue, property);

    return 0;
}

/** Tx 53 */
int CMPTransaction::logicMath_CloseCrowdsale()
{
    uint256 blockHash;
    {
        LOCK(cs_main);

        CBlockIndex* pindex = chainActive[block];
        if (pindex == NULL) {
            PrintToLog("%s(): ERROR: block %d not in the active chain\n", __func__, block);
            return (PKT_ERROR_SP -20);
        }
        blockHash = pindex->GetBlockHash();
    }

    if (!IsTransactionTypeAllowed(block, property, type, version)) {
        PrintToLog("%s(): rejected: type %d or version %d not permitted for property %d at block %d\n",
                __func__,
                type,
                version,
                property,
                block);
        return (PKT_ERROR_SP -22);
    }

    if (!_my_sps->hasSP(property)) {
        PrintToLog("%s(): rejected: property %d does not exist\n", __func__, property);
        return (PKT_ERROR_SP -24);
    }

    CrowdMap::iterator it = my_crowds.find(sender);
    if (it == my_crowds.end()) {
        PrintToLog("%s(): rejected: sender %s has no active crowdsale\n", __func__, sender);
        return (PKT_ERROR_SP -40);
    }

    const CMPCrowd& crowd = it->second;
    if (property != crowd.getPropertyId()) {
        PrintToLog("%s(): rejected: property identifier mismatch [%d != %d]\n", __func__, property, crowd.getPropertyId());
        return (PKT_ERROR_SP -41);
    }

    // ------------------------------------------

    CMPSPInfo::Entry sp;
    assert(_my_sps->getSP(property, sp));

    double missedTokens = calculateFractional(sp.prop_type,
            sp.early_bird,
            sp.deadline,
            sp.num_tokens,
            sp.percentage,
            crowd.getDatabase(),
            crowd.getIssuerCreated());

    sp.historicalData = crowd.getDatabase();
    sp.update_block = blockHash;
    sp.close_early = true;
    sp.timeclosed = blockTime;
    sp.txid_close = txid;
    sp.missedTokens = (int64_t) missedTokens;

    assert(_my_sps->updateSP(property, sp));
    if (missedTokens > 0) {
        assert(update_tally_map(sp.issuer, property, missedTokens, BALANCE));
    }
    my_crowds.erase(it);

    if (msc_debug_sp) PrintToLog("CLOSED CROWDSALE id: %d=%X\n", property, property);

    return 0;
}

/** Tx 54 */
int CMPTransaction::logicMath_CreatePropertyManaged()
{
    uint256 blockHash;
    {
        LOCK(cs_main);

        CBlockIndex* pindex = chainActive[block];
        if (pindex == NULL) {
            PrintToLog("%s(): ERROR: block %d not in the active chain\n", __func__, block);
            return (PKT_ERROR_SP -20);
        }
        blockHash = pindex->GetBlockHash();
    }

    if (OMNI_PROPERTY_MSC != ecosystem && OMNI_PROPERTY_TMSC != ecosystem) {
        PrintToLog("%s(): rejected: invalid ecosystem: %d\n", __func__, (uint32_t) ecosystem);
        return (PKT_ERROR_SP -21);
    }

    if (!IsTransactionTypeAllowed(block, ecosystem, type, version)) {
        PrintToLog("%s(): rejected: type %d or version %d not permitted for property %d at block %d\n",
                __func__,
                type,
                version,
                property,
                block);
        return (PKT_ERROR_SP -22);
    }

    if (MSC_PROPERTY_TYPE_INDIVISIBLE != prop_type && MSC_PROPERTY_TYPE_DIVISIBLE != prop_type) {
        PrintToLog("%s(): rejected: invalid property type: %d\n", __func__, prop_type);
        return (PKT_ERROR_SP -36);
    }

    if ('\0' == name[0]) {
        PrintToLog("%s(): rejected: property name must not be empty\n", __func__);
        return (PKT_ERROR_SP -37);
    }

    // ------------------------------------------

    CMPSPInfo::Entry newSP;
    newSP.issuer = sender;
    newSP.txid = txid;
    newSP.prop_type = prop_type;
    newSP.category.assign(category);
    newSP.subcategory.assign(subcategory);
    newSP.name.assign(name);
    newSP.url.assign(url);
    newSP.data.assign(data);
    newSP.fixed = false;
    newSP.manual = true;
    newSP.creation_block = blockHash;
    newSP.update_block = newSP.creation_block;

    uint32_t propertyId = _my_sps->putSP(ecosystem, newSP);
    assert(propertyId > 0);

    PrintToLog("CREATED MANUAL PROPERTY id: %d admin: %s\n", propertyId, sender);

    return 0;
}

/** Tx 55 */
int CMPTransaction::logicMath_GrantTokens()
{
    uint256 blockHash;
    {
        LOCK(cs_main);

        CBlockIndex* pindex = chainActive[block];
        if (pindex == NULL) {
            PrintToLog("%s(): ERROR: block %d not in the active chain\n", __func__, block);
            return (PKT_ERROR_SP -20);
        }
        blockHash = pindex->GetBlockHash();
    }

    if (!IsTransactionTypeAllowed(block, property, type, version)) {
        PrintToLog("%s(): rejected: type %d or version %d not permitted for property %d at block %d\n",
                __func__,
                type,
                version,
                property,
                block);
        return (PKT_ERROR_TOKENS -22);
    }

    if (nValue <= 0 || MAX_INT_8_BYTES < nValue) {
        PrintToLog("%s(): rejected: value out of range or zero: %d\n", __func__, nValue);
        return (PKT_ERROR_TOKENS -23);
    }

    if (!_my_sps->hasSP(property)) {
        PrintToLog("%s(): rejected: property %d does not exist\n", __func__, property);
        return (PKT_ERROR_TOKENS -24);
    }

    CMPSPInfo::Entry sp;
    assert(_my_sps->getSP(property, sp));

    if (!sp.manual) {
        PrintToLog("%s(): rejected: property %d is not managed\n", __func__, property);
        return (PKT_ERROR_TOKENS -42);
    }

    if (sender != sp.issuer) {
        PrintToLog("%s(): rejected: sender %s is not issuer of property %d [issuer=%s]\n", __func__, sender, property, sp.issuer);
        return (PKT_ERROR_TOKENS -43);
    }

    int64_t nTotalTokens = getTotalTokens(property);
    if (nValue > (MAX_INT_8_BYTES - nTotalTokens)) {
        PrintToLog("%s(): rejected: no more than %s tokens can ever exist [%s + %s > %s]\n",
                __func__,
                FormatMP(property, MAX_INT_8_BYTES),
                FormatMP(property, nTotalTokens),
                FormatMP(property, nValue),
                FormatMP(property, MAX_INT_8_BYTES));
        return (PKT_ERROR_TOKENS -44);
    }

    // ------------------------------------------

    std::vector<int64_t> dataPt;
    dataPt.push_back(nValue);
    dataPt.push_back(0);
    sp.historicalData.insert(std::make_pair(txid, dataPt));
    sp.update_block = blockHash;

    assert(_my_sps->updateSP(property, sp));
    assert(update_tally_map(sender, property, nValue, BALANCE));

    int rc = logicMath_SimpleSend();

    return rc;
}

/** Tx 56 */
int CMPTransaction::logicMath_RevokeTokens()
{
    uint256 blockHash;
    {
        LOCK(cs_main);

        CBlockIndex* pindex = chainActive[block];
        if (pindex == NULL) {
            PrintToLog("%s(): ERROR: block %d not in the active chain\n", __func__, block);
            return (PKT_ERROR_TOKENS -20);
        }
        blockHash = pindex->GetBlockHash();
    }

    if (!IsTransactionTypeAllowed(block, property, type, version)) {
        PrintToLog("%s(): rejected: type %d or version %d not permitted for property %d at block %d\n",
                __func__,
                type,
                version,
                property,
                block);
        return (PKT_ERROR_TOKENS -22);
    }

    if (nValue <= 0 || MAX_INT_8_BYTES < nValue) {
        PrintToLog("%s(): rejected: value out of range or zero: %d\n", __func__, nValue);
        return (PKT_ERROR_TOKENS -23);
    }

    if (!_my_sps->hasSP(property)) {
        PrintToLog("%s(): rejected: property %d does not exist\n", __func__, property);
        return (PKT_ERROR_TOKENS -24);
    }

    CMPSPInfo::Entry sp;
    assert(_my_sps->getSP(property, sp));

    if (!sp.manual) {
        PrintToLog("%s(): rejected: property %d is not managed\n", __func__, property);
        return (PKT_ERROR_TOKENS -42);
    }

    int64_t nBalance = getMPbalance(sender, property, BALANCE);
    if (nBalance < (int64_t) nValue) {
        PrintToLog("%s(): rejected: sender %s has insufficient balance of property %d [%s < %s]\n",
                __func__,
                sender,
                FormatMP(property, nBalance),
                FormatMP(property, nValue),
                property);
        return (PKT_ERROR_TOKENS -25);
    }

    // ------------------------------------------

    std::vector<int64_t> dataPt;
    dataPt.push_back(0);
    dataPt.push_back(nValue);
    sp.historicalData.insert(std::make_pair(txid, dataPt));
    sp.update_block = blockHash;

    assert(update_tally_map(sender, property, -nValue, BALANCE));
    assert(_my_sps->updateSP(property, sp));

    return 0;
}

/** Tx 70 */
int CMPTransaction::logicMath_ChangeIssuer()
{
    uint256 blockHash;
    {
        LOCK(cs_main);

        CBlockIndex* pindex = chainActive[block];
        if (pindex == NULL) {
            PrintToLog("%s(): ERROR: block %d not in the active chain\n", __func__, block);
            return (PKT_ERROR_TOKENS -20);
        }
        blockHash = pindex->GetBlockHash();
    }

    if (!IsTransactionTypeAllowed(block, property, type, version)) {
        PrintToLog("%s(): rejected: type %d or version %d not permitted for property %d at block %d\n",
                __func__,
                type,
                version,
                property,
                block);
        return (PKT_ERROR_TOKENS -22);
    }

    if (!_my_sps->hasSP(property)) {
        PrintToLog("%s(): rejected: property %d does not exist\n", __func__, property);
        return (PKT_ERROR_TOKENS -24);
    }

    CMPSPInfo::Entry sp;
    assert(_my_sps->getSP(property, sp));

    if (sender != sp.issuer) {
        PrintToLog("%s(): rejected: sender %s is not issuer of property %d [issuer=%s]\n", __func__, sender, property, sp.issuer);
        return (PKT_ERROR_TOKENS -43);
    }

    if (NULL != getCrowd(sender)) {
        PrintToLog("%s(): rejected: sender %s has an active crowdsale\n", __func__, sender);
        return (PKT_ERROR_TOKENS -39);
    }

    if (receiver.empty()) {
        PrintToLog("%s(): rejected: receiver is empty\n", __func__);
        return (PKT_ERROR_TOKENS -45);
    }

    if (NULL != getCrowd(receiver)) {
        PrintToLog("%s(): rejected: receiver %s has an active crowdsale\n", __func__, receiver);
        return (PKT_ERROR_TOKENS -46);
    }

    // ------------------------------------------

    sp.issuer = receiver;
    sp.update_block = blockHash;

    assert(_my_sps->updateSP(property, sp));

    return 0;
}

/** Tx 65535 */
int CMPTransaction::logicMath_Alert()
{
    // check the packet version is also FF
    if (version != 65535) {
        PrintToLog("%s(): rejected: invalid transaction version: %d\n", __func__, version);
        return (PKT_ERROR -50);
    }

    // is sender authorized?
    bool authorized = CheckAlertAuthorization(sender);

    PrintToLog("\t      alert auth: %s\n", authorized);
    PrintToLog("\t    alert sender: %s\n", sender);

    if (!authorized) {
        PrintToLog("%s(): rejected: sender %s is not authorized for alerts\n", __func__, sender);
        return (PKT_ERROR -51);
    }

    // authorized, decode and make sure there are 4 tokens, then replace global_alert_message
    std::vector<std::string> vstr;
    boost::split(vstr, alertString, boost::is_any_of(":"), boost::token_compress_on);

    if (5 != vstr.size()) {
        // there are not 5 tokens in the alert, badly formed alert and must discard
        PrintToLog("\t    packet error: badly formed alert != 5 tokens\n");
        return (PKT_ERROR -52);
    }

    int32_t alertType;
    uint64_t expiryValue;
    uint32_t typeCheck;
    uint32_t verCheck;
    std::string alertMessage;

    try {
        alertType = boost::lexical_cast<int32_t>(vstr[0]);
        expiryValue = boost::lexical_cast<uint64_t>(vstr[1]);
        typeCheck = boost::lexical_cast<uint32_t>(vstr[2]);
        verCheck = boost::lexical_cast<uint32_t>(vstr[3]);
    } catch (const boost::bad_lexical_cast &e) {
        PrintToLog("%s(): rejected: failed to parse values: %s\n", __func__, e.what());
        return (PKT_ERROR -53);
    }

    alertMessage = vstr[4];
    PrintToLog("\t    message type: %d\n", alertType);
    PrintToLog("\t    expiry value: %d\n", expiryValue);
    PrintToLog("\t      type check: %d\n", typeCheck);
    PrintToLog("\t       ver check: %d\n", verCheck);
    PrintToLog("\t   alert message: %s\n", alertMessage);

    // copy the alert string into the global_alert_message and return a 0 rc
    SetOmniCoreAlert(alertString);

    // we have a new alert, fire a notify event if needed
    CAlert::Notify(alertMessage, true);

    return 0;
}

int CMPTransaction::logicMath_SavingsMark()
{
    int rc = -12345;

    return rc;
}

int CMPTransaction::logicMath_SavingsCompromised()
{
    int rc = -23456;

    return rc;
}
<|MERGE_RESOLUTION|>--- conflicted
+++ resolved
@@ -1074,15 +1074,10 @@
         return (PKT_ERROR_METADEX -25);
     }
 
-<<<<<<< HEAD
+    // ------------------------------------------
+
     t_tradelistdb->recordNewTrade(txid, sender, property, desired_property, block, tx_idx);
-    rc = MetaDEx_ADD(sender, property, nNewValue, block, desired_property, desired_value, txid, tx_idx);
-=======
-    // ------------------------------------------
-
     int rc = MetaDEx_ADD(sender, property, nNewValue, block, desired_property, desired_value, txid, tx_idx);
-
->>>>>>> f2f05cb0
     return rc;
 }
 
