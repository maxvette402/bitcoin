// Copyright (c) 2017-2020 The Bitcoin Core developers
// Distributed under the MIT software license, see the accompanying
// file COPYING or http://www.opensource.org/licenses/mit-license.php.

#include <chainparams.h>
#include <index/base.h>
#include <shutdown.h>
#include <tinyformat.h>
#include <ui_interface.h>
#include <util/system.h>
#include <util/translation.h>
#include <validation.h>
#include <warnings.h>

constexpr char DB_BEST_BLOCK = 'B';

constexpr int64_t SYNC_LOG_INTERVAL = 30; // seconds
constexpr int64_t SYNC_LOCATOR_WRITE_INTERVAL = 30; // seconds

template <typename... Args>
static void FatalError(const char* fmt, const Args&... args)
{
    std::string strMessage = tfm::format(fmt, args...);
<<<<<<< HEAD
    SetMiscWarning(strMessage);
    LogPrintf("\n*** %s\n", strMessage);
    uiInterface.ThreadSafeMessageBox(
        Untranslated("Error: A fatal internal error occurred, see debug.log for details"),
        "", CClientUIInterface::MSG_ERROR);
=======
    SetMiscWarning(Untranslated(strMessage));
    LogPrintf("*** %s\n", strMessage);
    AbortError(_("A fatal internal error occurred, see debug.log for details"));
>>>>>>> dbd7a91f
    StartShutdown();
}

BaseIndex::DB::DB(const fs::path& path, size_t n_cache_size, bool f_memory, bool f_wipe, bool f_obfuscate) :
    CDBWrapper(path, n_cache_size, f_memory, f_wipe, f_obfuscate)
{}

bool BaseIndex::DB::ReadBestBlock(CBlockLocator& locator) const
{
    bool success = Read(DB_BEST_BLOCK, locator);
    if (!success) {
        locator.SetNull();
    }
    return success;
}

void BaseIndex::DB::WriteBestBlock(CDBBatch& batch, const CBlockLocator& locator)
{
    batch.Write(DB_BEST_BLOCK, locator);
}

BaseIndex::~BaseIndex()
{
    Interrupt();
    Stop();
}

bool BaseIndex::Init()
{
    CBlockLocator locator;
    if (!GetDB().ReadBestBlock(locator)) {
        locator.SetNull();
    }

    LOCK(cs_main);
    if (locator.IsNull()) {
        m_best_block_index = nullptr;
    } else {
        m_best_block_index = FindForkInGlobalIndex(::ChainActive(), locator);
    }
    m_synced = m_best_block_index.load() == ::ChainActive().Tip();
    return true;
}

static const CBlockIndex* NextSyncBlock(const CBlockIndex* pindex_prev) EXCLUSIVE_LOCKS_REQUIRED(cs_main)
{
    AssertLockHeld(cs_main);

    if (!pindex_prev) {
        return ::ChainActive().Genesis();
    }

    const CBlockIndex* pindex = ::ChainActive().Next(pindex_prev);
    if (pindex) {
        return pindex;
    }

    return ::ChainActive().Next(::ChainActive().FindFork(pindex_prev));
}

void BaseIndex::ThreadSync()
{
    const CBlockIndex* pindex = m_best_block_index.load();
    if (!m_synced) {
        auto& consensus_params = Params().GetConsensus();

        int64_t last_log_time = 0;
        int64_t last_locator_write_time = 0;
        while (true) {
            if (m_interrupt) {
                m_best_block_index = pindex;
                // No need to handle errors in Commit. If it fails, the error will be already be
                // logged. The best way to recover is to continue, as index cannot be corrupted by
                // a missed commit to disk for an advanced index state.
                Commit();
                return;
            }

            {
                LOCK(cs_main);
                const CBlockIndex* pindex_next = NextSyncBlock(pindex);
                if (!pindex_next) {
                    m_best_block_index = pindex;
                    m_synced = true;
                    // No need to handle errors in Commit. See rationale above.
                    Commit();
                    break;
                }
                if (pindex_next->pprev != pindex && !Rewind(pindex, pindex_next->pprev)) {
                    FatalError("%s: Failed to rewind index %s to a previous chain tip",
                               __func__, GetName());
                    return;
                }
                pindex = pindex_next;
            }

            int64_t current_time = GetTime();
            if (last_log_time + SYNC_LOG_INTERVAL < current_time) {
                LogPrintf("\nSyncing %s with block chain from height %d\n",
                          GetName(), pindex->nHeight);
                last_log_time = current_time;
            }

            if (last_locator_write_time + SYNC_LOCATOR_WRITE_INTERVAL < current_time) {
                m_best_block_index = pindex;
                last_locator_write_time = current_time;
                // No need to handle errors in Commit. See rationale above.
                Commit();
            }

            CBlock block;
            if (!ReadBlockFromDisk(block, pindex, consensus_params)) {
                FatalError("%s: Failed to read block %s from disk",
                           __func__, pindex->GetBlockHash().ToString());
                return;
            }
            if (!WriteBlock(block, pindex)) {
                FatalError("%s: Failed to write block %s to index database",
                           __func__, pindex->GetBlockHash().ToString());
                return;
            }
        }
    }

    if (pindex) {
        LogPrintf("\n%s is enabled at height %d\n", GetName(), pindex->nHeight);
    } else {
        LogPrintf("\n%s is enabled\n", GetName());
    }
}

bool BaseIndex::Commit()
{
    CDBBatch batch(GetDB());
    if (!CommitInternal(batch) || !GetDB().WriteBatch(batch)) {
        return error("%s: Failed to commit latest %s state", __func__, GetName());
    }
    return true;
}

bool BaseIndex::CommitInternal(CDBBatch& batch)
{
    LOCK(cs_main);
    GetDB().WriteBestBlock(batch, ::ChainActive().GetLocator(m_best_block_index));
    return true;
}

bool BaseIndex::Rewind(const CBlockIndex* current_tip, const CBlockIndex* new_tip)
{
    assert(current_tip == m_best_block_index);
    assert(current_tip->GetAncestor(new_tip->nHeight) == new_tip);

    // In the case of a reorg, ensure persisted block locator is not stale.
    m_best_block_index = new_tip;
    if (!Commit()) {
        // If commit fails, revert the best block index to avoid corruption.
        m_best_block_index = current_tip;
        return false;
    }

    return true;
}

void BaseIndex::BlockConnected(const std::shared_ptr<const CBlock>& block, const CBlockIndex* pindex)
{
    if (!m_synced) {
        return;
    }

    const CBlockIndex* best_block_index = m_best_block_index.load();
    if (!best_block_index) {
        if (pindex->nHeight != 0) {
            FatalError("%s: First block connected is not the genesis block (height=%d)",
                       __func__, pindex->nHeight);
            return;
        }
    } else {
        // Ensure block connects to an ancestor of the current best block. This should be the case
        // most of the time, but may not be immediately after the sync thread catches up and sets
        // m_synced. Consider the case where there is a reorg and the blocks on the stale branch are
        // in the ValidationInterface queue backlog even after the sync thread has caught up to the
        // new chain tip. In this unlikely event, log a warning and let the queue clear.
        if (best_block_index->GetAncestor(pindex->nHeight - 1) != pindex->pprev) {
            LogPrintf("\n%s: WARNING: Block %s does not connect to an ancestor of " /* Continued */
                      "known best chain (tip=%s); not updating index\n",
                      __func__, pindex->GetBlockHash().ToString(),
                      best_block_index->GetBlockHash().ToString());
            return;
        }
        if (best_block_index != pindex->pprev && !Rewind(best_block_index, pindex->pprev)) {
            FatalError("%s: Failed to rewind index %s to a previous chain tip",
                       __func__, GetName());
            return;
        }
    }

    if (WriteBlock(*block, pindex)) {
        m_best_block_index = pindex;
    } else {
        FatalError("%s: Failed to write block %s to index",
                   __func__, pindex->GetBlockHash().ToString());
        return;
    }
}

void BaseIndex::ChainStateFlushed(const CBlockLocator& locator)
{
    if (!m_synced) {
        return;
    }

    const uint256& locator_tip_hash = locator.vHave.front();
    const CBlockIndex* locator_tip_index;
    {
        LOCK(cs_main);
        locator_tip_index = LookupBlockIndex(locator_tip_hash);
    }

    if (!locator_tip_index) {
        FatalError("%s: First block (hash=%s) in locator was not found",
                   __func__, locator_tip_hash.ToString());
        return;
    }

    // This checks that ChainStateFlushed callbacks are received after BlockConnected. The check may fail
    // immediately after the sync thread catches up and sets m_synced. Consider the case where
    // there is a reorg and the blocks on the stale branch are in the ValidationInterface queue
    // backlog even after the sync thread has caught up to the new chain tip. In this unlikely
    // event, log a warning and let the queue clear.
    const CBlockIndex* best_block_index = m_best_block_index.load();
    if (best_block_index->GetAncestor(locator_tip_index->nHeight) != locator_tip_index) {
        LogPrintf("\n%s: WARNING: Locator contains block (hash=%s) not on known best " /* Continued */
                  "chain (tip=%s); not writing index locator\n",
                  __func__, locator_tip_hash.ToString(),
                  best_block_index->GetBlockHash().ToString());
        return;
    }

    // No need to handle errors in Commit. If it fails, the error will be already be logged. The
    // best way to recover is to continue, as index cannot be corrupted by a missed commit to disk
    // for an advanced index state.
    Commit();
}

bool BaseIndex::BlockUntilSyncedToCurrentChain() const
{
    AssertLockNotHeld(cs_main);

    if (!m_synced) {
        return false;
    }

    {
        // Skip the queue-draining stuff if we know we're caught up with
        // ::ChainActive().Tip().
        LOCK(cs_main);
        const CBlockIndex* chain_tip = ::ChainActive().Tip();
        const CBlockIndex* best_block_index = m_best_block_index.load();
        if (best_block_index->GetAncestor(chain_tip->nHeight) == chain_tip) {
            return true;
        }
    }

    LogPrintf("\n%s: %s is catching up on block notifications\n", __func__, GetName());
    SyncWithValidationInterfaceQueue();
    return true;
}

void BaseIndex::Interrupt()
{
    m_interrupt();
}

void BaseIndex::Start()
{
    // Need to register this ValidationInterface before running Init(), so that
    // callbacks are not missed if Init sets m_synced to true.
    RegisterValidationInterface(this);
    if (!Init()) {
        FatalError("%s: %s failed to initialize", __func__, GetName());
        return;
    }

    m_thread_sync = std::thread(&TraceThread<std::function<void()>>, GetName(),
                                std::bind(&BaseIndex::ThreadSync, this));
}

void BaseIndex::Stop()
{
    UnregisterValidationInterface(this);

    if (m_thread_sync.joinable()) {
        m_thread_sync.join();
    }
}<|MERGE_RESOLUTION|>--- conflicted
+++ resolved
@@ -21,17 +21,9 @@
 static void FatalError(const char* fmt, const Args&... args)
 {
     std::string strMessage = tfm::format(fmt, args...);
-<<<<<<< HEAD
-    SetMiscWarning(strMessage);
-    LogPrintf("\n*** %s\n", strMessage);
-    uiInterface.ThreadSafeMessageBox(
-        Untranslated("Error: A fatal internal error occurred, see debug.log for details"),
-        "", CClientUIInterface::MSG_ERROR);
-=======
     SetMiscWarning(Untranslated(strMessage));
     LogPrintf("*** %s\n", strMessage);
     AbortError(_("A fatal internal error occurred, see debug.log for details"));
->>>>>>> dbd7a91f
     StartShutdown();
 }
 
