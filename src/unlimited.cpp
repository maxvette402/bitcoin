--- conflicted
+++ resolved
@@ -248,13 +248,9 @@
         if (temp[0] == '-') boost::throw_exception( boost::bad_lexical_cast() );
         excessiveAcceptDepth = boost::lexical_cast<unsigned int>(temp);
     }
-<<<<<<< HEAD
-
+
+    settingsToUserAgentString();
     return NullUniValue;
-=======
-    settingsToUserAgentString();
-    return Value::null;
->>>>>>> 5de4fc2d
 }
 
 
