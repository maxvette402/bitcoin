--- conflicted
+++ resolved
@@ -6,11 +6,6 @@
 
 #include <hash.h>
 #include <uint256.h>
-<<<<<<< HEAD
-#include <utilstrencodings.h>
-#include <addressindex.h>
-=======
->>>>>>> 243c9bb7
 
 #include <assert.h>
 #include <string.h>
@@ -164,750 +159,4 @@
 bool DecodeBase58Check(const std::string& str, std::vector<unsigned char>& vchRet)
 {
     return DecodeBase58Check(str.c_str(), vchRet);
-<<<<<<< HEAD
 }
-
-CBase58Data::CBase58Data()
-{
-    vchVersion.clear();
-    vchData.clear();
-    fBech32 = false;
-}
-
-void CBase58Data::SetData(const std::vector<unsigned char>& vchVersionIn, const void* pdata, size_t nSize)
-{
-    vchVersion = vchVersionIn;
-
-    fBech32 = pParams() && pParams()->IsBech32Prefix(vchVersionIn);
-
-    vchData.resize(nSize);
-    if (!vchData.empty())
-        memcpy(vchData.data(), pdata, nSize);
-}
-
-void CBase58Data::SetData(const std::vector<unsigned char>& vchVersionIn, const unsigned char* pbegin, const unsigned char* pend)
-{
-    SetData(vchVersionIn, (void*)pbegin, pend - pbegin);
-}
-
-bool CBase58Data::SetString(const char* psz, unsigned int nVersionBytes)
-{
-    CChainParams::Base58Type prefixType;
-    fBech32 = pParams() && pParams()->IsBech32Prefix(psz, strlen(psz), prefixType);
-    if (fBech32)
-    {
-        vchVersion = Params().Bech32Prefix(prefixType);
-        std::string s(psz);
-        auto ret = bech32::Decode(s);
-        if (ret.second.size() == 0)
-            return false;
-        std::vector<uint8_t> data;
-        if (!ConvertBits<5, 8, false>(data, ret.second.begin(), ret.second.end()))
-          return false;
-        vchData.assign(data.begin(), data.end());
-        return true;
-    };
-
-    std::vector<unsigned char> vchTemp;
-    bool rc58 = DecodeBase58Check(psz, vchTemp);
-
-    if (rc58
-        && nVersionBytes != 4
-        && vchTemp.size() == BIP32_KEY_N_BYTES + 4) // no point checking smaller keys
-    {
-        if (0 == memcmp(&vchTemp[0], &Params().Base58Prefix(CChainParams::EXT_PUBLIC_KEY)[0], 4))
-            nVersionBytes = 4;
-        else
-        if (0 == memcmp(&vchTemp[0], &Params().Base58Prefix(CChainParams::EXT_SECRET_KEY)[0], 4))
-        {
-            nVersionBytes = 4;
-
-            // Never display secret in a CBitcoinAddress
-
-            // Length already checked
-            vchVersion = Params().Base58Prefix(CChainParams::EXT_PUBLIC_KEY);
-            CExtKeyPair ekp;
-            ekp.DecodeV(&vchTemp[4]);
-            vchData.resize(74);
-            ekp.EncodeP(&vchData[0]);
-            memory_cleanse(&vchTemp[0], vchData.size());
-            return true;
-        };
-    };
-
-    if ((!rc58) || (vchTemp.size() < nVersionBytes)) {
-        vchData.clear();
-        vchVersion.clear();
-        return false;
-    }
-    vchVersion.assign(vchTemp.begin(), vchTemp.begin() + nVersionBytes);
-    vchData.resize(vchTemp.size() - nVersionBytes);
-    if (!vchData.empty())
-        memcpy(vchData.data(), vchTemp.data() + nVersionBytes, vchData.size());
-    memory_cleanse(vchTemp.data(), vchTemp.size());
-    return true;
-}
-
-bool CBase58Data::SetString(const std::string& str)
-{
-    return SetString(str.c_str());
-}
-
-std::string CBase58Data::ToString() const
-{
-    if (fBech32)
-    {
-        std::string sHrp(vchVersion.begin(), vchVersion.end());
-        std::vector<uint8_t> data;
-        ConvertBits<8, 5, true>(data, vchData.begin(), vchData.end());
-        std::string rv = bech32::Encode(sHrp, data);
-        if (rv.empty())
-          return _("bech32 encode failed.");
-        return rv;
-    };
-
-    std::vector<unsigned char> vch = vchVersion;
-    vch.insert(vch.end(), vchData.begin(), vchData.end());
-    return EncodeBase58Check(vch);
-}
-
-int CBase58Data::CompareTo(const CBase58Data& b58) const
-{
-    if (vchVersion < b58.vchVersion)
-        return -1;
-    if (vchVersion > b58.vchVersion)
-        return 1;
-    if (vchData < b58.vchData)
-        return -1;
-    if (vchData > b58.vchData)
-        return 1;
-    return 0;
-}
-
-namespace
-{
-class CBitcoinAddressVisitor : public boost::static_visitor<bool>
-{
-private:
-    CBitcoinAddress* addr;
-    bool fBech32;
-
-public:
-    CBitcoinAddressVisitor(CBitcoinAddress* addrIn, bool fBech32_ = false) : addr(addrIn), fBech32(fBech32_) {}
-
-    bool operator()(const CKeyID& id) const { return addr->Set(id, fBech32); }
-    bool operator()(const CScriptID& id) const { return addr->Set(id, fBech32); }
-    bool operator()(const CExtKeyPair &ek) const { return addr->Set(ek, fBech32); }
-    bool operator()(const CStealthAddress &sxAddr) const { return addr->Set(sxAddr, fBech32); }
-    bool operator()(const CKeyID256& id) const { return addr->Set(id, fBech32); }
-    bool operator()(const CScriptID256& id) const { return addr->Set(id, fBech32); }
-
-    bool operator()(const WitnessV0KeyHash& id) const
-    {
-        return false;
-    }
-
-    bool operator()(const WitnessV0ScriptHash& id) const
-    {
-        return false;
-    }
-
-    bool operator()(const WitnessUnknown& id) const
-    {
-        return false;
-    }
-
-    bool operator()(const CNoDestination& no) const { return false; }
-};
-} // namespace
-
-bool CBitcoinAddress::Set(const CKeyID& id, bool fBech32)
-{
-    SetData(fBech32 ? Params().Bech32Prefix(CChainParams::PUBKEY_ADDRESS)
-        : Params().Base58Prefix(CChainParams::PUBKEY_ADDRESS), &id, 20);
-    return true;
-}
-
-bool CBitcoinAddress::Set(const CScriptID& id, bool fBech32)
-{
-    SetData(fBech32 ? Params().Bech32Prefix(CChainParams::SCRIPT_ADDRESS)
-        : Params().Base58Prefix(CChainParams::SCRIPT_ADDRESS), &id, 20);
-    return true;
-}
-
-bool CBitcoinAddress::Set(const CKeyID256 &id, bool fBech32)
-{
-    SetData(fBech32 ? Params().Bech32Prefix(CChainParams::PUBKEY_ADDRESS_256)
-        : Params().Base58Prefix(CChainParams::PUBKEY_ADDRESS_256), &id, 32);
-    return true;
-};
-
-bool CBitcoinAddress::Set(const CScriptID256 &id, bool fBech32)
-{
-    SetData(fBech32 ? Params().Bech32Prefix(CChainParams::SCRIPT_ADDRESS_256)
-        : Params().Base58Prefix(CChainParams::SCRIPT_ADDRESS_256), &id, 32);
-    return true;
-};
-
-bool CBitcoinAddress::Set(const CKeyID &id, CChainParams::Base58Type prefix, bool fBech32)
-{
-    SetData(fBech32 ? Params().Bech32Prefix(prefix) : Params().Base58Prefix(prefix), &id, 20);
-    return true;
-}
-
-bool CBitcoinAddress::Set(const CStealthAddress &sx, bool fBech32)
-{
-    std::vector<uint8_t> raw;
-    if (0 != sx.ToRaw(raw))
-        return false;
-
-    SetData(fBech32 ? Params().Bech32Prefix(CChainParams::STEALTH_ADDRESS)
-        : Params().Base58Prefix(CChainParams::STEALTH_ADDRESS), &raw[0], raw.size());
-    return true;
-};
-
-bool CBitcoinAddress::Set(const CExtKeyPair &ek, bool fBech32)
-{
-    std::vector<unsigned char> vchVersion;
-    uint8_t data[74];
-
-    // Use public key only, should never need to reveal the secret key in an address
-
-    /*
-    if (ek.IsValidV())
-    {
-        vchVersion = Params().Base58Prefix(CChainParams::EXT_SECRET_KEY);
-        ek.EncodeV(data);
-    } else
-    */
-
-    vchVersion = fBech32 ? Params().Bech32Prefix(CChainParams::EXT_PUBLIC_KEY)
-        : Params().Base58Prefix(CChainParams::EXT_PUBLIC_KEY);
-    ek.EncodeP(data);
-
-    SetData(vchVersion, data, 74);
-    return true;
-};
-
-bool CBitcoinAddress::Set(const CTxDestination& dest, bool fBech32)
-{
-    return boost::apply_visitor(CBitcoinAddressVisitor(this, fBech32), dest);
-}
-
-bool CBitcoinAddress::IsValidStealthAddress() const
-{
-    return IsValidStealthAddress(Params());
-};
-
-bool CBitcoinAddress::IsValidStealthAddress(const CChainParams &params) const
-{
-    if (vchVersion != params.Base58Prefix(CChainParams::STEALTH_ADDRESS)
-        && vchVersion != params.Bech32Prefix(CChainParams::STEALTH_ADDRESS))
-        return false;
-
-    if (vchData.size() < MIN_STEALTH_RAW_SIZE)
-        return false;
-
-    size_t nPkSpend = vchData[34];
-
-    if (nPkSpend != 1) // TODO: allow multi
-        return false;
-
-    size_t nBits = vchData[35 + EC_COMPRESSED_SIZE * nPkSpend + 1];
-    if (nBits > 32)
-        return false;
-
-    size_t nPrefixBytes = std::ceil((float)nBits / 8.0);
-
-    if (vchData.size() != MIN_STEALTH_RAW_SIZE + EC_COMPRESSED_SIZE * (nPkSpend-1) + nPrefixBytes)
-        return false;
-    return true;
-};
-
-bool CBitcoinAddress::IsValid() const
-{
-    return IsValid(Params());
-}
-
-bool CBitcoinAddress::IsValid(const CChainParams& params) const
-{
-    if (fBech32)
-    {
-        CChainParams::Base58Type prefix;
-        if (!params.IsBech32Prefix(vchVersion, prefix))
-            return false;
-
-        switch (prefix)
-        {
-            case CChainParams::PUBKEY_ADDRESS:
-            case CChainParams::SCRIPT_ADDRESS:
-            case CChainParams::EXT_KEY_HASH:
-            case CChainParams::EXT_ACC_HASH:
-                return vchData.size() == 20;
-            case CChainParams::PUBKEY_ADDRESS_256:
-            case CChainParams::SCRIPT_ADDRESS_256:
-                return vchData.size() == 32;
-            case CChainParams::EXT_PUBLIC_KEY:
-            case CChainParams::EXT_SECRET_KEY:
-                return vchData.size() == BIP32_KEY_N_BYTES;
-            case CChainParams::STEALTH_ADDRESS:
-                return IsValidStealthAddress(params);
-            default:
-                return false;
-        };
-
-        return false;
-    };
-
-    bool fCorrectSize = vchData.size() == 20;
-    bool fKnownVersion = vchVersion == params.Base58Prefix(CChainParams::PUBKEY_ADDRESS) ||
-                         vchVersion == params.Base58Prefix(CChainParams::SCRIPT_ADDRESS);
-    if (fCorrectSize && fKnownVersion)
-        return true;
-
-    if (IsValidStealthAddress(params))
-        return true;
-
-    if (vchVersion.size() == 4
-        && (vchVersion == params.Base58Prefix(CChainParams::EXT_PUBLIC_KEY)
-            || vchVersion == params.Base58Prefix(CChainParams::EXT_SECRET_KEY)))
-        return vchData.size() == BIP32_KEY_N_BYTES;
-
-    bool fKnownVersion256 = vchVersion == params.Base58Prefix(CChainParams::PUBKEY_ADDRESS_256) ||
-                            vchVersion == params.Base58Prefix(CChainParams::SCRIPT_ADDRESS_256);
-    if (fKnownVersion256 && vchData.size() == 32)
-        return true;
-    return false;
-}
-
-bool CBitcoinAddress::IsValid(CChainParams::Base58Type prefix) const
-{
-    if (fBech32)
-    {
-        CChainParams::Base58Type prefixOut;
-        if (!Params().IsBech32Prefix(vchVersion, prefixOut)
-            || prefix != prefixOut)
-            return false;
-
-        switch (prefix)
-        {
-            case CChainParams::PUBKEY_ADDRESS:
-            case CChainParams::SCRIPT_ADDRESS:
-            case CChainParams::EXT_KEY_HASH:
-            case CChainParams::EXT_ACC_HASH:
-                return vchData.size() == 20;
-            case CChainParams::PUBKEY_ADDRESS_256:
-            case CChainParams::SCRIPT_ADDRESS_256:
-                return vchData.size() == 32;
-            case CChainParams::EXT_PUBLIC_KEY:
-            case CChainParams::EXT_SECRET_KEY:
-                return vchData.size() == BIP32_KEY_N_BYTES;
-            case CChainParams::STEALTH_ADDRESS:
-                return IsValidStealthAddress(Params());
-            default:
-                return false;
-        };
-
-        return false;
-    };
-
-    bool fKnownVersion = vchVersion == Params().Base58Prefix(prefix);
-    if (prefix == CChainParams::EXT_PUBLIC_KEY
-        || prefix == CChainParams::EXT_SECRET_KEY)
-        return fKnownVersion && vchData.size() == BIP32_KEY_N_BYTES;
-
-    if (prefix == CChainParams::PUBKEY_ADDRESS_256
-        || prefix == CChainParams::SCRIPT_ADDRESS_256)
-        return fKnownVersion && vchData.size() == 32;
-
-    bool fCorrectSize = vchData.size() == 20;
-    return fCorrectSize && fKnownVersion;
-}
-
-CTxDestination CBitcoinAddress::Get() const
-{
-    if (!IsValid())
-        return CNoDestination();
-    uint160 id;
-
-    if (vchVersion == Params().Base58Prefix(CChainParams::PUBKEY_ADDRESS)
-        || vchVersion == Params().Bech32Prefix(CChainParams::PUBKEY_ADDRESS))
-    {
-        memcpy(&id, vchData.data(), 20);
-        return CKeyID(id);
-    } else
-    if (vchVersion == Params().Base58Prefix(CChainParams::SCRIPT_ADDRESS)
-        || vchVersion == Params().Bech32Prefix(CChainParams::SCRIPT_ADDRESS))
-    {
-        memcpy(&id, vchData.data(), 20);
-        return CScriptID(id);
-    } else
-    if (vchVersion == Params().Base58Prefix(CChainParams::EXT_SECRET_KEY)
-        || vchVersion == Params().Bech32Prefix(CChainParams::EXT_SECRET_KEY))
-    {
-        CExtKeyPair kp;
-        kp.DecodeV(vchData.data());
-        return kp;
-    } else
-    if (vchVersion == Params().Base58Prefix(CChainParams::STEALTH_ADDRESS)
-        || vchVersion == Params().Bech32Prefix(CChainParams::STEALTH_ADDRESS))
-    {
-        CStealthAddress sx;
-        if (0 == sx.FromRaw(vchData.data(), vchData.size()))
-            return sx;
-        return CNoDestination();
-    } else
-    if (vchVersion == Params().Base58Prefix(CChainParams::EXT_PUBLIC_KEY)
-        || vchVersion == Params().Bech32Prefix(CChainParams::EXT_PUBLIC_KEY))
-    {
-        CExtKeyPair kp;
-        kp.DecodeP(vchData.data());
-        return kp;
-    }
-    else
-    if (vchVersion == Params().Base58Prefix(CChainParams::PUBKEY_ADDRESS_256)
-        || vchVersion == Params().Bech32Prefix(CChainParams::PUBKEY_ADDRESS_256))
-    {
-        return CKeyID256(*((uint256*)vchData.data()));
-    } else
-    if (vchVersion == Params().Base58Prefix(CChainParams::SCRIPT_ADDRESS_256)
-        || vchVersion == Params().Bech32Prefix(CChainParams::SCRIPT_ADDRESS_256))
-    {
-        //uint256 id;
-        //memcpy(&id, vchData.data(), 32);
-        return CScriptID256(*((uint256*)vchData.data()));
-    };
-
-    return CNoDestination();
-}
-
-bool CBitcoinAddress::GetKeyID(CKeyID& keyID) const
-{
-    if (!IsValid() || vchVersion != Params().Base58Prefix(CChainParams::PUBKEY_ADDRESS))
-        return false;
-    uint160 id;
-    memcpy(&id, vchData.data(), 20);
-    keyID = CKeyID(id);
-    return true;
-}
-
-bool CBitcoinAddress::GetKeyID(CKeyID256& keyID) const
-{
-    if (!IsValid() || vchVersion != Params().Base58Prefix(CChainParams::PUBKEY_ADDRESS_256))
-        return false;
-    uint256 id;
-    memcpy(&id, vchData.data(), 32);
-    keyID = CKeyID256(id);
-    return true;
-}
-
-bool CBitcoinAddress::GetKeyID(CKeyID &keyID, CChainParams::Base58Type prefix) const
-{
-    if (!IsValid(prefix))
-        return false;
-    uint160 id;
-    memcpy(&id, &vchData[0], 20);
-    keyID = CKeyID(id);
-    return true;
-}
-
-bool CBitcoinAddress::GetIndexKey(uint256 &hashBytes, int &type) const
-{
-    if (!IsValid())
-        return false;
-
-    memset(&hashBytes, 0, 32);
-    if (vchVersion == Params().Base58Prefix(CChainParams::PUBKEY_ADDRESS))
-    {
-        memcpy(&hashBytes, &vchData[0], 20);
-        type = ADDR_INDT_PUBKEY_ADDRESS;
-        return true;
-    };
-
-    if (vchVersion == Params().Base58Prefix(CChainParams::SCRIPT_ADDRESS))
-    {
-        memcpy(&hashBytes, &vchData[0], 20);
-        type = ADDR_INDT_SCRIPT_ADDRESS;
-        return true;
-    };
-
-    if (vchVersion == Params().Base58Prefix(CChainParams::PUBKEY_ADDRESS_256))
-    {
-        memcpy(&hashBytes, &vchData[0], 32);
-        type = ADDR_INDT_PUBKEY_ADDRESS_256;
-        return true;
-    };
-
-    if (vchVersion == Params().Base58Prefix(CChainParams::SCRIPT_ADDRESS_256))
-    {
-        memcpy(&hashBytes, &vchData[0], 32);
-        type = ADDR_INDT_SCRIPT_ADDRESS_256;
-        return true;
-    };
-
-    return false;
-};
-
-bool CBitcoinAddress::IsScript() const
-{
-    return IsValid() && vchVersion == Params().Base58Prefix(CChainParams::SCRIPT_ADDRESS);
-}
-
-namespace
-{
-class DestinationEncoder : public boost::static_visitor<std::string>
-{
-private:
-    const CChainParams& m_params;
-    bool fBech32;
-
-public:
-    DestinationEncoder(const CChainParams& params, bool fBech32_ = false) : m_params(params), fBech32(fBech32_) {}
-
-    std::string operator()(const CKeyID& id) const
-    {
-        if (fBech32)
-        {
-            const auto &vchVersion = m_params.Bech32Prefix(CChainParams::PUBKEY_ADDRESS);
-            std::string sHrp(vchVersion.begin(), vchVersion.end());
-            std::vector<unsigned char> data = {0};
-            ConvertBits<8, 5, true>(data, id.begin(), id.end());
-            return bech32::Encode(sHrp, data);
-        };
-        std::vector<unsigned char> data = m_params.Base58Prefix(CChainParams::PUBKEY_ADDRESS);
-        data.insert(data.end(), id.begin(), id.end());
-        return EncodeBase58Check(data);
-    }
-
-    std::string operator()(const CScriptID& id) const
-    {
-        std::vector<unsigned char> data = m_params.Base58Prefix(CChainParams::SCRIPT_ADDRESS);
-        data.insert(data.end(), id.begin(), id.end());
-        return EncodeBase58Check(data);
-    }
-
-    std::string operator()(const WitnessV0KeyHash& id) const
-    {
-        std::vector<unsigned char> data = {0};
-        ConvertBits<8, 5, true>(data, id.begin(), id.end());
-        return bech32::Encode(m_params.Bech32HRP(), data);
-    }
-
-    std::string operator()(const WitnessV0ScriptHash& id) const
-    {
-        std::vector<unsigned char> data = {0};
-        ConvertBits<8, 5, true>(data, id.begin(), id.end());
-        return bech32::Encode(m_params.Bech32HRP(), data);
-    }
-
-    std::string operator()(const WitnessUnknown& id) const
-    {
-        if (id.version < 1 || id.version > 16 || id.length < 2 || id.length > 40) {
-            return {};
-        }
-        std::vector<unsigned char> data = {(unsigned char)id.version};
-        ConvertBits<8, 5, true>(data, id.program, id.program + id.length);
-        return bech32::Encode(m_params.Bech32HRP(), data);
-    }
-
-    std::string operator()(const CExtKeyPair &ek) const { return CBitcoinAddress(ek, fBech32).ToString(); }
-    std::string operator()(const CStealthAddress &sxAddr) const { return CBitcoinAddress(sxAddr, fBech32).ToString(); }
-    std::string operator()(const CKeyID256& id) const { return CBitcoinAddress(id, fBech32).ToString(); }
-    std::string operator()(const CScriptID256& id) const { return CBitcoinAddress(id, fBech32).ToString(); }
-
-    std::string operator()(const CNoDestination& no) const { return {}; }
-};
-
-CTxDestination DecodeDestination(const std::string& str, const CChainParams& params)
-{
-    CBitcoinAddress addr(str);
-    if (addr.IsValid())
-        return addr.Get();
-
-
-    std::vector<unsigned char> data;
-    uint160 hash;
-    if (DecodeBase58Check(str, data)) {
-        // base58-encoded Bitcoin addresses.
-        // Public-key-hash-addresses have version 0 (or 111 testnet).
-        // The data vector contains RIPEMD160(SHA256(pubkey)), where pubkey is the serialized public key.
-        const std::vector<unsigned char>& pubkey_prefix = params.Base58Prefix(CChainParams::PUBKEY_ADDRESS);
-        if (data.size() == hash.size() + pubkey_prefix.size() && std::equal(pubkey_prefix.begin(), pubkey_prefix.end(), data.begin())) {
-            std::copy(data.begin() + pubkey_prefix.size(), data.end(), hash.begin());
-            return CKeyID(hash);
-        }
-        // Script-hash-addresses have version 5 (or 196 testnet).
-        // The data vector contains RIPEMD160(SHA256(cscript)), where cscript is the serialized redemption script.
-        const std::vector<unsigned char>& script_prefix = params.Base58Prefix(CChainParams::SCRIPT_ADDRESS);
-        if (data.size() == hash.size() + script_prefix.size() && std::equal(script_prefix.begin(), script_prefix.end(), data.begin())) {
-            std::copy(data.begin() + script_prefix.size(), data.end(), hash.begin());
-            return CScriptID(hash);
-        }
-
-        const std::vector<unsigned char>& stealth_prefix = params.Base58Prefix(CChainParams::STEALTH_ADDRESS);
-        if (data.size() > stealth_prefix.size() && std::equal(stealth_prefix.begin(), stealth_prefix.end(), data.begin())) {
-            CStealthAddress sx;
-            if (0 == sx.FromRaw(data.data()+stealth_prefix.size(), data.size()))
-                return sx;
-            return CNoDestination();
-        }
-
-    }
-    data.clear();
-    auto bech = bech32::Decode(str);
-    if (bech.second.size() > 0 && bech.first == params.Bech32HRP()) {
-        // Bech32 decoding
-        int version = bech.second[0]; // The first 5 bit symbol is the witness version (0-16)
-        // The rest of the symbols are converted witness program bytes.
-        if (ConvertBits<5, 8, false>(data, bech.second.begin() + 1, bech.second.end())) {
-            if (version == 0) {
-                {
-                    WitnessV0KeyHash keyid;
-                    if (data.size() == keyid.size()) {
-                        std::copy(data.begin(), data.end(), keyid.begin());
-                        return keyid;
-                    }
-                }
-                {
-                    WitnessV0ScriptHash scriptid;
-                    if (data.size() == scriptid.size()) {
-                        std::copy(data.begin(), data.end(), scriptid.begin());
-                        return scriptid;
-                    }
-                }
-                return CNoDestination();
-            }
-            if (version > 16 || data.size() < 2 || data.size() > 40) {
-                return CNoDestination();
-            }
-            WitnessUnknown unk;
-            unk.version = version;
-            std::copy(data.begin(), data.end(), unk.program);
-            unk.length = data.size();
-            return unk;
-        }
-    }
-    return CNoDestination();
-}
-} // namespace
-
-void CBitcoinSecret::SetKey(const CKey& vchSecret)
-{
-    assert(vchSecret.IsValid());
-    SetData(Params().Base58Prefix(CChainParams::SECRET_KEY), vchSecret.begin(), vchSecret.size());
-    if (vchSecret.IsCompressed())
-        vchData.push_back(1);
-}
-
-CKey CBitcoinSecret::GetKey() const
-{
-    CKey ret;
-    assert(vchData.size() >= 32);
-    ret.Set(vchData.begin(), vchData.begin() + 32, vchData.size() > 32 && vchData[32] == 1);
-    return ret;
-}
-
-bool CBitcoinSecret::IsValid() const
-{
-    bool fExpectedFormat = vchData.size() == 32 || (vchData.size() == 33 && vchData[32] == 1);
-    bool fCorrectVersion = vchVersion == Params().Base58Prefix(CChainParams::SECRET_KEY);
-    return fExpectedFormat && fCorrectVersion;
-}
-
-bool CBitcoinSecret::SetString(const char* pszSecret)
-{
-    return CBase58Data::SetString(pszSecret) && IsValid();
-}
-
-bool CBitcoinSecret::SetString(const std::string& strSecret)
-{
-    return SetString(strSecret.c_str());
-}
-
-int CExtKey58::Set58(const char *base58)
-{
-    std::vector<uint8_t> vchBytes;
-    if (!DecodeBase58(base58, vchBytes))
-        return 1;
-
-    if (vchBytes.size() != BIP32_KEY_LEN)
-        return 2;
-
-    if (!VerifyChecksum(vchBytes))
-        return 3;
-
-    const CChainParams *pparams = &Params();
-    CChainParams::Base58Type type;
-    if (0 == memcmp(&vchBytes[0], &pparams->Base58Prefix(CChainParams::EXT_SECRET_KEY)[0], 4))
-        type = CChainParams::EXT_SECRET_KEY;
-    else
-    if (0 == memcmp(&vchBytes[0], &pparams->Base58Prefix(CChainParams::EXT_PUBLIC_KEY)[0], 4))
-        type = CChainParams::EXT_PUBLIC_KEY;
-    else
-    if (0 == memcmp(&vchBytes[0], &pparams->Base58Prefix(CChainParams::EXT_SECRET_KEY_BTC)[0], 4))
-        type = CChainParams::EXT_SECRET_KEY_BTC;
-    else
-    if (0 == memcmp(&vchBytes[0], &pparams->Base58Prefix(CChainParams::EXT_PUBLIC_KEY_BTC)[0], 4))
-        type = CChainParams::EXT_PUBLIC_KEY_BTC;
-    else
-        return 4;
-
-    SetData(pparams->Base58Prefix(type), &vchBytes[4], &vchBytes[4]+74);
-    return 0;
-};
-
-int CExtKey58::Set58(const char *base58, CChainParams::Base58Type type, const CChainParams *pparams)
-{
-    if (!pparams)
-        return 16;
-
-    std::vector<uint8_t> vchBytes;
-    if (!DecodeBase58(base58, vchBytes))
-        return 1;
-
-    if (vchBytes.size() != BIP32_KEY_LEN)
-        return 2;
-
-    if (!VerifyChecksum(vchBytes))
-        return 3;
-
-    if (0 != memcmp(&vchBytes[0], &pparams->Base58Prefix(type)[0], 4))
-        return 4;
-
-    SetData(pparams->Base58Prefix(type), &vchBytes[4], &vchBytes[4]+74);
-    return 0;
-};
-
-bool CExtKey58::IsValid(CChainParams::Base58Type prefix) const
-{
-    return vchVersion == Params().Base58Prefix(prefix)
-        && vchData.size() == BIP32_KEY_N_BYTES;
-};
-
-std::string CExtKey58::ToStringVersion(CChainParams::Base58Type prefix)
-{
-    vchVersion = Params().Base58Prefix(prefix);
-    return ToString();
-};
-
-std::string EncodeDestination(const CTxDestination& dest, bool fBech32)
-{
-    return boost::apply_visitor(DestinationEncoder(Params(), fBech32), dest);
-}
-
-CTxDestination DecodeDestination(const std::string& str)
-{
-    return DecodeDestination(str, Params());
-}
-
-bool IsValidDestinationString(const std::string& str, const CChainParams& params)
-{
-    return IsValidDestination(DecodeDestination(str, params));
-}
-
-bool IsValidDestinationString(const std::string& str)
-{
-    return IsValidDestinationString(str, Params());
-=======
->>>>>>> 243c9bb7
-}