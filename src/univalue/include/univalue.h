// Copyright 2014 BitPay Inc.
// Copyright 2015 Bitcoin Core Developers
// Distributed under the MIT software license, see the accompanying
// file COPYING or http://www.opensource.org/licenses/mit-license.php.

#ifndef __UNIVALUE_H__
#define __UNIVALUE_H__

#include <stdint.h>
#include <string.h>

#include <string>
#include <vector>
#include <map>
#include <cassert>

#include <sstream>        // .get_int64()
#include <utility>        // std::pair

class UniValue {
public:
    enum VType { VNULL, VOBJ, VARR, VSTR, VNUM, VBOOL, };

    UniValue() { typ = VNULL; }
    UniValue(UniValue::VType initialType, const std::string& initialStr = "") {
        typ = initialType;
        val = initialStr;
    }
    UniValue(uint64_t val_) {
        setInt(val_);
    }
    UniValue(int64_t val_) {
        setInt(val_);
    }
    UniValue(bool val_) {
        setBool(val_);
    }
    UniValue(int val_) {
        setInt(val_);
    }
    UniValue(double val_) {
        setFloat(val_);
    }
    UniValue(const std::string& val_) {
        setStr(val_);
    }
    UniValue(const char *val_) {
        std::string s(val_);
        setStr(s);
    }
    ~UniValue() {}

    void clear();

    bool setNull();
    bool setBool(bool val);
    bool setNumStr(const std::string& val);
    bool setInt(uint64_t val);
    bool setInt(int64_t val);
    bool setInt(int val_) { return setInt((int64_t)val_); }
    bool setFloat(double val);
    bool setStr(const std::string& val);
    bool setArray();
    bool setObject();

    enum VType getType() const { return typ; }
    const std::string& getValStr() const { return val; }
    bool empty() const { return (values.size() == 0); }

    size_t size() const { return values.size(); }

    bool getBool() const { return isTrue(); }
    void getObjMap(std::map<std::string,UniValue>& kv) const;
    bool checkObject(const std::map<std::string,UniValue::VType>& memberTypes) const;
    const UniValue& operator[](const std::string& key) const;
<<<<<<< HEAD
    const UniValue& operator[](unsigned int index) const;
    
    UniValue& get(const std::string& key);
    UniValue& get(unsigned int index);
    
    bool exists(const std::string& key) const { return (findKey(key) >= 0); }
=======
    const UniValue& operator[](size_t index) const;
    bool exists(const std::string& key) const { size_t i; return findKey(key, i); }
>>>>>>> f17942a3

    bool isNull() const { return (typ == VNULL); }
    bool isTrue() const { return (typ == VBOOL) && (val == "1"); }
    bool isFalse() const { return (typ == VBOOL) && (val != "1"); }
    bool isBool() const { return (typ == VBOOL); }
    bool isStr() const { return (typ == VSTR); }
    bool isNum() const { return (typ == VNUM); }
    bool isArray() const { return (typ == VARR); }
    bool isObject() const { return (typ == VOBJ); }

    bool push_back(const UniValue& val);
    bool insert(size_t pos, const UniValue& val_);
    bool erase(size_t from, size_t to);
    
    bool push_back(const std::string& val_) {
        UniValue tmpVal(VSTR, val_);
        return push_back(tmpVal);
    }
    bool push_back(const char *val_) {
        std::string s(val_);
        return push_back(s);
    }
    bool push_back(uint64_t val_) {
        UniValue tmpVal(val_);
        return push_back(tmpVal);
    }
    bool push_back(int64_t val_) {
        UniValue tmpVal(val_);
        return push_back(tmpVal);
    }
    bool push_back(int val_) {
        UniValue tmpVal(val_);
        return push_back(tmpVal);
    }
    bool push_back(double val_) {
        UniValue tmpVal(val_);
        return push_back(tmpVal);
    }
    bool push_backV(const std::vector<UniValue>& vec);

    void __pushKV(const std::string& key, const UniValue& val);
    bool pushKV(const std::string& key, const UniValue& val);
    bool pushKV(const std::string& key, const std::string& val_) {
        UniValue tmpVal(VSTR, val_);
        return pushKV(key, tmpVal);
    }
    bool pushKV(const std::string& key, const char *val_) {
        std::string _val(val_);
        return pushKV(key, _val);
    }
    bool pushKV(const std::string& key, int64_t val_) {
        UniValue tmpVal(val_);
        return pushKV(key, tmpVal);
    }
    bool pushKV(const std::string& key, uint64_t val_) {
        UniValue tmpVal(val_);
        return pushKV(key, tmpVal);
    }
    bool pushKV(const std::string& key, int val_) {
        UniValue tmpVal((int64_t)val_);
        return pushKV(key, tmpVal);
    }
    bool pushKV(const std::string& key, double val_) {
        UniValue tmpVal(val_);
        return pushKV(key, tmpVal);
    }
    bool pushKVs(const UniValue& obj);

    std::string write(unsigned int prettyIndent = 0,
                      unsigned int indentLevel = 0) const;

    bool read(const char *raw, size_t len);
    bool read(const char *raw) { return read(raw, strlen(raw)); }
    bool read(const std::string& rawStr) {
        return read(rawStr.data(), rawStr.size());
    }

private:
    UniValue::VType typ;
    std::string val;                       // numbers are stored as C++ strings
    std::vector<std::string> keys;
    std::vector<UniValue> values;

    bool findKey(const std::string& key, size_t& retIdx) const;
    void writeArray(unsigned int prettyIndent, unsigned int indentLevel, std::string& s) const;
    void writeObject(unsigned int prettyIndent, unsigned int indentLevel, std::string& s) const;

public:
    // Strict type-specific getters, these throw std::runtime_error if the
    // value is of unexpected type
    const std::vector<std::string>& getKeys() const;
    const std::vector<UniValue>& getValues() const;
    bool get_bool() const;
    const std::string& get_str() const;
    int get_int() const;
    int64_t get_int64() const;
    double get_real() const;
    const UniValue& get_obj() const;
    const UniValue& get_array() const;

    enum VType type() const { return getType(); }
    bool push_back(std::pair<std::string,UniValue> pear) {
        return pushKV(pear.first, pear.second);
    }
    friend const UniValue& find_value( const UniValue& obj, const std::string& name);
};

//
// The following were added for compatibility with json_spirit.
// Most duplicate other methods, and should be removed.
//
static inline std::pair<std::string,UniValue> Pair(const char *cKey, const char *cVal)
{
    std::string key(cKey);
    UniValue uVal(cVal);
    return std::make_pair(key, uVal);
}

static inline std::pair<std::string,UniValue> Pair(const char *cKey, std::string strVal)
{
    std::string key(cKey);
    UniValue uVal(strVal);
    return std::make_pair(key, uVal);
}

static inline std::pair<std::string,UniValue> Pair(const char *cKey, uint64_t u64Val)
{
    std::string key(cKey);
    UniValue uVal(u64Val);
    return std::make_pair(key, uVal);
}

static inline std::pair<std::string,UniValue> Pair(const char *cKey, int64_t i64Val)
{
    std::string key(cKey);
    UniValue uVal(i64Val);
    return std::make_pair(key, uVal);
}

static inline std::pair<std::string,UniValue> Pair(const char *cKey, bool iVal)
{
    std::string key(cKey);
    UniValue uVal(iVal);
    return std::make_pair(key, uVal);
}

static inline std::pair<std::string,UniValue> Pair(const char *cKey, int iVal)
{
    std::string key(cKey);
    UniValue uVal(iVal);
    return std::make_pair(key, uVal);
}

static inline std::pair<std::string,UniValue> Pair(const char *cKey, double dVal)
{
    std::string key(cKey);
    UniValue uVal(dVal);
    return std::make_pair(key, uVal);
}

static inline std::pair<std::string,UniValue> Pair(const char *cKey, const UniValue& uVal)
{
    std::string key(cKey);
    return std::make_pair(key, uVal);
}

static inline std::pair<std::string,UniValue> Pair(std::string key, const UniValue& uVal)
{
    return std::make_pair(key, uVal);
}

enum jtokentype {
    JTOK_ERR        = -1,
    JTOK_NONE       = 0,                           // eof
    JTOK_OBJ_OPEN,
    JTOK_OBJ_CLOSE,
    JTOK_ARR_OPEN,
    JTOK_ARR_CLOSE,
    JTOK_COLON,
    JTOK_COMMA,
    JTOK_KW_NULL,
    JTOK_KW_TRUE,
    JTOK_KW_FALSE,
    JTOK_NUMBER,
    JTOK_STRING,
};

extern enum jtokentype getJsonToken(std::string& tokenVal,
                                    unsigned int& consumed, const char *raw, const char *end);
extern const char *uvTypeName(UniValue::VType t);

static inline bool jsonTokenIsValue(enum jtokentype jtt)
{
    switch (jtt) {
    case JTOK_KW_NULL:
    case JTOK_KW_TRUE:
    case JTOK_KW_FALSE:
    case JTOK_NUMBER:
    case JTOK_STRING:
        return true;

    default:
        return false;
    }

    // not reached
}

static inline bool json_isspace(int ch)
{
    switch (ch) {
    case 0x20:
    case 0x09:
    case 0x0a:
    case 0x0d:
        return true;

    default:
        return false;
    }

    // not reached
}

extern const UniValue NullUniValue;

const UniValue& find_value( const UniValue& obj, const std::string& name);

#endif // __UNIVALUE_H__<|MERGE_RESOLUTION|>--- conflicted
+++ resolved
@@ -73,17 +73,12 @@
     void getObjMap(std::map<std::string,UniValue>& kv) const;
     bool checkObject(const std::map<std::string,UniValue::VType>& memberTypes) const;
     const UniValue& operator[](const std::string& key) const;
-<<<<<<< HEAD
-    const UniValue& operator[](unsigned int index) const;
-    
+    const UniValue& operator[](size_t idx) const;
+
     UniValue& get(const std::string& key);
-    UniValue& get(unsigned int index);
-    
-    bool exists(const std::string& key) const { return (findKey(key) >= 0); }
-=======
-    const UniValue& operator[](size_t index) const;
+    UniValue& get(size_t idx);
+
     bool exists(const std::string& key) const { size_t i; return findKey(key, i); }
->>>>>>> f17942a3
 
     bool isNull() const { return (typ == VNULL); }
     bool isTrue() const { return (typ == VBOOL) && (val == "1"); }
@@ -97,7 +92,7 @@
     bool push_back(const UniValue& val);
     bool insert(size_t pos, const UniValue& val_);
     bool erase(size_t from, size_t to);
-    
+
     bool push_back(const std::string& val_) {
         UniValue tmpVal(VSTR, val_);
         return push_back(tmpVal);
