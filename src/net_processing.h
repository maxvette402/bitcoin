// Copyright (c) 2009-2010 Satoshi Nakamoto
// Copyright (c) 2009-2016 The Bitcoin Core developers
// Distributed under the MIT software license, see the accompanying
// file COPYING or http://www.opensource.org/licenses/mit-license.php.

#ifndef IOP_NET_PROCESSING_H
#define IOP_NET_PROCESSING_H

#include "net.h"
#include "validationinterface.h"
#include "consensus/params.h"

/** Default for -maxorphantx, maximum number of orphan transactions kept in memory */
static const unsigned int DEFAULT_MAX_ORPHAN_TRANSACTIONS = 100;
/** Expiration time for orphan transactions in seconds */
static const int64_t ORPHAN_TX_EXPIRE_TIME = 20 * 60;
/** Minimum time between orphan transactions expire time checks in seconds */
static const int64_t ORPHAN_TX_EXPIRE_INTERVAL = 5 * 60;
/** Default number of orphan+recently-replaced txn to keep around for block reconstruction */
static const unsigned int DEFAULT_BLOCK_RECONSTRUCTION_EXTRA_TXN = 100;
/** Headers download timeout expressed in microseconds
 *  Timeout = base + per_header * (expected number of headers) */
static constexpr int64_t HEADERS_DOWNLOAD_TIMEOUT_BASE = 15 * 60 * 1000000; // 15 minutes
static constexpr int64_t HEADERS_DOWNLOAD_TIMEOUT_PER_HEADER = 1000; // 1ms/header
/** Protect at least this many outbound peers from disconnection due to slow/
 * behind headers chain.
 */
static constexpr int32_t MAX_OUTBOUND_PEERS_TO_PROTECT_FROM_DISCONNECT = 4;
/** Timeout for (unprotected) outbound peers to sync to our chainwork, in seconds */
static constexpr int64_t CHAIN_SYNC_TIMEOUT = 20 * 60; // 20 minutes
/** How frequently to check for stale tips, in seconds */
static constexpr int64_t STALE_CHECK_INTERVAL = 10 * 60; // 10 minutes
/** How frequently to check for extra outbound peers and disconnect, in seconds */
static constexpr int64_t EXTRA_PEER_CHECK_INTERVAL = 45;
/** Minimum time an outbound-peer-eviction candidate must be connected for, in order to evict, in seconds */
static constexpr int64_t MINIMUM_CONNECT_TIME = 30;

class PeerLogicValidation : public CValidationInterface, public NetEventsInterface {
private:
    CConnman* const connman;

public:
    explicit PeerLogicValidation(CConnman* connman, CScheduler &scheduler);

    void BlockConnected(const std::shared_ptr<const CBlock>& pblock, const CBlockIndex* pindexConnected, const std::vector<CTransactionRef>& vtxConflicted) override;
    void UpdatedBlockTip(const CBlockIndex *pindexNew, const CBlockIndex *pindexFork, bool fInitialDownload) override;
    void BlockChecked(const CBlock& block, const CValidationState& state) override;
    void NewPoWValidBlock(const CBlockIndex *pindex, const std::shared_ptr<const CBlock>& pblock) override;


    void InitializeNode(CNode* pnode) override;
    void FinalizeNode(NodeId nodeid, bool& fUpdateConnectionTime) override;
    /** Process protocol messages received from a given node */
    bool ProcessMessages(CNode* pfrom, std::atomic<bool>& interrupt) override;
    /**
    * Send queued protocol messages to be sent to a give node.
    *
    * @param[in]   pto             The node which we are sending messages to.
    * @param[in]   interrupt       Interrupt condition for processing threads
    * @return                      True if there is more work to be done
    */
    bool SendMessages(CNode* pto, std::atomic<bool>& interrupt) override;

    void ConsiderEviction(CNode *pto, int64_t time_in_seconds);
    void CheckForStaleTipAndEvictPeers(const Consensus::Params &consensusParams);
    void EvictExtraOutboundPeers(int64_t time_in_seconds);

private:
    int64_t m_stale_tip_check_time; //! Next time to check for stale tip
};

struct CNodeStateStats {
    int nMisbehavior;
    int nSyncHeight;
    int nCommonHeight;
    std::vector<int> vHeightInFlight;
};

/** Get statistics from node state */
bool GetNodeStateStats(NodeId nodeid, CNodeStateStats &stats);
/** Increase a node's misbehavior score. */
void Misbehaving(NodeId nodeid, int howmuch);

<<<<<<< HEAD
/** Process protocol messages received from a given node */
bool ProcessMessages(CNode* pfrom, CConnman& connman, const std::atomic<bool>& interrupt);
/**
 * Send queued protocol messages to be sent to a give node.
 *
 * @param[in]   pto             The node which we are sending messages to.
 * @param[in]   connman         The connection manager for that node.
 * @param[in]   interrupt       Interrupt condition for processing threads
 * @return                      True if there is more work to be done
 */
bool SendMessages(CNode* pto, CConnman& connman, const std::atomic<bool>& interrupt);

#endif // IOP_NET_PROCESSING_H
=======
#endif // BITCOIN_NET_PROCESSING_H
>>>>>>> a69cc077
<|MERGE_RESOLUTION|>--- conflicted
+++ resolved
@@ -81,20 +81,4 @@
 /** Increase a node's misbehavior score. */
 void Misbehaving(NodeId nodeid, int howmuch);
 
-<<<<<<< HEAD
-/** Process protocol messages received from a given node */
-bool ProcessMessages(CNode* pfrom, CConnman& connman, const std::atomic<bool>& interrupt);
-/**
- * Send queued protocol messages to be sent to a give node.
- *
- * @param[in]   pto             The node which we are sending messages to.
- * @param[in]   connman         The connection manager for that node.
- * @param[in]   interrupt       Interrupt condition for processing threads
- * @return                      True if there is more work to be done
- */
-bool SendMessages(CNode* pto, CConnman& connman, const std::atomic<bool>& interrupt);
-
-#endif // IOP_NET_PROCESSING_H
-=======
-#endif // BITCOIN_NET_PROCESSING_H
->>>>>>> a69cc077
+#endif // IOP_NET_PROCESSING_H