--- conflicted
+++ resolved
@@ -129,11 +129,7 @@
 {
     // General strategy:
     // - Decode both with extended serialization (which interprets the 0x0001 tag as a marker for
-<<<<<<< HEAD
-    //   the presense of witnesses) and with legacy serialization (which interprets the tag as a
-=======
     //   the presence of witnesses) and with legacy serialization (which interprets the tag as a
->>>>>>> f6a356d2
     //   0-input 1-output incomplete transaction).
     //   - Restricted by try_no_witness (which disables legacy if false) and try_witness (which
     //     disables extended if false).
