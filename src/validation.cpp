--- conflicted
+++ resolved
@@ -133,11 +133,6 @@
 /** Constant stuff for coinbase transactions we create: */
 CScript COINBASE_FLAGS;
 
-<<<<<<< HEAD
-const std::string strMessageMagic = "NdovuCoin Signed Message:\n";
-
-=======
->>>>>>> a284bbbe
 // Internal stuff
 namespace {
     CBlockIndex* pindexBestInvalid = nullptr;
@@ -2398,11 +2393,7 @@
             pindex = pindex->pprev;
         }
         if (nUpgraded > 0)
-<<<<<<< HEAD
-            AppendWarning(warningMessages, strprintf(_("%d of last 100 blocks have unexpected version"), nUpgraded));
-=======
             AppendWarning(warningMessages, strprintf(_("%d of last 100 blocks have unexpected version").translated, nUpgraded));
->>>>>>> a284bbbe
     }
     LogPrintf("%s: new best=%s height=%d version=0x%08x log2_work=%.8g tx=%lu date='%s' progress=%f cache=%.1fMiB(%utxo)%s\n", __func__,
       pindexNew->GetBlockHash().ToString(), pindexNew->nHeight, pindexNew->nVersion,
