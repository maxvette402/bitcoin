*.tar.gz

*.exe
*.pdb
src/bitcoin
src/bitcoind
src/bitcoin-cli
src/bitcoin-gui
src/bitcoin-node
src/bitcoin-tx
src/bitcoin-util
src/bitcoin-wallet
src/test/fuzz/fuzz
src/test/test_bitcoin
src/qt/test/test_bitcoin-qt

# autoreconf
Makefile.in
aclocal.m4
autom4te.cache/
build-aux/config.guess
build-aux/config.sub
build-aux/depcomp
build-aux/install-sh
build-aux/ltmain.sh
build-aux/m4/libtool.m4
build-aux/m4/lt~obsolete.m4
build-aux/m4/ltoptions.m4
build-aux/m4/ltsugar.m4
build-aux/m4/ltversion.m4
build-aux/missing
build-aux/compile
build-aux/test-driver
config.cache
config.log
config.status
configure
libtool
src/config/bitcoin-config.h
src/config/bitcoin-config.h.in
src/config/stamp-h1
src/obj
share/setup.nsi
share/qt/Info.plist

src/univalue/gen

src/qt/*.moc
src/qt/moc_*.cpp
src/qt/forms/ui_*.h

src/qt/test/moc*.cpp

src/qt/bitcoin-qt.config
src/qt/bitcoin-qt.creator
src/qt/bitcoin-qt.creator.user
src/qt/bitcoin-qt.files
src/qt/bitcoin-qt.includes

.deps
.dirstamp
.libs
.*.swp
*~
*.bak
*.rej
*.orig
*.pyc
*.o
*.o-*
*.a
*.pb.cc
*.pb.h
*.dat

*.log
*.trs
*.dmg
*.iso

*.json.h
*.raw.h

# Only ignore unexpected patches
*.patch
!contrib/guix/patches/*.patch
!depends/patches/**/*.patch

#libtool object files
*.lo
*.la

# Compilation and Qt preprocessor part
*.qm
Makefile
!depends/Makefile
src/qt/bitcoin-qt
Bitcoin-Qt.app

# Qt Creator
Makefile.am.user

# Unit-tests
Makefile.test
bitcoin-qt_test

# Resources cpp
qrc_*.cpp

# Mac specific
.DS_Store
build

# Previous releases
releases

#lcov
*.gcno
*.gcda
/*.info
test_bitcoin.coverage/
total.coverage/
fuzz.coverage/
coverage_percent.txt
/cov_tool_wrapper.sh
qa-assets/

#build tests
linux-coverage-build
linux-build
win32-build
test/config.ini
test/cache/*
test/.mypy_cache/

!src/leveldb*/Makefile

/doc/doxygen/

libbitcoinconsensus.pc
contrib/devtools/split-debug.sh

# Output from running db4 installation
db4/

# clang-check
*.plist

osx_volname
dist/
<<<<<<< HEAD
*.background.tiff

# itcoin
target
infra/datadir
=======

/guix-build-*
>>>>>>> f6a356d2
<|MERGE_RESOLUTION|>--- conflicted
+++ resolved
@@ -148,13 +148,9 @@
 
 osx_volname
 dist/
-<<<<<<< HEAD
-*.background.tiff
+
+/guix-build-*
 
 # itcoin
 target
-infra/datadir
-=======
-
-/guix-build-*
->>>>>>> f6a356d2
+infra/datadir