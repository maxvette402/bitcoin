#!/usr/bin/env python2
# Copyright (c) 2014-2015 The Bitcoin Core developers
# Distributed under the MIT software license, see the accompanying
# file COPYING or http://www.opensource.org/licenses/mit-license.php.

# Exercise the listtransactions API

from test_framework.test_framework import BitcoinTestFramework
from test_framework.util import *
<<<<<<< HEAD

=======
from test_framework.mininode import CTransaction, COIN
from io import BytesIO

def txFromHex(hexstring):
    tx = CTransaction()
    f = BytesIO(hex_str_to_bytes(hexstring))
    tx.deserialize(f)
    return tx
>>>>>>> 8cddbdd8

class ListTransactionsTest(BitcoinTestFramework):

    def run_test(self):
        # Simple send, 0 to 1:
        txid = self.nodes[0].sendtoaddress(self.nodes[1].getnewaddress(), 0.1)
        self.sync_all()
        assert_array_result(self.nodes[0].listtransactions(),
                           {"txid":txid},
                           {"category":"send","account":"","amount":Decimal("-0.1"),"confirmations":0})
        assert_array_result(self.nodes[1].listtransactions(),
                           {"txid":txid},
                           {"category":"receive","account":"","amount":Decimal("0.1"),"confirmations":0})
        # mine a block, confirmations should change:
        self.nodes[0].wallet.generate(1)
        self.sync_all()
        assert_array_result(self.nodes[0].listtransactions(),
                           {"txid":txid},
                           {"category":"send","account":"","amount":Decimal("-0.1"),"confirmations":1})
        assert_array_result(self.nodes[1].listtransactions(),
                           {"txid":txid},
                           {"category":"receive","account":"","amount":Decimal("0.1"),"confirmations":1})

        # send-to-self:
        txid = self.nodes[0].sendtoaddress(self.nodes[0].getnewaddress(), 0.2)
        assert_array_result(self.nodes[0].listtransactions(),
                           {"txid":txid, "category":"send"},
                           {"amount":Decimal("-0.2")})
        assert_array_result(self.nodes[0].listtransactions(),
                           {"txid":txid, "category":"receive"},
                           {"amount":Decimal("0.2")})

        # sendmany from node1: twice to self, twice to node2:
        send_to = { self.nodes[0].getnewaddress() : 0.11,
                    self.nodes[1].getnewaddress() : 0.22,
                    self.nodes[0].getaccountaddress("from1") : 0.33,
                    self.nodes[1].getaccountaddress("toself") : 0.44 }
        txid = self.nodes[1].sendmany("", send_to)
        self.sync_all()
        assert_array_result(self.nodes[1].listtransactions(),
                           {"category":"send","amount":Decimal("-0.11")},
                           {"txid":txid} )
        assert_array_result(self.nodes[0].listtransactions(),
                           {"category":"receive","amount":Decimal("0.11")},
                           {"txid":txid} )
        assert_array_result(self.nodes[1].listtransactions(),
                           {"category":"send","amount":Decimal("-0.22")},
                           {"txid":txid} )
        assert_array_result(self.nodes[1].listtransactions(),
                           {"category":"receive","amount":Decimal("0.22")},
                           {"txid":txid} )
        assert_array_result(self.nodes[1].listtransactions(),
                           {"category":"send","amount":Decimal("-0.33")},
                           {"txid":txid} )
        assert_array_result(self.nodes[0].listtransactions(),
                           {"category":"receive","amount":Decimal("0.33")},
                           {"txid":txid, "account" : "from1"} )
        assert_array_result(self.nodes[1].listtransactions(),
                           {"category":"send","amount":Decimal("-0.44")},
                           {"txid":txid, "account" : ""} )
        assert_array_result(self.nodes[1].listtransactions(),
                           {"category":"receive","amount":Decimal("0.44")},
                           {"txid":txid, "account" : "toself"} )

        multisig = self.nodes[1].createmultisig(1, [self.nodes[1].getnewaddress()])
        self.nodes[0].importaddress(multisig["redeemScript"], "watchonly", False, True)
        txid = self.nodes[1].sendtoaddress(multisig["address"], 0.1)
        self.nodes[1].wallet.generate(1)
        self.sync_all()
        assert(len(self.nodes[0].listtransactions("watchonly", 100, 0, False)) == 0)
        assert_array_result(self.nodes[0].listtransactions("watchonly", 100, 0, True),
                           {"category":"receive","amount":Decimal("0.1")},
                           {"txid":txid, "account" : "watchonly"} )

<<<<<<< HEAD
=======
        self.run_rbf_opt_in_test()

    # Check that the opt-in-rbf flag works properly, for sent and received
    # transactions.
    def run_rbf_opt_in_test(self):
        # Check whether a transaction signals opt-in RBF itself
        def is_opt_in(node, txid):
            rawtx = node.getrawtransaction(txid, 1)
            for x in rawtx["vin"]:
                if x["sequence"] < 0xfffffffe:
                    return True
            return False

        # Find an unconfirmed output matching a certain txid
        def get_unconfirmed_utxo_entry(node, txid_to_match):
            utxo = node.listunspent(0, 0)
            for i in utxo:
                if i["txid"] == txid_to_match:
                    return i
            return None

        # 1. Chain a few transactions that don't opt-in.
        txid_1 = self.nodes[0].sendtoaddress(self.nodes[1].getnewaddress(), 1)
        assert(not is_opt_in(self.nodes[0], txid_1))
        assert_array_result(self.nodes[0].listtransactions(), {"txid": txid_1}, {"bip125-replaceable":"no"})
        sync_mempools(self.nodes)
        assert_array_result(self.nodes[1].listtransactions(), {"txid": txid_1}, {"bip125-replaceable":"no"})

        # Tx2 will build off txid_1, still not opting in to RBF.
        utxo_to_use = get_unconfirmed_utxo_entry(self.nodes[1], txid_1)

        # Create tx2 using createrawtransaction
        inputs = [{"txid":utxo_to_use["txid"], "vout":utxo_to_use["vout"]}]
        outputs = {self.nodes[0].getnewaddress(): 0.999}
        tx2 = self.nodes[1].createrawtransaction(inputs, outputs)
        tx2_signed = self.nodes[1].signrawtransaction(tx2)["hex"]
        txid_2 = self.nodes[1].sendrawtransaction(tx2_signed)

        # ...and check the result
        assert(not is_opt_in(self.nodes[1], txid_2))
        assert_array_result(self.nodes[1].listtransactions(), {"txid": txid_2}, {"bip125-replaceable":"no"})
        sync_mempools(self.nodes)
        assert_array_result(self.nodes[0].listtransactions(), {"txid": txid_2}, {"bip125-replaceable":"no"})

        # Tx3 will opt-in to RBF
        utxo_to_use = get_unconfirmed_utxo_entry(self.nodes[0], txid_2)
        inputs = [{"txid": txid_2, "vout":utxo_to_use["vout"]}]
        outputs = {self.nodes[1].getnewaddress(): 0.998}
        tx3 = self.nodes[0].createrawtransaction(inputs, outputs)
        tx3_modified = txFromHex(tx3)
        tx3_modified.vin[0].nSequence = 0
        tx3 = bytes_to_hex_str(tx3_modified.serialize())
        tx3_signed = self.nodes[0].signrawtransaction(tx3)['hex']
        txid_3 = self.nodes[0].sendrawtransaction(tx3_signed)

        assert(is_opt_in(self.nodes[0], txid_3))
        assert_array_result(self.nodes[0].listtransactions(), {"txid": txid_3}, {"bip125-replaceable":"yes"})
        sync_mempools(self.nodes)
        assert_array_result(self.nodes[1].listtransactions(), {"txid": txid_3}, {"bip125-replaceable":"yes"})

        # Tx4 will chain off tx3.  Doesn't signal itself, but depends on one
        # that does.
        utxo_to_use = get_unconfirmed_utxo_entry(self.nodes[1], txid_3)
        inputs = [{"txid": txid_3, "vout":utxo_to_use["vout"]}]
        outputs = {self.nodes[0].getnewaddress(): 0.997}
        tx4 = self.nodes[1].createrawtransaction(inputs, outputs)
        tx4_signed = self.nodes[1].signrawtransaction(tx4)["hex"]
        txid_4 = self.nodes[1].sendrawtransaction(tx4_signed)

        assert(not is_opt_in(self.nodes[1], txid_4))
        assert_array_result(self.nodes[1].listtransactions(), {"txid": txid_4}, {"bip125-replaceable":"yes"})
        sync_mempools(self.nodes)
        assert_array_result(self.nodes[0].listtransactions(), {"txid": txid_4}, {"bip125-replaceable":"yes"})

        # Replace tx3, and check that tx4 becomes unknown
        tx3_b = tx3_modified
        tx3_b.vout[0].nValue -= int(Decimal("0.004") * COIN) # bump the fee
        tx3_b = bytes_to_hex_str(tx3_b.serialize())
        tx3_b_signed = self.nodes[0].signrawtransaction(tx3_b)['hex']
        txid_3b = self.nodes[0].sendrawtransaction(tx3_b_signed, True)
        assert(is_opt_in(self.nodes[0], txid_3b))

        assert_array_result(self.nodes[0].listtransactions(), {"txid": txid_4}, {"bip125-replaceable":"unknown"})
        sync_mempools(self.nodes)
        assert_array_result(self.nodes[1].listtransactions(), {"txid": txid_4}, {"bip125-replaceable":"unknown"})

        # Check gettransaction as well:
        for n in self.nodes[0:2]:
            assert_equal(n.gettransaction(txid_1)["bip125-replaceable"], "no")
            assert_equal(n.gettransaction(txid_2)["bip125-replaceable"], "no")
            assert_equal(n.gettransaction(txid_3)["bip125-replaceable"], "yes")
            assert_equal(n.gettransaction(txid_3b)["bip125-replaceable"], "yes")
            assert_equal(n.gettransaction(txid_4)["bip125-replaceable"], "unknown")

        # After mining a transaction, it's no longer BIP125-replaceable
        self.nodes[0].generate(1)
        assert(txid_3b not in self.nodes[0].getrawmempool())
        assert_equal(self.nodes[0].gettransaction(txid_3b)["bip125-replaceable"], "no")
        assert_equal(self.nodes[0].gettransaction(txid_4)["bip125-replaceable"], "unknown")


>>>>>>> 8cddbdd8
if __name__ == '__main__':
    ListTransactionsTest().main()
<|MERGE_RESOLUTION|>--- conflicted
+++ resolved
@@ -7,9 +7,6 @@
 
 from test_framework.test_framework import BitcoinTestFramework
 from test_framework.util import *
-<<<<<<< HEAD
-
-=======
 from test_framework.mininode import CTransaction, COIN
 from io import BytesIO
 
@@ -18,7 +15,6 @@
     f = BytesIO(hex_str_to_bytes(hexstring))
     tx.deserialize(f)
     return tx
->>>>>>> 8cddbdd8
 
 class ListTransactionsTest(BitcoinTestFramework):
 
@@ -93,109 +89,5 @@
                            {"category":"receive","amount":Decimal("0.1")},
                            {"txid":txid, "account" : "watchonly"} )
 
-<<<<<<< HEAD
-=======
-        self.run_rbf_opt_in_test()
-
-    # Check that the opt-in-rbf flag works properly, for sent and received
-    # transactions.
-    def run_rbf_opt_in_test(self):
-        # Check whether a transaction signals opt-in RBF itself
-        def is_opt_in(node, txid):
-            rawtx = node.getrawtransaction(txid, 1)
-            for x in rawtx["vin"]:
-                if x["sequence"] < 0xfffffffe:
-                    return True
-            return False
-
-        # Find an unconfirmed output matching a certain txid
-        def get_unconfirmed_utxo_entry(node, txid_to_match):
-            utxo = node.listunspent(0, 0)
-            for i in utxo:
-                if i["txid"] == txid_to_match:
-                    return i
-            return None
-
-        # 1. Chain a few transactions that don't opt-in.
-        txid_1 = self.nodes[0].sendtoaddress(self.nodes[1].getnewaddress(), 1)
-        assert(not is_opt_in(self.nodes[0], txid_1))
-        assert_array_result(self.nodes[0].listtransactions(), {"txid": txid_1}, {"bip125-replaceable":"no"})
-        sync_mempools(self.nodes)
-        assert_array_result(self.nodes[1].listtransactions(), {"txid": txid_1}, {"bip125-replaceable":"no"})
-
-        # Tx2 will build off txid_1, still not opting in to RBF.
-        utxo_to_use = get_unconfirmed_utxo_entry(self.nodes[1], txid_1)
-
-        # Create tx2 using createrawtransaction
-        inputs = [{"txid":utxo_to_use["txid"], "vout":utxo_to_use["vout"]}]
-        outputs = {self.nodes[0].getnewaddress(): 0.999}
-        tx2 = self.nodes[1].createrawtransaction(inputs, outputs)
-        tx2_signed = self.nodes[1].signrawtransaction(tx2)["hex"]
-        txid_2 = self.nodes[1].sendrawtransaction(tx2_signed)
-
-        # ...and check the result
-        assert(not is_opt_in(self.nodes[1], txid_2))
-        assert_array_result(self.nodes[1].listtransactions(), {"txid": txid_2}, {"bip125-replaceable":"no"})
-        sync_mempools(self.nodes)
-        assert_array_result(self.nodes[0].listtransactions(), {"txid": txid_2}, {"bip125-replaceable":"no"})
-
-        # Tx3 will opt-in to RBF
-        utxo_to_use = get_unconfirmed_utxo_entry(self.nodes[0], txid_2)
-        inputs = [{"txid": txid_2, "vout":utxo_to_use["vout"]}]
-        outputs = {self.nodes[1].getnewaddress(): 0.998}
-        tx3 = self.nodes[0].createrawtransaction(inputs, outputs)
-        tx3_modified = txFromHex(tx3)
-        tx3_modified.vin[0].nSequence = 0
-        tx3 = bytes_to_hex_str(tx3_modified.serialize())
-        tx3_signed = self.nodes[0].signrawtransaction(tx3)['hex']
-        txid_3 = self.nodes[0].sendrawtransaction(tx3_signed)
-
-        assert(is_opt_in(self.nodes[0], txid_3))
-        assert_array_result(self.nodes[0].listtransactions(), {"txid": txid_3}, {"bip125-replaceable":"yes"})
-        sync_mempools(self.nodes)
-        assert_array_result(self.nodes[1].listtransactions(), {"txid": txid_3}, {"bip125-replaceable":"yes"})
-
-        # Tx4 will chain off tx3.  Doesn't signal itself, but depends on one
-        # that does.
-        utxo_to_use = get_unconfirmed_utxo_entry(self.nodes[1], txid_3)
-        inputs = [{"txid": txid_3, "vout":utxo_to_use["vout"]}]
-        outputs = {self.nodes[0].getnewaddress(): 0.997}
-        tx4 = self.nodes[1].createrawtransaction(inputs, outputs)
-        tx4_signed = self.nodes[1].signrawtransaction(tx4)["hex"]
-        txid_4 = self.nodes[1].sendrawtransaction(tx4_signed)
-
-        assert(not is_opt_in(self.nodes[1], txid_4))
-        assert_array_result(self.nodes[1].listtransactions(), {"txid": txid_4}, {"bip125-replaceable":"yes"})
-        sync_mempools(self.nodes)
-        assert_array_result(self.nodes[0].listtransactions(), {"txid": txid_4}, {"bip125-replaceable":"yes"})
-
-        # Replace tx3, and check that tx4 becomes unknown
-        tx3_b = tx3_modified
-        tx3_b.vout[0].nValue -= int(Decimal("0.004") * COIN) # bump the fee
-        tx3_b = bytes_to_hex_str(tx3_b.serialize())
-        tx3_b_signed = self.nodes[0].signrawtransaction(tx3_b)['hex']
-        txid_3b = self.nodes[0].sendrawtransaction(tx3_b_signed, True)
-        assert(is_opt_in(self.nodes[0], txid_3b))
-
-        assert_array_result(self.nodes[0].listtransactions(), {"txid": txid_4}, {"bip125-replaceable":"unknown"})
-        sync_mempools(self.nodes)
-        assert_array_result(self.nodes[1].listtransactions(), {"txid": txid_4}, {"bip125-replaceable":"unknown"})
-
-        # Check gettransaction as well:
-        for n in self.nodes[0:2]:
-            assert_equal(n.gettransaction(txid_1)["bip125-replaceable"], "no")
-            assert_equal(n.gettransaction(txid_2)["bip125-replaceable"], "no")
-            assert_equal(n.gettransaction(txid_3)["bip125-replaceable"], "yes")
-            assert_equal(n.gettransaction(txid_3b)["bip125-replaceable"], "yes")
-            assert_equal(n.gettransaction(txid_4)["bip125-replaceable"], "unknown")
-
-        # After mining a transaction, it's no longer BIP125-replaceable
-        self.nodes[0].generate(1)
-        assert(txid_3b not in self.nodes[0].getrawmempool())
-        assert_equal(self.nodes[0].gettransaction(txid_3b)["bip125-replaceable"], "no")
-        assert_equal(self.nodes[0].gettransaction(txid_4)["bip125-replaceable"], "unknown")
-
-
->>>>>>> 8cddbdd8
 if __name__ == '__main__':
     ListTransactionsTest().main()
