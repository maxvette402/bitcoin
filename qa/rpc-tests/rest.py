<<<<<<< HEAD
#!/usr/bin/env python2
# Copyright (c) 2014-2015 The Bitcoin Core developers
=======
#!/usr/bin/env python3
# Copyright (c) 2014-2016 The Bitcoin Core developers
>>>>>>> 0d719145
# Distributed under the MIT software license, see the accompanying
# file COPYING or http://www.opensource.org/licenses/mit-license.php.

#
# Test REST interface
#


from test_framework.test_framework import BitcoinTestFramework
from test_framework.util import *
from struct import *
<<<<<<< HEAD
import binascii
import StringIO

try:
    import http.client as httplib
except ImportError:
    import httplib
try:
    import urllib.parse as urlparse
except ImportError:
    import urlparse
=======
from io import BytesIO
from codecs import encode

import http.client
import urllib.parse
>>>>>>> 0d719145

def deser_uint256(f):
    r = 0
    for i in range(8):
        t = unpack(b"<I", f.read(4))[0]
        r += t << (i * 32)
    return r

#allows simple http get calls
def http_get_call(host, port, path, response_object = 0):
    conn = http.client.HTTPConnection(host, port)
    conn.request('GET', path)

    if response_object:
        return conn.getresponse()

    return conn.getresponse().read().decode('utf-8')

#allows simple http post calls with a request body
def http_post_call(host, port, path, requestdata = '', response_object = 0):
    conn = http.client.HTTPConnection(host, port)
    conn.request('POST', path, requestdata)

    if response_object:
        return conn.getresponse()

    return conn.getresponse().read()

class RESTTest (BitcoinTestFramework):
    FORMAT_SEPARATOR = "."

    def __init__(self):
        super().__init__()
        self.setup_clean_chain = True
        self.num_nodes = 3

    def setup_network(self, split=False):
        self.nodes = start_nodes(self.num_nodes, self.options.tmpdir)
        connect_nodes_bi(self.nodes,0,1)
        connect_nodes_bi(self.nodes,1,2)
        connect_nodes_bi(self.nodes,0,2)
        self.is_network_split=False
        self.sync_all()

    def run_test(self):
        url = urllib.parse.urlparse(self.nodes[0].url)
        print("Mining blocks...")

        self.nodes[0].generate(1)
        self.sync_all()
        self.nodes[2].generate(100)
        self.sync_all()

        assert_equal(self.nodes[0].getbalance(), 50)

        txid = self.nodes[0].sendtoaddress(self.nodes[1].getnewaddress(), 0.1)
        self.sync_all()
        self.nodes[2].generate(1)
        self.sync_all()
        bb_hash = self.nodes[0].getbestblockhash()

        assert_equal(self.nodes[1].getbalance(), Decimal("0.1")) #balance now should be 0.1 on node 1

        # load the latest 0.1 tx over the REST API
        json_string = http_get_call(url.hostname, url.port, '/rest/tx/'+txid+self.FORMAT_SEPARATOR+"json")
        json_obj = json.loads(json_string)
        vintx = json_obj['vin'][0]['txid'] # get the vin to later check for utxo (should be spent by then)
        # get n of 0.1 outpoint
        n = 0
        for vout in json_obj['vout']:
            if vout['value'] == 0.1:
                n = vout['n']


        ######################################
        # GETUTXOS: query a unspent outpoint #
        ######################################
        json_request = '/checkmempool/'+txid+'-'+str(n)
        json_string = http_get_call(url.hostname, url.port, '/rest/getutxos'+json_request+self.FORMAT_SEPARATOR+'json')
        json_obj = json.loads(json_string)

        #check chainTip response
        assert_equal(json_obj['chaintipHash'], bb_hash)

        #make sure there is one utxo
        assert_equal(len(json_obj['utxos']), 1)
        assert_equal(json_obj['utxos'][0]['value'], 0.1)


        ################################################
        # GETUTXOS: now query a already spent outpoint #
        ################################################
        json_request = '/checkmempool/'+vintx+'-0'
        json_string = http_get_call(url.hostname, url.port, '/rest/getutxos'+json_request+self.FORMAT_SEPARATOR+'json')
        json_obj = json.loads(json_string)

        #check chainTip response
        assert_equal(json_obj['chaintipHash'], bb_hash)

        #make sure there is no utox in the response because this oupoint has been spent
        assert_equal(len(json_obj['utxos']), 0)

        #check bitmap
        assert_equal(json_obj['bitmap'], "0")


        ##################################################
        # GETUTXOS: now check both with the same request #
        ##################################################
        json_request = '/checkmempool/'+txid+'-'+str(n)+'/'+vintx+'-0'
        json_string = http_get_call(url.hostname, url.port, '/rest/getutxos'+json_request+self.FORMAT_SEPARATOR+'json')
        json_obj = json.loads(json_string)
        assert_equal(len(json_obj['utxos']), 1)
        assert_equal(json_obj['bitmap'], "10")

        #test binary response
        bb_hash = self.nodes[0].getbestblockhash()

        binaryRequest = b'\x01\x02'
<<<<<<< HEAD
        binaryRequest += binascii.unhexlify(txid)
        binaryRequest += pack("i", n)
        binaryRequest += binascii.unhexlify(vintx)
=======
        binaryRequest += hex_str_to_bytes(txid)
        binaryRequest += pack("i", n)
        binaryRequest += hex_str_to_bytes(vintx)
>>>>>>> 0d719145
        binaryRequest += pack("i", 0)

        bin_response = http_post_call(url.hostname, url.port, '/rest/getutxos'+self.FORMAT_SEPARATOR+'bin', binaryRequest)
        output = BytesIO()
        output.write(bin_response)
        output.seek(0)
        chainHeight = unpack("i", output.read(4))[0]
        hashFromBinResponse = hex(deser_uint256(output))[2:].zfill(64)

        assert_equal(bb_hash, hashFromBinResponse) #check if getutxo's chaintip during calculation was fine
        assert_equal(chainHeight, 102) #chain height must be 102


        ############################
        # GETUTXOS: mempool checks #
        ############################

        # do a tx and don't sync
        txid = self.nodes[0].sendtoaddress(self.nodes[1].getnewaddress(), 0.1)
        json_string = http_get_call(url.hostname, url.port, '/rest/tx/'+txid+self.FORMAT_SEPARATOR+"json")
        json_obj = json.loads(json_string)
        vintx = json_obj['vin'][0]['txid'] # get the vin to later check for utxo (should be spent by then)
        # get n of 0.1 outpoint
        n = 0
        for vout in json_obj['vout']:
            if vout['value'] == 0.1:
                n = vout['n']

        json_request = '/'+txid+'-'+str(n)
        json_string = http_get_call(url.hostname, url.port, '/rest/getutxos'+json_request+self.FORMAT_SEPARATOR+'json')
        json_obj = json.loads(json_string)
        assert_equal(len(json_obj['utxos']), 0) #there should be a outpoint because it has just added to the mempool

        json_request = '/checkmempool/'+txid+'-'+str(n)
        json_string = http_get_call(url.hostname, url.port, '/rest/getutxos'+json_request+self.FORMAT_SEPARATOR+'json')
        json_obj = json.loads(json_string)
        assert_equal(len(json_obj['utxos']), 1) #there should be a outpoint because it has just added to the mempool

        #do some invalid requests
        json_request = '{"checkmempool'
        response = http_post_call(url.hostname, url.port, '/rest/getutxos'+self.FORMAT_SEPARATOR+'json', json_request, True)
        assert_equal(response.status, 500) #must be a 500 because we send a invalid json request

        json_request = '{"checkmempool'
        response = http_post_call(url.hostname, url.port, '/rest/getutxos'+self.FORMAT_SEPARATOR+'bin', json_request, True)
        assert_equal(response.status, 500) #must be a 500 because we send a invalid bin request

        response = http_post_call(url.hostname, url.port, '/rest/getutxos/checkmempool'+self.FORMAT_SEPARATOR+'bin', '', True)
        assert_equal(response.status, 500) #must be a 500 because we send a invalid bin request

        #test limits
        json_request = '/checkmempool/'
        for x in range(0, 20):
            json_request += txid+'-'+str(n)+'/'
        json_request = json_request.rstrip("/")
        response = http_post_call(url.hostname, url.port, '/rest/getutxos'+json_request+self.FORMAT_SEPARATOR+'json', '', True)
        assert_equal(response.status, 500) #must be a 500 because we exceeding the limits

        json_request = '/checkmempool/'
        for x in range(0, 15):
            json_request += txid+'-'+str(n)+'/'
        json_request = json_request.rstrip("/")
        response = http_post_call(url.hostname, url.port, '/rest/getutxos'+json_request+self.FORMAT_SEPARATOR+'json', '', True)
        assert_equal(response.status, 200) #must be a 500 because we exceeding the limits

        self.nodes[0].generate(1) #generate block to not affect upcoming tests
        self.sync_all()

        ################
        # /rest/block/ #
        ################

        # check binary format
        response = http_get_call(url.hostname, url.port, '/rest/block/'+bb_hash+self.FORMAT_SEPARATOR+"bin", True)
        assert_equal(response.status, 200)
        assert_greater_than(int(response.getheader('content-length')), 80)
        response_str = response.read()

        # compare with block header
        response_header = http_get_call(url.hostname, url.port, '/rest/headers/1/'+bb_hash+self.FORMAT_SEPARATOR+"bin", True)
        assert_equal(response_header.status, 200)
        assert_equal(int(response_header.getheader('content-length')), 80)
        response_header_str = response_header.read()
        assert_equal(response_str[0:80], response_header_str)

        # check block hex format
        response_hex = http_get_call(url.hostname, url.port, '/rest/block/'+bb_hash+self.FORMAT_SEPARATOR+"hex", True)
        assert_equal(response_hex.status, 200)
        assert_greater_than(int(response_hex.getheader('content-length')), 160)
        response_hex_str = response_hex.read()
        assert_equal(encode(response_str, "hex_codec")[0:160], response_hex_str[0:160])

        # compare with hex block header
        response_header_hex = http_get_call(url.hostname, url.port, '/rest/headers/1/'+bb_hash+self.FORMAT_SEPARATOR+"hex", True)
        assert_equal(response_header_hex.status, 200)
        assert_greater_than(int(response_header_hex.getheader('content-length')), 160)
        response_header_hex_str = response_header_hex.read()
        assert_equal(response_hex_str[0:160], response_header_hex_str[0:160])
        assert_equal(encode(response_header_str, "hex_codec")[0:160], response_header_hex_str[0:160])

        # check json format
        block_json_string = http_get_call(url.hostname, url.port, '/rest/block/'+bb_hash+self.FORMAT_SEPARATOR+'json')
        block_json_obj = json.loads(block_json_string)
        assert_equal(block_json_obj['hash'], bb_hash)

        # compare with json block header
        response_header_json = http_get_call(url.hostname, url.port, '/rest/headers/1/'+bb_hash+self.FORMAT_SEPARATOR+"json", True)
        assert_equal(response_header_json.status, 200)
<<<<<<< HEAD
        response_header_json_str = response_header_json.read()
=======
        response_header_json_str = response_header_json.read().decode('utf-8')
>>>>>>> 0d719145
        json_obj = json.loads(response_header_json_str, parse_float=Decimal)
        assert_equal(len(json_obj), 1) #ensure that there is one header in the json response
        assert_equal(json_obj[0]['hash'], bb_hash) #request/response hash should be the same

        #compare with normal RPC block response
        rpc_block_json = self.nodes[0].getblock(bb_hash)
        assert_equal(json_obj[0]['hash'],               rpc_block_json['hash'])
        assert_equal(json_obj[0]['confirmations'],      rpc_block_json['confirmations'])
        assert_equal(json_obj[0]['height'],             rpc_block_json['height'])
        assert_equal(json_obj[0]['version'],            rpc_block_json['version'])
        assert_equal(json_obj[0]['merkleroot'],         rpc_block_json['merkleroot'])
        assert_equal(json_obj[0]['time'],               rpc_block_json['time'])
        assert_equal(json_obj[0]['nonce'],              rpc_block_json['nonce'])
        assert_equal(json_obj[0]['bits'],               rpc_block_json['bits'])
        assert_equal(json_obj[0]['difficulty'],         rpc_block_json['difficulty'])
        assert_equal(json_obj[0]['chainwork'],          rpc_block_json['chainwork'])
        assert_equal(json_obj[0]['previousblockhash'],  rpc_block_json['previousblockhash'])

        #see if we can get 5 headers in one response
        self.nodes[1].generate(5)
        self.sync_all()
        response_header_json = http_get_call(url.hostname, url.port, '/rest/headers/5/'+bb_hash+self.FORMAT_SEPARATOR+"json", True)
        assert_equal(response_header_json.status, 200)
        response_header_json_str = response_header_json.read().decode('utf-8')
        json_obj = json.loads(response_header_json_str)
        assert_equal(len(json_obj), 5) #now we should have 5 header objects

        # do tx test
        tx_hash = block_json_obj['tx'][0]['txid']
        json_string = http_get_call(url.hostname, url.port, '/rest/tx/'+tx_hash+self.FORMAT_SEPARATOR+"json")
        json_obj = json.loads(json_string)
        assert_equal(json_obj['txid'], tx_hash)

        # check hex format response
        hex_string = http_get_call(url.hostname, url.port, '/rest/tx/'+tx_hash+self.FORMAT_SEPARATOR+"hex", True)
        assert_equal(hex_string.status, 200)
        assert_greater_than(int(response.getheader('content-length')), 10)


        # check block tx details
        # let's make 3 tx and mine them on node 1
        txs = []
        txs.append(self.nodes[0].sendtoaddress(self.nodes[2].getnewaddress(), 11))
        txs.append(self.nodes[0].sendtoaddress(self.nodes[2].getnewaddress(), 11))
        txs.append(self.nodes[0].sendtoaddress(self.nodes[2].getnewaddress(), 11))
        self.sync_all()

        # check that there are exactly 3 transactions in the TX memory pool before generating the block
        json_string = http_get_call(url.hostname, url.port, '/rest/mempool/info'+self.FORMAT_SEPARATOR+'json')
        json_obj = json.loads(json_string)
        assert_equal(json_obj['size'], 3)
        # the size of the memory pool should be greater than 3x ~100 bytes
        assert_greater_than(json_obj['bytes'], 300)

        # check that there are our submitted transactions in the TX memory pool
        json_string = http_get_call(url.hostname, url.port, '/rest/mempool/contents'+self.FORMAT_SEPARATOR+'json')
        json_obj = json.loads(json_string)
        for tx in txs:
            assert_equal(tx in json_obj, True)

        # now mine the transactions
        newblockhash = self.nodes[1].generate(1)
        self.sync_all()

        #check if the 3 tx show up in the new block
        json_string = http_get_call(url.hostname, url.port, '/rest/block/'+newblockhash[0]+self.FORMAT_SEPARATOR+'json')
        json_obj = json.loads(json_string)
        for tx in json_obj['tx']:
            if not 'coinbase' in tx['vin'][0]: #exclude coinbase
                assert_equal(tx['txid'] in txs, True)

        #check the same but without tx details
        json_string = http_get_call(url.hostname, url.port, '/rest/block/notxdetails/'+newblockhash[0]+self.FORMAT_SEPARATOR+'json')
        json_obj = json.loads(json_string)
        for tx in txs:
            assert_equal(tx in json_obj['tx'], True)

        #test rest bestblock
        bb_hash = self.nodes[0].getbestblockhash()

        json_string = http_get_call(url.hostname, url.port, '/rest/chaininfo.json')
        json_obj = json.loads(json_string)
        assert_equal(json_obj['bestblockhash'], bb_hash)

if __name__ == '__main__':
    RESTTest ().main ()<|MERGE_RESOLUTION|>--- conflicted
+++ resolved
@@ -1,10 +1,5 @@
-<<<<<<< HEAD
-#!/usr/bin/env python2
-# Copyright (c) 2014-2015 The Bitcoin Core developers
-=======
 #!/usr/bin/env python3
 # Copyright (c) 2014-2016 The Bitcoin Core developers
->>>>>>> 0d719145
 # Distributed under the MIT software license, see the accompanying
 # file COPYING or http://www.opensource.org/licenses/mit-license.php.
 
@@ -16,25 +11,11 @@
 from test_framework.test_framework import BitcoinTestFramework
 from test_framework.util import *
 from struct import *
-<<<<<<< HEAD
-import binascii
-import StringIO
-
-try:
-    import http.client as httplib
-except ImportError:
-    import httplib
-try:
-    import urllib.parse as urlparse
-except ImportError:
-    import urlparse
-=======
 from io import BytesIO
 from codecs import encode
 
 import http.client
 import urllib.parse
->>>>>>> 0d719145
 
 def deser_uint256(f):
     r = 0
@@ -154,15 +135,9 @@
         bb_hash = self.nodes[0].getbestblockhash()
 
         binaryRequest = b'\x01\x02'
-<<<<<<< HEAD
-        binaryRequest += binascii.unhexlify(txid)
-        binaryRequest += pack("i", n)
-        binaryRequest += binascii.unhexlify(vintx)
-=======
         binaryRequest += hex_str_to_bytes(txid)
         binaryRequest += pack("i", n)
         binaryRequest += hex_str_to_bytes(vintx)
->>>>>>> 0d719145
         binaryRequest += pack("i", 0)
 
         bin_response = http_post_call(url.hostname, url.port, '/rest/getutxos'+self.FORMAT_SEPARATOR+'bin', binaryRequest)
@@ -271,11 +246,7 @@
         # compare with json block header
         response_header_json = http_get_call(url.hostname, url.port, '/rest/headers/1/'+bb_hash+self.FORMAT_SEPARATOR+"json", True)
         assert_equal(response_header_json.status, 200)
-<<<<<<< HEAD
-        response_header_json_str = response_header_json.read()
-=======
         response_header_json_str = response_header_json.read().decode('utf-8')
->>>>>>> 0d719145
         json_obj = json.loads(response_header_json_str, parse_float=Decimal)
         assert_equal(len(json_obj), 1) #ensure that there is one header in the json response
         assert_equal(json_obj[0]['hash'], bb_hash) #request/response hash should be the same
